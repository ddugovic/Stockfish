/*
  Stockfish, a UCI chess playing engine derived from Glaurung 2.1
  Copyright (C) 2004-2020 The Stockfish developers (see AUTHORS file)

  Stockfish is free software: you can redistribute it and/or modify
  it under the terms of the GNU General Public License as published by
  the Free Software Foundation, either version 3 of the License, or
  (at your option) any later version.

  Stockfish is distributed in the hope that it will be useful,
  but WITHOUT ANY WARRANTY; without even the implied warranty of
  MERCHANTABILITY or FITNESS FOR A PARTICULAR PURPOSE.  See the
  GNU General Public License for more details.

  You should have received a copy of the GNU General Public License
  along with this program.  If not, see <http://www.gnu.org/licenses/>.
*/

#ifdef _WIN32
#if _WIN32_WINNT < 0x0601
#undef  _WIN32_WINNT
#define _WIN32_WINNT 0x0601 // Force to include needed API prototypes
#endif

#ifndef NOMINMAX
#define NOMINMAX
#endif

#include <windows.h>
// The needed Windows API for processor groups could be missed from old Windows
// versions, so instead of calling them directly (forcing the linker to resolve
// the calls at compile time), try to load them at runtime. To do this we need
// first to define the corresponding function pointers.
extern "C" {
typedef bool(*fun1_t)(LOGICAL_PROCESSOR_RELATIONSHIP,
                      PSYSTEM_LOGICAL_PROCESSOR_INFORMATION_EX, PDWORD);
typedef bool(*fun2_t)(USHORT, PGROUP_AFFINITY);
typedef bool(*fun3_t)(HANDLE, CONST GROUP_AFFINITY*, PGROUP_AFFINITY);
}
#endif

#include <fstream>
#include <iomanip>
#include <iostream>
#include <sstream>
#include <vector>
#include <cstdlib>

#if defined(__linux__) && !defined(__ANDROID__)
#include <stdlib.h>
#include <sys/mman.h>
#endif

#if defined(__APPLE__) || defined(__ANDROID__) || defined(__OpenBSD__) || (defined(__GLIBCXX__) && !defined(_GLIBCXX_HAVE_ALIGNED_ALLOC) && !defined(_WIN32))
#define POSIXALIGNEDALLOC
#include <stdlib.h>
#endif

#include "misc.h"
#include "thread.h"

using namespace std;

namespace {

/// Version number. If Version is left empty, then compile date in the format
/// DD-MM-YY and show in engine_info.
const string Version = "";

/// Our fancy logging facility. The trick here is to replace cin.rdbuf() and
/// cout.rdbuf() with two Tie objects that tie cin and cout to a file stream. We
/// can toggle the logging of std::cout and std:cin at runtime whilst preserving
/// usual I/O functionality, all without changing a single line of code!
/// Idea from http://groups.google.com/group/comp.lang.c++/msg/1d941c0f26ea0d81

struct Tie: public streambuf { // MSVC requires split streambuf for cin and cout

  Tie(streambuf* b, streambuf* l) : buf(b), logBuf(l) {}

  int sync() override { return logBuf->pubsync(), buf->pubsync(); }
  int overflow(int c) override { return log(buf->sputc((char)c), "<< "); }
  int underflow() override { return buf->sgetc(); }
  int uflow() override { return log(buf->sbumpc(), ">> "); }

  streambuf *buf, *logBuf;

  int log(int c, const char* prefix) {

    static int last = '\n'; // Single log file

    if (last == '\n')
        logBuf->sputn(prefix, 3);

    return last = logBuf->sputc((char)c);
  }
};

class Logger {

  Logger() : in(cin.rdbuf(), file.rdbuf()), out(cout.rdbuf(), file.rdbuf()) {}
 ~Logger() { start(""); }

  ofstream file;
  Tie in, out;

public:
  static void start(const std::string& fname) {

    static Logger l;

    if (!fname.empty() && !l.file.is_open())
    {
        l.file.open(fname, ifstream::out);

        if (!l.file.is_open())
        {
            cerr << "Unable to open debug log file " << fname << endl;
            exit(EXIT_FAILURE);
        }

        cin.rdbuf(&l.in);
        cout.rdbuf(&l.out);
    }
    else if (fname.empty() && l.file.is_open())
    {
        cout.rdbuf(l.out.buf);
        cin.rdbuf(l.in.buf);
        l.file.close();
    }
  }
};

} // namespace

<<<<<<< HEAD
/// engine_info() returns the full name of the current Stockfish version.
/// This will be either "Stockfish <Tag> YYYY-MM-DD" (where YYYY-MM-DD is the
/// date when the program was compiled) or "Stockfish <Version>", depending on
/// whether Version is empty.
=======

/// engine_info() returns the full name of the current Stockfish version. This
/// will be either "Stockfish <Tag> DD-MM-YY" (where DD-MM-YY is the date when
/// the program was compiled) or "Stockfish <Version>", depending on whether
/// Version is empty.
>>>>>>> 406979ea

const string engine_info(bool to_uci) {

  const string months("Jan Feb Mar Apr May Jun Jul Aug Sep Oct Nov Dec");
  string month, day, year;
  stringstream ss, date(__DATE__); // From compiler, format is "Sep 21 2008"

  ss << "Stockfish " << Version << setfill('0');

  if (Version.empty())
  {
      date >> month >> day >> year;
      ss << year << "-"
         << setw(2) << (1 + months.find(month) / 4) << "-"
         << setw(2) << day;
  }

  ss << " Multi-Variant"
     << (to_uci  ? "\nid author ": " by ")
     << "D. Dugovic, F. Fichter et al.";

  return ss.str();
}


/// compiler_info() returns a string trying to describe the compiler we use

const std::string compiler_info() {

  #define stringify2(x) #x
  #define stringify(x) stringify2(x)
  #define make_version_string(major, minor, patch) stringify(major) "." stringify(minor) "." stringify(patch)

/// Predefined macros hell:
///
/// __GNUC__           Compiler is gcc, Clang or Intel on Linux
/// __INTEL_COMPILER   Compiler is Intel
/// _MSC_VER           Compiler is MSVC or Intel on Windows
/// _WIN32             Building on Windows (any)
/// _WIN64             Building on Windows 64 bit

  std::string compiler = "\nCompiled by ";

  #ifdef __clang__
     compiler += "clang++ ";
     compiler += make_version_string(__clang_major__, __clang_minor__, __clang_patchlevel__);
  #elif __INTEL_COMPILER
     compiler += "Intel compiler ";
     compiler += "(version ";
     compiler += stringify(__INTEL_COMPILER) " update " stringify(__INTEL_COMPILER_UPDATE);
     compiler += ")";
  #elif _MSC_VER
     compiler += "MSVC ";
     compiler += "(version ";
     compiler += stringify(_MSC_FULL_VER) "." stringify(_MSC_BUILD);
     compiler += ")";
  #elif __GNUC__
     compiler += "g++ (GNUC) ";
     compiler += make_version_string(__GNUC__, __GNUC_MINOR__, __GNUC_PATCHLEVEL__);
  #else
     compiler += "Unknown compiler ";
     compiler += "(unknown version)";
  #endif

  #if defined(__APPLE__)
     compiler += " on Apple";
  #elif defined(__CYGWIN__)
     compiler += " on Cygwin";
  #elif defined(__MINGW64__)
     compiler += " on MinGW64";
  #elif defined(__MINGW32__)
     compiler += " on MinGW32";
  #elif defined(__ANDROID__)
     compiler += " on Android";
  #elif defined(__linux__)
     compiler += " on Linux";
  #elif defined(_WIN64)
     compiler += " on Microsoft Windows 64-bit";
  #elif defined(_WIN32)
     compiler += " on Microsoft Windows 32-bit";
  #else
     compiler += " on unknown system";
  #endif

  compiler += "\nCompilation settings include: ";
  compiler += (Is64Bit ? " 64bit" : " 32bit");
  #if defined(USE_VNNI)
    compiler += " VNNI";
  #endif
  #if defined(USE_AVX512)
    compiler += " AVX512";
  #endif
  compiler += (HasPext ? " BMI2" : "");
  #if defined(USE_AVX2)
    compiler += " AVX2";
  #endif
  #if defined(USE_SSE41)
    compiler += " SSE41";
  #endif
  #if defined(USE_SSSE3)
    compiler += " SSSE3";
  #endif
  #if defined(USE_SSE2)
    compiler += " SSE2";
  #endif
  compiler += (HasPopCnt ? " POPCNT" : "");
  #if defined(USE_MMX)
    compiler += " MMX";
  #endif
  #if defined(USE_NEON)
    compiler += " NEON";
  #endif

  #if !defined(NDEBUG)
    compiler += " DEBUG";
  #endif

  compiler += "\n__VERSION__ macro expands to: ";
  #ifdef __VERSION__
     compiler += __VERSION__;
  #else
     compiler += "(undefined macro)";
  #endif
  compiler += "\n";

  return compiler;
}


/// Debug functions used mainly to collect run-time statistics
static std::atomic<int64_t> hits[2], means[2];

void dbg_hit_on(bool b) { ++hits[0]; if (b) ++hits[1]; }
void dbg_hit_on(bool c, bool b) { if (c) dbg_hit_on(b); }
void dbg_mean_of(int v) { ++means[0]; means[1] += v; }

void dbg_print() {

  if (hits[0])
      cerr << "Total " << hits[0] << " Hits " << hits[1]
           << " hit rate (%) " << 100 * hits[1] / hits[0] << endl;

  if (means[0])
      cerr << "Total " << means[0] << " Mean "
           << (double)means[1] / means[0] << endl;
}


/// Used to serialize access to std::cout to avoid multiple threads writing at
/// the same time.

std::ostream& operator<<(std::ostream& os, SyncCout sc) {

  static std::mutex m;

  if (sc == IO_LOCK)
      m.lock();

  if (sc == IO_UNLOCK)
      m.unlock();

  return os;
}


/// Trampoline helper to avoid moving Logger to misc.h
void start_logger(const std::string& fname) { Logger::start(fname); }


/// prefetch() preloads the given address in L1/L2 cache. This is a non-blocking
/// function that doesn't stall the CPU waiting for data to be loaded from memory,
/// which can be quite slow.
#ifdef NO_PREFETCH

void prefetch(void*) {}

#else

void prefetch(void* addr) {

#  if defined(__INTEL_COMPILER)
   // This hack prevents prefetches from being optimized away by
   // Intel compiler. Both MSVC and gcc seem not be affected by this.
   __asm__ ("");
#  endif

#  if defined(__INTEL_COMPILER) || defined(_MSC_VER)
  _mm_prefetch((char*)addr, _MM_HINT_T0);
#  else
  __builtin_prefetch(addr);
#  endif
}

#endif


/// std_aligned_alloc() is our wrapper for systems where the c++17 implementation
/// does not guarantee the availability of aligned_alloc(). Memory allocated with
/// std_aligned_alloc() must be freed with std_aligned_free().

void* std_aligned_alloc(size_t alignment, size_t size) {

#if defined(POSIXALIGNEDALLOC)
  void *mem;
  return posix_memalign(&mem, alignment, size) ? nullptr : mem;
#elif defined(_WIN32)
  return _mm_malloc(size, alignment);
#else
  return std::aligned_alloc(alignment, size);
#endif
}

void std_aligned_free(void* ptr) {

#if defined(POSIXALIGNEDALLOC)
  free(ptr);
#elif defined(_WIN32)
  _mm_free(ptr);
#else
  free(ptr);
#endif
}

/// aligned_ttmem_alloc() will return suitably aligned memory, if possible using large pages.
/// The returned pointer is the aligned one, while the mem argument is the one that needs
/// to be passed to free. With c++17 some of this functionality could be simplified.

#if defined(__linux__) && !defined(__ANDROID__)

void* aligned_ttmem_alloc(size_t allocSize, void*& mem) {

  constexpr size_t alignment = 2 * 1024 * 1024; // assumed 2MB page sizes
  size_t size = ((allocSize + alignment - 1) / alignment) * alignment; // multiple of alignment
  if (posix_memalign(&mem, alignment, size))
     mem = nullptr;
#if defined(MADV_HUGEPAGE)
  madvise(mem, allocSize, MADV_HUGEPAGE);
#endif
  return mem;
}

#elif defined(_WIN64)

static void* aligned_ttmem_alloc_large_pages(size_t allocSize) {

  HANDLE hProcessToken { };
  LUID luid { };
  void* mem = nullptr;

  const size_t largePageSize = GetLargePageMinimum();
  if (!largePageSize)
      return nullptr;

  // We need SeLockMemoryPrivilege, so try to enable it for the process
  if (!OpenProcessToken(GetCurrentProcess(), TOKEN_ADJUST_PRIVILEGES | TOKEN_QUERY, &hProcessToken))
      return nullptr;

  if (LookupPrivilegeValue(NULL, SE_LOCK_MEMORY_NAME, &luid))
  {
      TOKEN_PRIVILEGES tp { };
      TOKEN_PRIVILEGES prevTp { };
      DWORD prevTpLen = 0;

      tp.PrivilegeCount = 1;
      tp.Privileges[0].Luid = luid;
      tp.Privileges[0].Attributes = SE_PRIVILEGE_ENABLED;

      // Try to enable SeLockMemoryPrivilege. Note that even if AdjustTokenPrivileges() succeeds,
      // we still need to query GetLastError() to ensure that the privileges were actually obtained.
      if (AdjustTokenPrivileges(
              hProcessToken, FALSE, &tp, sizeof(TOKEN_PRIVILEGES), &prevTp, &prevTpLen) &&
          GetLastError() == ERROR_SUCCESS)
      {
          // Round up size to full pages and allocate
          allocSize = (allocSize + largePageSize - 1) & ~size_t(largePageSize - 1);
          mem = VirtualAlloc(
              NULL, allocSize, MEM_RESERVE | MEM_COMMIT | MEM_LARGE_PAGES, PAGE_READWRITE);

          // Privilege no longer needed, restore previous state
          AdjustTokenPrivileges(hProcessToken, FALSE, &prevTp, 0, NULL, NULL);
      }
  }

  CloseHandle(hProcessToken);

  return mem;
}

void* aligned_ttmem_alloc(size_t allocSize, void*& mem) {

  static bool firstCall = true;

  // Try to allocate large pages
  mem = aligned_ttmem_alloc_large_pages(allocSize);

  // Suppress info strings on the first call. The first call occurs before 'uci'
  // is received and in that case this output confuses some GUIs.
  if (!firstCall)
  {
      if (mem)
          sync_cout << "info string Hash table allocation: Windows large pages used." << sync_endl;
      else
          sync_cout << "info string Hash table allocation: Windows large pages not used." << sync_endl;
  }
  firstCall = false;

  // Fall back to regular, page aligned, allocation if necessary
  if (!mem)
      mem = VirtualAlloc(NULL, allocSize, MEM_RESERVE | MEM_COMMIT, PAGE_READWRITE);

  return mem;
}

#else

void* aligned_ttmem_alloc(size_t allocSize, void*& mem) {

  constexpr size_t alignment = 64; // assumed cache line size
  size_t size = allocSize + alignment - 1; // allocate some extra space
  mem = malloc(size);
  void* ret = reinterpret_cast<void*>((uintptr_t(mem) + alignment - 1) & ~uintptr_t(alignment - 1));
  return ret;
}

#endif


/// aligned_ttmem_free() will free the previously allocated ttmem

#if defined(_WIN64)

void aligned_ttmem_free(void* mem) {

  if (mem && !VirtualFree(mem, 0, MEM_RELEASE))
  {
      DWORD err = GetLastError();
      std::cerr << "Failed to free transposition table. Error code: 0x" <<
          std::hex << err << std::dec << std::endl;
      exit(EXIT_FAILURE);
  }
}

#else

void aligned_ttmem_free(void *mem) {
  free(mem);
}

#endif


namespace WinProcGroup {

#ifndef _WIN32

void bindThisThread(size_t) {}

#else

/// best_group() retrieves logical processor information using Windows specific
/// API and returns the best group id for the thread with index idx. Original
/// code from Texel by Peter Österlund.

int best_group(size_t idx) {

  int threads = 0;
  int nodes = 0;
  int cores = 0;
  DWORD returnLength = 0;
  DWORD byteOffset = 0;

  // Early exit if the needed API is not available at runtime
  HMODULE k32 = GetModuleHandle("Kernel32.dll");
  auto fun1 = (fun1_t)(void(*)())GetProcAddress(k32, "GetLogicalProcessorInformationEx");
  if (!fun1)
      return -1;

  // First call to get returnLength. We expect it to fail due to null buffer
  if (fun1(RelationAll, nullptr, &returnLength))
      return -1;

  // Once we know returnLength, allocate the buffer
  SYSTEM_LOGICAL_PROCESSOR_INFORMATION_EX *buffer, *ptr;
  ptr = buffer = (SYSTEM_LOGICAL_PROCESSOR_INFORMATION_EX*)malloc(returnLength);

  // Second call, now we expect to succeed
  if (!fun1(RelationAll, buffer, &returnLength))
  {
      free(buffer);
      return -1;
  }

  while (byteOffset < returnLength)
  {
      if (ptr->Relationship == RelationNumaNode)
          nodes++;

      else if (ptr->Relationship == RelationProcessorCore)
      {
          cores++;
          threads += (ptr->Processor.Flags == LTP_PC_SMT) ? 2 : 1;
      }

      assert(ptr->Size);
      byteOffset += ptr->Size;
      ptr = (SYSTEM_LOGICAL_PROCESSOR_INFORMATION_EX*)(((char*)ptr) + ptr->Size);
  }

  free(buffer);

  std::vector<int> groups;

  // Run as many threads as possible on the same node until core limit is
  // reached, then move on filling the next node.
  for (int n = 0; n < nodes; n++)
      for (int i = 0; i < cores / nodes; i++)
          groups.push_back(n);

  // In case a core has more than one logical processor (we assume 2) and we
  // have still threads to allocate, then spread them evenly across available
  // nodes.
  for (int t = 0; t < threads - cores; t++)
      groups.push_back(t % nodes);

  // If we still have more threads than the total number of logical processors
  // then return -1 and let the OS to decide what to do.
  return idx < groups.size() ? groups[idx] : -1;
}


/// bindThisThread() set the group affinity of the current thread

void bindThisThread(size_t idx) {

  // Use only local variables to be thread-safe
  int group = best_group(idx);

  if (group == -1)
      return;

  // Early exit if the needed API are not available at runtime
  HMODULE k32 = GetModuleHandle("Kernel32.dll");
  auto fun2 = (fun2_t)(void(*)())GetProcAddress(k32, "GetNumaNodeProcessorMaskEx");
  auto fun3 = (fun3_t)(void(*)())GetProcAddress(k32, "SetThreadGroupAffinity");

  if (!fun2 || !fun3)
      return;

  GROUP_AFFINITY affinity;
  if (fun2(group, &affinity))
      fun3(GetCurrentThread(), &affinity, nullptr);
}

#endif

} // namespace WinProcGroup

#ifdef _WIN32
#include <direct.h>
#define GETCWD _getcwd
#else
#include <unistd.h>
#define GETCWD getcwd
#endif

namespace CommandLine {

string argv0;            // path+name of the executable binary, as given by argv[0]
string binaryDirectory;  // path of the executable directory
string workingDirectory; // path of the working directory
string pathSeparator;    // Separator for our current OS

void init(int argc, char* argv[]) {
    (void)argc;
    string separator;

    // extract the path+name of the executable binary
    argv0 = argv[0];

#ifdef _WIN32
    pathSeparator = "\\";
  #ifdef _MSC_VER
    // Under windows argv[0] may not have the extension. Also _get_pgmptr() had
    // issues in some windows 10 versions, so check returned values carefully.
    char* pgmptr = nullptr;
    if (!_get_pgmptr(&pgmptr) && pgmptr != nullptr && *pgmptr)
        argv0 = pgmptr;
  #endif
#else
    pathSeparator = "/";
#endif

    // extract the working directory
    workingDirectory = "";
    char buff[40000];
    char* cwd = GETCWD(buff, 40000);
    if (cwd)
        workingDirectory = cwd;

    // extract the binary directory path from argv0
    binaryDirectory = argv0;
    size_t pos = binaryDirectory.find_last_of("\\/");
    if (pos == std::string::npos)
        binaryDirectory = "." + pathSeparator;
    else
        binaryDirectory.resize(pos + 1);

    // pattern replacement: "./" at the start of path is replaced by the working directory
    if (binaryDirectory.find("." + pathSeparator) == 0)
        binaryDirectory.replace(0, 1, workingDirectory);
}


} // namespace CommandLine<|MERGE_RESOLUTION|>--- conflicted
+++ resolved
@@ -132,18 +132,11 @@
 
 } // namespace
 
-<<<<<<< HEAD
-/// engine_info() returns the full name of the current Stockfish version.
-/// This will be either "Stockfish <Tag> YYYY-MM-DD" (where YYYY-MM-DD is the
-/// date when the program was compiled) or "Stockfish <Version>", depending on
-/// whether Version is empty.
-=======
 
 /// engine_info() returns the full name of the current Stockfish version. This
 /// will be either "Stockfish <Tag> DD-MM-YY" (where DD-MM-YY is the date when
 /// the program was compiled) or "Stockfish <Version>", depending on whether
 /// Version is empty.
->>>>>>> 406979ea
 
 const string engine_info(bool to_uci) {
 

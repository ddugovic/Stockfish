--- conflicted
+++ resolved
@@ -138,7 +138,7 @@
   string month, day, year;
   stringstream ss, date(__DATE__); // From compiler, format is "Sep 21 2008"
 
-  ss << "Stockfish " << Version << setfill('0');
+  ss << "Multi-Variant Stockfish " << Version << setfill('0');
 
   if (Version.empty())
   {
@@ -148,16 +148,8 @@
          << setw(2) << day;
   }
 
-<<<<<<< HEAD
-  ss << (Is64Bit ? " 64" : "")
-     << (HasPext ? " BMI2" : (HasPopCnt ? " POPCNT" : ""))
-     << " Multi-Variant"
-     << (to_uci  ? "\nid author ": " by ")
+  ss << (to_uci  ? "\nid author ": " by ")
      << "D. Dugovic, F. Fichter et al.";
-=======
-  ss << (to_uci  ? "\nid author ": " by ")
-     << "the Stockfish developers (see AUTHORS file)";
->>>>>>> 84f3e867
 
   return ss.str();
 }

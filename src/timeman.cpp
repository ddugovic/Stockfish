/*
  Stockfish, a UCI chess playing engine derived from Glaurung 2.1
  Copyright (C) 2004-2008 Tord Romstad (Glaurung author)
  Copyright (C) 2008-2015 Marco Costalba, Joona Kiiski, Tord Romstad
  Copyright (C) 2015-2020 Marco Costalba, Joona Kiiski, Gary Linscott, Tord Romstad

  Stockfish is free software: you can redistribute it and/or modify
  it under the terms of the GNU General Public License as published by
  the Free Software Foundation, either version 3 of the License, or
  (at your option) any later version.

  Stockfish is distributed in the hope that it will be useful,
  but WITHOUT ANY WARRANTY; without even the implied warranty of
  MERCHANTABILITY or FITNESS FOR A PARTICULAR PURPOSE.  See the
  GNU General Public License for more details.

  You should have received a copy of the GNU General Public License
  along with this program.  If not, see <http://www.gnu.org/licenses/>.
*/

#include <algorithm>
#include <cfloat>
#include <cmath>

#include "search.h"
#include "timeman.h"
#include "uci.h"

TimeManagement Time; // Our global time management object

<<<<<<< HEAD
namespace {

  enum TimeType { OptimumTime, MaxTime };

  constexpr int MoveHorizon[VARIANT_NB] = { // Plan time management at most this many moves ahead
  50,
#ifdef ANTI
  29,
#endif
#ifdef ATOMIC
  29,
#endif
#ifdef CRAZYHOUSE
  50,
#endif
#ifdef EXTINCTION
  50,
#endif
#ifdef GRID
  50,
#endif
#ifdef HORDE
  50,
#endif
#ifdef KOTH
  50,
#endif
#ifdef LOSERS
  50,
#endif
#ifdef RACE
  20,
#endif
#ifdef THREECHECK
  50,
#endif
#ifdef TWOKINGS
  50,
#endif
};

  constexpr double MaxRatio   = 7.3;  // When in trouble, we can step over reserved time with this ratio
  constexpr double StealRatio = 0.34; // However we must not steal time from remaining moves over this ratio


  // move_importance() is a skew-logistic function based on naive statistical
  // analysis of "how many games are still undecided after n half-moves". Game
  // is considered "undecided" as long as neither side has >275cp advantage.
  // Data was extracted from the CCRL game database with some simple filtering criteria.

  double move_importance(int ply) {

    constexpr double XScale = 6.85;
    constexpr double XShift = 64.5;
    constexpr double Skew   = 0.171;

    return pow((1 + exp((ply - XShift) / XScale)), -Skew) + DBL_MIN; // Ensure non-zero
  }

  template<TimeType T>
  TimePoint remaining(TimePoint myTime, int movesToGo, int ply, TimePoint slowMover) {

    constexpr double TMaxRatio   = (T == OptimumTime ? 1.0 : MaxRatio);
    constexpr double TStealRatio = (T == OptimumTime ? 0.0 : StealRatio);

    double moveImportance = (move_importance(ply) * slowMover) / 100.0;
    double otherMovesImportance = 0.0;

    for (int i = 1; i < movesToGo; ++i)
        otherMovesImportance += move_importance(ply + 2 * i);

    double ratio1 = (TMaxRatio * moveImportance) / (TMaxRatio * moveImportance + otherMovesImportance);
    double ratio2 = (moveImportance + TStealRatio * otherMovesImportance) / (moveImportance + otherMovesImportance);

    return TimePoint(myTime * std::min(ratio1, ratio2)); // Intel C++ asks for an explicit cast
  }

} // namespace


/// init() is called at the beginning of the search and calculates the allowed
/// thinking time out of the time control and current game ply. We support four
/// different kinds of time controls, passed in 'limits':
///
///  inc == 0 && movestogo == 0 means: x basetime  [sudden death!]
///  inc == 0 && movestogo != 0 means: x moves in y minutes
///  inc >  0 && movestogo == 0 means: x basetime + z increment
///  inc >  0 && movestogo != 0 means: x moves in y minutes + z increment
=======
/// init() is called at the beginning of the search and calculates the bounds
/// of time allowed for the current game ply.  We currently support:
//      1) x basetime (+z increment)
//      2) x moves in y seconds (+z increment)
>>>>>>> c6ce612f

void TimeManagement::init(Variant var, Search::LimitsType& limits, Color us, int ply) {

  TimePoint minThinkingTime = Options["Minimum Thinking Time"];
  TimePoint moveOverhead    = Options["Move Overhead"];
  TimePoint slowMover       = Options["Slow Mover"];
  TimePoint npmsec          = Options["nodestime"];

  // opt_scale is a percentage of available time to use for the current move.
  // max_scale is a multiplier applied to optimumTime.
  double opt_scale, max_scale;

  // If we have to play in 'nodes as time' mode, then convert from time
  // to nodes, and use resulting values in time management formulas.
  // WARNING: to avoid time losses, the given npmsec (nodes per millisecond)
  // must be much lower than the real engine speed.
  if (npmsec)
  {
      if (!availableNodes) // Only once at game start
          availableNodes = npmsec * limits.time[us]; // Time is in msec

      // Convert from milliseconds to nodes
      limits.time[us] = TimePoint(availableNodes);
      limits.inc[us] *= npmsec;
      limits.npmsec = npmsec;
  }

  startTime = limits.startTime;

<<<<<<< HEAD
  const int maxMTG = limits.movestogo ? std::min(limits.movestogo, MoveHorizon[var]) : MoveHorizon[var];
=======
  //Maximum move horizon of 50 moves
  int mtg = limits.movestogo ? std::min(limits.movestogo, 50) : 50;
>>>>>>> c6ce612f

  // Adjust moveOverhead if there are tiny increments
  moveOverhead = std::max(10, std::min<int>(limits.inc[us] / 2, moveOverhead));

  // Make sure timeLeft is > 0 since we may use it as a divisor
  TimePoint timeLeft =  std::max(TimePoint(1),
      limits.time[us] + limits.inc[us] * (mtg - 1) - moveOverhead * (2 + mtg));

  // A user may scale time usage by setting UCI option "Slow Mover"
  // Default is 100 and changing this value will probably lose elo.
  timeLeft = slowMover * timeLeft / 100;

  // x basetime (+ z increment)
  // If there is a healthy increment, timeLeft can exceed actual available
  // game time for the current move, so also cap to 20% of available game time.
  if (limits.movestogo == 0)
  {
      opt_scale = std::min(0.007 + std::pow(ply + 3.0, 0.5) / 250.0,
                           0.2 * limits.time[us] / double(timeLeft));
      max_scale = 4 + std::pow(ply + 3, 0.3);
  }

  // x moves in y seconds (+ z increment)
  else
  {
      opt_scale = std::min((0.8 + ply / 128.0) / mtg,
                            0.8 * limits.time[us] / double(timeLeft));
      max_scale = std::min(6.3, 1.5 + 0.11 * mtg);
  }

  // Never use more than 80% of the available time for this move
  optimumTime = std::max<int>(minThinkingTime, opt_scale * timeLeft);
  maximumTime = std::min(0.8 * limits.time[us] - moveOverhead, max_scale * optimumTime);

  if (Options["Ponder"])
      optimumTime += optimumTime / 4;
}<|MERGE_RESOLUTION|>--- conflicted
+++ resolved
@@ -28,12 +28,7 @@
 
 TimeManagement Time; // Our global time management object
 
-<<<<<<< HEAD
-namespace {
-
-  enum TimeType { OptimumTime, MaxTime };
-
-  constexpr int MoveHorizon[VARIANT_NB] = { // Plan time management at most this many moves ahead
+constexpr int MoveHorizon[VARIANT_NB] = { // Plan time management at most this many moves ahead
   50,
 #ifdef ANTI
   29,
@@ -70,59 +65,10 @@
 #endif
 };
 
-  constexpr double MaxRatio   = 7.3;  // When in trouble, we can step over reserved time with this ratio
-  constexpr double StealRatio = 0.34; // However we must not steal time from remaining moves over this ratio
-
-
-  // move_importance() is a skew-logistic function based on naive statistical
-  // analysis of "how many games are still undecided after n half-moves". Game
-  // is considered "undecided" as long as neither side has >275cp advantage.
-  // Data was extracted from the CCRL game database with some simple filtering criteria.
-
-  double move_importance(int ply) {
-
-    constexpr double XScale = 6.85;
-    constexpr double XShift = 64.5;
-    constexpr double Skew   = 0.171;
-
-    return pow((1 + exp((ply - XShift) / XScale)), -Skew) + DBL_MIN; // Ensure non-zero
-  }
-
-  template<TimeType T>
-  TimePoint remaining(TimePoint myTime, int movesToGo, int ply, TimePoint slowMover) {
-
-    constexpr double TMaxRatio   = (T == OptimumTime ? 1.0 : MaxRatio);
-    constexpr double TStealRatio = (T == OptimumTime ? 0.0 : StealRatio);
-
-    double moveImportance = (move_importance(ply) * slowMover) / 100.0;
-    double otherMovesImportance = 0.0;
-
-    for (int i = 1; i < movesToGo; ++i)
-        otherMovesImportance += move_importance(ply + 2 * i);
-
-    double ratio1 = (TMaxRatio * moveImportance) / (TMaxRatio * moveImportance + otherMovesImportance);
-    double ratio2 = (moveImportance + TStealRatio * otherMovesImportance) / (moveImportance + otherMovesImportance);
-
-    return TimePoint(myTime * std::min(ratio1, ratio2)); // Intel C++ asks for an explicit cast
-  }
-
-} // namespace
-
-
-/// init() is called at the beginning of the search and calculates the allowed
-/// thinking time out of the time control and current game ply. We support four
-/// different kinds of time controls, passed in 'limits':
-///
-///  inc == 0 && movestogo == 0 means: x basetime  [sudden death!]
-///  inc == 0 && movestogo != 0 means: x moves in y minutes
-///  inc >  0 && movestogo == 0 means: x basetime + z increment
-///  inc >  0 && movestogo != 0 means: x moves in y minutes + z increment
-=======
 /// init() is called at the beginning of the search and calculates the bounds
 /// of time allowed for the current game ply.  We currently support:
 //      1) x basetime (+z increment)
 //      2) x moves in y seconds (+z increment)
->>>>>>> c6ce612f
 
 void TimeManagement::init(Variant var, Search::LimitsType& limits, Color us, int ply) {
 
@@ -152,12 +98,8 @@
 
   startTime = limits.startTime;
 
-<<<<<<< HEAD
-  const int maxMTG = limits.movestogo ? std::min(limits.movestogo, MoveHorizon[var]) : MoveHorizon[var];
-=======
   //Maximum move horizon of 50 moves
-  int mtg = limits.movestogo ? std::min(limits.movestogo, 50) : 50;
->>>>>>> c6ce612f
+  int mtg = limits.movestogo ? std::min(limits.movestogo, MoveHorizon[var]) : MoveHorizon[var];
 
   // Adjust moveOverhead if there are tiny increments
   moveOverhead = std::max(10, std::min<int>(limits.inc[us] / 2, moveOverhead));

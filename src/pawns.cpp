/*
  Stockfish, a UCI chess playing engine derived from Glaurung 2.1
  Copyright (C) 2004-2008 Tord Romstad (Glaurung author)
  Copyright (C) 2008-2015 Marco Costalba, Joona Kiiski, Tord Romstad
  Copyright (C) 2015-2019 Marco Costalba, Joona Kiiski, Gary Linscott, Tord Romstad

  Stockfish is free software: you can redistribute it and/or modify
  it under the terms of the GNU General Public License as published by
  the Free Software Foundation, either version 3 of the License, or
  (at your option) any later version.

  Stockfish is distributed in the hope that it will be useful,
  but WITHOUT ANY WARRANTY; without even the implied warranty of
  MERCHANTABILITY or FITNESS FOR A PARTICULAR PURPOSE.  See the
  GNU General Public License for more details.

  You should have received a copy of the GNU General Public License
  along with this program.  If not, see <http://www.gnu.org/licenses/>.
*/

#include <algorithm>
#include <cassert>

#include "bitboard.h"
#include "pawns.h"
#include "position.h"
#include "thread.h"

namespace {

  #define V Value
  #define S(mg, eg) make_score(mg, eg)

  // Pawn penalties
  constexpr Score Backward[VARIANT_NB] = {
    S( 9, 24),
#ifdef ANTI
    S(26, 50),
#endif
#ifdef ATOMIC
    S(35, 15),
#endif
#ifdef CRAZYHOUSE
    S(41, 19),
#endif
#ifdef EXTINCTION
    S(17, 11),
#endif
#ifdef GRID
    S(17, 11),
#endif
#ifdef HORDE
    S(78, 14),
#endif
#ifdef KOTH
    S(41, 19),
#endif
#ifdef LOSERS
    S(26, 49),
#endif
#ifdef RACE
    S(0, 0),
#endif
#ifdef THREECHECK
    S(41, 19),
#endif
#ifdef TWOKINGS
    S(17, 11),
#endif
  };
  constexpr Score BlockedStorm  = S(82, 82);
  constexpr Score Doubled[VARIANT_NB] = {
    S(11, 56),
#ifdef ANTI
    S( 4, 51),
#endif
#ifdef ATOMIC
    S( 0,  0),
#endif
#ifdef CRAZYHOUSE
    S(13, 40),
#endif
#ifdef EXTINCTION
    S(13, 40),
#endif
#ifdef GRID
    S(13, 40),
#endif
#ifdef HORDE
    S(11, 83),
#endif
#ifdef KOTH
    S(13, 40),
#endif
#ifdef LOSERS
    S( 4, 54),
#endif
#ifdef RACE
    S( 0,  0),
#endif
#ifdef THREECHECK
    S(13, 40),
#endif
#ifdef TWOKINGS
    S(13, 40),
#endif
  };
  constexpr Score Isolated[VARIANT_NB] = {
    S( 5, 15),
#ifdef ANTI
    S(54, 69),
#endif
#ifdef ATOMIC
    S(24, 14),
#endif
#ifdef CRAZYHOUSE
    S(30, 27),
#endif
#ifdef EXTINCTION
    S(13, 16),
#endif
#ifdef GRID
    S(13, 16),
#endif
#ifdef HORDE
    S(16, 38),
#endif
#ifdef KOTH
    S(30, 27),
#endif
#ifdef LOSERS
    S(53, 69),
#endif
#ifdef RACE
    S(0, 0),
#endif
#ifdef THREECHECK
    S(30, 27),
#endif
#ifdef TWOKINGS
    S(13, 16),
#endif
  };
  constexpr Score WeakLever     = S( 0, 56);
  constexpr Score WeakUnopposed = S(13, 27);

  // Connected pawn bonus
  constexpr int Connected[RANK_NB] = { 0, 7, 8, 12, 29, 48, 86 };

  // Strength of pawn shelter for our king by [distance from edge][rank].
  // RANK_1 = 0 is used for files where we have no pawn, or pawn is behind our king.
  constexpr Value ShelterStrength[VARIANT_NB][int(FILE_NB) / 2][RANK_NB] = {
  {
    { V( -6), V( 81), V( 93), V( 58), V( 39), V( 18), V(  25) },
    { V(-43), V( 61), V( 35), V(-49), V(-29), V(-11), V( -63) },
    { V(-10), V( 75), V( 23), V( -2), V( 32), V(  3), V( -45) },
    { V(-39), V(-13), V(-29), V(-52), V(-48), V(-67), V(-166) }
  },
#ifdef ANTI
  {},
#endif
#ifdef ATOMIC
  {
    { V( 7), V(76), V(84), V( 38), V( 7), V( 30), V(-19) },
    { V(-3), V(93), V(52), V(-17), V(12), V(-22), V(-35) },
    { V(-6), V(83), V(25), V(-24), V(15), V( 22), V(-39) },
    { V(11), V(83), V(19), V(  8), V(18), V(-21), V(-30) }
  },
#endif
#ifdef CRAZYHOUSE
  {
    { V(-48), V(138), V(80), V( 48), V( 5), V( -7), V(  9) },
    { V(-78), V(116), V(20), V( -2), V(14), V(  6), V(-36) },
    { V(-69), V( 99), V(12), V(-19), V(38), V( 22), V(-50) },
    { V( -6), V( 95), V( 9), V(  4), V(-2), V(  2), V(-37) }
  },
#endif
#ifdef EXTINCTION
  {},
#endif
#ifdef GRID
  {
    { V( 7), V(76), V(84), V( 38), V( 7), V( 30), V(-19) },
    { V(-3), V(93), V(52), V(-17), V(12), V(-22), V(-35) },
    { V(-6), V(83), V(25), V(-24), V(15), V( 22), V(-39) },
    { V(11), V(83), V(19), V(  8), V(18), V(-21), V(-30) }
  },
#endif
#ifdef HORDE
  {
    { V( 7), V(76), V(84), V( 38), V( 7), V( 30), V(-19) },
    { V(-3), V(93), V(52), V(-17), V(12), V(-22), V(-35) },
    { V(-6), V(83), V(25), V(-24), V(15), V( 22), V(-39) },
    { V(11), V(83), V(19), V(  8), V(18), V(-21), V(-30) }
  },
#endif
#ifdef KOTH
  {
    { V( 7), V(76), V(84), V( 38), V( 7), V( 30), V(-19) },
    { V(-3), V(93), V(52), V(-17), V(12), V(-22), V(-35) },
    { V(-6), V(83), V(25), V(-24), V(15), V( 22), V(-39) },
    { V(11), V(83), V(19), V(  8), V(18), V(-21), V(-30) }
  },
#endif
#ifdef LOSERS
  {
    { V( 7), V(76), V(84), V( 38), V( 7), V( 30), V(-19) },
    { V(-3), V(93), V(52), V(-17), V(12), V(-22), V(-35) },
    { V(-6), V(83), V(25), V(-24), V(15), V( 22), V(-39) },
    { V(11), V(83), V(19), V(  8), V(18), V(-21), V(-30) }
  },
#endif
#ifdef RACE
  {},
#endif
#ifdef THREECHECK
  {
    { V( 7), V(76), V(84), V( 38), V( 7), V( 30), V(-19) },
    { V(-3), V(93), V(52), V(-17), V(12), V(-22), V(-35) },
    { V(-6), V(83), V(25), V(-24), V(15), V( 22), V(-39) },
    { V(11), V(83), V(19), V(  8), V(18), V(-21), V(-30) }
  },
#endif
#ifdef TWOKINGS
  {
    { V( 7), V(76), V(84), V( 38), V( 7), V( 30), V(-19) },
    { V(-3), V(93), V(52), V(-17), V(12), V(-22), V(-35) },
    { V(-6), V(83), V(25), V(-24), V(15), V( 22), V(-39) },
    { V(11), V(83), V(19), V(  8), V(18), V(-21), V(-30) }
  },
#endif
  };

  // Danger of enemy pawns moving toward our king by [distance from edge][rank].
  // RANK_1 = 0 is used for files where the enemy has no pawn, or their pawn
  // is behind our king. Note that UnblockedStorm[0][1-2] accommodate opponent pawn
  // on edge, likely blocked by our king.
  constexpr Value UnblockedStorm[int(FILE_NB) / 2][RANK_NB] = {
    { V( 89), V(-285), V(-185), V(93), V(57), V( 45), V( 51) },
    { V( 44), V( -18), V( 123), V(46), V(39), V( -7), V( 23) },
    { V(  4), V(  52), V( 162), V(37), V( 7), V(-14), V( -2) },
    { V(-10), V( -14), V(  90), V(15), V( 2), V( -7), V(-16) }
  };

#ifdef HORDE
  constexpr Score ImbalancedHorde = S(49, 39);
#endif
  #undef S
  #undef V

  template<Color Us>
  Score evaluate(const Position& pos, Pawns::Entry* e) {

    constexpr Color     Them = (Us == WHITE ? BLACK : WHITE);
    constexpr Direction Up   = (Us == WHITE ? NORTH : SOUTH);

    Bitboard neighbours, stoppers, support, phalanx;
    Bitboard lever, leverPush;
    Square s;
    bool opposed, backward, passed, doubled;
    Score score = SCORE_ZERO;
    const Square* pl = pos.squares<PAWN>(Us);

    Bitboard ourPawns   = pos.pieces(  Us, PAWN);
    Bitboard theirPawns = pos.pieces(Them, PAWN);

    Bitboard doubleAttackThem = pawn_double_attacks_bb<Them>(theirPawns);

    e->passedPawns[Us] = e->pawnAttacksSpan[Us] = 0;
    e->kingSquares[Us] = SQ_NONE;
    e->pawnAttacks[Us] = pawn_attacks_bb<Us>(ourPawns);

#ifdef HORDE
    if (pos.is_horde() && pos.is_horde_color(Us))
    {
        int l = 0, m = 0, r = popcount(ourPawns & file_bb(FILE_A));
        for (File f1 = FILE_A; f1 <= FILE_H; ++f1)
        {
            l = m; m = r; r = popcount(ourPawns & shift<EAST>(file_bb(f1)));
            score -= ImbalancedHorde * m / (1 + l * r);
        }
    }
#endif
    // Loop through all pawns of the current color and score each pawn
    while ((s = *pl++) != SQ_NONE)
    {
        assert(pos.piece_on(s) == make_piece(Us, PAWN));

        Rank r = relative_rank(Us, s);

        e->pawnAttacksSpan[Us] |= pawn_attack_span(Us, s);

        // Flag the pawn
        opposed    = theirPawns & forward_file_bb(Us, s);
        stoppers   = theirPawns & passed_pawn_span(Us, s);
        lever      = theirPawns & PawnAttacks[Us][s];
        leverPush  = theirPawns & PawnAttacks[Us][s + Up];
#ifdef HORDE
        if (pos.is_horde() && relative_rank(Us, s) == RANK_1)
            doubled = 0;
        else
#endif
        doubled    = ourPawns   & (s - Up);
        neighbours = ourPawns   & adjacent_files_bb(s);
        phalanx    = neighbours & rank_bb(s);
#ifdef HORDE
        if (pos.is_horde() && relative_rank(Us, s) == RANK_1)
            support = 0;
        else
#endif
        support    = neighbours & rank_bb(s - Up);

        // A pawn is backward when it is behind all pawns of the same color on
        // the adjacent files and cannot safely advance. Phalanx and isolated
        // pawns will be excluded when the pawn is scored.
        backward =  !(neighbours & forward_ranks_bb(Them, s))
                  && (stoppers & (leverPush | (s + Up)));

        // A pawn is passed if one of the three following conditions is true:
        // (a) there is no stoppers except some levers
        // (b) the only stoppers are the leverPush, but we outnumber them
        // (c) there is only one front stopper which can be levered.
        passed =   !(stoppers ^ lever)
                || (   !(stoppers ^ leverPush)
                    && popcount(phalanx) >= popcount(leverPush))
                || (   stoppers == square_bb(s + Up) && r >= RANK_5
                    && (shift<Up>(support) & ~(theirPawns | doubleAttackThem)));

        // Passed pawns will be properly scored later in evaluation when we have
        // full attack info.
        if (passed)
            e->passedPawns[Us] |= s;

        // Score this pawn
        if (support | phalanx)
        {
            int v =  Connected[r] * (phalanx ? 3 : 2) / (opposed ? 2 : 1)
                   + 17 * popcount(support);

            score += make_score(v, v * (r - 2) / 4);
        }

        else if (!neighbours)
<<<<<<< HEAD
            score -= Isolated[pos.variant()] + WeakUnopposed * int(!opposed);

        else if (backward)
            score -= Backward[pos.variant()] + WeakUnopposed * int(!opposed);

#ifdef HORDE
        if (doubled && (!support || pos.is_horde()))
#else
        if (doubled && !support)
#endif
            score -= Doubled[pos.variant()];
=======
            score -= Isolated + WeakUnopposed * !opposed;

        else if (backward)
            score -= Backward + WeakUnopposed * !opposed;

        if (!support)
            score -=   Doubled * doubled
                     + WeakLever * more_than_one(lever);
>>>>>>> 8aecf269
    }

    return score;
  }

} // namespace

namespace Pawns {

/// Pawns::probe() looks up the current position's pawns configuration in
/// the pawns hash table. It returns a pointer to the Entry if the position
/// is found. Otherwise a new Entry is computed and stored there, so we don't
/// have to recompute all when the same pawns configuration occurs again.

Entry* probe(const Position& pos) {

  Key key = pos.pawn_key();
  Entry* e = pos.this_thread()->pawnsTable[key];

  if (e->key == key)
      return e;

  e->key = key;
  e->scores[WHITE] = evaluate<WHITE>(pos, e);
  e->scores[BLACK] = evaluate<BLACK>(pos, e);

  return e;
}


/// Entry::evaluate_shelter() calculates the shelter bonus and the storm
/// penalty for a king, looking at the king file and the two closest files.

template<Color Us>
Score Entry::evaluate_shelter(const Position& pos, Square ksq) {

  constexpr Color Them = (Us == WHITE ? BLACK : WHITE);

  Bitboard b = pos.pieces(PAWN) & ~forward_ranks_bb(Them, ksq);
  Bitboard ourPawns = b & pos.pieces(Us);
  Bitboard theirPawns = b & pos.pieces(Them);

  Score bonus = make_score(5, 5);

  File center = clamp(file_of(ksq), FILE_B, FILE_G);
  for (File f = File(center - 1); f <= File(center + 1); ++f)
  {
      b = ourPawns & file_bb(f);
      int ourRank = b ? relative_rank(Us, frontmost_sq(Them, b)) : 0;

      b = theirPawns & file_bb(f);
      int theirRank = b ? relative_rank(Us, frontmost_sq(Them, b)) : 0;

      int d = std::min(f, ~f);
      bonus += make_score(ShelterStrength[pos.variant()][d][ourRank], 0);

      if (ourRank && (ourRank == theirRank - 1))
          bonus -= BlockedStorm * int(theirRank == RANK_3);
      else
          bonus -= make_score(UnblockedStorm[d][theirRank], 0);
  }

  return bonus;
}


/// Entry::do_king_safety() calculates a bonus for king safety. It is called only
/// when king square changes, which is about 20% of total king_safety() calls.

template<Color Us>
Score Entry::do_king_safety(const Position& pos) {

  Square ksq = pos.square<KING>(Us);
  kingSquares[Us] = ksq;
  castlingRights[Us] = pos.castling_rights(Us);

  Score shelters[3] = { evaluate_shelter<Us>(pos, ksq),
                        make_score(-VALUE_INFINITE, 0),
                        make_score(-VALUE_INFINITE, 0) };

  // If we can castle use the bonus after castling if it is bigger
  if (pos.can_castle(Us & KING_SIDE))
      shelters[1] = evaluate_shelter<Us>(pos, relative_square(Us, SQ_G1));

  if (pos.can_castle(Us & QUEEN_SIDE))
      shelters[2] = evaluate_shelter<Us>(pos, relative_square(Us, SQ_C1));

  for (int i : {1, 2})
     if (mg_value(shelters[i]) > mg_value(shelters[0]))
         shelters[0] = shelters[i];

  // In endgame we like to bring our king near our closest pawn
  Bitboard pawns = pos.pieces(Us, PAWN);
  int minPawnDist = pawns ? 8 : 0;

  if (pawns & PseudoAttacks[KING][ksq])
      minPawnDist = 1;
  else while (pawns)
      minPawnDist = std::min(minPawnDist, distance(ksq, pop_lsb(&pawns)));

  return shelters[0] - make_score(0, 16 * minPawnDist);
}

// Explicit template instantiation
template Score Entry::do_king_safety<WHITE>(const Position& pos);
template Score Entry::do_king_safety<BLACK>(const Position& pos);

} // namespace Pawns<|MERGE_RESOLUTION|>--- conflicted
+++ resolved
@@ -341,28 +341,18 @@
         }
 
         else if (!neighbours)
-<<<<<<< HEAD
-            score -= Isolated[pos.variant()] + WeakUnopposed * int(!opposed);
+            score -= Isolated[pos.variant()] + WeakUnopposed * !opposed;
 
         else if (backward)
-            score -= Backward[pos.variant()] + WeakUnopposed * int(!opposed);
-
-#ifdef HORDE
-        if (doubled && (!support || pos.is_horde()))
+            score -= Backward[pos.variant()] + WeakUnopposed * !opposed;
+
+#ifdef HORDE
+        if (!support || pos.is_horde())
 #else
-        if (doubled && !support)
-#endif
-            score -= Doubled[pos.variant()];
-=======
-            score -= Isolated + WeakUnopposed * !opposed;
-
-        else if (backward)
-            score -= Backward + WeakUnopposed * !opposed;
-
         if (!support)
-            score -=   Doubled * doubled
+#endif
+            score -= Doubled[pos.variant()] * doubled
                      + WeakLever * more_than_one(lever);
->>>>>>> 8aecf269
     }
 
     return score;

/*
  Stockfish, a UCI chess playing engine derived from Glaurung 2.1
  Copyright (C) 2004-2008 Tord Romstad (Glaurung author)
  Copyright (C) 2008-2015 Marco Costalba, Joona Kiiski, Tord Romstad
  Copyright (C) 2015-2017 Marco Costalba, Joona Kiiski, Gary Linscott, Tord Romstad

  Stockfish is free software: you can redistribute it and/or modify
  it under the terms of the GNU General Public License as published by
  the Free Software Foundation, either version 3 of the License, or
  (at your option) any later version.

  Stockfish is distributed in the hope that it will be useful,
  but WITHOUT ANY WARRANTY; without even the implied warranty of
  MERCHANTABILITY or FITNESS FOR A PARTICULAR PURPOSE.  See the
  GNU General Public License for more details.

  You should have received a copy of the GNU General Public License
  along with this program.  If not, see <http://www.gnu.org/licenses/>.
*/

#include <algorithm>
#include <cassert>

#include "bitboard.h"
#include "pawns.h"
#include "position.h"
#include "thread.h"

namespace {

  #define V Value
  #define S(mg, eg) make_score(mg, eg)

  // Isolated pawn penalty by opposed flag
  const Score Isolated[VARIANT_NB][2] = {
    { S(45, 40), S(30, 27) },
#ifdef ANTI
    { S(50, 80), S(54, 69) },
#endif
#ifdef ATOMIC
    { S(25, 27), S(27, 18) },
#endif
#ifdef CRAZYHOUSE
    { S(45, 40), S(30, 27) },
#endif
#ifdef HORDE
    { S(60, 44), S(18, 38) },
#endif
#ifdef KOTH
    { S(45, 40), S(30, 27) },
#endif
#ifdef LOSERS
    { S(50, 80), S(54, 69) },
#endif
#ifdef RACE
    {},
#endif
#ifdef RELAY
    { S(45, 40), S(30, 27) },
#endif
#ifdef THREECHECK
    { S(45, 40), S(30, 27) },
#endif
  };

  // Backward pawn penalty by opposed flag
  const Score Backward[VARIANT_NB][2] = {
    { S(56, 33), S(41, 19) },
#ifdef ANTI
    { S(64, 25), S(26, 50) },
#endif
#ifdef ATOMIC
    { S(41, 25), S(41, 13) },
#endif
#ifdef CRAZYHOUSE
    { S(56, 33), S(41, 19) },
#endif
#ifdef HORDE
    { S(48, 26), S(80, 15) },
#endif
#ifdef KOTH
    { S(56, 33), S(41, 19) },
#endif
#ifdef LOSERS
    { S(64, 25), S(26, 50) },
#endif
#ifdef RACE
    {},
#endif
#ifdef RELAY
    { S(56, 33), S(41, 19) },
#endif
#ifdef THREECHECK
    { S(56, 33), S(41, 19) },
#endif
  };

  // Unsupported pawn penalty for pawns which are neither isolated or backward
  const Score Unsupported[VARIANT_NB] = {
    S( 17,   8),
#ifdef ANTI
    S(-45, -48),
#endif
#ifdef ATOMIC
    S( 45,   0),
#endif
#ifdef CRAZYHOUSE
    S( 17,   8),
#endif
#ifdef HORDE
    S( 47,  50),
#endif
#ifdef KOTH
    S( 17,   8),
#endif
#ifdef LOSERS
    S(-45, -48),
#endif
#ifdef RACE
    S(  0,   0),
#endif
#ifdef RELAY
    S( 17,   8),
#endif
#ifdef THREECHECK
    S( 17,   8),
#endif
  };

  // Connected pawn bonus by opposed, phalanx, twice supported and rank
  Score Connected[2][2][2][RANK_NB];

  // Doubled pawn penalty
  const Score Doubled[VARIANT_NB] = {
    S(18, 38),
#ifdef ANTI
    S( 4, 51),
#endif
#ifdef ATOMIC
    S( 5, 42),
#endif
#ifdef CRAZYHOUSE
    S(18, 38),
#endif
#ifdef HORDE
    S(-26, 78),
#endif
#ifdef KOTH
    S(18, 38),
#endif
#ifdef LOSERS
    S( 4, 51),
#endif
#ifdef RACE
    S( 0,  0),
#endif
#ifdef RELAY
    S(18, 38),
#endif
#ifdef THREECHECK
    S(18, 38),
#endif
  };

  // Lever bonus by rank
  const Score Lever[RANK_NB] = {
    S( 0,  0), S( 0,  0), S(0, 0), S(0, 0),
    S(17, 16), S(33, 32), S(0, 0), S(0, 0)
  };

<<<<<<< HEAD
  // Weakness of our pawn shelter in front of the king by [distance from edge][rank]
  const Value ShelterWeakness[VARIANT_NB][4][RANK_NB] = {
  {
    { V(100), V(20), V(10), V(46), V(82), V( 86), V( 98) },
    { V(116), V( 4), V(28), V(87), V(94), V(108), V(104) },
    { V(109), V( 1), V(59), V(87), V(62), V( 91), V(116) },
    { V( 75), V(12), V(43), V(59), V(90), V( 84), V(112) }
  },
#ifdef ANTI
  {
    { V(100), V(20), V(10), V(46), V(82), V( 86), V( 98) },
    { V(116), V( 4), V(28), V(87), V(94), V(108), V(104) },
    { V(109), V( 1), V(59), V(87), V(62), V( 91), V(116) },
    { V( 75), V(12), V(43), V(59), V(90), V( 84), V(112) }
  },
#endif
#ifdef ATOMIC
  {
    { V(100), V(20), V(10), V(46), V(82), V( 86), V( 98) },
    { V(116), V( 4), V(28), V(87), V(94), V(108), V(104) },
    { V(109), V( 1), V(59), V(87), V(62), V( 91), V(116) },
    { V( 75), V(12), V(43), V(59), V(90), V( 84), V(112) }
  },
#endif
#ifdef CRAZYHOUSE
  {
    { V(238), V( 6), V( 82), V(130), V(120), V(166), V(232) },
    { V(330), V( 0), V(120), V(184), V(186), V(184), V(192) },
    { V(196), V( 0), V(156), V(136), V(216), V(196), V(242) },
    { V(176), V(34), V(112), V(170), V(182), V(194), V(276) }
  },
#endif
#ifdef HORDE
  {
=======
  // Weakness of our pawn shelter in front of the king by [distance from edge][rank].
  // RANK_1 = 0 is used for files where we have no pawns, or where our pawn is behind our king.
  const Value ShelterWeakness[][RANK_NB] = {
>>>>>>> 99cd5132
    { V(100), V(20), V(10), V(46), V(82), V( 86), V( 98) },
    { V(116), V( 4), V(28), V(87), V(94), V(108), V(104) },
    { V(109), V( 1), V(59), V(87), V(62), V( 91), V(116) },
    { V( 75), V(12), V(43), V(59), V(90), V( 84), V(112) }
  },
#endif
#ifdef KOTH
  {
    { V(100), V(20), V(10), V(46), V(82), V( 86), V( 98) },
    { V(116), V( 4), V(28), V(87), V(94), V(108), V(104) },
    { V(109), V( 1), V(59), V(87), V(62), V( 91), V(116) },
    { V( 75), V(12), V(43), V(59), V(90), V( 84), V(112) }
  },
#endif
#ifdef LOSERS
  {
    { V(100), V(20), V(10), V(46), V(82), V( 86), V( 98) },
    { V(116), V( 4), V(28), V(87), V(94), V(108), V(104) },
    { V(109), V( 1), V(59), V(87), V(62), V( 91), V(116) },
    { V( 75), V(12), V(43), V(59), V(90), V( 84), V(112) }
  },
#endif
#ifdef RACE
  {},
#endif
#ifdef RELAY
  {
    { V(100), V(20), V(10), V(46), V(82), V( 86), V( 98) },
    { V(116), V( 4), V(28), V(87), V(94), V(108), V(104) },
    { V(109), V( 1), V(59), V(87), V(62), V( 91), V(116) },
    { V( 75), V(12), V(43), V(59), V(90), V( 84), V(112) }
  },
#endif
#ifdef THREECHECK
  {
    { V(100), V(20), V(10), V(46), V(82), V( 86), V( 98) },
    { V(116), V( 4), V(28), V(87), V(94), V(108), V(104) },
    { V(109), V( 1), V(59), V(87), V(62), V( 91), V(116) },
    { V( 75), V(12), V(43), V(59), V(90), V( 84), V(112) }
  },
#endif
  };

  // Danger of enemy pawns moving toward our king by [type][distance from edge][rank].
  // For the unopposed and unblocked cases, RANK_1 = 0 is used when opponent has no pawn
  // on the given file, or his pawn his behind our king.
  const Value StormDanger[][4][RANK_NB] = {
    { { V( 0),  V(-290), V(-274), V(57), V(41) },  //BlockedByKing
      { V( 0),  V(  60), V( 144), V(39), V(13) },
      { V( 0),  V(  65), V( 141), V(41), V(34) },
      { V( 0),  V(  53), V( 127), V(56), V(14) } },
    { { V( 4),  V(  73), V( 132), V(46), V(31) },  //Unopposed
      { V( 1),  V(  64), V( 143), V(26), V(13) },
      { V( 1),  V(  47), V( 110), V(44), V(24) },
      { V( 0),  V(  72), V( 127), V(50), V(31) } },
    { { V( 0),  V(   0), V(  79), V(23), V( 1) },  //BlockedByPawn
      { V( 0),  V(   0), V( 148), V(27), V( 2) },
      { V( 0),  V(   0), V( 161), V(16), V( 1) },
      { V( 0),  V(   0), V( 171), V(22), V(15) } },
    { { V(22),  V(  45), V( 104), V(62), V( 6) },  //Unblocked
      { V(31),  V(  30), V(  99), V(39), V(19) },
      { V(23),  V(  29), V(  96), V(41), V(15) },
      { V(21),  V(  23), V( 116), V(41), V(15) } }
  };

  // Max bonus for king safety. Corresponds to start position with all the pawns
  // in front of the king and no enemy pawn on the horizon.
  const Value MaxSafetyBonus = V(258);

  #undef S
  #undef V

  template<Color Us>
  Score evaluate(const Position& pos, Pawns::Entry* e) {

    const Color  Them  = (Us == WHITE ? BLACK      : WHITE);
    const Square Up    = (Us == WHITE ? NORTH      : SOUTH);
    const Square Right = (Us == WHITE ? NORTH_EAST : SOUTH_WEST);
    const Square Left  = (Us == WHITE ? NORTH_WEST : SOUTH_EAST);

    Bitboard b, neighbours, stoppers, doubled, supported, phalanx;
    Square s;
    bool opposed, lever, connected, backward;
    Score score = SCORE_ZERO;
    const Square* pl = pos.squares<PAWN>(Us);
    const Bitboard* pawnAttacksBB = StepAttacksBB[make_piece(Us, PAWN)];

    Bitboard ourPawns   = pos.pieces(Us  , PAWN);
    Bitboard theirPawns = pos.pieces(Them, PAWN);

    e->passedPawns[Us]   = e->pawnAttacksSpan[Us] = 0;
    e->semiopenFiles[Us] = 0xFF;
    e->kingSquares[Us]   = SQ_NONE;
    e->pawnAttacks[Us]   = shift<Right>(ourPawns) | shift<Left>(ourPawns);
    e->pawnsOnSquares[Us][BLACK] = popcount(ourPawns & DarkSquares);
    e->pawnsOnSquares[Us][WHITE] = pos.count<PAWN>(Us) - e->pawnsOnSquares[Us][BLACK];

    // Loop through all pawns of the current color and score each pawn
    while ((s = *pl++) != SQ_NONE)
    {
        assert(pos.piece_on(s) == make_piece(Us, PAWN));

        File f = file_of(s);

        e->semiopenFiles[Us]   &= ~(1 << f);
        e->pawnAttacksSpan[Us] |= pawn_attack_span(Us, s);

        // Flag the pawn
        opposed    = theirPawns & forward_bb(Us, s);
        stoppers   = theirPawns & passed_pawn_mask(Us, s);
        lever      = theirPawns & pawnAttacksBB[s];
        doubled    = ourPawns   & (s + Up);
        neighbours = ourPawns   & adjacent_files_bb(f);
        phalanx    = neighbours & rank_bb(s);
#ifdef HORDE
        if (pos.is_horde() && rank_of(s) == RANK_1)
            supported = false;
        else
#endif
        supported  = neighbours & rank_bb(s - Up);
        connected  = supported | phalanx;

        // A pawn is backward when it is behind all pawns of the same color on the
        // adjacent files and cannot be safely advanced.
        if (!neighbours || lever || relative_rank(Us, s) >= RANK_5)
            backward = false;
        else
        {
            // Find the backmost rank with neighbours or stoppers
            b = rank_bb(backmost_sq(Us, neighbours | stoppers));

            // The pawn is backward when it cannot safely progress to that rank:
            // either there is a stopper in the way on this rank, or there is a
            // stopper on adjacent file which controls the way to that rank.
            backward = (b | shift<Up>(b & adjacent_files_bb(f))) & stoppers;

            assert(!backward || !(pawn_attack_span(Them, s + Up) & neighbours));
        }

        // Passed pawns will be properly scored in evaluation because we need
        // full attack info to evaluate them.
        if (!stoppers && !(ourPawns & forward_bb(Us, s)))
            e->passedPawns[Us] |= s;

        // Score this pawn
        if (!neighbours)
            score -= Isolated[pos.variant()][opposed];

        else if (backward)
            score -= Backward[pos.variant()][opposed];

        else if (!supported)
            score -= Unsupported[pos.variant()];

#ifdef HORDE
        if (pos.is_horde() && relative_rank(Us, s) == 0) {} else
#endif
        if (connected)
            score += Connected[opposed][!!phalanx][more_than_one(supported)][relative_rank(Us, s)];

        if (doubled)
            score -= Doubled[pos.variant()];

        if (lever)
            score += Lever[relative_rank(Us, s)];
    }

    return score;
  }

} // namespace

namespace Pawns {

/// Pawns::init() initializes some tables needed by evaluation. Instead of using
/// hard-coded tables, when makes sense, we prefer to calculate them with a formula
/// to reduce independent parameters and to allow easier tuning and better insight.

void init() {

  static const int Seed[RANK_NB] = { 0, 8, 19, 13, 71, 94, 169, 324 };

  for (int opposed = 0; opposed <= 1; ++opposed)
      for (int phalanx = 0; phalanx <= 1; ++phalanx)
          for (int apex = 0; apex <= 1; ++apex)
              for (Rank r = RANK_2; r < RANK_8; ++r)
  {
      int v = (Seed[r] + (phalanx ? (Seed[r + 1] - Seed[r]) / 2 : 0)) >> opposed;
      v += (apex ? v / 2 : 0);
      Connected[opposed][phalanx][apex][r] = make_score(v, v * (r-2) / 4);
  }
}


/// Pawns::probe() looks up the current position's pawns configuration in
/// the pawns hash table. It returns a pointer to the Entry if the position
/// is found. Otherwise a new Entry is computed and stored there, so we don't
/// have to recompute all when the same pawns configuration occurs again.

Entry* probe(const Position& pos) {

  Key key = pos.pawn_key();
  Entry* e = pos.this_thread()->pawnsTable[key];

  if (e->key == key)
      return e;

  e->key = key;
  e->score = evaluate<WHITE>(pos, e) - evaluate<BLACK>(pos, e);
  e->asymmetry = popcount(e->semiopenFiles[WHITE] ^ e->semiopenFiles[BLACK]);
  e->openFiles = popcount(e->semiopenFiles[WHITE] & e->semiopenFiles[BLACK]);
  return e;
}


/// Entry::shelter_storm() calculates shelter and storm penalties for the file
/// the king is on, as well as the two closest files.

template<Color Us>
Value Entry::shelter_storm(const Position& pos, Square ksq) {

  const Color Them = (Us == WHITE ? BLACK : WHITE);

  enum { BlockedByKing, Unopposed, BlockedByPawn, Unblocked };

  Bitboard b = pos.pieces(PAWN) & (in_front_bb(Us, rank_of(ksq)) | rank_bb(ksq));
  Bitboard ourPawns = b & pos.pieces(Us);
  Bitboard theirPawns = b & pos.pieces(Them);
  Value safety = MaxSafetyBonus;
  File center = std::max(FILE_B, std::min(FILE_G, file_of(ksq)));

  for (File f = center - File(1); f <= center + File(1); ++f)
  {
      b = ourPawns & file_bb(f);
      Rank rkUs = b ? relative_rank(Us, backmost_sq(Us, b)) : RANK_1;

      b  = theirPawns & file_bb(f);
      Rank rkThem = b ? relative_rank(Us, frontmost_sq(Them, b)) : RANK_1;

      safety -=  ShelterWeakness[pos.variant()][std::min(f, FILE_H - f)][rkUs]
               + StormDanger
                 [f == file_of(ksq) && rkThem == relative_rank(Us, ksq) + 1 ? BlockedByKing  :
                  rkUs   == RANK_1                                          ? Unopposed :
                  rkThem == rkUs + 1                                        ? BlockedByPawn  : Unblocked]
                 [std::min(f, FILE_H - f)][rkThem];
  }

  return safety;
}


/// Entry::do_king_safety() calculates a bonus for king safety. It is called only
/// when king square changes, which is about 20% of total king_safety() calls.

template<Color Us>
Score Entry::do_king_safety(const Position& pos, Square ksq) {

  kingSquares[Us] = ksq;
  castlingRights[Us] = pos.can_castle(Us);
  int minKingPawnDistance = 0;
#ifdef THREECHECK
  CheckCount checks = pos.is_three_check() ? pos.checks_given(~Us) : CHECKS_0;
#endif

  Bitboard pawns = pos.pieces(Us, PAWN);
  if (pawns)
      while (!(DistanceRingBB[ksq][minKingPawnDistance++] & pawns)) {}

  Value bonus = shelter_storm<Us>(pos, ksq);

  // If we can castle use the bonus after the castling if it is bigger
  if (pos.can_castle(MakeCastling<Us, KING_SIDE>::right))
      bonus = std::max(bonus, shelter_storm<Us>(pos, relative_square(Us, SQ_G1)));

  if (pos.can_castle(MakeCastling<Us, QUEEN_SIDE>::right))
      bonus = std::max(bonus, shelter_storm<Us>(pos, relative_square(Us, SQ_C1)));

#ifdef THREECHECK
  // Decrease score when checks have been taken
  return make_score(bonus, (-16 * minKingPawnDistance) + (-2 * checks));
#else
  return make_score(bonus, -16 * minKingPawnDistance);
#endif
}

// Explicit template instantiation
template Score Entry::do_king_safety<WHITE>(const Position& pos, Square ksq);
template Score Entry::do_king_safety<BLACK>(const Position& pos, Square ksq);

} // namespace Pawns<|MERGE_RESOLUTION|>--- conflicted
+++ resolved
@@ -168,8 +168,8 @@
     S(17, 16), S(33, 32), S(0, 0), S(0, 0)
   };
 
-<<<<<<< HEAD
-  // Weakness of our pawn shelter in front of the king by [distance from edge][rank]
+  // Weakness of our pawn shelter in front of the king by [distance from edge][rank].
+  // RANK_1 = 0 is used for files where we have no pawns, or where our pawn is behind our king.
   const Value ShelterWeakness[VARIANT_NB][4][RANK_NB] = {
   {
     { V(100), V(20), V(10), V(46), V(82), V( 86), V( 98) },
@@ -203,11 +203,6 @@
 #endif
 #ifdef HORDE
   {
-=======
-  // Weakness of our pawn shelter in front of the king by [distance from edge][rank].
-  // RANK_1 = 0 is used for files where we have no pawns, or where our pawn is behind our king.
-  const Value ShelterWeakness[][RANK_NB] = {
->>>>>>> 99cd5132
     { V(100), V(20), V(10), V(46), V(82), V( 86), V( 98) },
     { V(116), V( 4), V(28), V(87), V(94), V(108), V(104) },
     { V(109), V( 1), V(59), V(87), V(62), V( 91), V(116) },

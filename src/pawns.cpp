/*
  Stockfish, a UCI chess playing engine derived from Glaurung 2.1
  Copyright (C) 2004-2008 Tord Romstad (Glaurung author)
  Copyright (C) 2008-2015 Marco Costalba, Joona Kiiski, Tord Romstad

  Stockfish is free software: you can redistribute it and/or modify
  it under the terms of the GNU General Public License as published by
  the Free Software Foundation, either version 3 of the License, or
  (at your option) any later version.

  Stockfish is distributed in the hope that it will be useful,
  but WITHOUT ANY WARRANTY; without even the implied warranty of
  MERCHANTABILITY or FITNESS FOR A PARTICULAR PURPOSE.  See the
  GNU General Public License for more details.

  You should have received a copy of the GNU General Public License
  along with this program.  If not, see <http://www.gnu.org/licenses/>.
*/

#include <algorithm>
#include <cassert>

#include "bitboard.h"
#include "bitcount.h"
#include "pawns.h"
#include "position.h"
#include "thread.h"

namespace {

  #define V Value
  #define S(mg, eg) make_score(mg, eg)

  // Doubled pawn penalty by file
  const Score Doubled[FILE_NB] = {
    S(13, 43), S(20, 48), S(23, 48), S(23, 48),
    S(23, 48), S(23, 48), S(20, 48), S(13, 43) };

  // Isolated pawn penalty by opposed flag and file
  const Score Isolated[2][FILE_NB] = {
  { S(37, 45), S(54, 52), S(60, 52), S(60, 52),
    S(60, 52), S(60, 52), S(54, 52), S(37, 45) },
  { S(25, 30), S(36, 35), S(40, 35), S(40, 35),
    S(40, 35), S(40, 35), S(36, 35), S(25, 30) } };

  // Backward pawn penalty by opposed flag and file
  const Score Backward[2][FILE_NB] = {
  { S(30, 42), S(43, 46), S(49, 46), S(49, 46),
    S(49, 46), S(49, 46), S(43, 46), S(30, 42) },
  { S(20, 28), S(29, 31), S(33, 31), S(33, 31),
    S(33, 31), S(33, 31), S(29, 31), S(20, 28) } };

  // Connected pawn bonus by opposed, phalanx, twice supported and rank
  Score Connected[2][2][2][RANK_NB];

  // Levers bonus by rank
  const Score Lever[RANK_NB] = {
    S( 0, 0), S( 0, 0), S(0, 0), S(0, 0),
    S(20,20), S(40,40), S(0, 0), S(0, 0) };

  // Unsupported pawn penalty
  const Score UnsupportedPawnPenalty = S(20, 10);

  // Center bind bonus: Two pawns controlling the same central square
  const Bitboard CenterBindMask[COLOR_NB] = {
    (FileDBB | FileEBB) & (Rank5BB | Rank6BB | Rank7BB),
    (FileDBB | FileEBB) & (Rank4BB | Rank3BB | Rank2BB)
  };

  const Score CenterBind = S(16, 0);

  // Weakness of our pawn shelter in front of the king by [distance from edge][rank]
  const Value ShelterWeakness[][RANK_NB] = {
  { V( 99), V(20), V(26), V(54), V(85), V( 92), V(108) },
  { V(117), V( 1), V(27), V(71), V(94), V(104), V(118) },
  { V(104), V( 4), V(51), V(76), V(82), V(102), V( 97) },
  { V( 80), V(12), V(43), V(65), V(88), V( 91), V(115) } };

  // Danger of enemy pawns moving toward our king by [type][distance from edge][rank]
  const Value StormDanger[][4][RANK_NB] = {
  { { V( 0),  V(  65), V( 126), V(36), V(30) },
    { V( 0),  V(  55), V( 135), V(36), V(23) },
    { V( 0),  V(  47), V( 116), V(45), V(26) },
    { V( 0),  V(  62), V( 127), V(57), V(34) } },
  { { V(21),  V(  45), V(  93), V(50), V(19) },
    { V(23),  V(  24), V( 105), V(41), V(13) },
    { V(23),  V(  36), V( 101), V(38), V(20) },
    { V(30),  V(  19), V( 110), V(41), V(27) } },
  { { V( 0),  V(   0), V(  81), V(14), V( 4) },
    { V( 0),  V(   0), V( 169), V(30), V( 3) },
    { V( 0),  V(   0), V( 168), V(24), V( 5) },
    { V( 0),  V(   0), V( 162), V(26), V(10) } },
  { { V( 0),  V(-283), V(-298), V(57), V(29) },
    { V( 0),  V(  63), V( 137), V(42), V(18) },
    { V( 0),  V(  67), V( 145), V(49), V(33) },
    { V( 0),  V(  62), V( 126), V(53), V(21) } } };

  // Max bonus for king safety. Corresponds to start position with all the pawns
  // in front of the king and no enemy pawn on the horizon.
  const Value MaxSafetyBonus = V(258);

#ifdef KOTH_DISTANCE_BONUS
  const Score KOTHDistanceBonus[4] = {
    S(1*PawnValueMg + PawnValueMg/2, 9*PawnValueEg),
    S(1*PawnValueMg                , 4*PawnValueEg),
    S(                PawnValueMg/2, 1*PawnValueEg),
    S(0, 0)
  };
#endif

  #undef S
  #undef V

  template<Color Us>
  Score evaluate(const Position& pos, Pawns::Entry* e) {

    const Color  Them  = (Us == WHITE ? BLACK    : WHITE);
    const Square Up    = (Us == WHITE ? DELTA_N  : DELTA_S);
    const Square Right = (Us == WHITE ? DELTA_NE : DELTA_SW);
    const Square Left  = (Us == WHITE ? DELTA_NW : DELTA_SE);

    Bitboard b, neighbours, doubled, supported, phalanx;
    Square s;
    bool passed, isolated, opposed, backward, lever, connected;
    Score score = SCORE_ZERO;
    const Square* pl = pos.list<PAWN>(Us);
    const Bitboard* pawnAttacksBB = StepAttacksBB[make_piece(Us, PAWN)];

    Bitboard ourPawns   = pos.pieces(Us  , PAWN);
    Bitboard theirPawns = pos.pieces(Them, PAWN);

    e->passedPawns[Us] = 0;
    e->kingSquares[Us] = SQ_NONE;
    e->semiopenFiles[Us] = 0xFF;
    e->pawnAttacks[Us] = shift_bb<Right>(ourPawns) | shift_bb<Left>(ourPawns);
    e->pawnsOnSquares[Us][BLACK] = popcount<Max15>(ourPawns & DarkSquares);
    e->pawnsOnSquares[Us][WHITE] = pos.count<PAWN>(Us) - e->pawnsOnSquares[Us][BLACK];

    // Loop through all pawns of the current color and score each pawn
    while ((s = *pl++) != SQ_NONE)
    {
        assert(pos.piece_on(s) == make_piece(Us, PAWN));

        File f = file_of(s);

        // This file cannot be semi-open
        e->semiopenFiles[Us] &= ~(1 << f);

        // Flag the pawn
        neighbours  =   ourPawns   & adjacent_files_bb(f);
        doubled     =   ourPawns   & forward_bb(Us, s);
        opposed     =   theirPawns & forward_bb(Us, s);
        passed      = !(theirPawns & passed_pawn_mask(Us, s));
        lever       =   theirPawns & pawnAttacksBB[s];
        phalanx     =   neighbours & rank_bb(s);
        supported   =   neighbours & rank_bb(s - Up);
        connected   =   supported | phalanx;
        isolated    =  !neighbours;

        // Test for backward pawn.
        // If the pawn is passed, isolated, lever or connected it cannot be
        // backward. If there are friendly pawns behind on adjacent files
        // it cannot be backward either.
        if (   (passed | isolated | lever | connected)
            || (ourPawns & pawn_attack_span(Them, s)))
            backward = false;
        else
        {
            // We now know there are no friendly pawns beside or behind this
            // pawn on adjacent files. We now check whether the pawn is
            // backward by looking in the forward direction on the adjacent
            // files, and picking the closest pawn there.
            b = pawn_attack_span(Us, s) & (ourPawns | theirPawns);
            b = pawn_attack_span(Us, s) & rank_bb(backmost_sq(Us, b));

            // If we have an enemy pawn in the same or next rank, the pawn is
            // backward because it cannot advance without being captured.
            backward = (b | shift_bb<Up>(b)) & theirPawns;
        }

        assert(opposed | passed | (pawn_attack_span(Us, s) & theirPawns));

        // Passed pawns will be properly scored in evaluation because we need
        // full attack info to evaluate passed pawns. Only the frontmost passed
        // pawn on each file is considered a true passed pawn.
        if (passed && !doubled)
            e->passedPawns[Us] |= s;

        // Score this pawn
        if (isolated)
            score -= Isolated[opposed][f];

        if (!supported && !isolated)
            score -= UnsupportedPawnPenalty;

        if (doubled)
            score -= Doubled[f] / distance<Rank>(s, frontmost_sq(Us, doubled));

        if (backward)
            score -= Backward[opposed][f];

        if (connected)
            score += Connected[opposed][!!phalanx][more_than_one(supported)][relative_rank(Us, s)];

        if (lever)
            score += Lever[relative_rank(Us, s)];
    }

    b = e->semiopenFiles[Us] ^ 0xFF;
    e->pawnSpan[Us] = b ? int(msb(b) - lsb(b)) : 0;

    // Center binds: Two pawns controlling the same central square
    b = shift_bb<Right>(ourPawns) & shift_bb<Left>(ourPawns) & CenterBindMask[Us];
    score += popcount<Max15>(b) * CenterBind;

    return score;
  }

} // namespace

namespace Pawns {

/// Pawns::init() initializes some tables needed by evaluation. Instead of using
/// hard-coded tables, when makes sense, we prefer to calculate them with a formula
/// to reduce independent parameters and to allow easier tuning and better insight.

void init()
{
  static const int Seed[RANK_NB] = { 0, 6, 15, 10, 57, 75, 135, 258 };

  for (int opposed = 0; opposed <= 1; ++opposed)
      for (int phalanx = 0; phalanx <= 1; ++phalanx)
          for (int apex = 0; apex <= 1; ++apex)
              for (Rank r = RANK_2; r < RANK_8; ++r)
  {
      int v = (Seed[r] + (phalanx ? (Seed[r + 1] - Seed[r]) / 2 : 0)) >> opposed;
      v += (apex ? v / 2 : 0);
      Connected[opposed][phalanx][apex][r] = make_score(3 * v / 2, v);
  }
}


/// Pawns::probe() looks up the current position's pawns configuration in
/// the pawns hash table. It returns a pointer to the Entry if the position
/// is found. Otherwise a new Entry is computed and stored there, so we don't
/// have to recompute all when the same pawns configuration occurs again.

Entry* probe(const Position& pos) {

  Key key = pos.pawn_key();
  Entry* e = pos.this_thread()->pawnsTable[key];

  if (e->key == key)
      return e;

  e->key = key;
  e->score = evaluate<WHITE>(pos, e) - evaluate<BLACK>(pos, e);
  return e;
}


/// Entry::shelter_storm() calculates shelter and storm penalties for the file
/// the king is on, as well as the two adjacent files.

template<Color Us>
Value Entry::shelter_storm(const Position& pos, Square ksq) {

  const Color Them = (Us == WHITE ? BLACK : WHITE);

  enum { NoFriendlyPawn, Unblocked, BlockedByPawn, BlockedByKing };

  Bitboard b = pos.pieces(PAWN) & (in_front_bb(Us, rank_of(ksq)) | rank_bb(ksq));
  Bitboard ourPawns = b & pos.pieces(Us);
  Bitboard theirPawns = b & pos.pieces(Them);
  Value safety = MaxSafetyBonus;
  File center = std::max(FILE_B, std::min(FILE_G, file_of(ksq)));

  for (File f = center - File(1); f <= center + File(1); ++f)
  {
      b = ourPawns & file_bb(f);
      Rank rkUs = b ? relative_rank(Us, backmost_sq(Us, b)) : RANK_1;

      b  = theirPawns & file_bb(f);
      Rank rkThem = b ? relative_rank(Us, frontmost_sq(Them, b)) : RANK_1;

      safety -=  ShelterWeakness[std::min(f, FILE_H - f)][rkUs]
               + StormDanger
                 [f == file_of(ksq) && rkThem == relative_rank(Us, ksq) + 1 ? BlockedByKing  :
                  rkUs   == RANK_1                                          ? NoFriendlyPawn :
                  rkThem == rkUs + 1                                        ? BlockedByPawn  : Unblocked]
                 [std::min(f, FILE_H - f)][rkThem];
  }

  return safety;
}


/// Entry::do_king_safety() calculates a bonus for king safety. It is called only
/// when king square changes, which is about 20% of total king_safety() calls.

template<Color Us>
Score Entry::do_king_safety(const Position& pos, Square ksq) {

  kingSquares[Us] = ksq;
  castlingRights[Us] = pos.can_castle(Us);
  int minKingPawnDistance = 0;

#ifdef KOTH_DISTANCE_BONUS
  Score kothBonus = SCORE_ZERO;
  if (pos.is_koth())
  {
      // Initial attempt to adjust score based on KOTH distance
      // TODO: account for attacked and blocked squares
      kothBonus = KOTHDistanceBonus[pos.koth_distance(Us)];
  }
#endif

  Bitboard pawns = pos.pieces(Us, PAWN);
  if (pawns)
      while (!(DistanceRingBB[ksq][minKingPawnDistance++] & pawns)) {}

  if (relative_rank(Us, ksq) > RANK_4)
<<<<<<< HEAD
#ifdef KOTH_DISTANCE_BONUS
      return kothBonus + make_score(0, -16 * minKPdistance[Us]);
#else
      return make_score(0, -16 * minKPdistance[Us]);
#endif
=======
      return make_score(0, -16 * minKingPawnDistance);
>>>>>>> 3a675332

  Value bonus = shelter_storm<Us>(pos, ksq);

  // If we can castle use the bonus after the castling if it is bigger
  if (pos.can_castle(MakeCastling<Us, KING_SIDE>::right))
      bonus = std::max(bonus, shelter_storm<Us>(pos, relative_square(Us, SQ_G1)));

  if (pos.can_castle(MakeCastling<Us, QUEEN_SIDE>::right))
      bonus = std::max(bonus, shelter_storm<Us>(pos, relative_square(Us, SQ_C1)));

<<<<<<< HEAD
#ifdef KOTH_DISTANCE_BONUS
  return kothBonus + make_score(bonus, -16 * minKPdistance[Us]);
#else
  return make_score(bonus, -16 * minKPdistance[Us]);
#endif
=======
  return make_score(bonus, -16 * minKingPawnDistance);
>>>>>>> 3a675332
}

// Explicit template instantiation
template Score Entry::do_king_safety<WHITE>(const Position& pos, Square ksq);
template Score Entry::do_king_safety<BLACK>(const Position& pos, Square ksq);

} // namespace Pawns<|MERGE_RESOLUTION|>--- conflicted
+++ resolved
@@ -320,15 +320,11 @@
       while (!(DistanceRingBB[ksq][minKingPawnDistance++] & pawns)) {}
 
   if (relative_rank(Us, ksq) > RANK_4)
-<<<<<<< HEAD
 #ifdef KOTH_DISTANCE_BONUS
-      return kothBonus + make_score(0, -16 * minKPdistance[Us]);
+      return kothBonus + make_score(0, -16 * minKingPawnDistance);
 #else
-      return make_score(0, -16 * minKPdistance[Us]);
+      return make_score(0, -16 * minKingPawnDistance);
 #endif
-=======
-      return make_score(0, -16 * minKingPawnDistance);
->>>>>>> 3a675332
 
   Value bonus = shelter_storm<Us>(pos, ksq);
 
@@ -339,15 +335,11 @@
   if (pos.can_castle(MakeCastling<Us, QUEEN_SIDE>::right))
       bonus = std::max(bonus, shelter_storm<Us>(pos, relative_square(Us, SQ_C1)));
 
-<<<<<<< HEAD
 #ifdef KOTH_DISTANCE_BONUS
-  return kothBonus + make_score(bonus, -16 * minKPdistance[Us]);
+  return kothBonus + make_score(bonus, -16 * minKingPawnDistance);
 #else
-  return make_score(bonus, -16 * minKPdistance[Us]);
+  return make_score(bonus, -16 * minKingPawnDistance);
 #endif
-=======
-  return make_score(bonus, -16 * minKingPawnDistance);
->>>>>>> 3a675332
 }
 
 // Explicit template instantiation

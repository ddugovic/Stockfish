/*
  Stockfish, a UCI chess playing engine derived from Glaurung 2.1
  Copyright (C) 2004-2008 Tord Romstad (Glaurung author)
  Copyright (C) 2008-2015 Marco Costalba, Joona Kiiski, Tord Romstad
  Copyright (C) 2015-2020 Marco Costalba, Joona Kiiski, Gary Linscott, Tord Romstad

  Stockfish is free software: you can redistribute it and/or modify
  it under the terms of the GNU General Public License as published by
  the Free Software Foundation, either version 3 of the License, or
  (at your option) any later version.

  Stockfish is distributed in the hope that it will be useful,
  but WITHOUT ANY WARRANTY; without even the implied warranty of
  MERCHANTABILITY or FITNESS FOR A PARTICULAR PURPOSE.  See the
  GNU General Public License for more details.

  You should have received a copy of the GNU General Public License
  along with this program.  If not, see <http://www.gnu.org/licenses/>.
*/

#include <algorithm>
#include <cassert>

#include "bitboard.h"
#include "pawns.h"
#include "position.h"
#include "thread.h"

namespace {

  #define V Value
  #define S(mg, eg) make_score(mg, eg)

  // Pawn penalties
  constexpr Score Backward[VARIANT_NB] = {
    S( 9, 24),
#ifdef ANTI
    S(26, 50),
#endif
#ifdef ATOMIC
    S(35, 15),
#endif
#ifdef CRAZYHOUSE
    S(41, 19),
#endif
#ifdef EXTINCTION
    S(17, 11),
#endif
#ifdef GRID
    S(17, 11),
#endif
#ifdef HORDE
    S(78, 14),
#endif
#ifdef KOTH
    S(41, 19),
#endif
#ifdef LOSERS
    S(26, 49),
#endif
#ifdef RACE
    S(0, 0),
#endif
#ifdef THREECHECK
    S(41, 19),
#endif
#ifdef TWOKINGS
    S(17, 11),
#endif
  };
  constexpr Score BlockedStorm    = S(82, 82);
  constexpr Score Doubled[VARIANT_NB] = {
    S(11, 56),
#ifdef ANTI
    S( 4, 51),
#endif
#ifdef ATOMIC
    S( 0,  0),
#endif
#ifdef CRAZYHOUSE
    S(13, 40),
#endif
#ifdef EXTINCTION
    S(13, 40),
#endif
#ifdef GRID
    S(13, 40),
#endif
#ifdef HORDE
    S(11, 83),
#endif
#ifdef KOTH
    S(13, 40),
#endif
#ifdef LOSERS
    S( 4, 54),
#endif
#ifdef RACE
    S( 0,  0),
#endif
#ifdef THREECHECK
    S(13, 40),
#endif
#ifdef TWOKINGS
    S(13, 40),
#endif
  };
  constexpr Score DoubledIsolated = S(15, 57);
  constexpr Score Isolated[VARIANT_NB] = {
    S( 5, 15),
#ifdef ANTI
    S(54, 69),
#endif
#ifdef ATOMIC
    S(24, 14),
#endif
#ifdef CRAZYHOUSE
    S(30, 27),
#endif
#ifdef EXTINCTION
    S(13, 16),
#endif
#ifdef GRID
    S(13, 16),
#endif
#ifdef HORDE
    S(16, 38),
#endif
#ifdef KOTH
    S(30, 27),
#endif
#ifdef LOSERS
    S(53, 69),
#endif
#ifdef RACE
    S(0, 0),
#endif
#ifdef THREECHECK
    S(30, 27),
#endif
#ifdef TWOKINGS
    S(13, 16),
#endif
  };
  constexpr Score WeakLever       = S( 0, 56);
  constexpr Score WeakUnopposed   = S(13, 27);

  // Connected pawn bonus
  constexpr int Connected[RANK_NB] = { 0, 7, 8, 12, 29, 48, 86 };

  // Strength of pawn shelter for our king by [distance from edge][rank].
  // RANK_1 = 0 is used for files where we have no pawn, or pawn is behind our king.
  constexpr Value ShelterStrength[VARIANT_NB][int(FILE_NB) / 2][RANK_NB] = {
  {
    { V( -6), V( 81), V( 93), V( 58), V( 39), V( 18), V(  25) },
    { V(-43), V( 61), V( 35), V(-49), V(-29), V(-11), V( -63) },
    { V(-10), V( 75), V( 23), V( -2), V( 32), V(  3), V( -45) },
    { V(-39), V(-13), V(-29), V(-52), V(-48), V(-67), V(-166) }
  },
#ifdef ANTI
  {},
#endif
#ifdef ATOMIC
  {
    { V( 7), V(76), V(84), V( 38), V( 7), V( 30), V(-19) },
    { V(-3), V(93), V(52), V(-17), V(12), V(-22), V(-35) },
    { V(-6), V(83), V(25), V(-24), V(15), V( 22), V(-39) },
    { V(11), V(83), V(19), V(  8), V(18), V(-21), V(-30) }
  },
#endif
#ifdef CRAZYHOUSE
  {
    { V(-48), V(138), V(80), V( 48), V( 5), V( -7), V(  9) },
    { V(-78), V(116), V(20), V( -2), V(14), V(  6), V(-36) },
    { V(-69), V( 99), V(12), V(-19), V(38), V( 22), V(-50) },
    { V( -6), V( 95), V( 9), V(  4), V(-2), V(  2), V(-37) }
  },
#endif
#ifdef EXTINCTION
  {},
#endif
#ifdef GRID
  {
    { V( 7), V(76), V(84), V( 38), V( 7), V( 30), V(-19) },
    { V(-3), V(93), V(52), V(-17), V(12), V(-22), V(-35) },
    { V(-6), V(83), V(25), V(-24), V(15), V( 22), V(-39) },
    { V(11), V(83), V(19), V(  8), V(18), V(-21), V(-30) }
  },
#endif
#ifdef HORDE
  {
    { V( 7), V(76), V(84), V( 38), V( 7), V( 30), V(-19) },
    { V(-3), V(93), V(52), V(-17), V(12), V(-22), V(-35) },
    { V(-6), V(83), V(25), V(-24), V(15), V( 22), V(-39) },
    { V(11), V(83), V(19), V(  8), V(18), V(-21), V(-30) }
  },
#endif
#ifdef KOTH
  {
    { V( 7), V(76), V(84), V( 38), V( 7), V( 30), V(-19) },
    { V(-3), V(93), V(52), V(-17), V(12), V(-22), V(-35) },
    { V(-6), V(83), V(25), V(-24), V(15), V( 22), V(-39) },
    { V(11), V(83), V(19), V(  8), V(18), V(-21), V(-30) }
  },
#endif
#ifdef LOSERS
  {
    { V( 7), V(76), V(84), V( 38), V( 7), V( 30), V(-19) },
    { V(-3), V(93), V(52), V(-17), V(12), V(-22), V(-35) },
    { V(-6), V(83), V(25), V(-24), V(15), V( 22), V(-39) },
    { V(11), V(83), V(19), V(  8), V(18), V(-21), V(-30) }
  },
#endif
#ifdef RACE
  {}, // There are no pawns in Racing Kings
#endif
#ifdef THREECHECK
  {
    { V( 7), V(76), V(84), V( 38), V( 7), V( 30), V(-19) },
    { V(-3), V(93), V(52), V(-17), V(12), V(-22), V(-35) },
    { V(-6), V(83), V(25), V(-24), V(15), V( 22), V(-39) },
    { V(11), V(83), V(19), V(  8), V(18), V(-21), V(-30) }
  },
#endif
#ifdef TWOKINGS
  {
    { V( 7), V(76), V(84), V( 38), V( 7), V( 30), V(-19) },
    { V(-3), V(93), V(52), V(-17), V(12), V(-22), V(-35) },
    { V(-6), V(83), V(25), V(-24), V(15), V( 22), V(-39) },
    { V(11), V(83), V(19), V(  8), V(18), V(-21), V(-30) }
  },
#endif
  };

  // Danger of enemy pawns moving toward our king by [distance from edge][rank].
  // RANK_1 = 0 is used for files where the enemy has no pawn, or their pawn
  // is behind our king. Note that UnblockedStorm[0][1-2] accommodate opponent pawn
  // on edge, likely blocked by our king.
  constexpr Value UnblockedStorm[int(FILE_NB) / 2][RANK_NB] = {
    { V( 85), V(-289), V(-166), V(97), V(50), V( 45), V( 50) },
    { V( 46), V( -25), V( 122), V(45), V(37), V(-10), V( 20) },
    { V( -6), V(  51), V( 168), V(34), V(-2), V(-22), V(-14) },
    { V(-15), V( -11), V( 101), V( 4), V(11), V(-15), V(-29) }
  };

#ifdef HORDE
  constexpr Score ImbalancedHorde = S(49, 39);
#endif
  #undef S
  #undef V

  template<Color Us>
  Score evaluate(const Position& pos, Pawns::Entry* e) {

    constexpr Color     Them = ~Us;
    constexpr Direction Up   = pawn_push(Us);

    Bitboard neighbours, stoppers, support, phalanx, opposed;
    Bitboard lever, leverPush, blocked;
    Square s;
    bool backward, passed, doubled;
    Score score = SCORE_ZERO;
    const Square* pl = pos.squares<PAWN>(Us);

    Bitboard ourPawns   = pos.pieces(  Us, PAWN);
    Bitboard theirPawns = pos.pieces(Them, PAWN);

    Bitboard doubleAttackThem = pawn_double_attacks_bb<Them>(theirPawns);

    e->passedPawns[Us] = 0;
    e->kingSquares[Us] = SQ_NONE;
    e->pawnAttacks[Us] = e->pawnAttacksSpan[Us] = pawn_attacks_bb<Us>(ourPawns);
    e->blockedCount += popcount(shift<Up>(ourPawns) & (theirPawns | doubleAttackThem));

#ifdef HORDE
    if (pos.is_horde() && pos.is_horde_color(Us))
    {
        int l = 0, m = 0, r = popcount(ourPawns & file_bb(FILE_A));
        for (File f1 = FILE_A; f1 <= FILE_H; ++f1)
        {
            l = m; m = r; r = popcount(ourPawns & shift<EAST>(file_bb(f1)));
            score -= ImbalancedHorde * m / (1 + l * r);
        }
    }
#endif
    // Loop through all pawns of the current color and score each pawn
    while ((s = *pl++) != SQ_NONE)
    {
        assert(pos.piece_on(s) == make_piece(Us, PAWN));

        Rank r = relative_rank(Us, s);

        // Flag the pawn
        opposed    = theirPawns & forward_file_bb(Us, s);
        blocked    = theirPawns & (s + Up);
        stoppers   = theirPawns & passed_pawn_span(Us, s);
        lever      = theirPawns & PawnAttacks[Us][s];
        leverPush  = theirPawns & PawnAttacks[Us][s + Up];
#ifdef HORDE
        if (pos.is_horde() && relative_rank(Us, s) == RANK_1)
            doubled = 0;
        else
#endif
        doubled    = ourPawns   & (s - Up);
        neighbours = ourPawns   & adjacent_files_bb(s);
        phalanx    = neighbours & rank_bb(s);
#ifdef HORDE
        if (pos.is_horde() && relative_rank(Us, s) == RANK_1)
            support = 0;
        else
#endif
        support    = neighbours & rank_bb(s - Up);

        // A pawn is backward when it is behind all pawns of the same color on
        // the adjacent files and cannot safely advance.
        backward =  !(neighbours & forward_ranks_bb(Them, s + Up))
                  && (leverPush | blocked);

        // Compute additional span if pawn is not backward nor blocked
        if (!backward && !blocked)
            e->pawnAttacksSpan[Us] |= pawn_attack_span(Us, s);

        // A pawn is passed if one of the three following conditions is true:
        // (a) there is no stoppers except some levers
        // (b) the only stoppers are the leverPush, but we outnumber them
        // (c) there is only one front stopper which can be levered.
        //     (Refined in Evaluation::passed)
        passed =   !(stoppers ^ lever)
                || (   !(stoppers ^ leverPush)
                    && popcount(phalanx) >= popcount(leverPush))
                || (   stoppers == blocked && r >= RANK_5
                    && (shift<Up>(support) & ~(theirPawns | doubleAttackThem)));

        passed &= !(forward_file_bb(Us, s) & ourPawns);

        // Passed pawns will be properly scored later in evaluation when we have
        // full attack info.
        if (passed)
            e->passedPawns[Us] |= s;

        // Score this pawn
        if (support | phalanx)
        {
            int v =  Connected[r] * (4 + 2 * bool(phalanx) - 2 * bool(opposed) - bool(blocked)) / 2
                   + 21 * popcount(support);

            score += make_score(v, v * (r - 2) / 4);
        }

        else if (!neighbours)
        {
            score -=   Isolated[pos.variant()]
                     + WeakUnopposed * !opposed;

            if (   (ourPawns & forward_file_bb(Them, s))
                && popcount(opposed) == 1
                && !(theirPawns & adjacent_files_bb(s)))
                score -= DoubledIsolated;
        }

        else if (backward)
            score -=   Backward[pos.variant()]
                     + WeakUnopposed * !opposed;

#ifdef HORDE
        if (!support || pos.is_horde())
#else
        if (!support)
#endif
            score -= Doubled[pos.variant()] * doubled
                     + WeakLever * more_than_one(lever);
    }

    return score;
  }

} // namespace

namespace Pawns {

/// Pawns::probe() looks up the current position's pawns configuration in
/// the pawns hash table. It returns a pointer to the Entry if the position
/// is found. Otherwise a new Entry is computed and stored there, so we don't
/// have to recompute all when the same pawns configuration occurs again.

Entry* probe(const Position& pos) {

  Key key = pos.pawn_key();
  Entry* e = pos.this_thread()->pawnsTable[key];

  if (e->key == key)
      return e;

  e->key = key;
  e->blockedCount = 0;
  e->scores[WHITE] = evaluate<WHITE>(pos, e);
  e->scores[BLACK] = evaluate<BLACK>(pos, e);

  return e;
}


/// Entry::evaluate_shelter() calculates the shelter bonus and the storm
/// penalty for a king, looking at the king file and the two closest files.

template<Color Us>
Score Entry::evaluate_shelter(const Position& pos, Square ksq) {

  constexpr Color Them = ~Us;

  Bitboard b = pos.pieces(PAWN) & ~forward_ranks_bb(Them, ksq);
  Bitboard ourPawns = b & pos.pieces(Us);
  Bitboard theirPawns = b & pos.pieces(Them);

  Score bonus = make_score(5, 5);

  File center = Utility::clamp(file_of(ksq), FILE_B, FILE_G);
  for (File f = File(center - 1); f <= File(center + 1); ++f)
  {
      b = ourPawns & file_bb(f);
      int ourRank = b ? relative_rank(Us, frontmost_sq(Them, b)) : 0;

      b = theirPawns & file_bb(f);
      int theirRank = b ? relative_rank(Us, frontmost_sq(Them, b)) : 0;

<<<<<<< HEAD
      File d = File(edge_distance(f));
      bonus += make_score(ShelterStrength[pos.variant()][d][ourRank], 0);
=======
      int d = edge_distance(f);
      bonus += make_score(ShelterStrength[d][ourRank], 0);
>>>>>>> 383b12e1

      if (ourRank && (ourRank == theirRank - 1))
          bonus -= BlockedStorm * int(theirRank == RANK_3);
      else
          bonus -= make_score(UnblockedStorm[d][theirRank], 0);
  }

  return bonus;
}


/// Entry::do_king_safety() calculates a bonus for king safety. It is called only
/// when king square changes, which is about 20% of total king_safety() calls.

template<Color Us>
Score Entry::do_king_safety(const Position& pos) {

  Square ksq = pos.square<KING>(Us);
  kingSquares[Us] = ksq;
  castlingRights[Us] = pos.castling_rights(Us);
  auto compare = [](Score a, Score b) { return mg_value(a) < mg_value(b); };

  Score shelter = evaluate_shelter<Us>(pos, ksq);

  // If we can castle use the bonus after castling if it is bigger

  if (pos.can_castle(Us & KING_SIDE))
      shelter = std::max(shelter, evaluate_shelter<Us>(pos, relative_square(Us, SQ_G1)), compare);

  if (pos.can_castle(Us & QUEEN_SIDE))
      shelter = std::max(shelter, evaluate_shelter<Us>(pos, relative_square(Us, SQ_C1)), compare);

  // In endgame we like to bring our king near our closest pawn
  Bitboard pawns = pos.pieces(Us, PAWN);
  int minPawnDist = 6;

  if (pawns & PseudoAttacks[KING][ksq])
      minPawnDist = 1;
  else while (pawns)
      minPawnDist = std::min(minPawnDist, distance(ksq, pop_lsb(&pawns)));

  return shelter - make_score(0, 16 * minPawnDist);
}

// Explicit template instantiation
template Score Entry::do_king_safety<WHITE>(const Position& pos);
template Score Entry::do_king_safety<BLACK>(const Position& pos);

} // namespace Pawns<|MERGE_RESOLUTION|>--- conflicted
+++ resolved
@@ -423,13 +423,8 @@
       b = theirPawns & file_bb(f);
       int theirRank = b ? relative_rank(Us, frontmost_sq(Them, b)) : 0;
 
-<<<<<<< HEAD
-      File d = File(edge_distance(f));
+      int d = edge_distance(f);
       bonus += make_score(ShelterStrength[pos.variant()][d][ourRank], 0);
-=======
-      int d = edge_distance(f);
-      bonus += make_score(ShelterStrength[d][ourRank], 0);
->>>>>>> 383b12e1
 
       if (ourRank && (ourRank == theirRank - 1))
           bonus -= BlockedStorm * int(theirRank == RANK_3);

--- conflicted
+++ resolved
@@ -32,7 +32,6 @@
   #define S(mg, eg) make_score(mg, eg)
 
   // Pawn penalties
-<<<<<<< HEAD
   constexpr Score Backward[VARIANT_NB] = {
     S( 9, 24),
 #ifdef ANTI
@@ -141,12 +140,7 @@
     S(13, 16),
 #endif
   };
-=======
-  constexpr Score Backward      = S( 9, 24);
-  constexpr Score Doubled       = S(11, 56);
-  constexpr Score Isolated      = S( 5, 15);
   constexpr Score WeakLever     = S( 0, 56);
->>>>>>> acdda38b
   constexpr Score WeakUnopposed = S(13, 27);
 
   // Connected pawn bonus

/*
  Stockfish, a UCI chess playing engine derived from Glaurung 2.1
  Copyright (C) 2004-2008 Tord Romstad (Glaurung author)
  Copyright (C) 2008-2015 Marco Costalba, Joona Kiiski, Tord Romstad
  Copyright (C) 2015-2019 Marco Costalba, Joona Kiiski, Gary Linscott, Tord Romstad

  Stockfish is free software: you can redistribute it and/or modify
  it under the terms of the GNU General Public License as published by
  the Free Software Foundation, either version 3 of the License, or
  (at your option) any later version.

  Stockfish is distributed in the hope that it will be useful,
  but WITHOUT ANY WARRANTY; without even the implied warranty of
  MERCHANTABILITY or FITNESS FOR A PARTICULAR PURPOSE.  See the
  GNU General Public License for more details.

  You should have received a copy of the GNU General Public License
  along with this program.  If not, see <http://www.gnu.org/licenses/>.
*/

#include <algorithm>
#include <cassert>

#include "bitboard.h"
#include "pawns.h"
#include "position.h"
#include "thread.h"

namespace {

  #define V Value
  #define S(mg, eg) make_score(mg, eg)

  // Pawn penalties
  constexpr Score Backward[VARIANT_NB] = {
    S( 9, 24),
#ifdef ANTI
    S(26, 50),
#endif
#ifdef ATOMIC
    S(35, 15),
#endif
#ifdef CRAZYHOUSE
    S(41, 19),
#endif
#ifdef EXTINCTION
    S(17, 11),
#endif
#ifdef GRID
    S(17, 11),
#endif
#ifdef HORDE
    S(78, 14),
#endif
#ifdef KOTH
    S(41, 19),
#endif
#ifdef LOSERS
    S(26, 49),
#endif
#ifdef RACE
    S(0, 0),
#endif
#ifdef THREECHECK
    S(41, 19),
#endif
#ifdef TWOKINGS
    S(17, 11),
#endif
  };
  // Doubled pawn penalty
  constexpr Score Doubled[VARIANT_NB] = {
    S(11, 56),
#ifdef ANTI
    S( 4, 51),
#endif
#ifdef ATOMIC
    S( 0,  0),
#endif
#ifdef CRAZYHOUSE
    S(13, 40),
#endif
#ifdef EXTINCTION
    S(13, 40),
#endif
#ifdef GRID
    S(13, 40),
#endif
#ifdef HORDE
    S(11, 83),
#endif
#ifdef KOTH
    S(13, 40),
#endif
#ifdef LOSERS
    S( 4, 54),
#endif
#ifdef RACE
    S( 0,  0),
#endif
#ifdef THREECHECK
    S(13, 40),
#endif
#ifdef TWOKINGS
    S(13, 40),
#endif
  };
  constexpr Score Isolated[VARIANT_NB] = {
    S( 5, 15),
#ifdef ANTI
    S(54, 69),
#endif
#ifdef ATOMIC
    S(24, 14),
#endif
#ifdef CRAZYHOUSE
    S(30, 27),
#endif
#ifdef EXTINCTION
    S(13, 16),
#endif
#ifdef GRID
    S(13, 16),
#endif
#ifdef HORDE
    S(16, 38),
#endif
#ifdef KOTH
    S(30, 27),
#endif
#ifdef LOSERS
    S(53, 69),
#endif
#ifdef RACE
    S(0, 0),
#endif
#ifdef THREECHECK
    S(30, 27),
#endif
#ifdef TWOKINGS
    S(13, 16),
#endif
  };

  // Connected pawn bonus by opposed, phalanx, #support and rank
  Score Connected[VARIANT_NB][2][2][3][RANK_NB];

  // Strength of pawn shelter for our king by [distance from edge][rank].
  // RANK_1 = 0 is used for files where we have no pawn, or pawn is behind our king.
  constexpr Value ShelterStrength[VARIANT_NB][int(FILE_NB) / 2][RANK_NB] = {
  {
    { V( -6), V( 81), V( 93), V( 58), V( 39), V( 18), V(  25) },
    { V(-43), V( 61), V( 35), V(-49), V(-29), V(-11), V( -63) },
    { V(-10), V( 75), V( 23), V( -2), V( 32), V(  3), V( -45) },
    { V(-39), V(-13), V(-29), V(-52), V(-48), V(-67), V(-166) }
  },
#ifdef ANTI
  {},
#endif
#ifdef ATOMIC
  {
    { V( 7), V(76), V(84), V( 38), V( 7), V( 30), V(-19) },
    { V(-3), V(93), V(52), V(-17), V(12), V(-22), V(-35) },
    { V(-6), V(83), V(25), V(-24), V(15), V( 22), V(-39) },
    { V(11), V(83), V(19), V(  8), V(18), V(-21), V(-30) }
  },
#endif
#ifdef CRAZYHOUSE
  {
    { V(-48), V(138), V(80), V( 48), V( 5), V( -7), V(  9) },
    { V(-78), V(116), V(20), V( -2), V(14), V(  6), V(-36) },
    { V(-69), V( 99), V(12), V(-19), V(38), V( 22), V(-50) },
    { V( -6), V( 95), V( 9), V(  4), V(-2), V(  2), V(-37) }
  },
#endif
#ifdef EXTINCTION
  {},
#endif
#ifdef GRID
  {
    { V( 7), V(76), V(84), V( 38), V( 7), V( 30), V(-19) },
    { V(-3), V(93), V(52), V(-17), V(12), V(-22), V(-35) },
    { V(-6), V(83), V(25), V(-24), V(15), V( 22), V(-39) },
    { V(11), V(83), V(19), V(  8), V(18), V(-21), V(-30) }
  },
#endif
#ifdef HORDE
  {
    { V( 7), V(76), V(84), V( 38), V( 7), V( 30), V(-19) },
    { V(-3), V(93), V(52), V(-17), V(12), V(-22), V(-35) },
    { V(-6), V(83), V(25), V(-24), V(15), V( 22), V(-39) },
    { V(11), V(83), V(19), V(  8), V(18), V(-21), V(-30) }
  },
#endif
#ifdef KOTH
  {
    { V( 7), V(76), V(84), V( 38), V( 7), V( 30), V(-19) },
    { V(-3), V(93), V(52), V(-17), V(12), V(-22), V(-35) },
    { V(-6), V(83), V(25), V(-24), V(15), V( 22), V(-39) },
    { V(11), V(83), V(19), V(  8), V(18), V(-21), V(-30) }
  },
#endif
#ifdef LOSERS
  {
    { V( 7), V(76), V(84), V( 38), V( 7), V( 30), V(-19) },
    { V(-3), V(93), V(52), V(-17), V(12), V(-22), V(-35) },
    { V(-6), V(83), V(25), V(-24), V(15), V( 22), V(-39) },
    { V(11), V(83), V(19), V(  8), V(18), V(-21), V(-30) }
  },
#endif
#ifdef RACE
  {},
#endif
#ifdef THREECHECK
  {
    { V( 7), V(76), V(84), V( 38), V( 7), V( 30), V(-19) },
    { V(-3), V(93), V(52), V(-17), V(12), V(-22), V(-35) },
    { V(-6), V(83), V(25), V(-24), V(15), V( 22), V(-39) },
    { V(11), V(83), V(19), V(  8), V(18), V(-21), V(-30) }
  },
#endif
#ifdef TWOKINGS
  {
    { V( 7), V(76), V(84), V( 38), V( 7), V( 30), V(-19) },
    { V(-3), V(93), V(52), V(-17), V(12), V(-22), V(-35) },
    { V(-6), V(83), V(25), V(-24), V(15), V( 22), V(-39) },
    { V(11), V(83), V(19), V(  8), V(18), V(-21), V(-30) }
  },
#endif
  };

  // Danger of enemy pawns moving toward our king by [distance from edge][rank].
  // RANK_1 = 0 is used for files where the enemy has no pawn, or their pawn
  // is behind our king.
  constexpr Value UnblockedStorm[int(FILE_NB) / 2][RANK_NB] = {
    { V( 89), V(107), V(123), V(93), V(57), V( 45), V( 51) },
    { V( 44), V(-18), V(123), V(46), V(39), V( -7), V( 23) },
    { V(  4), V( 52), V(162), V(37), V( 7), V(-14), V( -2) },
    { V(-10), V(-14), V( 90), V(15), V( 2), V( -7), V(-16) }
  };

#ifdef HORDE
  constexpr Score ImbalancedHorde = S(49, 39);
#endif
  #undef S
  #undef V

  template<Color Us>
  Score evaluate(const Position& pos, Pawns::Entry* e) {

    constexpr Color     Them = (Us == WHITE ? BLACK : WHITE);
    constexpr Direction Up   = (Us == WHITE ? NORTH : SOUTH);

    Bitboard b, neighbours, stoppers, doubled, supported, phalanx;
    Bitboard lever, leverPush;
    Square s;
    bool opposed, backward;
    Score score = SCORE_ZERO;
    const Square* pl = pos.squares<PAWN>(Us);

    Bitboard ourPawns   = pos.pieces(  Us, PAWN);
    Bitboard theirPawns = pos.pieces(Them, PAWN);

    e->passedPawns[Us] = e->pawnAttacksSpan[Us] = e->weakUnopposed[Us] = 0;
    e->semiopenFiles[Us] = 0xFF;
    e->kingSquares[Us]   = SQ_NONE;
    e->pawnAttacks[Us]   = pawn_attacks_bb<Us>(ourPawns);
    e->pawnsOnSquares[Us][BLACK] = popcount(ourPawns & DarkSquares);
#ifdef CRAZYHOUSE
    if (pos.is_house())
        e->pawnsOnSquares[Us][WHITE] = popcount(ourPawns & ~DarkSquares);
    else
#endif
    e->pawnsOnSquares[Us][WHITE] = pos.count<PAWN>(Us) - e->pawnsOnSquares[Us][BLACK];

#ifdef HORDE
    if (pos.is_horde() && pos.is_horde_color(Us))
    {
        int l = 0, m = 0, r = popcount(ourPawns & FileBB[FILE_A]);
        for (File f1 = FILE_A; f1 <= FILE_H; ++f1)
        {
            l = m; m = r; r = f1 < FILE_H ? popcount(ourPawns & FileBB[f1 + 1]) : 0;
            score -= ImbalancedHorde * m / (1 + l * r);
        }
    }
#endif

    // Loop through all pawns of the current color and score each pawn
    while ((s = *pl++) != SQ_NONE)
    {
        assert(pos.piece_on(s) == make_piece(Us, PAWN));

        File f = file_of(s);

        e->semiopenFiles[Us]   &= ~(1 << f);
        e->pawnAttacksSpan[Us] |= pawn_attack_span(Us, s);

        // Flag the pawn
        opposed    = theirPawns & forward_file_bb(Us, s);
        stoppers   = theirPawns & passed_pawn_mask(Us, s);
        lever      = theirPawns & PawnAttacks[Us][s];
        leverPush  = theirPawns & PawnAttacks[Us][s + Up];
#ifdef HORDE
        if (pos.is_horde() && relative_rank(Us, s) == RANK_1)
            doubled = 0;
        else
#endif
        doubled    = ourPawns   & (s - Up);
        neighbours = ourPawns   & adjacent_files_bb(f);
        phalanx    = neighbours & rank_bb(s);
#ifdef HORDE
        if (pos.is_horde() && relative_rank(Us, s) == RANK_1)
            supported = 0;
        else
#endif
        supported  = neighbours & rank_bb(s - Up);

        // A pawn is backward when it is behind all pawns of the same color
        // on the adjacent files and cannot be safely advanced.
        backward =  !(ourPawns & pawn_attack_span(Them, s + Up))
                  && (stoppers & (leverPush | (s + Up)));

        // Passed pawns will be properly scored in evaluation because we need
        // full attack info to evaluate them. Include also not passed pawns
        // which could become passed after one or two pawn pushes when are
        // not attacked more times than defended.
        if (   !(stoppers ^ lever ^ leverPush)
            && popcount(supported) >= popcount(lever) - 1
            && popcount(phalanx)   >= popcount(leverPush))
            e->passedPawns[Us] |= s;

        else if (   stoppers == SquareBB[s + Up]
                 && relative_rank(Us, s) >= RANK_5)
        {
            b = shift<Up>(supported) & ~theirPawns;
            while (b)
                if (!more_than_one(theirPawns & PawnAttacks[Us][pop_lsb(&b)]))
                    e->passedPawns[Us] |= s;
        }

        // Score this pawn
#ifdef HORDE
        if (pos.is_horde() && relative_rank(Us, s) == RANK_1) {} else
#endif
        if (supported | phalanx)
            score += Connected[pos.variant()][opposed][bool(phalanx)][popcount(supported)][relative_rank(Us, s)];

        else if (!neighbours)
            score -= Isolated[pos.variant()], e->weakUnopposed[Us] += !opposed;

        else if (backward)
            score -= Backward[pos.variant()], e->weakUnopposed[Us] += !opposed;

#ifdef HORDE
        if (doubled && (!supported || pos.is_horde()))
#else
        if (doubled && !supported)
#endif
            score -= Doubled[pos.variant()];
    }

    return score;
  }

} // namespace

namespace Pawns {

/// Pawns::init() initializes some tables needed by evaluation. Instead of using
/// hard-coded tables, when makes sense, we prefer to calculate them with a formula
/// to reduce independent parameters and to allow easier tuning and better insight.

void init() {

  static constexpr int Seed[VARIANT_NB][RANK_NB] = {
    { 0, 13, 24, 18, 65, 100, 175, 330 },
#ifdef ANTI
    { 0, 8, 19, 13, 71, 94, 169, 324 },
#endif
#ifdef ATOMIC
    { 0,18, 11, 14, 82,109, 170, 315 },
#endif
#ifdef CRAZYHOUSE
    { 0, 8, 19, 13, 71, 94, 169, 324 },
#endif
#ifdef EXTINCTION
    { 0, 13, 24, 18, 65, 100, 175, 330 },
#endif
#ifdef GRID
    { 0, 13, 24, 18, 65, 100, 175, 330 },
#endif
#ifdef HORDE
    { 37, 29, 3, 1, 105,  99, 343, 350 },
#endif
#ifdef KOTH
    { 0, 8, 19, 13, 71, 94, 169, 324 },
#endif
#ifdef LOSERS
    { 0, 8, 20, 11, 69, 91, 183, 310 },
#endif
#ifdef RACE
    {},
#endif
#ifdef THREECHECK
    { 0, 8, 19, 13, 71, 94, 169, 324 },
#endif
#ifdef TWOKINGS
    { 0, 13, 24, 18, 65, 100, 175, 330 },
#endif
  };

  for (Variant var = CHESS_VARIANT; var < VARIANT_NB; ++var)
  for (int opposed = 0; opposed <= 1; ++opposed)
      for (int phalanx = 0; phalanx <= 1; ++phalanx)
          for (int support = 0; support <= 2; ++support)
              for (Rank r = RANK_2; r < RANK_8; ++r)
  {
      int v = 17 * support;
      v += (Seed[var][r] + (phalanx ? (Seed[var][r + 1] - Seed[var][r]) / 2 : 0)) >> opposed;

#ifdef HORDE
      if (var == HORDE_VARIANT)
          Connected[var][opposed][phalanx][support][r] = make_score(v, v);
      else
#endif
      Connected[var][opposed][phalanx][support][r] = make_score(v, v * (r - 2) / 4);
  }
}


/// Pawns::probe() looks up the current position's pawns configuration in
/// the pawns hash table. It returns a pointer to the Entry if the position
/// is found. Otherwise a new Entry is computed and stored there, so we don't
/// have to recompute all when the same pawns configuration occurs again.

Entry* probe(const Position& pos) {

  Key key = pos.pawn_key();
  Entry* e = pos.this_thread()->pawnsTable[key];

  if (e->key == key)
      return e;

  e->key = key;
  e->scores[WHITE] = evaluate<WHITE>(pos, e);
  e->scores[BLACK] = evaluate<BLACK>(pos, e);
  e->openFiles = popcount(e->semiopenFiles[WHITE] & e->semiopenFiles[BLACK]);
  e->asymmetry = popcount(  (e->passedPawns[WHITE]   | e->passedPawns[BLACK])
                          | (e->semiopenFiles[WHITE] ^ e->semiopenFiles[BLACK]));

  return e;
}


/// Entry::evaluate_shelter() calculates the shelter bonus and the storm
/// penalty for a king, looking at the king file and the two closest files.

template<Color Us>
Value Entry::evaluate_shelter(const Position& pos, Square ksq) {

  constexpr Color     Them = (Us == WHITE ? BLACK : WHITE);
  constexpr Direction Down = (Us == WHITE ? SOUTH : NORTH);
  constexpr Bitboard  BlockRanks = (Us == WHITE ? Rank1BB | Rank2BB : Rank8BB | Rank7BB);

  Bitboard b = pos.pieces(PAWN) & ~forward_ranks_bb(Them, ksq);
  Bitboard ourPawns = b & pos.pieces(Us);
  Bitboard theirPawns = b & pos.pieces(Them);

  Value safety = (shift<Down>(theirPawns) & (FileABB | FileHBB) & BlockRanks & ksq) ?
                 Value(374) : Value(5);

  File center = std::max(FILE_B, std::min(FILE_G, file_of(ksq)));
  for (File f = File(center - 1); f <= File(center + 1); ++f)
  {
      b = ourPawns & file_bb(f);
      int ourRank = b ? relative_rank(Us, backmost_sq(Us, b)) : 0;

      b = theirPawns & file_bb(f);
      int theirRank = b ? relative_rank(Us, frontmost_sq(Them, b)) : 0;

      int d = std::min(f, ~f);
<<<<<<< HEAD
      safety += ShelterStrength[pos.variant()][d][ourRank];
      safety -= (ourRank && (ourRank == theirRank - 1)) ? 66 * (theirRank == RANK_3) 
=======
      safety += ShelterStrength[d][ourRank];
      safety -= (ourRank && (ourRank == theirRank - 1)) ? 66 * (theirRank == RANK_3)
>>>>>>> 4b88bea4
                                                        : UnblockedStorm[d][theirRank];
  }

  return safety;
}


/// Entry::do_king_safety() calculates a bonus for king safety. It is called only
/// when king square changes, which is about 20% of total king_safety() calls.

template<Color Us>
Score Entry::do_king_safety(const Position& pos) {

  Square ksq = pos.square<KING>(Us);
  kingSquares[Us] = ksq;
  castlingRights[Us] = pos.can_castle(Us);
  int minKingPawnDistance = 0;

  Bitboard pawns = pos.pieces(Us, PAWN);
  if (pawns)
      while (!(DistanceRingBB[ksq][++minKingPawnDistance] & pawns)) {}

  Value bonus = evaluate_shelter<Us>(pos, ksq);

  // If we can castle use the bonus after the castling if it is bigger
  if (pos.can_castle(Us | KING_SIDE))
      bonus = std::max(bonus, evaluate_shelter<Us>(pos, relative_square(Us, SQ_G1)));

  if (pos.can_castle(Us | QUEEN_SIDE))
      bonus = std::max(bonus, evaluate_shelter<Us>(pos, relative_square(Us, SQ_C1)));

#ifdef CRAZYHOUSE
  if (pos.is_house())
      return make_score(bonus, bonus);
#endif
  return make_score(bonus, -16 * minKingPawnDistance);
}

// Explicit template instantiation
template Score Entry::do_king_safety<WHITE>(const Position& pos);
template Score Entry::do_king_safety<BLACK>(const Position& pos);

} // namespace Pawns<|MERGE_RESOLUTION|>--- conflicted
+++ resolved
@@ -479,13 +479,8 @@
       int theirRank = b ? relative_rank(Us, frontmost_sq(Them, b)) : 0;
 
       int d = std::min(f, ~f);
-<<<<<<< HEAD
       safety += ShelterStrength[pos.variant()][d][ourRank];
-      safety -= (ourRank && (ourRank == theirRank - 1)) ? 66 * (theirRank == RANK_3) 
-=======
-      safety += ShelterStrength[d][ourRank];
       safety -= (ourRank && (ourRank == theirRank - 1)) ? 66 * (theirRank == RANK_3)
->>>>>>> 4b88bea4
                                                         : UnblockedStorm[d][theirRank];
   }
 

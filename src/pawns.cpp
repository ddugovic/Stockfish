/*
  Stockfish, a UCI chess playing engine derived from Glaurung 2.1
  Copyright (C) 2004-2022 The Stockfish developers (see AUTHORS file)

  Stockfish is free software: you can redistribute it and/or modify
  it under the terms of the GNU General Public License as published by
  the Free Software Foundation, either version 3 of the License, or
  (at your option) any later version.

  Stockfish is distributed in the hope that it will be useful,
  but WITHOUT ANY WARRANTY; without even the implied warranty of
  MERCHANTABILITY or FITNESS FOR A PARTICULAR PURPOSE.  See the
  GNU General Public License for more details.

  You should have received a copy of the GNU General Public License
  along with this program.  If not, see <http://www.gnu.org/licenses/>.
*/

#include <algorithm>
#include <cassert>

#include "bitboard.h"
#include "pawns.h"
#include "position.h"
#include "thread.h"

namespace Stockfish {

namespace {

  #define V Value
  #define S(mg, eg) make_score(mg, eg)

  // Pawn penalties
<<<<<<< HEAD
  constexpr Score Backward[VARIANT_NB] = {
    S( 9, 22),
#ifdef ANTI
    S(26, 50),
#endif
#ifdef ATOMIC
    S(35, 15),
#endif
#ifdef CRAZYHOUSE
    S(41, 19),
#endif
#ifdef EXTINCTION
    S(17, 11),
#endif
#ifdef GRID
    S(17, 11),
#endif
#ifdef HORDE
    S(78, 14),
#endif
#ifdef KOTH
    S(41, 19),
#endif
#ifdef LOSERS
    S(26, 49),
#endif
#ifdef RACE
    S(0, 0),
#endif
#ifdef THREECHECK
    S(41, 19),
#endif
#ifdef TWOKINGS
    S(17, 11),
#endif
  };
  constexpr Score Doubled[VARIANT_NB] = {
    S(13, 51),
#ifdef ANTI
    S( 4, 51),
#endif
#ifdef ATOMIC
    S( 0,  0),
#endif
#ifdef CRAZYHOUSE
    S(13, 40),
#endif
#ifdef EXTINCTION
    S(13, 40),
#endif
#ifdef GRID
    S(13, 40),
#endif
#ifdef HORDE
    S(11, 83),
#endif
#ifdef KOTH
    S(13, 40),
#endif
#ifdef LOSERS
    S( 4, 54),
#endif
#ifdef RACE
    S( 0,  0),
#endif
#ifdef THREECHECK
    S(13, 40),
#endif
#ifdef TWOKINGS
    S(13, 40),
#endif
  };
  constexpr Score DoubledEarly  = S(20,  7);
  constexpr Score Isolated[VARIANT_NB] = {
    S( 3, 15),
#ifdef ANTI
    S(54, 69),
#endif
#ifdef ATOMIC
    S(24, 14),
#endif
#ifdef CRAZYHOUSE
    S(30, 27),
#endif
#ifdef EXTINCTION
    S(13, 16),
#endif
#ifdef GRID
    S(13, 16),
#endif
#ifdef HORDE
    S(16, 38),
#endif
#ifdef KOTH
    S(30, 27),
#endif
#ifdef LOSERS
    S(53, 69),
#endif
#ifdef RACE
    S(0, 0),
#endif
#ifdef THREECHECK
    S(30, 27),
#endif
#ifdef TWOKINGS
    S(13, 16),
#endif
  };
  constexpr Score WeakLever     = S( 4, 58);
  constexpr Score WeakUnopposed = S(13, 24);
=======
  constexpr Score Backward      = S( 6, 19);
  constexpr Score Doubled       = S(11, 51);
  constexpr Score DoubledEarly  = S(17,  7);
  constexpr Score Isolated      = S( 1, 20);
  constexpr Score WeakLever     = S( 2, 57);
  constexpr Score WeakUnopposed = S(15, 18);
>>>>>>> df2f7e75

  // Bonus for blocked pawns at 5th or 6th rank
  constexpr Score BlockedPawn[2] = { S(-19, -8), S(-7, 3) };

  constexpr Score BlockedStorm[RANK_NB] = {
    S(0, 0), S(0, 0), S(64, 75), S(-3, 14), S(-12, 19), S(-7, 4), S(-10, 5)
  };

  // Connected pawn bonus
  constexpr int Connected[RANK_NB] = { 0, 3, 7, 7, 15, 54, 86 };

  // Strength of pawn shelter for our king by [distance from edge][rank].
  // RANK_1 = 0 is used for files where we have no pawn, or pawn is behind our king.
<<<<<<< HEAD
  constexpr Value ShelterStrength[VARIANT_NB][int(FILE_NB) / 2][RANK_NB] = {
  {
    { V( -5), V( 82), V( 92), V( 54), V( 36), V( 22), V(  28) },
    { V(-44), V( 63), V( 33), V(-50), V(-30), V(-12), V( -62) },
    { V(-11), V( 77), V( 22), V( -6), V( 31), V(  8), V( -45) },
    { V(-39), V(-12), V(-29), V(-50), V(-43), V(-68), V(-164) }
  },
#ifdef ANTI
  {},
#endif
#ifdef ATOMIC
  {
    { V( 7), V(76), V(84), V( 38), V( 7), V( 30), V(-19) },
    { V(-3), V(93), V(52), V(-17), V(12), V(-22), V(-35) },
    { V(-6), V(83), V(25), V(-24), V(15), V( 22), V(-39) },
    { V(11), V(83), V(19), V(  8), V(18), V(-21), V(-30) }
  },
#endif
#ifdef CRAZYHOUSE
  {
    { V(-48), V(138), V(80), V( 48), V( 5), V( -7), V(  9) },
    { V(-78), V(116), V(20), V( -2), V(14), V(  6), V(-36) },
    { V(-69), V( 99), V(12), V(-19), V(38), V( 22), V(-50) },
    { V( -6), V( 95), V( 9), V(  4), V(-2), V(  2), V(-37) }
  },
#endif
#ifdef EXTINCTION
  {},
#endif
#ifdef GRID
  {
    { V( 7), V(76), V(84), V( 38), V( 7), V( 30), V(-19) },
    { V(-3), V(93), V(52), V(-17), V(12), V(-22), V(-35) },
    { V(-6), V(83), V(25), V(-24), V(15), V( 22), V(-39) },
    { V(11), V(83), V(19), V(  8), V(18), V(-21), V(-30) }
  },
#endif
#ifdef HORDE
  {
    { V( 7), V(76), V(84), V( 38), V( 7), V( 30), V(-19) },
    { V(-3), V(93), V(52), V(-17), V(12), V(-22), V(-35) },
    { V(-6), V(83), V(25), V(-24), V(15), V( 22), V(-39) },
    { V(11), V(83), V(19), V(  8), V(18), V(-21), V(-30) }
  },
#endif
#ifdef KOTH
  {
    { V( 7), V(76), V(84), V( 38), V( 7), V( 30), V(-19) },
    { V(-3), V(93), V(52), V(-17), V(12), V(-22), V(-35) },
    { V(-6), V(83), V(25), V(-24), V(15), V( 22), V(-39) },
    { V(11), V(83), V(19), V(  8), V(18), V(-21), V(-30) }
  },
#endif
#ifdef LOSERS
  {
    { V( 7), V(76), V(84), V( 38), V( 7), V( 30), V(-19) },
    { V(-3), V(93), V(52), V(-17), V(12), V(-22), V(-35) },
    { V(-6), V(83), V(25), V(-24), V(15), V( 22), V(-39) },
    { V(11), V(83), V(19), V(  8), V(18), V(-21), V(-30) }
  },
#endif
#ifdef RACE
  {}, // There are no pawns in Racing Kings
#endif
#ifdef THREECHECK
  {
    { V( 7), V(76), V(84), V( 38), V( 7), V( 30), V(-19) },
    { V(-3), V(93), V(52), V(-17), V(12), V(-22), V(-35) },
    { V(-6), V(83), V(25), V(-24), V(15), V( 22), V(-39) },
    { V(11), V(83), V(19), V(  8), V(18), V(-21), V(-30) }
  },
#endif
#ifdef TWOKINGS
  {
    { V( 7), V(76), V(84), V( 38), V( 7), V( 30), V(-19) },
    { V(-3), V(93), V(52), V(-17), V(12), V(-22), V(-35) },
    { V(-6), V(83), V(25), V(-24), V(15), V( 22), V(-39) },
    { V(11), V(83), V(19), V(  8), V(18), V(-21), V(-30) }
  },
#endif
=======
  constexpr Value ShelterStrength[int(FILE_NB) / 2][RANK_NB] = {
    { V(-2), V(85), V(95), V(53), V(39), V(23), V(25) },
    { V(-55), V(64), V(32), V(-55), V(-30), V(-11), V(-61) },
    { V(-11), V(75), V(19), V(-6), V(26), V(9), V(-47) },
    { V(-41), V(-11), V(-27), V(-58), V(-42), V(-66), V(-163) }
>>>>>>> df2f7e75
  };

  // Danger of enemy pawns moving toward our king by [distance from edge][rank].
  // RANK_1 = 0 is used for files where the enemy has no pawn, or their pawn
  // is behind our king. Note that UnblockedStorm[0][1-2] accommodate opponent pawn
  // on edge, likely blocked by our king.
  constexpr Value UnblockedStorm[int(FILE_NB) / 2][RANK_NB] = {
    { V(94), V(-280), V(-170), V(90), V(59), V(47), V(53) },
    { V(43), V(-17), V(128), V(39), V(26), V(-17), V(15) },
    { V(-9), V(62), V(170), V(34), V(-5), V(-20), V(-11) },
    { V(-27), V(-19), V(106), V(10), V(2), V(-13), V(-24) }
  };


  // KingOnFile[semi-open Us][semi-open Them] contains bonuses/penalties
  // for king when the king is on a semi-open or open file.
  constexpr Score KingOnFile[2][2] = {{ S(-18,11), S(-6,-3)  },
                                     {  S(  0, 0), S( 5,-4) }};

#ifdef HORDE
  constexpr Score ImbalancedHorde = S(49, 39);
#endif
  #undef S
  #undef V


  /// evaluate() calculates a score for the static pawn structure of the given position.
  /// We cannot use the location of pieces or king in this function, as the evaluation
  /// of the pawn structure will be stored in a small cache for speed reasons, and will
  /// be re-used even when the pieces have moved.

  template<Color Us>
  Score evaluate(const Position& pos, Pawns::Entry* e) {

    constexpr Color     Them = ~Us;
    constexpr Direction Up   = pawn_push(Us);
    constexpr Direction Down = -Up;

    Bitboard neighbours, stoppers, support, phalanx, opposed;
    Bitboard lever, leverPush, blocked;
    Square s;
    bool backward, passed, doubled;
    Score score = SCORE_ZERO;
    Bitboard b = pos.pieces(Us, PAWN);

    Bitboard ourPawns   = pos.pieces(  Us, PAWN);
    Bitboard theirPawns = pos.pieces(Them, PAWN);

    Bitboard doubleAttackThem = pawn_double_attacks_bb<Them>(theirPawns);

    e->passedPawns[Us] = 0;
    e->kingSquares[Us] = SQ_NONE;
    e->pawnAttacks[Us] = e->pawnAttacksSpan[Us] = pawn_attacks_bb<Us>(ourPawns);
    e->blockedCount += popcount(shift<Up>(ourPawns) & (theirPawns | doubleAttackThem));

#ifdef HORDE
    if (pos.is_horde() && pos.is_horde_color(Us))
    {
        int l = 0, m = 0, r = popcount(ourPawns & file_bb(FILE_A));
        for (File f1 = FILE_A; f1 <= FILE_H; ++f1)
        {
            l = m; m = r; r = popcount(ourPawns & shift<EAST>(file_bb(f1)));
            score -= ImbalancedHorde * m / (1 + l * r);
        }
    }
#endif
    // Loop through all pawns of the current color and score each pawn
    while (b)
    {
        s = pop_lsb(b);

        assert(pos.piece_on(s) == make_piece(Us, PAWN));

        Rank r = relative_rank(Us, s);

        // Flag the pawn
        opposed    = theirPawns & forward_file_bb(Us, s);
        blocked    = theirPawns & (s + Up);
        stoppers   = theirPawns & passed_pawn_span(Us, s);
        lever      = theirPawns & pawn_attacks_bb(Us, s);
        leverPush  = theirPawns & pawn_attacks_bb(Us, s + Up);
#ifdef HORDE
        if (pos.is_horde() && relative_rank(Us, s) == RANK_1)
            doubled = 0;
        else
#endif
        doubled    = ourPawns   & (s - Up);
        neighbours = ourPawns   & adjacent_files_bb(s);
        phalanx    = neighbours & rank_bb(s);
#ifdef HORDE
        if (pos.is_horde() && relative_rank(Us, s) == RANK_1)
            support = 0;
        else
#endif
        support    = neighbours & rank_bb(s - Up);

        if (doubled)
        {
            // Additional doubled penalty if none of their pawns is fixed
            if (!(ourPawns & shift<Down>(theirPawns | pawn_attacks_bb<Them>(theirPawns))))
                score -= DoubledEarly;
        }

        // A pawn is backward when it is behind all pawns of the same color on
        // the adjacent files and cannot safely advance.
        backward =  !(neighbours & forward_ranks_bb(Them, s + Up))
                  && (leverPush | blocked);

        // Compute additional span if pawn is not backward nor blocked
        if (!backward && !blocked)
            e->pawnAttacksSpan[Us] |= pawn_attack_span(Us, s);

        // A pawn is passed if one of the three following conditions is true:
        // (a) there is no stoppers except some levers
        // (b) the only stoppers are the leverPush, but we outnumber them
        // (c) there is only one front stopper which can be levered.
        //     (Refined in Evaluation::passed)
        passed =   !(stoppers ^ lever)
                || (   !(stoppers ^ leverPush)
                    && popcount(phalanx) >= popcount(leverPush))
                || (   stoppers == blocked && r >= RANK_5
                    && (shift<Up>(support) & ~(theirPawns | doubleAttackThem)));

        passed &= !(forward_file_bb(Us, s) & ourPawns);

        // Passed pawns will be properly scored later in evaluation when we have
        // full attack info.
        if (passed)
            e->passedPawns[Us] |= s;

        // Score this pawn
        if (support | phalanx)
        {
            int v =  Connected[r] * (2 + bool(phalanx) - bool(opposed))
                   + 22 * popcount(support);

            score += make_score(v, v * (r - 2) / 4);
        }

        else if (!neighbours)
        {
            if (     opposed
                &&  (ourPawns & forward_file_bb(Them, s))
                && !(theirPawns & adjacent_files_bb(s)))
                score -= Doubled[pos.variant()];
            else
                score -=  Isolated[pos.variant()]
                        + WeakUnopposed * !opposed;
        }

        else if (backward)
            score -=  Backward[pos.variant()]
                    + WeakUnopposed * !opposed * bool(~(FileABB | FileHBB) & s);

#ifdef HORDE
        if (!support || pos.is_horde())
#else
        if (!support)
#endif
            score -=  Doubled[pos.variant()] * doubled
                    + WeakLever * more_than_one(lever);

        if (blocked && r >= RANK_5)
            score += BlockedPawn[r - RANK_5];
    }

    return score;
  }

} // namespace

namespace Pawns {


/// Pawns::probe() looks up the current position's pawns configuration in
/// the pawns hash table. It returns a pointer to the Entry if the position
/// is found. Otherwise a new Entry is computed and stored there, so we don't
/// have to recompute all when the same pawns configuration occurs again.

Entry* probe(const Position& pos) {

  Key key = pos.pawn_key();
  Entry* e = pos.this_thread()->pawnsTable[key];

  if (e->key == key)
      return e;

  e->key = key;
  e->blockedCount = 0;
  e->scores[WHITE] = evaluate<WHITE>(pos, e);
  e->scores[BLACK] = evaluate<BLACK>(pos, e);

  return e;
}


/// Entry::evaluate_shelter() calculates the shelter bonus and the storm
/// penalty for a king, looking at the king file and the two closest files.

template<Color Us>
Score Entry::evaluate_shelter(const Position& pos, Square ksq) const {

  constexpr Color Them = ~Us;

  Bitboard b = pos.pieces(PAWN) & ~forward_ranks_bb(Them, ksq);
  Bitboard ourPawns = b & pos.pieces(Us) & ~pawnAttacks[Them];
  Bitboard theirPawns = b & pos.pieces(Them);

  Score bonus = make_score(5, 5);

  File center = std::clamp(file_of(ksq), FILE_B, FILE_G);
  for (File f = File(center - 1); f <= File(center + 1); ++f)
  {
      b = ourPawns & file_bb(f);
      int ourRank = b ? relative_rank(Us, frontmost_sq(Them, b)) : 0;

      b = theirPawns & file_bb(f);
      int theirRank = b ? relative_rank(Us, frontmost_sq(Them, b)) : 0;

      int d = edge_distance(f);
      bonus += make_score(ShelterStrength[pos.variant()][d][ourRank], 0);

      if (ourRank && (ourRank == theirRank - 1))
          bonus -= BlockedStorm[theirRank];
      else
          bonus -= make_score(UnblockedStorm[d][theirRank], 0);
  }

  // King On File
  bonus -= KingOnFile[pos.is_on_semiopen_file(Us, ksq)][pos.is_on_semiopen_file(Them, ksq)];

  return bonus;
}


/// Entry::do_king_safety() calculates a bonus for king safety. It is called only
/// when king square changes, which is about 20% of total king_safety() calls.

template<Color Us>
Score Entry::do_king_safety(const Position& pos) {

  Square ksq = pos.square<KING>(Us);
  kingSquares[Us] = ksq;
  castlingRights[Us] = pos.castling_rights(Us);
  auto compare = [](Score a, Score b) { return mg_value(a) < mg_value(b); };

  Score shelter = evaluate_shelter<Us>(pos, ksq);

  // If we can castle use the bonus after castling if it is bigger

  if (pos.can_castle(Us & KING_SIDE))
      shelter = std::max(shelter, evaluate_shelter<Us>(pos, relative_square(Us, SQ_G1)), compare);

  if (pos.can_castle(Us & QUEEN_SIDE))
      shelter = std::max(shelter, evaluate_shelter<Us>(pos, relative_square(Us, SQ_C1)), compare);

  // In endgame we like to bring our king near our closest pawn
  Bitboard pawns = pos.pieces(Us, PAWN);
  int minPawnDist = 6;

  if (pawns & attacks_bb<KING>(ksq))
      minPawnDist = 1;
  else while (pawns)
      minPawnDist = std::min(minPawnDist, distance(ksq, pop_lsb(pawns)));

  return shelter - make_score(0, 16 * minPawnDist);
}

// Explicit template instantiation
template Score Entry::do_king_safety<WHITE>(const Position& pos);
template Score Entry::do_king_safety<BLACK>(const Position& pos);

} // namespace Pawns

} // namespace Stockfish<|MERGE_RESOLUTION|>--- conflicted
+++ resolved
@@ -32,9 +32,8 @@
   #define S(mg, eg) make_score(mg, eg)
 
   // Pawn penalties
-<<<<<<< HEAD
   constexpr Score Backward[VARIANT_NB] = {
-    S( 9, 22),
+    S( 6, 19),
 #ifdef ANTI
     S(26, 50),
 #endif
@@ -70,7 +69,7 @@
 #endif
   };
   constexpr Score Doubled[VARIANT_NB] = {
-    S(13, 51),
+    S(11, 51),
 #ifdef ANTI
     S( 4, 51),
 #endif
@@ -105,9 +104,9 @@
     S(13, 40),
 #endif
   };
-  constexpr Score DoubledEarly  = S(20,  7);
+  constexpr Score DoubledEarly  = S(17,  7);
   constexpr Score Isolated[VARIANT_NB] = {
-    S( 3, 15),
+    S( 1, 20),
 #ifdef ANTI
     S(54, 69),
 #endif
@@ -142,16 +141,8 @@
     S(13, 16),
 #endif
   };
-  constexpr Score WeakLever     = S( 4, 58);
-  constexpr Score WeakUnopposed = S(13, 24);
-=======
-  constexpr Score Backward      = S( 6, 19);
-  constexpr Score Doubled       = S(11, 51);
-  constexpr Score DoubledEarly  = S(17,  7);
-  constexpr Score Isolated      = S( 1, 20);
   constexpr Score WeakLever     = S( 2, 57);
   constexpr Score WeakUnopposed = S(15, 18);
->>>>>>> df2f7e75
 
   // Bonus for blocked pawns at 5th or 6th rank
   constexpr Score BlockedPawn[2] = { S(-19, -8), S(-7, 3) };
@@ -165,13 +156,12 @@
 
   // Strength of pawn shelter for our king by [distance from edge][rank].
   // RANK_1 = 0 is used for files where we have no pawn, or pawn is behind our king.
-<<<<<<< HEAD
   constexpr Value ShelterStrength[VARIANT_NB][int(FILE_NB) / 2][RANK_NB] = {
   {
-    { V( -5), V( 82), V( 92), V( 54), V( 36), V( 22), V(  28) },
-    { V(-44), V( 63), V( 33), V(-50), V(-30), V(-12), V( -62) },
-    { V(-11), V( 77), V( 22), V( -6), V( 31), V(  8), V( -45) },
-    { V(-39), V(-12), V(-29), V(-50), V(-43), V(-68), V(-164) }
+    { V(-2), V(85), V(95), V(53), V(39), V(23), V(25) },
+    { V(-55), V(64), V(32), V(-55), V(-30), V(-11), V(-61) },
+    { V(-11), V(75), V(19), V(-6), V(26), V(9), V(-47) },
+    { V(-41), V(-11), V(-27), V(-58), V(-42), V(-66), V(-163) }
   },
 #ifdef ANTI
   {},
@@ -246,13 +236,6 @@
     { V(11), V(83), V(19), V(  8), V(18), V(-21), V(-30) }
   },
 #endif
-=======
-  constexpr Value ShelterStrength[int(FILE_NB) / 2][RANK_NB] = {
-    { V(-2), V(85), V(95), V(53), V(39), V(23), V(25) },
-    { V(-55), V(64), V(32), V(-55), V(-30), V(-11), V(-61) },
-    { V(-11), V(75), V(19), V(-6), V(26), V(9), V(-47) },
-    { V(-41), V(-11), V(-27), V(-58), V(-42), V(-66), V(-163) }
->>>>>>> df2f7e75
   };
 
   // Danger of enemy pawns moving toward our king by [distance from edge][rank].

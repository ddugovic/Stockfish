--- conflicted
+++ resolved
@@ -32,7 +32,6 @@
   #define S(mg, eg) make_score(mg, eg)
 
   // Pawn penalties
-<<<<<<< HEAD
   constexpr Score Backward[VARIANT_NB] = {
     S( 9, 24),
 #ifdef ANTI
@@ -141,15 +140,8 @@
     S(13, 16),
 #endif
   };
-  constexpr Score WeakUnopposed = S( 13, 27);
-  constexpr Score Attacked2Unsupported = S( 0, 20);
-=======
-  constexpr Score Backward      = S( 9, 24);
-  constexpr Score Doubled       = S(11, 56);
-  constexpr Score Isolated      = S( 5, 15);
   constexpr Score WeakUnopposed = S(13, 27);
   constexpr Score Attacked2Unsupported = S(0, 56);
->>>>>>> 82d66f6b
 
   // Connected pawn bonus
   constexpr int Connected[RANK_NB] = { 0, 7, 8, 12, 29, 48, 86 };
@@ -275,12 +267,6 @@
     e->kingSquares[Us] = SQ_NONE;
     e->pawnAttacks[Us] = pawn_attacks_bb<Us>(ourPawns);
 
-<<<<<<< HEAD
-    // Unsupported enemy pawns attacked twice by us
-    score += Attacked2Unsupported * popcount(  theirPawns
-                                             & pawn_double_attacks_bb<Us>(ourPawns)
-                                             & ~pawn_attacks_bb<Them>(theirPawns));
-
 #ifdef HORDE
     if (pos.is_horde() && pos.is_horde_color(Us))
     {
@@ -292,9 +278,6 @@
         }
     }
 #endif
-
-=======
->>>>>>> 82d66f6b
     // Loop through all pawns of the current color and score each pawn
     while ((s = *pl++) != SQ_NONE)
     {

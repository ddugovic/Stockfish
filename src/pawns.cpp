/*
  Stockfish, a UCI chess playing engine derived from Glaurung 2.1
  Copyright (C) 2004-2008 Tord Romstad (Glaurung author)
  Copyright (C) 2008-2015 Marco Costalba, Joona Kiiski, Tord Romstad
  Copyright (C) 2015-2020 Marco Costalba, Joona Kiiski, Gary Linscott, Tord Romstad

  Stockfish is free software: you can redistribute it and/or modify
  it under the terms of the GNU General Public License as published by
  the Free Software Foundation, either version 3 of the License, or
  (at your option) any later version.

  Stockfish is distributed in the hope that it will be useful,
  but WITHOUT ANY WARRANTY; without even the implied warranty of
  MERCHANTABILITY or FITNESS FOR A PARTICULAR PURPOSE.  See the
  GNU General Public License for more details.

  You should have received a copy of the GNU General Public License
  along with this program.  If not, see <http://www.gnu.org/licenses/>.
*/

#include <algorithm>
#include <cassert>

#include "bitboard.h"
#include "pawns.h"
#include "position.h"
#include "thread.h"

namespace {

  #define V Value
  #define S(mg, eg) make_score(mg, eg)

  // Pawn penalties
  constexpr Score Backward[VARIANT_NB] = {
    S( 9, 24),
#ifdef ANTI
    S(26, 50),
#endif
#ifdef ATOMIC
    S(35, 15),
#endif
#ifdef CRAZYHOUSE
    S(41, 19),
#endif
#ifdef EXTINCTION
    S(17, 11),
#endif
#ifdef GRID
    S(17, 11),
#endif
#ifdef HORDE
    S(78, 14),
#endif
#ifdef KOTH
    S(41, 19),
#endif
#ifdef LOSERS
    S(26, 49),
#endif
#ifdef RACE
    S(0, 0),
#endif
#ifdef THREECHECK
    S(41, 19),
#endif
#ifdef TWOKINGS
    S(17, 11),
#endif
  };
  constexpr Score BlockedStorm  = S(82, 82);
  constexpr Score Doubled[VARIANT_NB] = {
    S(11, 56),
#ifdef ANTI
    S( 4, 51),
#endif
#ifdef ATOMIC
    S( 0,  0),
#endif
#ifdef CRAZYHOUSE
    S(13, 40),
#endif
#ifdef EXTINCTION
    S(13, 40),
#endif
#ifdef GRID
    S(13, 40),
#endif
#ifdef HORDE
    S(11, 83),
#endif
#ifdef KOTH
    S(13, 40),
#endif
#ifdef LOSERS
    S( 4, 54),
#endif
#ifdef RACE
    S( 0,  0),
#endif
#ifdef THREECHECK
    S(13, 40),
#endif
#ifdef TWOKINGS
    S(13, 40),
#endif
  };
  constexpr Score Isolated[VARIANT_NB] = {
    S( 5, 15),
#ifdef ANTI
    S(54, 69),
#endif
#ifdef ATOMIC
    S(24, 14),
#endif
#ifdef CRAZYHOUSE
    S(30, 27),
#endif
#ifdef EXTINCTION
    S(13, 16),
#endif
#ifdef GRID
    S(13, 16),
#endif
#ifdef HORDE
    S(16, 38),
#endif
#ifdef KOTH
    S(30, 27),
#endif
#ifdef LOSERS
    S(53, 69),
#endif
#ifdef RACE
    S(0, 0),
#endif
#ifdef THREECHECK
    S(30, 27),
#endif
#ifdef TWOKINGS
    S(13, 16),
#endif
  };
  constexpr Score WeakLever     = S( 0, 56);
  constexpr Score WeakUnopposed = S(13, 27);

  // Connected pawn bonus
  constexpr int Connected[RANK_NB] = { 0, 7, 8, 12, 29, 48, 86 };

  // Strength of pawn shelter for our king by [distance from edge][rank].
  // RANK_1 = 0 is used for files where we have no pawn, or pawn is behind our king.
  constexpr Value ShelterStrength[VARIANT_NB][int(FILE_NB) / 2][RANK_NB] = {
  {
    { V( -6), V( 81), V( 93), V( 58), V( 39), V( 18), V(  25) },
    { V(-43), V( 61), V( 35), V(-49), V(-29), V(-11), V( -63) },
    { V(-10), V( 75), V( 23), V( -2), V( 32), V(  3), V( -45) },
    { V(-39), V(-13), V(-29), V(-52), V(-48), V(-67), V(-166) }
  },
#ifdef ANTI
  {},
#endif
#ifdef ATOMIC
  {
    { V( 7), V(76), V(84), V( 38), V( 7), V( 30), V(-19) },
    { V(-3), V(93), V(52), V(-17), V(12), V(-22), V(-35) },
    { V(-6), V(83), V(25), V(-24), V(15), V( 22), V(-39) },
    { V(11), V(83), V(19), V(  8), V(18), V(-21), V(-30) }
  },
#endif
#ifdef CRAZYHOUSE
  {
    { V(-48), V(138), V(80), V( 48), V( 5), V( -7), V(  9) },
    { V(-78), V(116), V(20), V( -2), V(14), V(  6), V(-36) },
    { V(-69), V( 99), V(12), V(-19), V(38), V( 22), V(-50) },
    { V( -6), V( 95), V( 9), V(  4), V(-2), V(  2), V(-37) }
  },
#endif
#ifdef EXTINCTION
  {},
#endif
#ifdef GRID
  {
    { V( 7), V(76), V(84), V( 38), V( 7), V( 30), V(-19) },
    { V(-3), V(93), V(52), V(-17), V(12), V(-22), V(-35) },
    { V(-6), V(83), V(25), V(-24), V(15), V( 22), V(-39) },
    { V(11), V(83), V(19), V(  8), V(18), V(-21), V(-30) }
  },
#endif
#ifdef HORDE
  {
    { V( 7), V(76), V(84), V( 38), V( 7), V( 30), V(-19) },
    { V(-3), V(93), V(52), V(-17), V(12), V(-22), V(-35) },
    { V(-6), V(83), V(25), V(-24), V(15), V( 22), V(-39) },
    { V(11), V(83), V(19), V(  8), V(18), V(-21), V(-30) }
  },
#endif
#ifdef KOTH
  {
    { V( 7), V(76), V(84), V( 38), V( 7), V( 30), V(-19) },
    { V(-3), V(93), V(52), V(-17), V(12), V(-22), V(-35) },
    { V(-6), V(83), V(25), V(-24), V(15), V( 22), V(-39) },
    { V(11), V(83), V(19), V(  8), V(18), V(-21), V(-30) }
  },
#endif
#ifdef LOSERS
  {
    { V( 7), V(76), V(84), V( 38), V( 7), V( 30), V(-19) },
    { V(-3), V(93), V(52), V(-17), V(12), V(-22), V(-35) },
    { V(-6), V(83), V(25), V(-24), V(15), V( 22), V(-39) },
    { V(11), V(83), V(19), V(  8), V(18), V(-21), V(-30) }
  },
#endif
#ifdef RACE
  {}, // There are no pawns in Racing Kings
#endif
#ifdef THREECHECK
  {
    { V( 7), V(76), V(84), V( 38), V( 7), V( 30), V(-19) },
    { V(-3), V(93), V(52), V(-17), V(12), V(-22), V(-35) },
    { V(-6), V(83), V(25), V(-24), V(15), V( 22), V(-39) },
    { V(11), V(83), V(19), V(  8), V(18), V(-21), V(-30) }
  },
#endif
#ifdef TWOKINGS
  {
    { V( 7), V(76), V(84), V( 38), V( 7), V( 30), V(-19) },
    { V(-3), V(93), V(52), V(-17), V(12), V(-22), V(-35) },
    { V(-6), V(83), V(25), V(-24), V(15), V( 22), V(-39) },
    { V(11), V(83), V(19), V(  8), V(18), V(-21), V(-30) }
  },
#endif
  };

  // Danger of enemy pawns moving toward our king by [distance from edge][rank].
  // RANK_1 = 0 is used for files where the enemy has no pawn, or their pawn
  // is behind our king. Note that UnblockedStorm[0][1-2] accommodate opponent pawn
  // on edge, likely blocked by our king.
  constexpr Value UnblockedStorm[int(FILE_NB) / 2][RANK_NB] = {
    { V( 85), V(-289), V(-166), V(97), V(50), V( 45), V( 50) },
    { V( 46), V( -25), V( 122), V(45), V(37), V(-10), V( 20) },
    { V( -6), V(  51), V( 168), V(34), V(-2), V(-22), V(-14) },
    { V(-15), V( -11), V( 101), V( 4), V(11), V(-15), V(-29) }
  };

#ifdef HORDE
  constexpr Score ImbalancedHorde = S(49, 39);
#endif
  #undef S
  #undef V

  template<Color Us>
  Score evaluate(const Position& pos, Pawns::Entry* e) {

    constexpr Color     Them = (Us == WHITE ? BLACK : WHITE);
    constexpr Direction Up   = pawn_push(Us);

    Bitboard neighbours, stoppers, support, phalanx, opposed;
    Bitboard lever, leverPush, blocked;
    Square s;
    bool backward, passed, doubled;
    Score score = SCORE_ZERO;
    const Square* pl = pos.squares<PAWN>(Us);

    Bitboard ourPawns   = pos.pieces(  Us, PAWN);
    Bitboard theirPawns = pos.pieces(Them, PAWN);

    Bitboard doubleAttackThem = pawn_double_attacks_bb<Them>(theirPawns);

    e->passedPawns[Us] = 0;
    e->kingSquares[Us] = SQ_NONE;
    e->pawnAttacks[Us] = e->pawnAttacksSpan[Us] = pawn_attacks_bb<Us>(ourPawns);

#ifdef HORDE
    if (pos.is_horde() && pos.is_horde_color(Us))
    {
        int l = 0, m = 0, r = popcount(ourPawns & file_bb(FILE_A));
        for (File f1 = FILE_A; f1 <= FILE_H; ++f1)
        {
            l = m; m = r; r = popcount(ourPawns & shift<EAST>(file_bb(f1)));
            score -= ImbalancedHorde * m / (1 + l * r);
        }
    }
#endif
    // Loop through all pawns of the current color and score each pawn
    while ((s = *pl++) != SQ_NONE)
    {
        assert(pos.piece_on(s) == make_piece(Us, PAWN));

        Rank r = relative_rank(Us, s);

        // Flag the pawn
        opposed    = theirPawns & forward_file_bb(Us, s);
        blocked    = theirPawns & (s + Up);
        stoppers   = theirPawns & passed_pawn_span(Us, s);
        lever      = theirPawns & PawnAttacks[Us][s];
        leverPush  = theirPawns & PawnAttacks[Us][s + Up];
#ifdef HORDE
        if (pos.is_horde() && relative_rank(Us, s) == RANK_1)
            doubled = 0;
        else
#endif
        doubled    = ourPawns   & (s - Up);
        neighbours = ourPawns   & adjacent_files_bb(s);
        phalanx    = neighbours & rank_bb(s);
#ifdef HORDE
        if (pos.is_horde() && relative_rank(Us, s) == RANK_1)
            support = 0;
        else
#endif
        support    = neighbours & rank_bb(s - Up);

        // A pawn is backward when it is behind all pawns of the same color on
        // the adjacent files and cannot safely advance.
        backward =  !(neighbours & forward_ranks_bb(Them, s + Up))
                  && (leverPush | blocked);

        // Compute additional span if pawn is not backward nor blocked
        if (!backward && !blocked)
            e->pawnAttacksSpan[Us] |= pawn_attack_span(Us, s);

        // A pawn is passed if one of the three following conditions is true:
        // (a) there is no stoppers except some levers
        // (b) the only stoppers are the leverPush, but we outnumber them
        // (c) there is only one front stopper which can be levered.
        passed =   !(stoppers ^ lever)
                || (   !(stoppers ^ leverPush)
                    && popcount(phalanx) >= popcount(leverPush))
                || (   stoppers == blocked && r >= RANK_5
                    && (shift<Up>(support) & ~(theirPawns | doubleAttackThem)));

        // Passed pawns will be properly scored later in evaluation when we have
        // full attack info.
        if (passed)
            e->passedPawns[Us] |= s;

        // Score this pawn
        if (support | phalanx)
        {
            int v =  Connected[r] * (2 + bool(phalanx) - bool(opposed))
                   + 21 * popcount(support);

            score += make_score(v, v * (r - 2) / 4);
        }

        else if (!neighbours)
            score -=   Isolated[pos.variant()]
                     + WeakUnopposed * !opposed;

        else if (backward)
            score -=   Backward[pos.variant()]
                     + WeakUnopposed * !opposed;

#ifdef HORDE
        if (!support || pos.is_horde())
#else
        if (!support)
#endif
            score -= Doubled[pos.variant()] * doubled
                     + WeakLever * more_than_one(lever);
    }

    return score;
  }

} // namespace

namespace Pawns {

/// Pawns::probe() looks up the current position's pawns configuration in
/// the pawns hash table. It returns a pointer to the Entry if the position
/// is found. Otherwise a new Entry is computed and stored there, so we don't
/// have to recompute all when the same pawns configuration occurs again.

Entry* probe(const Position& pos) {

  Key key = pos.pawn_key();
  Entry* e = pos.this_thread()->pawnsTable[key];

  if (e->key == key)
      return e;

  e->key = key;
  e->scores[WHITE] = evaluate<WHITE>(pos, e);
  e->scores[BLACK] = evaluate<BLACK>(pos, e);

  return e;
}


/// Entry::evaluate_shelter() calculates the shelter bonus and the storm
/// penalty for a king, looking at the king file and the two closest files.

template<Color Us>
Score Entry::evaluate_shelter(const Position& pos, Square ksq) {

  constexpr Color Them = (Us == WHITE ? BLACK : WHITE);

  Bitboard b = pos.pieces(PAWN) & ~forward_ranks_bb(Them, ksq);
  Bitboard ourPawns = b & pos.pieces(Us);
  Bitboard theirPawns = b & pos.pieces(Them);

  Score bonus = make_score(5, 5);

  File center = Utility::clamp(file_of(ksq), FILE_B, FILE_G);
  for (File f = File(center - 1); f <= File(center + 1); ++f)
  {
      b = ourPawns & file_bb(f);
      int ourRank = b ? relative_rank(Us, frontmost_sq(Them, b)) : 0;

      b = theirPawns & file_bb(f);
      int theirRank = b ? relative_rank(Us, frontmost_sq(Them, b)) : 0;

<<<<<<< HEAD
      File d = map_to_queenside(f);
      bonus += make_score(ShelterStrength[pos.variant()][d][ourRank], 0);
=======
      File d = edge_distance(f);
      bonus += make_score(ShelterStrength[d][ourRank], 0);
>>>>>>> c077bfb4

      if (ourRank && (ourRank == theirRank - 1))
          bonus -= BlockedStorm * int(theirRank == RANK_3);
      else
          bonus -= make_score(UnblockedStorm[d][theirRank], 0);
  }

  return bonus;
}


/// Entry::do_king_safety() calculates a bonus for king safety. It is called only
/// when king square changes, which is about 20% of total king_safety() calls.

template<Color Us>
Score Entry::do_king_safety(const Position& pos) {

  Square ksq = pos.square<KING>(Us);
  kingSquares[Us] = ksq;
  castlingRights[Us] = pos.castling_rights(Us);
  auto compare = [](Score a, Score b) { return mg_value(a) < mg_value(b); };

  Score shelter = evaluate_shelter<Us>(pos, ksq);

  // If we can castle use the bonus after castling if it is bigger

  if (pos.can_castle(Us & KING_SIDE))
      shelter = std::max(shelter, evaluate_shelter<Us>(pos, relative_square(Us, SQ_G1)), compare);

  if (pos.can_castle(Us & QUEEN_SIDE))
      shelter = std::max(shelter, evaluate_shelter<Us>(pos, relative_square(Us, SQ_C1)), compare);

  // In endgame we like to bring our king near our closest pawn
  Bitboard pawns = pos.pieces(Us, PAWN);
  int minPawnDist = pawns ? 8 : 0;

  if (pawns & PseudoAttacks[KING][ksq])
      minPawnDist = 1;
  else while (pawns)
      minPawnDist = std::min(minPawnDist, distance(ksq, pop_lsb(&pawns)));

  return shelter - make_score(0, 16 * minPawnDist);
}

// Explicit template instantiation
template Score Entry::do_king_safety<WHITE>(const Position& pos);
template Score Entry::do_king_safety<BLACK>(const Position& pos);

} // namespace Pawns<|MERGE_RESOLUTION|>--- conflicted
+++ resolved
@@ -410,13 +410,8 @@
       b = theirPawns & file_bb(f);
       int theirRank = b ? relative_rank(Us, frontmost_sq(Them, b)) : 0;
 
-<<<<<<< HEAD
-      File d = map_to_queenside(f);
+      File d = edge_distance(f);
       bonus += make_score(ShelterStrength[pos.variant()][d][ourRank], 0);
-=======
-      File d = edge_distance(f);
-      bonus += make_score(ShelterStrength[d][ourRank], 0);
->>>>>>> c077bfb4
 
       if (ourRank && (ourRank == theirRank - 1))
           bonus -= BlockedStorm * int(theirRank == RANK_3);

--- conflicted
+++ resolved
@@ -255,12 +255,8 @@
 	endif
 endif
 
-<<<<<<< HEAD
-### 3.2 Debugging
+### 3.2.1 Debugging
 CXXFLAGS += -DANTI -DATOMIC -DCRAZYHOUSE -DHORDE -DKOTH -DRACE -DRELAY -DTHREECHECK
-=======
-### 3.2.1 Debugging
->>>>>>> 40b1b271
 ifeq ($(debug),no)
 	CXXFLAGS += -DNDEBUG
 else

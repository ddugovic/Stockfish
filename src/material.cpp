--- conflicted
+++ resolved
@@ -29,11 +29,11 @@
 
   // Polynomial material imbalance parameters
 
-<<<<<<< HEAD
+  // One Score parameter for each pair (our piece, another of our pieces)
   constexpr Score QuadraticOurs[VARIANT_NB][PIECE_TYPE_NB][PIECE_TYPE_NB] = {
     {
-    //            OUR PIECES
-    // pair pawn knight bishop rook queen
+    // OUR PIECE 2
+    // bishop pair    pawn         knight       bishop       rook           queen
     {S(1419, 1455)                                                                  }, // Bishop pair
     {S( 101,   28), S( 37,  39)                                                     }, // Pawn
     {S(  57,   64), S(249, 187), S(-49, -62)                                        }, // Knight      OUR PIECES
@@ -43,8 +43,8 @@
     },
 #ifdef ANTI
     {
-    //            OUR PIECES
-    // pair pawn knight bishop rook queen
+    // OUR PIECE 2
+    // bishop pair    pawn         knight       bishop       rook           queen
     {S(-129, -129)                                                                                     }, // Bishop pair
     {S(-205, -205), S( -49,  -49)                                                                      }, // Pawn
     {S( -81,  -81), S( 436,  436), S( -81,  -81)                                                       }, // Knight      OUR PIECES
@@ -56,8 +56,8 @@
 #endif
 #ifdef ATOMIC
     {
-    //            OUR PIECES
-    // pair pawn knight bishop rook queen
+    // OUR PIECE 2
+    // bishop pair    pawn         knight       bishop       rook           queen
     {S(1419, 1455)                                                                  }, // Bishop pair
     {S( 101,   28), S( 37,  39)                                                     }, // Pawn
     {S(  57,   64), S(249, 187), S(-49, -62)                                        }, // Knight      OUR PIECES
@@ -68,8 +68,8 @@
 #endif
 #ifdef CRAZYHOUSE
     {
-    //            OUR PIECES
-    // pair pawn knight bishop rook queen
+    // OUR PIECE 2
+    // bishop pair    pawn         knight       bishop       rook           queen
     {S( 983,  983)                                                                     }, // Bishop pair
     {S( 129,  129), S( -16,  -16)                                                      }, // Pawn
     {S(   6,    6), S( 151,  151), S(  0,   0)                                         }, // Knight      OUR PIECES
@@ -80,8 +80,8 @@
 #endif
 #ifdef EXTINCTION
     {
-    //            OUR PIECES
-    // pair pawn knight bishop rook queen
+    // OUR PIECE 2
+    // bishop pair    pawn         knight       bishop       rook           queen
     {S(1419, 1455)                                                                  }, // Bishop pair
     {S( 101,   28), S( 37,  39)                                                     }, // Pawn
     {S(  57,   64), S(249, 187), S(-49, -62)                                        }, // Knight      OUR PIECES
@@ -92,14 +92,8 @@
 #endif
 #ifdef GRID
     {
-    //            OUR PIECES
-    // pair pawn knight bishop rook queen
-=======
-  // One Score parameter for each pair (our piece, another of our pieces)
-  constexpr Score QuadraticOurs[][PIECE_TYPE_NB] = {
-    // OUR PIECE 2
-    // bishop pair    pawn         knight       bishop       rook           queen
->>>>>>> 70a818cb
+    // OUR PIECE 2
+    // bishop pair    pawn         knight       bishop       rook           queen
     {S(1419, 1455)                                                                  }, // Bishop pair
     {S( 101,   28), S( 37,  39)                                                     }, // Pawn
     {S(  57,   64), S(249, 187), S(-49, -62)                                        }, // Knight      OUR PIECE 1
@@ -110,8 +104,8 @@
 #endif
 #ifdef HORDE
     {
-    //            OUR PIECES
-    // pair pawn knight bishop rook queen
+    // OUR PIECE 2
+    // bishop pair    pawn         knight       bishop       rook           queen
     {S( 13,  13)                                                                  }, // Bishop pair
     {S( -2,  -2), S(  0,   0)                                                     }, // Pawn
     {S(-65, -65), S( 66,  66), S( 15,  15)                                        }, // Knight      OUR PIECES
@@ -122,8 +116,8 @@
 #endif
 #ifdef KOTH
     {
-    //            OUR PIECES
-    // pair pawn knight bishop rook queen
+    // OUR PIECE 2
+    // bishop pair    pawn         knight       bishop       rook           queen
     {S(1419, 1455)                                                                  }, // Bishop pair
     {S( 101,   28), S( 37,  39)                                                     }, // Pawn
     {S(  57,   64), S(249, 187), S(-49, -62)                                        }, // Knight      OUR PIECES
@@ -134,8 +128,8 @@
 #endif
 #ifdef LOSERS
     {
-    //            OUR PIECES
-    // pair pawn knight bishop rook queen
+    // OUR PIECE 2
+    // bishop pair    pawn         knight       bishop       rook           queen
     {S(1419, 1455)                                                                  }, // Bishop pair
     {S( 101,   28), S( 37,  39)                                                     }, // Pawn
     {S(  57,   64), S(249, 187), S(-49, -62)                                        }, // Knight      OUR PIECES
@@ -146,8 +140,8 @@
 #endif
 #ifdef RACE
     {
-    //            OUR PIECES
-    // pair pawn knight bishop rook queen
+    // OUR PIECE 2
+    // bishop pair    pawn         knight       bishop       rook           queen
     {S(1419, 1455)                                                                  }, // Bishop pair
     {S(   0,    0), S(  0,   0)                                                     }, // Pawn
     {S(  57,   64), S(  0,   0), S(-49, -62)                                        }, // Knight      OUR PIECES
@@ -158,8 +152,8 @@
 #endif
 #ifdef THREECHECK
     {
-    //            OUR PIECES
-    // pair pawn knight bishop rook queen
+    // OUR PIECE 2
+    // bishop pair    pawn         knight       bishop       rook           queen
     {S(1419, 1455)                                                                  }, // Bishop pair
     {S( 101,   28), S( 37,  39)                                                     }, // Pawn
     {S(  57,   64), S(249, 187), S(-49, -62)                                        }, // Knight      OUR PIECES
@@ -170,8 +164,8 @@
 #endif
 #ifdef TWOKINGS
     {
-    //            OUR PIECES
-    // pair pawn knight bishop rook queen
+    // OUR PIECE 2
+    // bishop pair    pawn         knight       bishop       rook           queen
     {S(1419, 1455)                                                                  }, // Bishop pair
     {S( 101,   28), S( 37,  39)                                                     }, // Pawn
     {S(  57,   64), S(249, 187), S(-49, -62)                                        }, // Knight      OUR PIECES
@@ -183,28 +177,22 @@
   };
 #ifdef CRAZYHOUSE
   const int QuadraticOursInHand[PIECE_TYPE_NB][PIECE_TYPE_NB] = {
-      //            OUR PIECES
-      //empty pawn knight bishop rook queen
-      {-148                               }, // Empty hand
-      {   1,  -33                         }, // Pawn
-      {  64,   34,   5                    }, // Knight      OUR PIECES
-      { -17, -128, -35,     6             }, // Bishop
-      {  14,  -18,  55,   -60,    76      }, // Rook
-      { -22,   17,  39,   -20,    26,  -8 }  // Queen
+    //            OUR PIECES
+    //empty pawn knight bishop rook queen
+    {-148                               }, // Empty hand
+    {   1,  -33                         }, // Pawn
+    {  64,   34,   5                    }, // Knight      OUR PIECES
+    { -17, -128, -35,     6             }, // Bishop
+    {  14,  -18,  55,   -60,    76      }, // Rook
+    { -22,   17,  39,   -20,    26,  -8 }  // Queen
   };
 #endif
 
-<<<<<<< HEAD
+  // One Score parameter for each pair (our piece, their piece)
   constexpr Score QuadraticTheirs[VARIANT_NB][PIECE_TYPE_NB][PIECE_TYPE_NB] = {
     {
-    //           THEIR PIECES
-    // pair pawn knight bishop rook queen
-=======
-  // One Score parameter for each pair (our piece, their piece)
-  constexpr Score QuadraticTheirs[][PIECE_TYPE_NB] = {
-    // THEIR PIECE
-    // bishop pair   pawn         knight       bishop       rook         queen
->>>>>>> 70a818cb
+    // THEIR PIECE
+    // bishop pair   pawn         knight       bishop       rook         queen
     {                                                                               }, // Bishop pair
     {S(  33,  30)                                                                   }, // Pawn
     {S(  46,  18), S(106,  84)                                                      }, // Knight      OUR PIECE
@@ -214,8 +202,8 @@
     },
 #ifdef ANTI
     {
-    //           THEIR PIECES
-    // pair pawn knight bishop rook queen
+    // THEIR PIECE
+    // bishop pair   pawn         knight       bishop       rook         queen
     {                                                                                     }, // Bishop pair
     {S(  55,  55)                                                                         }, // Pawn
     {S(  23,  23),  S(  27,   27)                                                         }, // Knight      OUR PIECES
@@ -227,8 +215,8 @@
 #endif
 #ifdef ATOMIC
     {
-    //           THEIR PIECES
-    // pair pawn knight bishop rook queen
+    // THEIR PIECE
+    // bishop pair   pawn         knight       bishop       rook         queen
     {                                                                 }, // Bishop pair
     {S(  33,  30)                                                     }, // Pawn
     {S(  46,  18), S(106,  84)                                        }, // Knight      OUR PIECES
@@ -239,8 +227,8 @@
 #endif
 #ifdef CRAZYHOUSE
     {
-    //           THEIR PIECES
-    // pair pawn knight bishop rook queen
+    // THEIR PIECE
+    // bishop pair   pawn         knight       bishop       rook         queen
     {                                                        }, // Bishop pair
     {S(44, 44)                                               }, // Pawn
     {S(32, 32), S( 1,  1)                                    }, // Knight      OUR PIECES
@@ -251,8 +239,8 @@
 #endif
 #ifdef EXTINCTION
     {
-    //           THEIR PIECES
-    // pair pawn knight bishop rook queen
+    // THEIR PIECE
+    // bishop pair   pawn         knight       bishop       rook         queen
     {                                                                 }, // Bishop pair
     {S(  33,  30)                                                     }, // Pawn
     {S(  46,  18), S(106,  84)                                        }, // Knight      OUR PIECES
@@ -263,8 +251,8 @@
 #endif
 #ifdef GRID
     {
-    //           THEIR PIECES
-    // pair pawn knight bishop rook queen
+    // THEIR PIECE
+    // bishop pair   pawn         knight       bishop       rook         queen
     {                                                                 }, // Bishop pair
     {S(  33,  30)                                                     }, // Pawn
     {S(  46,  18), S(106,  84)                                        }, // Knight      OUR PIECES
@@ -275,8 +263,8 @@
 #endif
 #ifdef HORDE
     {
-    //           THEIR PIECES
-    // pair pawn knight bishop rook queen king
+    // THEIR PIECE
+    // bishop pair   pawn         knight       bishop       rook         queen
     {                                                                                  }, // Bishop pair
     { S(0, 0)                                                                          }, // Pawn
     { S(0, 0), S(   0,    0)                                                           }, // Knight      OUR PIECES
@@ -288,8 +276,8 @@
 #endif
 #ifdef KOTH
     {
-    //           THEIR PIECES
-    // pair pawn knight bishop rook queen
+    // THEIR PIECE
+    // bishop pair   pawn         knight       bishop       rook         queen
     {                                                                 }, // Bishop pair
     {S(  33,  30)                                                     }, // Pawn
     {S(  46,  18), S(106,  84)                                        }, // Knight      OUR PIECES
@@ -300,8 +288,8 @@
 #endif
 #ifdef LOSERS
     {
-    //           THEIR PIECES
-    // pair pawn knight bishop rook queen
+    // THEIR PIECE
+    // bishop pair   pawn         knight       bishop       rook         queen
     {                                                                    }, // Bishop pair
     {S(-132, -132)                                                       }, // Pawn
     {S(  -5,   -5), S(185, 185)                                          }, // Knight      OUR PIECES
@@ -312,8 +300,8 @@
 #endif
 #ifdef RACE
     {
-    //           THEIR PIECES
-    // pair pawn knight bishop rook queen
+    // THEIR PIECE
+    // bishop pair   pawn         knight       bishop       rook         queen
     {                                                                 }, // Bishop pair
     {S(   0,   0)                                                     }, // Pawn
     {S(   9,   9), S(  0,   0)                                        }, // Knight      OUR PIECES
@@ -324,8 +312,8 @@
 #endif
 #ifdef THREECHECK
     {
-    //           THEIR PIECES
-    // pair pawn knight bishop rook queen
+    // THEIR PIECE
+    // bishop pair   pawn         knight       bishop       rook         queen
     {                                                                 }, // Bishop pair
     {S(  33,  30)                                                     }, // Pawn
     {S(  46,  18), S(106,  84)                                        }, // Knight      OUR PIECES
@@ -336,8 +324,8 @@
 #endif
 #ifdef TWOKINGS
     {
-    //           THEIR PIECES
-    // pair pawn knight bishop rook queen
+    // THEIR PIECE
+    // bishop pair   pawn         knight       bishop       rook         queen
     {                                                                 }, // Bishop pair
     {S(  33,  30)                                                     }, // Pawn
     {S(  46,  18), S(106,  84)                                        }, // Knight      OUR PIECES
@@ -349,14 +337,14 @@
   };
 #ifdef CRAZYHOUSE
   const int QuadraticTheirsInHand[PIECE_TYPE_NB][PIECE_TYPE_NB] = {
-      //           THEIR PIECES
-      //empty pawn knight bishop rook queen
-      { -40                               }, // Empty hand
-      {  41,   11                         }, // Pawn
-      { -62,   -9,  26                    }, // Knight      OUR PIECES
-      {  34,   33,  42,    88             }, // Bishop
-      { -24,    0,  58,    90,   -38      }, // Rook
-      {  78,    3,  46,    37,   -26,  -1 }  // Queen
+    //           THEIR PIECES
+    //empty pawn knight bishop rook queen
+    { -40                               }, // Empty hand
+    {  41,   11                         }, // Pawn
+    { -62,   -9,  26                    }, // Knight      OUR PIECES
+    {  34,   33,  42,    88             }, // Bishop
+    { -24,    0,  58,    90,   -38      }, // Rook
+    {  78,    3,  46,    37,   -26,  -1 }  // Queen
   };
 #endif
 
@@ -640,7 +628,7 @@
   else
       e->score = (imbalance<WHITE>(pos, pieceCount, NULL) - imbalance<BLACK>(pos, pieceCount, NULL)) / 16;
 #else
-  e->score = (imbalance<WHITE>(pieceCount) - imbalance<BLACK>(pieceCount)) / 16;
+  e->score = (imbalance<WHITE>(pos, pieceCount) - imbalance<BLACK>(pos, pieceCount)) / 16;
 #endif
   return e;
 }

/*
  Stockfish, a UCI chess playing engine derived from Glaurung 2.1
  Copyright (C) 2004-2020 The Stockfish developers (see AUTHORS file)

  Stockfish is free software: you can redistribute it and/or modify
  it under the terms of the GNU General Public License as published by
  the Free Software Foundation, either version 3 of the License, or
  (at your option) any later version.

  Stockfish is distributed in the hope that it will be useful,
  but WITHOUT ANY WARRANTY; without even the implied warranty of
  MERCHANTABILITY or FITNESS FOR A PARTICULAR PURPOSE.  See the
  GNU General Public License for more details.

  You should have received a copy of the GNU General Public License
  along with this program.  If not, see <http://www.gnu.org/licenses/>.
*/

#include <cassert>
#include <cstring>   // For std::memset

#include "material.h"
#include "thread.h"

using namespace std;

namespace {

  // Polynomial material imbalance parameters

  constexpr int QuadraticOurs[VARIANT_NB][PIECE_TYPE_NB][PIECE_TYPE_NB] = {
    {
    //            OUR PIECES
    // pair pawn knight bishop rook queen
    {1438                               }, // Bishop pair
    {  40,   38                         }, // Pawn
    {  32,  255, -62                    }, // Knight      OUR PIECES
    {   0,  104,   4,    0              }, // Bishop
    { -26,   -2,  47,   105,  -208      }, // Rook
    {-189,   24, 117,   133,  -134, -6  }  // Queen
    },
#ifdef ANTI
    {
      //            OUR PIECES
      // pair pawn knight bishop rook queen king
      { -129                                    }, // Bishop pair
      { -205,   49                              }, // Pawn
      {  -81,  436,  -81                        }, // Knight      OUR PIECES
      {    0, -204, -328,    0                  }, // Bishop
      { -197, -436,  -12, -183,   92            }, // Rook
      {  197,   40,  133, -179,   93, -66       }, // Queen
      {    1,  -48,   98,   36,   82, 165, -168 }  // King
    },
#endif
#ifdef ATOMIC
    {
      //            OUR PIECES
      // pair pawn knight bishop rook queen
      {1667                               }, // Bishop pair
      {  37,  -18                         }, // Pawn
      {  38,  261, -10                    }, // Knight      OUR PIECES
      {   0,   91,  -2,     0             }, // Bishop
      { -19,  -18,  28,    90,  -149      }, // Rook
      {-175,   18, 109,   149,  -124,   0 }  // Queen
    },
#endif
#ifdef CRAZYHOUSE
    {
      //            OUR PIECES
      // pair pawn knight bishop rook queen
      { 983                               }, // Bishop pair
      { 129,  -16                         }, // Pawn
      {   6,  151,   0                    }, // Knight      OUR PIECES
      { -66,   66, -59,     6             }, // Bishop
      {-107,    6,  11,   107,  -137      }, // Rook
      {-198, -112,  83,   166,  -160, -18 }  // Queen
    },
#endif
#ifdef EXTINCTION
    {
      //            OUR PIECES
      // pair pawn knight bishop rook queen
      { 741                               }, // Bishop pair
      {  40,   -7                         }, // Pawn
      {  32,  255, -54                    }, // Knight      OUR PIECES
      {   0,  104,   4,    0              }, // Bishop
      { -26,   -2,  47,   105,   -43      }, // Rook
      {-185,   24, 122,   137,  -134,  55 }  // Queen
    },
#endif
#ifdef GRID
    {
      //            OUR PIECES
      // pair pawn knight bishop rook queen
      {1667                               }, // Bishop pair
      {  40,    2                         }, // Pawn
      {  32,  255,  -3                    }, // Knight      OUR PIECES
      {   0,  104,   4,    0              }, // Bishop
      { -26,   -2,  47,   105,  -149      }, // Rook
      {-185,   24, 122,   137,  -134,   0 }  // Queen
    },
#endif
#ifdef HORDE
    {
      //            OUR PIECES
      // pair pawn knight bishop rook queen king
      {  13                                      }, // Bishop pair
      {  -2,    0                                }, // Pawn
      { -65,   66,   15                          }, // Knight      OUR PIECES
      {   0,   81,   -2,    0                    }, // Bishop
      {  26,   21,  -38,   80,   -70             }, // Rook
      {  24,  -27,   75,   32,     2,  -70       }, // Queen
      {   0,    0,    0,    0,     0,    0,    0 }  // King
    },
#endif
#ifdef KOTH
    {
      //            OUR PIECES
      // pair pawn knight bishop rook queen
      {1667                               }, // Bishop pair
      {  40,    2                         }, // Pawn
      {  32,  255,  -3                    }, // Knight      OUR PIECES
      {   0,  104,   4,    0              }, // Bishop
      { -26,   -2,  47,   105,  -149      }, // Rook
      {-185,   24, 122,   137,  -134,   0 }  // Queen
    },
#endif
#ifdef LOSERS
    {
      //            OUR PIECES
      // pair pawn knight bishop rook queen
      {1634                               }, // Bishop pair
      {  24,  156                         }, // Pawn
      {  90,  243, 133                    }, // Knight      OUR PIECES
      {   0,  120,  66,     0             }, // Bishop
      {  11,   -2,  41,    15,  -166      }, // Rook
      {-251,  258,  86,   141,  -205,  43 }  // Queen
    },
#endif
#ifdef RACE
    {
      //            OUR PIECES
      // pair pawn knight bishop rook queen
      {1667                               }, // Bishop pair
      {   0,    0                         }, // Pawn
      {  32,    0,  -3                    }, // Knight      OUR PIECES
      {   0,    0,   4,    0              }, // Bishop
      { -26,    0,  47,   105,  -149      }, // Rook
      {-185,    0, 122,   137,  -134,   0 }  // Queen
    },
#endif
#ifdef THREECHECK
    {
      //            OUR PIECES
      // pair pawn knight bishop rook queen
      {1667                               }, // Bishop pair
      {  40,    2                         }, // Pawn
      {  32,  255,  -3                    }, // Knight      OUR PIECES
      {   0,  104,   4,    0              }, // Bishop
      { -26,   -2,  47,   105,  -149      }, // Rook
      {-185,   24, 122,   137,  -134,   0 }  // Queen
    },
#endif
#ifdef TWOKINGS
    {
      //            OUR PIECES
      // pair pawn knight bishop rook queen king
      {1627                                    }, // Bishop pair
      {  41,    0                              }, // Pawn
      {  31,  270,  -3                         }, // Knight      OUR PIECES
      {   0,  104,   4,    0                   }, // Bishop
      { -26,   -2,  44,   108,  -149           }, // Rook
      {-185,   25, 122,   139,  -133,   0      }, // Queen
      { -48,  153,  38,    60,   72,  -73,  32 }  // King
    },
#endif
  };
#ifdef CRAZYHOUSE
  const int QuadraticOursInHand[PIECE_TYPE_NB][PIECE_TYPE_NB] = {
      //            OUR PIECES
      //empty pawn knight bishop rook queen
      {-148                               }, // Empty hand
      {   1,  -33                         }, // Pawn
      {  64,   34,   5                    }, // Knight      OUR PIECES
      { -17, -128, -35,     6             }, // Bishop
      {  14,  -18,  55,   -60,    76      }, // Rook
      { -22,   17,  39,   -20,    26,  -8 }  // Queen
  };
#endif

  constexpr int QuadraticTheirs[VARIANT_NB][PIECE_TYPE_NB][PIECE_TYPE_NB] = {
    {
    //           THEIR PIECES
    // pair pawn knight bishop rook queen
    {                                   }, // Bishop pair
    {  36,                              }, // Pawn
    {   9,   63,                        }, // Knight      OUR PIECES
    {  59,   65,  42,                   }, // Bishop
    {  46,   39,  24,   -24,            }, // Rook
    {  97,  100, -42,   137,  268,      }  // Queen
    },
#ifdef ANTI
    {
      //           THEIR PIECES
      // pair pawn knight bishop rook queen king
      {    0                                   }, // Bishop pair
      {   55,    0                             }, // Pawn
      {   23,   27,    0                       }, // Knight      OUR PIECES
      {  -37, -248,  -18,    0                 }, // Bishop
      { -109, -628, -145,  102,   0            }, // Rook
      { -156, -133,  134,   78,  48,    0      }, // Queen
      {   22,  155,   84,   49, -49, -104,   0 }  // King
    },
#endif
#ifdef ATOMIC
    {
      //           THEIR PIECES
      // pair pawn knight bishop rook queen
      {   0                               }, // Bishop pair
      {  57,    0                         }, // Pawn
      {  16,   47,   0                    }, // Knight      OUR PIECES
      {  65,   62,  29,     0             }, // Bishop
      {  31,   54,  17,   -18,    0       }, // Rook
      { 105,   97, -34,   151,  278,    0 }  // Queen
    },
#endif
#ifdef CRAZYHOUSE
    {
      //           THEIR PIECES
      // pair pawn knight bishop rook queen
      { -54                               }, // Bishop pair
      {  44, -109                         }, // Pawn
      {  32,    1,   2                    }, // Knight      OUR PIECES
      {  97,   49,  12,   -15             }, // Bishop
      {  23,   46,   0,    -2,   23       }, // Rook
      {  75,   43,  20,    65,  221,   83 }  // Queen
    },
#endif
#ifdef EXTINCTION
    {
      //           THEIR PIECES
      // pair pawn knight bishop rook queen
      {   0                               }, // Bishop pair
      {  36,    0                         }, // Pawn
      {   9,   63,   0                    }, // Knight      OUR PIECES
      {  59,   65,  42,     0             }, // Bishop
      {  46,   39,  24,   -24,    0       }, // Rook
      { 101,  100, -37,   141,  268,    0 }  // Queen
    },
#endif
#ifdef GRID
    {
      //           THEIR PIECES
      // pair pawn knight bishop rook queen
      {   0                               }, // Bishop pair
      {  36,    0                         }, // Pawn
      {   9,   63,   0                    }, // Knight      OUR PIECES
      {  59,   65,  42,     0             }, // Bishop
      {  46,   39,  24,   -24,    0       }, // Rook
      { 101,  100, -37,   141,  268,    0 }  // Queen
    },
#endif
#ifdef HORDE
    {
      //           THEIR PIECES
      // pair pawn knight bishop rook queen king
      { 0                                       }, // Bishop pair
      { 0,     0                                }, // Pawn
      { 0,     0,     0                         }, // Knight      OUR PIECES
      { 0,     0,     0,     0                  }, // Bishop
      { 0,     0,     0,     0,     0           }, // Rook
      { 0,     0,     0,     0,     0,    0     }, // Queen
      { 0,  -557,  -711,   -86,  -386, -655,  0 }  // King
    },
#endif
#ifdef KOTH
    {
      //           THEIR PIECES
      // pair pawn knight bishop rook queen
      {   0                               }, // Bishop pair
      {  36,    0                         }, // Pawn
      {   9,   63,   0                    }, // Knight      OUR PIECES
      {  59,   65,  42,     0             }, // Bishop
      {  46,   39,  24,   -24,    0       }, // Rook
      { 101,  100, -37,   141,  268,    0 }  // Queen
    },
#endif
#ifdef LOSERS
    {
      //           THEIR PIECES
      // pair pawn knight bishop rook queen
      {   0                                }, // Bishop pair
      {-132,    0                          }, // Pawn
      {  -5,  185,    0                    }, // Knight      OUR PIECES
      {  59,  440, -106,     0             }, // Bishop
      { 277,   30,    5,    27,    0       }, // Rook
      { 217,  357,    5,    51,  254,    0 }  // Queen
    },
#endif
#ifdef RACE
    {
      //           THEIR PIECES
      // pair pawn knight bishop rook queen
      {   0                               }, // Bishop pair
      {   0,    0                         }, // Pawn
      {   9,    0,   0                    }, // Knight      OUR PIECES
      {  59,    0,  42,     0             }, // Bishop
      {  46,    0,  24,   -24,    0       }, // Rook
      { 101,    0, -37,   141,  268,    0 }  // Queen
    },
#endif
#ifdef THREECHECK
    {
      //           THEIR PIECES
      // pair pawn knight bishop rook queen
      {   0                               }, // Bishop pair
      {  36,    0                         }, // Pawn
      {   9,   63,   0                    }, // Knight      OUR PIECES
      {  59,   65,  42,     0             }, // Bishop
      {  46,   39,  24,   -24,    0       }, // Rook
      { 101,  100, -37,   141,  268,    0 }  // Queen
    },
#endif
#ifdef TWOKINGS
    {
      //           THEIR PIECES
      // pair pawn knight bishop rook queen king
      {   0                                    }, // Bishop pair
      {  35,    0                              }, // Pawn
      {   9,   62,   0                         }, // Knight      OUR PIECES
      {  63,   67,  41,     0                  }, // Bishop
      {  45,   39,  25,   -23,    0            }, // Rook
      { 104,  103, -37,   144,  272,    0      }, // Queen
      { -16, -119,  -4,   -90,   64,  -99,   0 }  // King
    },
#endif
  };
#ifdef CRAZYHOUSE
  const int QuadraticTheirsInHand[PIECE_TYPE_NB][PIECE_TYPE_NB] = {
      //           THEIR PIECES
      //empty pawn knight bishop rook queen
      { -40                               }, // Empty hand
      {  41,   11                         }, // Pawn
      { -62,   -9,  26                    }, // Knight      OUR PIECES
      {  34,   33,  42,    88             }, // Bishop
      { -24,    0,  58,    90,   -38      }, // Rook
      {  78,    3,  46,    37,   -26,  -1 }  // Queen
  };
#endif

  // Endgame evaluation and scaling functions are accessed directly and not through
  // the function maps because they correspond to more than one material hash key.
  Endgame<CHESS_VARIANT, KXK>    EvaluateKXK[] = { Endgame<CHESS_VARIANT, KXK>(WHITE),    Endgame<CHESS_VARIANT, KXK>(BLACK) };
#ifdef ATOMIC
  Endgame<ATOMIC_VARIANT, KXK> EvaluateAtomicKXK[] = { Endgame<ATOMIC_VARIANT, KXK>(WHITE), Endgame<ATOMIC_VARIANT, KXK>(BLACK) };
#endif
#ifdef HELPMATE
  Endgame<HELPMATE_VARIANT, KXK> EvaluateHelpmateKXK[] = { Endgame<HELPMATE_VARIANT, KXK>(WHITE), Endgame<HELPMATE_VARIANT, KXK>(BLACK) };
#endif

  Endgame<CHESS_VARIANT, KBPsK>  ScaleKBPsK[]  = { Endgame<CHESS_VARIANT, KBPsK>(WHITE),  Endgame<CHESS_VARIANT, KBPsK>(BLACK) };
  Endgame<CHESS_VARIANT, KQKRPs> ScaleKQKRPs[] = { Endgame<CHESS_VARIANT, KQKRPs>(WHITE), Endgame<CHESS_VARIANT, KQKRPs>(BLACK) };
  Endgame<CHESS_VARIANT, KPsK>   ScaleKPsK[]   = { Endgame<CHESS_VARIANT, KPsK>(WHITE),   Endgame<CHESS_VARIANT, KPsK>(BLACK) };
  Endgame<CHESS_VARIANT, KPKP>   ScaleKPKP[]   = { Endgame<CHESS_VARIANT, KPKP>(WHITE),   Endgame<CHESS_VARIANT, KPKP>(BLACK) };

  // Helper used to detect a given material distribution
  bool is_KXK(const Position& pos, Color us) {
    return  !more_than_one(pos.pieces(~us))
          && pos.non_pawn_material(us) >= RookValueMg;
  }

#ifdef ATOMIC
  bool is_KXK_atomic(const Position& pos, Color us) {
    return  !more_than_one(pos.pieces(~us))
          && pos.non_pawn_material(us) >= RookValueMg + KnightValueMg;
  }
#endif

#ifdef HELPMATE
  bool is_KXK_helpmate(const Position& pos, Color us) {
    return   more_than_one(pos.pieces(us))
          && pos.non_pawn_material() >= RookValueMg;
  }
#endif

  bool is_KBPsK(const Position& pos, Color us) {
    return   pos.non_pawn_material(us) == BishopValueMg
          && pos.count<PAWN  >(us) >= 1;
  }

  bool is_KQKRPs(const Position& pos, Color us) {
    return  !pos.count<PAWN>(us)
          && pos.non_pawn_material(us) == QueenValueMg
          && pos.count<ROOK>(~us) == 1
          && pos.count<PAWN>(~us) >= 1;
  }


  /// imbalance() calculates the imbalance by comparing the piece count of each
  /// piece type for both colors.

  template<Color Us>
#ifdef CRAZYHOUSE
  int imbalance(const Position& pos, const int pieceCount[][PIECE_TYPE_NB],
                const int pieceCountInHand[][PIECE_TYPE_NB]) {
#else
  int imbalance(const Position& pos, const int pieceCount[][PIECE_TYPE_NB]) {
#endif

    constexpr Color Them = ~Us;

    int bonus = 0;

    // Second-degree polynomial material imbalance, by Tord Romstad
    PieceType pt_max =
#ifdef ANTI
                      pos.is_anti() ? KING :
#endif
#ifdef HORDE
                      pos.is_horde() ? KING :
#endif
#ifdef TWOKINGS
                      pos.is_two_kings() ? KING :
#endif
                      QUEEN;

    for (int pt1 = NO_PIECE_TYPE; pt1 <= pt_max; ++pt1)
    {
        if (!pieceCount[Us][pt1])
            continue;

        int v = QuadraticOurs[pos.variant()][pt1][pt1] * pieceCount[Us][pt1];

        for (int pt2 = NO_PIECE_TYPE; pt2 < pt1; ++pt2)
            v +=  QuadraticOurs[pos.variant()][pt1][pt2] * pieceCount[Us][pt2]
                + QuadraticTheirs[pos.variant()][pt1][pt2] * pieceCount[Them][pt2];

        bonus += pieceCount[Us][pt1] * v;
    }
#ifdef CRAZYHOUSE
    if (pos.is_house())
        for (int pt1 = NO_PIECE_TYPE; pt1 <= pt_max; ++pt1)
        {
            if (!pieceCountInHand[Us][pt1])
                continue;

            int v = 0;

            for (int pt2 = NO_PIECE_TYPE; pt2 <= pt1; ++pt2)
                v +=  QuadraticOursInHand[pt1][pt2] * pieceCountInHand[Us][pt2]
                    + QuadraticTheirsInHand[pt1][pt2] * pieceCountInHand[Them][pt2];

            bonus += pieceCountInHand[Us][pt1] * v;
        }
#endif

    return bonus;
  }

} // namespace

namespace Material {


/// Material::probe() looks up the current position's material configuration in
/// the material hash table. It returns a pointer to the Entry if the position
/// is found. Otherwise a new Entry is computed and stored there, so we don't
/// have to recompute all when the same material configuration occurs again.

Entry* probe(const Position& pos) {

  Key key = pos.material_key();
  Entry* e = pos.this_thread()->materialTable[key];

  if (e->key == key)
      return e;

  std::memset(e, 0, sizeof(Entry));
  e->key = key;
  e->factor[WHITE] = e->factor[BLACK] = (uint8_t)SCALE_FACTOR_NORMAL;

  Value npm_w = pos.non_pawn_material(WHITE);
  Value npm_b = pos.non_pawn_material(BLACK);
<<<<<<< HEAD
  Value npm   = Utility::clamp(npm_w + npm_b, EndgameLimit, MidgameLimit);
#ifdef ANTI
  if (pos.is_anti())
      npm = 2 * std::min(npm_w, npm_b);
#endif
=======
  Value npm   = std::clamp(npm_w + npm_b, EndgameLimit, MidgameLimit);
>>>>>>> 5f1843c9

  // Map total non-pawn material into [PHASE_ENDGAME, PHASE_MIDGAME]
  e->gamePhase = Phase(((npm - EndgameLimit) * PHASE_MIDGAME) / (MidgameLimit - EndgameLimit));
#ifdef HORDE
  if (pos.is_horde())
      e->gamePhase = Phase(pos.count<PAWN>(pos.is_horde_color(WHITE) ? WHITE : BLACK) * PHASE_MIDGAME / 36);
#endif

  // Let's look if we have a specialized evaluation function for this particular
  // material configuration. Firstly we look for a fixed configuration one, then
  // for a generic one if the previous search failed.
  if ((e->evaluationFunction = Endgames::probe<Value>(key)) != nullptr)
      return e;

  switch (pos.subvariant())
  {
#ifdef ATOMIC
  case ATOMIC_VARIANT:
      for (Color c : { WHITE, BLACK })
          if (is_KXK_atomic(pos, c))
          {
              e->evaluationFunction = &EvaluateAtomicKXK[c];
              return e;
          }
  break;
#endif
#ifdef ANTIHELPMATE
  case ANTIHELPMATE_VARIANT:
  /* fall-through */
#endif
#ifdef HELPMATE
  case HELPMATE_VARIANT:
  {
      Color c = WHITE;
#ifdef ANTIHELPMATE
      c = pos.is_antihelpmate() ? BLACK : WHITE;
#endif
      if (is_KXK_helpmate(pos, c))
      {
          e->evaluationFunction = &EvaluateHelpmateKXK[c];
          return e;
      }
  }
  break;
#endif
  case CHESS_VARIANT:
  for (Color c : { WHITE, BLACK })
      if (is_KXK(pos, c))
      {
          e->evaluationFunction = &EvaluateKXK[c];
          return e;
      }
  break;
  default: break;
  }

  // OK, we didn't find any special evaluation function for the current material
  // configuration. Is there a suitable specialized scaling function?
  const auto* sf = Endgames::probe<ScaleFactor>(key);

  if (sf)
  {
      e->scalingFunction[sf->strongSide] = sf; // Only strong color assigned
      return e;
  }

  switch (pos.variant())
  {
#ifdef GRID
  case GRID_VARIANT:
      if (npm_w <= RookValueMg && npm_b <= RookValueMg)
          e->factor[WHITE] = e->factor[BLACK] = 10;
  break;
#endif
  case CHESS_VARIANT:
  // We didn't find any specialized scaling function, so fall back on generic
  // ones that refer to more than one material distribution. Note that in this
  // case we don't return after setting the function.
  for (Color c : { WHITE, BLACK })
  {
    if (is_KBPsK(pos, c))
        e->scalingFunction[c] = &ScaleKBPsK[c];

    else if (is_KQKRPs(pos, c))
        e->scalingFunction[c] = &ScaleKQKRPs[c];
  }

  if (npm_w + npm_b == VALUE_ZERO && pos.pieces(PAWN)) // Only pawns on the board
  {
      if (!pos.count<PAWN>(BLACK))
      {
          assert(pos.count<PAWN>(WHITE) >= 2);

          e->scalingFunction[WHITE] = &ScaleKPsK[WHITE];
      }
      else if (!pos.count<PAWN>(WHITE))
      {
          assert(pos.count<PAWN>(BLACK) >= 2);

          e->scalingFunction[BLACK] = &ScaleKPsK[BLACK];
      }
      else if (pos.count<PAWN>(WHITE) == 1 && pos.count<PAWN>(BLACK) == 1)
      {
          // This is a special case because we set scaling functions
          // for both colors instead of only one.
          e->scalingFunction[WHITE] = &ScaleKPKP[WHITE];
          e->scalingFunction[BLACK] = &ScaleKPKP[BLACK];
      }
  }
  /* fall-through */
  default:

  // Zero or just one pawn makes it difficult to win, even with a small material
  // advantage. This catches some trivial draws like KK, KBK and KNK and gives a
  // drawish scale factor for cases such as KRKBP and KmmKm (except for KBBKN).
  if (!pos.count<PAWN>(WHITE) && npm_w - npm_b <= BishopValueMg)
      e->factor[WHITE] = uint8_t(npm_w <  RookValueMg   ? SCALE_FACTOR_DRAW :
                                 npm_b <= BishopValueMg ? 4 : 14);

  if (!pos.count<PAWN>(BLACK) && npm_b - npm_w <= BishopValueMg)
      e->factor[BLACK] = uint8_t(npm_b <  RookValueMg   ? SCALE_FACTOR_DRAW :
                                 npm_w <= BishopValueMg ? 4 : 14);
  }

  // Evaluate the material imbalance. We use PIECE_TYPE_NONE as a place holder
  // for the bishop pair "extended piece", which allows us to be more flexible
  // in defining bishop pair bonuses.
  const int pieceCount[COLOR_NB][PIECE_TYPE_NB] = {
  { pos.count<BISHOP>(WHITE) > 1, pos.count<PAWN>(WHITE), pos.count<KNIGHT>(WHITE),
    pos.count<BISHOP>(WHITE)    , pos.count<ROOK>(WHITE), pos.count<QUEEN >(WHITE), pos.count<KING>(WHITE) },
  { pos.count<BISHOP>(BLACK) > 1, pos.count<PAWN>(BLACK), pos.count<KNIGHT>(BLACK),
    pos.count<BISHOP>(BLACK)    , pos.count<ROOK>(BLACK), pos.count<QUEEN >(BLACK), pos.count<KING>(BLACK) } };
#ifdef CRAZYHOUSE
  if (pos.is_house())
  {
      const int pieceCountInHand[COLOR_NB][PIECE_TYPE_NB] = {
      { pos.count_in_hand<ALL_PIECES>(WHITE) == 0, pos.count_in_hand<PAWN>(WHITE), pos.count_in_hand<KNIGHT>(WHITE),
        pos.count_in_hand<BISHOP>(WHITE)         , pos.count_in_hand<ROOK>(WHITE), pos.count_in_hand<QUEEN >(WHITE), pos.count_in_hand<KING>(WHITE) },
      { pos.count_in_hand<ALL_PIECES>(BLACK) == 0, pos.count_in_hand<PAWN>(BLACK), pos.count_in_hand<KNIGHT>(BLACK),
        pos.count_in_hand<BISHOP>(BLACK)         , pos.count_in_hand<ROOK>(BLACK), pos.count_in_hand<QUEEN >(BLACK), pos.count_in_hand<KING>(BLACK) } };

      e->value = int16_t((imbalance<WHITE>(pos, pieceCount, pieceCountInHand) - imbalance<BLACK>(pos, pieceCount, pieceCountInHand)) / 16);
  }
  else
      e->value = int16_t((imbalance<WHITE>(pos, pieceCount, NULL) - imbalance<BLACK>(pos, pieceCount, NULL)) / 16);
#else
  e->value = int16_t((imbalance<WHITE>(pos, pieceCount) - imbalance<BLACK>(pos, pieceCount)) / 16);
#endif
  return e;
}

} // namespace Material<|MERGE_RESOLUTION|>--- conflicted
+++ resolved
@@ -481,15 +481,11 @@
 
   Value npm_w = pos.non_pawn_material(WHITE);
   Value npm_b = pos.non_pawn_material(BLACK);
-<<<<<<< HEAD
-  Value npm   = Utility::clamp(npm_w + npm_b, EndgameLimit, MidgameLimit);
+  Value npm   = std::clamp(npm_w + npm_b, EndgameLimit, MidgameLimit);
 #ifdef ANTI
   if (pos.is_anti())
       npm = 2 * std::min(npm_w, npm_b);
 #endif
-=======
-  Value npm   = std::clamp(npm_w + npm_b, EndgameLimit, MidgameLimit);
->>>>>>> 5f1843c9
 
   // Map total non-pawn material into [PHASE_ENDGAME, PHASE_MIDGAME]
   e->gamePhase = Phase(((npm - EndgameLimit) * PHASE_MIDGAME) / (MidgameLimit - EndgameLimit));

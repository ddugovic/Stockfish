/*
  Stockfish, a UCI chess playing engine derived from Glaurung 2.1
  Copyright (C) 2004-2008 Tord Romstad (Glaurung author)
  Copyright (C) 2008-2015 Marco Costalba, Joona Kiiski, Tord Romstad
  Copyright (C) 2015-2018 Marco Costalba, Joona Kiiski, Gary Linscott, Tord Romstad

  Stockfish is free software: you can redistribute it and/or modify
  it under the terms of the GNU General Public License as published by
  the Free Software Foundation, either version 3 of the License, or
  (at your option) any later version.

  Stockfish is distributed in the hope that it will be useful,
  but WITHOUT ANY WARRANTY; without even the implied warranty of
  MERCHANTABILITY or FITNESS FOR A PARTICULAR PURPOSE.  See the
  GNU General Public License for more details.

  You should have received a copy of the GNU General Public License
  along with this program.  If not, see <http://www.gnu.org/licenses/>.
*/

#include <algorithm> // For std::min
#include <cassert>
#include <cstring>   // For std::memset

#include "material.h"
#include "thread.h"

using namespace std;

namespace {

  // Polynomial material imbalance parameters

  constexpr int QuadraticOurs[VARIANT_NB][PIECE_TYPE_NB][PIECE_TYPE_NB] = {
    {
    //            OUR PIECES
    // pair pawn knight bishop rook queen
    {1667                               }, // Bishop pair
    {  40,    0                         }, // Pawn
    {  32,  255,  -3                    }, // Knight      OUR PIECES
    {   0,  104,   4,    0              }, // Bishop
    { -26,   -2,  47,   105,  -149      }, // Rook
    {-189,   24, 117,   133,  -134, -10 }  // Queen
    },
#ifdef ANTI
    {
      //            OUR PIECES
      // pair pawn knight bishop rook queen king
      { -129                                    }, // Bishop pair
      { -205,   49                              }, // Pawn
      {  -81,  436,  -81                        }, // Knight      OUR PIECES
      {    0, -204, -328,    0                  }, // Bishop
      { -197, -436,  -12, -183,   92            }, // Rook
      {  197,   40,  133, -179,   93, -66       }, // Queen
      {    1,  -48,   98,   36,   82, 165, -168 }  // King
    },
#endif
#ifdef ATOMIC
    {
      //            OUR PIECES
      // pair pawn knight bishop rook queen
      {1667                               }, // Bishop pair
      {  37,  -18                         }, // Pawn
      {  38,  261, -10                    }, // Knight      OUR PIECES
      {   0,   91,  -2,     0             }, // Bishop
      { -19,  -18,  28,    90,  -149      }, // Rook
      {-175,   18, 109,   149,  -124,   0 }  // Queen
    },
#endif
#ifdef CRAZYHOUSE
    {
      //            OUR PIECES
      // pair pawn knight bishop rook queen
      { 983                               }, // Bishop pair
      { 129,  -16                         }, // Pawn
      {   6,  151,   0                    }, // Knight      OUR PIECES
      { -66,   66, -59,     6             }, // Bishop
      {-107,    6,  11,   107,  -137      }, // Rook
      {-198, -112,  83,   166,  -160, -18 }  // Queen
    },
#endif
#ifdef EXTINCTION
    {
      //            OUR PIECES
      // pair pawn knight bishop rook queen
      { 741                               }, // Bishop pair
      {  40,   -7                         }, // Pawn
      {  32,  255, -54                    }, // Knight      OUR PIECES
      {   0,  104,   4,    0              }, // Bishop
      { -26,   -2,  47,   105,   -43      }, // Rook
      {-185,   24, 122,   137,  -134,  55 }  // Queen
    },
#endif
#ifdef GRID
    {
      //            OUR PIECES
      // pair pawn knight bishop rook queen
      {1667                               }, // Bishop pair
      {  40,    2                         }, // Pawn
      {  32,  255,  -3                    }, // Knight      OUR PIECES
      {   0,  104,   4,    0              }, // Bishop
      { -26,   -2,  47,   105,  -149      }, // Rook
      {-185,   24, 122,   137,  -134,   0 }  // Queen
    },
#endif
#ifdef HORDE
    {
      //            OUR PIECES
      // pair pawn knight bishop rook queen king
      {  13                                      }, // Bishop pair
      {  -2,    0                                }, // Pawn
      { -65,   66,   15                          }, // Knight      OUR PIECES
      {   0,   81,   -2,    0                    }, // Bishop
      {  26,   21,  -38,   80,   -70             }, // Rook
      {  24,  -27,   75,   32,     2,  -70       }, // Queen
      {   0,    0,    0,    0,     0,    0,    0 }  // King
    },
#endif
#ifdef KOTH
    {
      //            OUR PIECES
      // pair pawn knight bishop rook queen
      {1667                               }, // Bishop pair
      {  40,    2                         }, // Pawn
      {  32,  255,  -3                    }, // Knight      OUR PIECES
      {   0,  104,   4,    0              }, // Bishop
      { -26,   -2,  47,   105,  -149      }, // Rook
      {-185,   24, 122,   137,  -134,   0 }  // Queen
    },
#endif
#ifdef LOSERS
    {
      //            OUR PIECES
      // pair pawn knight bishop rook queen
      {1634                               }, // Bishop pair
      {  24,  156                         }, // Pawn
      {  90,  243, 133                    }, // Knight      OUR PIECES
      {   0,  120,  66,     0             }, // Bishop
      {  11,   -2,  41,    15,  -166      }, // Rook
      {-251,  258,  86,   141,  -205,  43 }  // Queen
    },
#endif
#ifdef RACE
    {
      //            OUR PIECES
      // pair pawn knight bishop rook queen
      {1667                               }, // Bishop pair
      {   0,    0                         }, // Pawn
      {  32,    0,  -3                    }, // Knight      OUR PIECES
      {   0,    0,   4,    0              }, // Bishop
      { -26,    0,  47,   105,  -149      }, // Rook
      {-185,    0, 122,   137,  -134,   0 }  // Queen
    },
#endif
#ifdef THREECHECK
    {
      //            OUR PIECES
      // pair pawn knight bishop rook queen
      {1667                               }, // Bishop pair
      {  40,    2                         }, // Pawn
      {  32,  255,  -3                    }, // Knight      OUR PIECES
      {   0,  104,   4,    0              }, // Bishop
      { -26,   -2,  47,   105,  -149      }, // Rook
      {-185,   24, 122,   137,  -134,   0 }  // Queen
    },
#endif
#ifdef TWOKINGS
    {
      //            OUR PIECES
      // pair pawn knight bishop rook queen king
      {1627                                    }, // Bishop pair
      {  41,    0                              }, // Pawn
      {  31,  270,  -3                         }, // Knight      OUR PIECES
      {   0,  104,   4,    0                   }, // Bishop
      { -26,   -2,  44,   108,  -149           }, // Rook
      {-185,   25, 122,   139,  -133,   0      }, // Queen
      { -48,  153,  38,    60,   72,  -73,  32 }  // King
    },
#endif
  };
#ifdef CRAZYHOUSE
  const int QuadraticOursInHand[PIECE_TYPE_NB][PIECE_TYPE_NB] = {
      //            OUR PIECES
      //empty pawn knight bishop rook queen
      {-148                               }, // Empty hand
      {   1,  -33                         }, // Pawn
      {  64,   34,   5                    }, // Knight      OUR PIECES
      { -17, -128, -35,     6             }, // Bishop
      {  14,  -18,  55,   -60,    76      }, // Rook
      { -22,   17,  39,   -20,    26,  -8 }  // Queen
  };
#endif

  constexpr int QuadraticTheirs[VARIANT_NB][PIECE_TYPE_NB][PIECE_TYPE_NB] = {
    {
    //           THEIR PIECES
    // pair pawn knight bishop rook queen
    {   0                               }, // Bishop pair
    {  36,    0                         }, // Pawn
    {   9,   63,   0                    }, // Knight      OUR PIECES
    {  59,   65,  42,     0             }, // Bishop
    {  46,   39,  24,   -24,    0       }, // Rook
    {  97,  100, -42,   137,  268,    0 }  // Queen
    },
#ifdef ANTI
    {
      //           THEIR PIECES
      // pair pawn knight bishop rook queen king
      {    0                                   }, // Bishop pair
      {   55,    0                             }, // Pawn
      {   23,   27,    0                       }, // Knight      OUR PIECES
      {  -37, -248,  -18,    0                 }, // Bishop
      { -109, -628, -145,  102,   0            }, // Rook
      { -156, -133,  134,   78,  48,    0      }, // Queen
      {   22,  155,   84,   49, -49, -104,   0 }  // King
    },
#endif
#ifdef ATOMIC
    {
      //           THEIR PIECES
      // pair pawn knight bishop rook queen
      {   0                               }, // Bishop pair
      {  57,    0                         }, // Pawn
      {  16,   47,   0                    }, // Knight      OUR PIECES
      {  65,   62,  29,     0             }, // Bishop
      {  31,   54,  17,   -18,    0       }, // Rook
      { 105,   97, -34,   151,  278,    0 }  // Queen
    },
#endif
#ifdef CRAZYHOUSE
    {
      //           THEIR PIECES
      // pair pawn knight bishop rook queen
      { -54                               }, // Bishop pair
      {  44, -109                         }, // Pawn
      {  32,    1,   2                    }, // Knight      OUR PIECES
      {  97,   49,  12,   -15             }, // Bishop
      {  23,   46,   0,    -2,   23       }, // Rook
      {  75,   43,  20,    65,  221,   83 }  // Queen
    },
#endif
#ifdef EXTINCTION
    {
      //           THEIR PIECES
      // pair pawn knight bishop rook queen
      {   0                               }, // Bishop pair
      {  36,    0                         }, // Pawn
      {   9,   63,   0                    }, // Knight      OUR PIECES
      {  59,   65,  42,     0             }, // Bishop
      {  46,   39,  24,   -24,    0       }, // Rook
      { 101,  100, -37,   141,  268,    0 }  // Queen
    },
#endif
#ifdef GRID
    {
      //           THEIR PIECES
      // pair pawn knight bishop rook queen
      {   0                               }, // Bishop pair
      {  36,    0                         }, // Pawn
      {   9,   63,   0                    }, // Knight      OUR PIECES
      {  59,   65,  42,     0             }, // Bishop
      {  46,   39,  24,   -24,    0       }, // Rook
      { 101,  100, -37,   141,  268,    0 }  // Queen
    },
#endif
#ifdef HORDE
    {
      //           THEIR PIECES
      // pair pawn knight bishop rook queen king
      { 0                                       }, // Bishop pair
      { 0,     0                                }, // Pawn
      { 0,     0,     0                         }, // Knight      OUR PIECES
      { 0,     0,     0,     0                  }, // Bishop
      { 0,     0,     0,     0,     0           }, // Rook
      { 0,     0,     0,     0,     0,    0     }, // Queen
      { 0,  -557,  -711,   -86,  -386, -655,  0 }  // King
    },
#endif
#ifdef KOTH
    {
      //           THEIR PIECES
      // pair pawn knight bishop rook queen
      {   0                               }, // Bishop pair
      {  36,    0                         }, // Pawn
      {   9,   63,   0                    }, // Knight      OUR PIECES
      {  59,   65,  42,     0             }, // Bishop
      {  46,   39,  24,   -24,    0       }, // Rook
      { 101,  100, -37,   141,  268,    0 }  // Queen
    },
#endif
#ifdef LOSERS
    {
      //           THEIR PIECES
      // pair pawn knight bishop rook queen
      {   0                                }, // Bishop pair
      {-132,    0                          }, // Pawn
      {  -5,  185,    0                    }, // Knight      OUR PIECES
      {  59,  440, -106,     0             }, // Bishop
      { 277,   30,    5,    27,    0       }, // Rook
      { 217,  357,    5,    51,  254,    0 }  // Queen
    },
#endif
#ifdef RACE
    {
      //           THEIR PIECES
      // pair pawn knight bishop rook queen
      {   0                               }, // Bishop pair
      {   0,    0                         }, // Pawn
      {   9,    0,   0                    }, // Knight      OUR PIECES
      {  59,    0,  42,     0             }, // Bishop
      {  46,    0,  24,   -24,    0       }, // Rook
      { 101,    0, -37,   141,  268,    0 }  // Queen
    },
#endif
#ifdef THREECHECK
    {
      //           THEIR PIECES
      // pair pawn knight bishop rook queen
      {   0                               }, // Bishop pair
      {  36,    0                         }, // Pawn
      {   9,   63,   0                    }, // Knight      OUR PIECES
      {  59,   65,  42,     0             }, // Bishop
      {  46,   39,  24,   -24,    0       }, // Rook
      { 101,  100, -37,   141,  268,    0 }  // Queen
    },
#endif
#ifdef TWOKINGS
    {
      //           THEIR PIECES
      // pair pawn knight bishop rook queen king
      {   0                                    }, // Bishop pair
      {  35,    0                              }, // Pawn
      {   9,   62,   0                         }, // Knight      OUR PIECES
      {  63,   67,  41,     0                  }, // Bishop
      {  45,   39,  25,   -23,    0            }, // Rook
      { 104,  103, -37,   144,  272,    0      }, // Queen
      { -16, -119,  -4,   -90,   64,  -99,   0 }  // King
    },
#endif
  };
#ifdef CRAZYHOUSE
  const int QuadraticTheirsInHand[PIECE_TYPE_NB][PIECE_TYPE_NB] = {
      //           THEIR PIECES
      //empty pawn knight bishop rook queen
      { -40                               }, // Empty hand
      {  41,   11                         }, // Pawn
      { -62,   -9,  26                    }, // Knight      OUR PIECES
      {  34,   33,  42,    88             }, // Bishop
      { -24,    0,  58,    90,   -38      }, // Rook
      {  78,    3,  46,    37,   -26,  -1 }  // Queen
  };
#endif

  // Endgame evaluation and scaling functions are accessed directly and not through
  // the function maps because they correspond to more than one material hash key.
  Endgame<CHESS_VARIANT, KXK>    EvaluateKXK[] = { Endgame<CHESS_VARIANT, KXK>(WHITE),    Endgame<CHESS_VARIANT, KXK>(BLACK) };
#ifdef ATOMIC
  Endgame<ATOMIC_VARIANT, KXK> EvaluateAtomicKXK[] = { Endgame<ATOMIC_VARIANT, KXK>(WHITE), Endgame<ATOMIC_VARIANT, KXK>(BLACK) };
#endif

  Endgame<CHESS_VARIANT, KBPsK>  ScaleKBPsK[]  = { Endgame<CHESS_VARIANT, KBPsK>(WHITE),  Endgame<CHESS_VARIANT, KBPsK>(BLACK) };
  Endgame<CHESS_VARIANT, KQKRPs> ScaleKQKRPs[] = { Endgame<CHESS_VARIANT, KQKRPs>(WHITE), Endgame<CHESS_VARIANT, KQKRPs>(BLACK) };
  Endgame<CHESS_VARIANT, KPsK>   ScaleKPsK[]   = { Endgame<CHESS_VARIANT, KPsK>(WHITE),   Endgame<CHESS_VARIANT, KPsK>(BLACK) };
  Endgame<CHESS_VARIANT, KPKP>   ScaleKPKP[]   = { Endgame<CHESS_VARIANT, KPKP>(WHITE),   Endgame<CHESS_VARIANT, KPKP>(BLACK) };

  // Helper used to detect a given material distribution
  bool is_KXK(const Position& pos, Color us) {
    return  !more_than_one(pos.pieces(~us))
          && pos.non_pawn_material(us) >= RookValueMg;
  }

#ifdef ATOMIC
  bool is_KXK_atomic(const Position& pos, Color us) {
    return  !more_than_one(pos.pieces(~us))
          && pos.non_pawn_material(us) >= RookValueMg + KnightValueMg;
  }
#endif

  bool is_KBPsK(const Position& pos, Color us) {
    return   pos.non_pawn_material(us) == BishopValueMg
          && pos.count<BISHOP>(us) == 1
          && pos.count<PAWN  >(us) >= 1;
  }

  bool is_KQKRPs(const Position& pos, Color us) {
    return  !pos.count<PAWN>(us)
          && pos.non_pawn_material(us) == QueenValueMg
          && pos.count<QUEEN>(us)  == 1
          && pos.count<ROOK>(~us) == 1
          && pos.count<PAWN>(~us) >= 1;
  }

  /// imbalance() calculates the imbalance by comparing the piece count of each
  /// piece type for both colors.
  template<Color Us>
#ifdef CRAZYHOUSE
  int imbalance(const Position& pos, const int pieceCount[][PIECE_TYPE_NB],
                const int pieceCountInHand[][PIECE_TYPE_NB]) {
#else
  int imbalance(const Position& pos, const int pieceCount[][PIECE_TYPE_NB]) {
#endif

    constexpr Color Them = (Us == WHITE ? BLACK : WHITE);

    int bonus = 0;

    // Second-degree polynomial material imbalance, by Tord Romstad
    PieceType pt_max =
#ifdef ANTI
                      pos.is_anti() ? KING :
#endif
#ifdef HORDE
                      pos.is_horde() ? KING :
#endif
#ifdef TWOKINGS
                      pos.is_two_kings() ? KING :
#endif
                      QUEEN;

    for (int pt1 = NO_PIECE_TYPE; pt1 <= pt_max; ++pt1)
    {
        if (!pieceCount[Us][pt1])
            continue;

        int v = 0;

        for (int pt2 = NO_PIECE_TYPE; pt2 <= pt1; ++pt2)
            v +=  QuadraticOurs[pos.variant()][pt1][pt2] * pieceCount[Us][pt2]
                + QuadraticTheirs[pos.variant()][pt1][pt2] * pieceCount[Them][pt2];

        bonus += pieceCount[Us][pt1] * v;
    }
#ifdef CRAZYHOUSE
    if (pos.is_house())
        for (int pt1 = NO_PIECE_TYPE; pt1 <= pt_max; ++pt1)
        {
            if (!pieceCountInHand[Us][pt1])
                continue;

            int v = 0;

            for (int pt2 = NO_PIECE_TYPE; pt2 <= pt1; ++pt2)
                v +=  QuadraticOursInHand[pt1][pt2] * pieceCountInHand[Us][pt2]
                    + QuadraticTheirsInHand[pt1][pt2] * pieceCountInHand[Them][pt2];

            bonus += pieceCountInHand[Us][pt1] * v;
        }
#endif

    return bonus;
  }

} // namespace

namespace Material {

/// Material::probe() looks up the current position's material configuration in
/// the material hash table. It returns a pointer to the Entry if the position
/// is found. Otherwise a new Entry is computed and stored there, so we don't
/// have to recompute all when the same material configuration occurs again.

Entry* probe(const Position& pos) {

  Key key = pos.material_key();
  Entry* e = pos.this_thread()->materialTable[key];

  if (e->key == key)
      return e;

  std::memset(e, 0, sizeof(Entry));
  e->key = key;
  e->factor[WHITE] = e->factor[BLACK] = (uint8_t)SCALE_FACTOR_NORMAL;

  Value npm_w = pos.non_pawn_material(WHITE);
  Value npm_b = pos.non_pawn_material(BLACK);
  Value npm = std::max(EndgameLimit, std::min(npm_w + npm_b, MidgameLimit));
#ifdef ANTI
  if (pos.is_anti())
      npm = 2 * std::min(npm_w, npm_b);
#endif

  // Map total non-pawn material into [PHASE_ENDGAME, PHASE_MIDGAME]
  e->gamePhase = Phase(((npm - EndgameLimit) * PHASE_MIDGAME) / (MidgameLimit - EndgameLimit));
#ifdef HORDE
  if (pos.is_horde())
      e->gamePhase = Phase(pos.count<PAWN>(pos.is_horde_color(WHITE) ? WHITE : BLACK) * PHASE_MIDGAME / 36);
#endif

  // Let's look if we have a specialized evaluation function for this particular
  // material configuration. Firstly we look for a fixed configuration one, then
  // for a generic one if the previous search failed.
  if ((e->evaluationFunction = pos.this_thread()->endgames.probe<Value>(key)) != nullptr)
      return e;

  if (pos.variant() == CHESS_VARIANT)
  {
  for (Color c = WHITE; c <= BLACK; ++c)
      if (is_KXK(pos, c))
      {
          e->evaluationFunction = &EvaluateKXK[c];
          return e;
      }
  }
#ifdef ATOMIC
  else if (pos.is_atomic())
  {
      for (Color c = WHITE; c <= BLACK; ++c)
          if (is_KXK_atomic(pos, c))
          {
              e->evaluationFunction = &EvaluateAtomicKXK[c];
              return e;
          }
  }
#endif

  // OK, we didn't find any special evaluation function for the current material
  // configuration. Is there a suitable specialized scaling function?
  EndgameBase<ScaleFactor>* sf;

  if ((sf = pos.this_thread()->endgames.probe<ScaleFactor>(key)) != nullptr)
  {
      e->scalingFunction[sf->strongSide] = sf; // Only strong color assigned
      return e;
  }

  if (pos.variant() == CHESS_VARIANT)
  {
  // We didn't find any specialized scaling function, so fall back on generic
  // ones that refer to more than one material distribution. Note that in this
  // case we don't return after setting the function.
  for (Color c = WHITE; c <= BLACK; ++c)
  {
    if (is_KBPsK(pos, c))
        e->scalingFunction[c] = &ScaleKBPsK[c];

    else if (is_KQKRPs(pos, c))
        e->scalingFunction[c] = &ScaleKQKRPs[c];
  }

  if (npm_w + npm_b == VALUE_ZERO && pos.pieces(PAWN)) // Only pawns on the board
  {
      if (!pos.count<PAWN>(BLACK))
      {
          assert(pos.variant() != CHESS_VARIANT || pos.count<PAWN>(WHITE) >= 2);

          e->scalingFunction[WHITE] = &ScaleKPsK[WHITE];
      }
      else if (!pos.count<PAWN>(WHITE))
      {
          assert(pos.variant() != CHESS_VARIANT || pos.count<PAWN>(BLACK) >= 2);

          e->scalingFunction[BLACK] = &ScaleKPsK[BLACK];
      }
      else if (pos.count<PAWN>(WHITE) == 1 && pos.count<PAWN>(BLACK) == 1)
      {
          // This is a special case because we set scaling functions
          // for both colors instead of only one.
          e->scalingFunction[WHITE] = &ScaleKPKP[WHITE];
          e->scalingFunction[BLACK] = &ScaleKPKP[BLACK];
      }
  }

  // Zero or just one pawn makes it difficult to win, even with a small material
  // advantage. This catches some trivial draws like KK, KBK and KNK and gives a
  // drawish scale factor for cases such as KRKBP and KmmKm (except for KBBKN).
  if (!pos.count<PAWN>(WHITE) && npm_w - npm_b <= BishopValueMg)
      e->factor[WHITE] = uint8_t(npm_w <  RookValueMg   ? SCALE_FACTOR_DRAW :
                                 npm_b <= BishopValueMg ? 4 : 14);

  if (!pos.count<PAWN>(BLACK) && npm_b - npm_w <= BishopValueMg)
      e->factor[BLACK] = uint8_t(npm_b <  RookValueMg   ? SCALE_FACTOR_DRAW :
                                 npm_w <= BishopValueMg ? 4 : 14);

<<<<<<< HEAD
  if (pos.count<PAWN>(WHITE) == 1 && npm_w - npm_b <= BishopValueMg)
      e->factor[WHITE] = (uint8_t) SCALE_FACTOR_ONEPAWN;

  if (pos.count<PAWN>(BLACK) == 1 && npm_b - npm_w <= BishopValueMg)
      e->factor[BLACK] = (uint8_t) SCALE_FACTOR_ONEPAWN;
  }

=======
>>>>>>> 213166ba
  // Evaluate the material imbalance. We use PIECE_TYPE_NONE as a place holder
  // for the bishop pair "extended piece", which allows us to be more flexible
  // in defining bishop pair bonuses.
  const int pieceCount[COLOR_NB][PIECE_TYPE_NB] = {
  { pos.count<BISHOP>(WHITE) > 1, pos.count<PAWN>(WHITE), pos.count<KNIGHT>(WHITE),
    pos.count<BISHOP>(WHITE)    , pos.count<ROOK>(WHITE), pos.count<QUEEN >(WHITE), pos.count<KING>(WHITE) },
  { pos.count<BISHOP>(BLACK) > 1, pos.count<PAWN>(BLACK), pos.count<KNIGHT>(BLACK),
    pos.count<BISHOP>(BLACK)    , pos.count<ROOK>(BLACK), pos.count<QUEEN >(BLACK), pos.count<KING>(BLACK) } };
#ifdef CRAZYHOUSE
  if (pos.is_house())
  {
      const int pieceCountInHand[COLOR_NB][PIECE_TYPE_NB] = {
      { pos.count_in_hand<ALL_PIECES>(WHITE) == 0, pos.count_in_hand<PAWN>(WHITE), pos.count_in_hand<KNIGHT>(WHITE),
        pos.count_in_hand<BISHOP>(WHITE)         , pos.count_in_hand<ROOK>(WHITE), pos.count_in_hand<QUEEN >(WHITE), pos.count_in_hand<KING>(WHITE) },
      { pos.count_in_hand<ALL_PIECES>(BLACK) == 0, pos.count_in_hand<PAWN>(BLACK), pos.count_in_hand<KNIGHT>(BLACK),
        pos.count_in_hand<BISHOP>(BLACK)         , pos.count_in_hand<ROOK>(BLACK), pos.count_in_hand<QUEEN >(BLACK), pos.count_in_hand<KING>(BLACK) } };

      e->value = int16_t((imbalance<WHITE>(pos, pieceCount, pieceCountInHand) - imbalance<BLACK>(pos, pieceCount, pieceCountInHand)) / 16);
  }
  else
      e->value = int16_t((imbalance<WHITE>(pos, pieceCount, NULL) - imbalance<BLACK>(pos, pieceCount, NULL)) / 16);
#else
  e->value = int16_t((imbalance<WHITE>(pos, pieceCount) - imbalance<BLACK>(pos, pieceCount)) / 16);
#endif
  return e;
}

} // namespace Material<|MERGE_RESOLUTION|>--- conflicted
+++ resolved
@@ -570,17 +570,8 @@
   if (!pos.count<PAWN>(BLACK) && npm_b - npm_w <= BishopValueMg)
       e->factor[BLACK] = uint8_t(npm_b <  RookValueMg   ? SCALE_FACTOR_DRAW :
                                  npm_w <= BishopValueMg ? 4 : 14);
-
-<<<<<<< HEAD
-  if (pos.count<PAWN>(WHITE) == 1 && npm_w - npm_b <= BishopValueMg)
-      e->factor[WHITE] = (uint8_t) SCALE_FACTOR_ONEPAWN;
-
-  if (pos.count<PAWN>(BLACK) == 1 && npm_b - npm_w <= BishopValueMg)
-      e->factor[BLACK] = (uint8_t) SCALE_FACTOR_ONEPAWN;
-  }
-
-=======
->>>>>>> 213166ba
+  }
+
   // Evaluate the material imbalance. We use PIECE_TYPE_NONE as a place holder
   // for the bishop pair "extended piece", which allows us to be more flexible
   // in defining bishop pair bonuses.

--- conflicted
+++ resolved
@@ -158,13 +158,9 @@
     Position p;
     p.set(pos.fen(), Options["UCI_Chess960"], pos.variant(), &states->back(), Threads.main());
 
-<<<<<<< HEAD
 #ifdef USE_NNUE
-    Eval::verify_NNUE();
-#endif
-=======
     Eval::NNUE::verify();
->>>>>>> 9a64e737
+#endif
 
     sync_cout << "\n" << Eval::trace(p) << sync_endl;
   }

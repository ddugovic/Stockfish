--- conflicted
+++ resolved
@@ -41,8 +41,7 @@
 
 namespace {
 
-<<<<<<< HEAD
-  // FEN strings of the initial positions
+  // FEN string for the initial position in standard chess
   const string StartFENs[SUBVARIANT_NB] = {
   "rnbqkbnr/pppppppp/8/8/8/8/PPPPPPPP/RNBQKBNR w KQkq - 0 1",
 #ifdef ANTI
@@ -115,10 +114,6 @@
   "rnbqkknr/pppppppp/8/8/8/8/PPPPPPPP/RNBQKKNR w KQkq - 0 1",
 #endif
   };
-=======
-  // FEN string for the initial position in standard chess
-  const char* StartFEN = "rnbqkbnr/pppppppp/8/8/8/8/PPPPPPPP/RNBQKBNR w KQkq - 0 1";
->>>>>>> 00297cfe
 
 
   // position() is called when the engine receives the "position" UCI command.
@@ -136,13 +131,8 @@
     is >> token;
     if (token == "startpos")
     {
-<<<<<<< HEAD
         fen = StartFENs[variant];
-        is >> token; // Consume "moves" token if any
-=======
-        fen = StartFEN;
         is >> token; // Consume the "moves" token, if any
->>>>>>> 00297cfe
     }
     else if (token == "fen")
         while (is >> token && token != "moves")
@@ -150,13 +140,8 @@
     else
         return;
 
-<<<<<<< HEAD
-    states = StateListPtr(new std::deque<StateInfo>(1)); // Drop old and create a new one
+    states = StateListPtr(new std::deque<StateInfo>(1)); // Drop the old state and create a new one
     pos.set(fen, Options["UCI_Chess960"], variant, &states->back(), Threads.main());
-=======
-    states = StateListPtr(new std::deque<StateInfo>(1)); // Drop the old state and create a new one
-    pos.set(fen, Options["UCI_Chess960"], &states->back(), Threads.main());
->>>>>>> 00297cfe
 
     // Parse the move list, if any
     while (is >> token && (m = UCI::to_move(pos, token)) != MOVE_NONE)
@@ -189,12 +174,8 @@
   void setoption(istringstream& is) {
 
     string token, name, value;
-<<<<<<< HEAD
-    is >> token; // Consume "name" token
-=======
 
     is >> token; // Consume the "name" token
->>>>>>> 00297cfe
 
     // Read the option name (can contain spaces)
     while (is >> token && token != "value")

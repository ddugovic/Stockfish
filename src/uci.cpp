--- conflicted
+++ resolved
@@ -466,8 +466,6 @@
   return MOVE_NONE;
 }
 
-<<<<<<< HEAD
-
 Variant UCI::variant_from_name(const string& str) {
 
   for (Variant v = CHESS_VARIANT; v < SUBVARIANT_NB; ++v)
@@ -476,6 +474,4 @@
 
   return CHESS_VARIANT;
 }
-=======
-} // namespace Stockfish
->>>>>>> 21ad356c
+} // namespace Stockfish
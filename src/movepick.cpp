--- conflicted
+++ resolved
@@ -126,16 +126,12 @@
                    + 2 * (*continuationHistory[1])[pos.moved_piece(m)][to_sq(m)]
                    + 2 * (*continuationHistory[3])[pos.moved_piece(m)][to_sq(m)]
                    +     (*continuationHistory[5])[pos.moved_piece(m)][to_sq(m)]
-<<<<<<< HEAD
-                   + (ply < MAX_LPH ?  4 * (*lowPlyHistory)[ply][from_to(m)] : 0);
+                   + (ply < MAX_LPH ? std::min(4, depth / 3) * (*lowPlyHistory)[ply][from_to(m)] : 0);
 #ifdef ANTI
           if (pos.is_anti() && pos.attackers_to(to_sq(m), pos.pieces() ^ from_sq(m)) & pos.pieces(~pos.side_to_move()))
               m.value += (1 << 28);
 #endif
       }
-=======
-                   + (ply < MAX_LPH ? std::min(4, depth / 3) * (*lowPlyHistory)[ply][from_to(m)] : 0);
->>>>>>> 15e190e9
 
       else // Type == EVASIONS
       {

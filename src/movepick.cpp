--- conflicted
+++ resolved
@@ -169,14 +169,9 @@
       else // Type == EVASIONS
       {
           if (pos.capture(m))
-<<<<<<< HEAD
               m.value =  PieceValue[pos.variant()][MG][pos.piece_on(to_sq(m))]
-                       - Value(type_of(pos.moved_piece(m)));
-=======
-              m.value =  PieceValue[MG][pos.piece_on(to_sq(m))]
                        - Value(type_of(pos.moved_piece(m)))
                        + (1 << 28);
->>>>>>> 232bf19b
           else
               m.value =  (*mainHistory)[pos.side_to_move()][from_to(m)]
                        + (*continuationHistory[0])[pos.moved_piece(m)][to_sq(m)];

/*
  Stockfish, a UCI chess playing engine derived from Glaurung 2.1
  Copyright (C) 2004-2022 The Stockfish developers (see AUTHORS file)

  Stockfish is free software: you can redistribute it and/or modify
  it under the terms of the GNU General Public License as published by
  the Free Software Foundation, either version 3 of the License, or
  (at your option) any later version.

  Stockfish is distributed in the hope that it will be useful,
  but WITHOUT ANY WARRANTY; without even the implied warranty of
  MERCHANTABILITY or FITNESS FOR A PARTICULAR PURPOSE.  See the
  GNU General Public License for more details.

  You should have received a copy of the GNU General Public License
  along with this program.  If not, see <http://www.gnu.org/licenses/>.
*/

#include <cassert>

#include "movepick.h"

namespace Stockfish {

namespace {

  enum Stages {
    MAIN_TT, CAPTURE_INIT, GOOD_CAPTURE, REFUTATION, QUIET_INIT, QUIET, BAD_CAPTURE,
    EVASION_TT, EVASION_INIT, EVASION,
    PROBCUT_TT, PROBCUT_INIT, PROBCUT,
    QSEARCH_TT, QCAPTURE_INIT, QCAPTURE, QCHECK_INIT, QCHECK
  };

  // partial_insertion_sort() sorts moves in descending order up to and including
  // a given limit. The order of moves smaller than the limit is left unspecified.
  void partial_insertion_sort(ExtMove* begin, ExtMove* end, int limit) {

    for (ExtMove *sortedEnd = begin, *p = begin + 1; p < end; ++p)
        if (p->value >= limit)
        {
            ExtMove tmp = *p, *q;
            *p = *++sortedEnd;
            for (q = sortedEnd; q != begin && *(q - 1) < tmp; --q)
                *q = *(q - 1);
            *q = tmp;
        }
  }

} // namespace


/// Constructors of the MovePicker class. As arguments we pass information
/// to help it to return the (presumably) good moves first, to decide which
/// moves to return (in the quiescence search, for instance, we only want to
/// search captures, promotions, and some checks) and how important good move
/// ordering is at the current node.

/// MovePicker constructor for the main search
MovePicker::MovePicker(const Position& p, Move ttm, Depth d, const ButterflyHistory* mh,
                                                             const CapturePieceToHistory* cph,
                                                             const PieceToHistory** ch,
                                                             Move cm,
                                                             const Move* killers)
           : pos(p), mainHistory(mh), captureHistory(cph), continuationHistory(ch),
             ttMove(ttm), refutations{{killers[0], 0}, {killers[1], 0}, {cm, 0}}, depth(d)
{
  assert(d > 0);

  stage = (pos.checkers() ? EVASION_TT : MAIN_TT) +
          !(ttm && pos.pseudo_legal(ttm));
}

/// MovePicker constructor for quiescence search
MovePicker::MovePicker(const Position& p, Move ttm, Depth d, const ButterflyHistory* mh,
                                                             const CapturePieceToHistory* cph,
                                                             const PieceToHistory** ch,
                                                             Square rs)
           : pos(p), mainHistory(mh), captureHistory(cph), continuationHistory(ch), ttMove(ttm), recaptureSquare(rs), depth(d)
{
  assert(d <= 0);

  stage = (pos.checkers() ? EVASION_TT : QSEARCH_TT) +
          !(   ttm
            && (pos.checkers() || depth > DEPTH_QS_RECAPTURES || to_sq(ttm) == recaptureSquare)
            && pos.pseudo_legal(ttm));
}

/// MovePicker constructor for ProbCut: we generate captures with SEE greater
/// than or equal to the given threshold.
MovePicker::MovePicker(const Position& p, Move ttm, Value th, Depth d, const CapturePieceToHistory* cph)
           : pos(p), captureHistory(cph), ttMove(ttm), threshold(th), depth(d)
{
  assert(!pos.checkers());

  stage = PROBCUT_TT + !(ttm && pos.capture(ttm)
                             && pos.pseudo_legal(ttm)
                             && pos.see_ge(ttm, threshold));
}

/// MovePicker::score() assigns a numerical value to each move in a list, used
/// for sorting. Captures are ordered by Most Valuable Victim (MVV), preferring
/// captures with a good history. Quiets moves are ordered using the histories.
template<GenType Type>
void MovePicker::score() {

  static_assert(Type == CAPTURES || Type == QUIETS || Type == EVASIONS, "Wrong type");

  for (auto& m : *this)
      if constexpr (Type == CAPTURES)
<<<<<<< HEAD
      {
#ifdef ATOMIC
          if (pos.is_atomic())
              m.value = int(pos.see<ATOMIC_VARIANT>(m)) * 6
                   + (*captureHistory)[pos.moved_piece(m)][to_sq(m)][type_of(pos.piece_on(to_sq(m)))];
          else
#endif
#ifdef RACE
          if (pos.is_race())
              m.value =  int(PieceValue[pos.variant()][MG][pos.piece_on(to_sq(m))]) * 6
                       - Value(1200 * relative_rank(BLACK, to_sq(m)))
                       + (*captureHistory)[pos.moved_piece(m)][to_sq(m)][type_of(pos.piece_on(to_sq(m)))];
          else
#endif
          m.value =  int(PieceValue[pos.variant()][MG][pos.piece_on(to_sq(m))]) * 6
                   + (*captureHistory)[pos.moved_piece(m)][to_sq(m)][type_of(pos.piece_on(to_sq(m)))];
=======
          m.value =  6 * int(PieceValue[MG][pos.piece_on(to_sq(m))])
                   +     (*captureHistory)[pos.moved_piece(m)][to_sq(m)][type_of(pos.piece_on(to_sq(m)))];
>>>>>>> f3a2296e

      }
      else if constexpr (Type == QUIETS)
      {
          m.value =      (*mainHistory)[pos.side_to_move()][from_to(m)]
                   + 2 * (*continuationHistory[0])[pos.moved_piece(m)][to_sq(m)]
                   +     (*continuationHistory[1])[pos.moved_piece(m)][to_sq(m)]
                   +     (*continuationHistory[3])[pos.moved_piece(m)][to_sq(m)]
                   +     (*continuationHistory[5])[pos.moved_piece(m)][to_sq(m)];
#ifdef ANTI
          if (pos.is_anti() && pos.attackers_to(to_sq(m), pos.pieces() ^ from_sq(m)) & pos.pieces(~pos.side_to_move()))
              m.value += (1 << 28);
#endif
      }
      else // Type == EVASIONS
      {
          if (pos.capture(m))
              m.value =  PieceValue[pos.variant()][MG][pos.piece_on(to_sq(m))]
                       - Value(type_of(pos.moved_piece(m)));
          else
              m.value =      (*mainHistory)[pos.side_to_move()][from_to(m)]
                       + 2 * (*continuationHistory[0])[pos.moved_piece(m)][to_sq(m)]
                       - (1 << 28);
      }
}

/// MovePicker::select() returns the next move satisfying a predicate function.
/// It never returns the TT move.
template<MovePicker::PickType T, typename Pred>
Move MovePicker::select(Pred filter) {

  while (cur < endMoves)
  {
      if (T == Best)
          std::swap(*cur, *std::max_element(cur, endMoves));

      if (*cur != ttMove && filter())
          return *cur++;

      cur++;
  }
  return MOVE_NONE;
}

/// MovePicker::next_move() is the most important method of the MovePicker class. It
/// returns a new pseudo-legal move every time it is called until there are no more
/// moves left, picking the move with the highest score from a list of generated moves.
Move MovePicker::next_move(bool skipQuiets) {

top:
  switch (stage) {

  case MAIN_TT:
  case EVASION_TT:
  case QSEARCH_TT:
  case PROBCUT_TT:
      ++stage;
      return ttMove;

  case CAPTURE_INIT:
  case PROBCUT_INIT:
  case QCAPTURE_INIT:
      cur = endBadCaptures = moves;
      endMoves = generate<CAPTURES>(pos, cur);

      score<CAPTURES>();
      partial_insertion_sort(cur, endMoves, -3000 * depth);
      ++stage;
      goto top;

  case GOOD_CAPTURE:
      if (select<Next>([&](){
                       return pos.see_ge(*cur, Value(-69 * cur->value / 1024)) ?
                              // Move losing capture to endBadCaptures to be tried later
                              true : (*endBadCaptures++ = *cur, false); }))
          return *(cur - 1);

      // Prepare the pointers to loop over the refutations array
      cur = std::begin(refutations);
      endMoves = std::end(refutations);

      // If the countermove is the same as a killer, skip it
      if (   refutations[0].move == refutations[2].move
          || refutations[1].move == refutations[2].move)
          --endMoves;

      ++stage;
      [[fallthrough]];

  case REFUTATION:
      if (select<Next>([&](){ return    *cur != MOVE_NONE
                                    && !pos.capture(*cur)
                                    &&  pos.pseudo_legal(*cur); }))
          return *(cur - 1);
      ++stage;
      [[fallthrough]];

  case QUIET_INIT:
      if (!skipQuiets)
      {
          cur = endBadCaptures;
          endMoves = generate<QUIETS>(pos, cur);

          score<QUIETS>();
          partial_insertion_sort(cur, endMoves, -3000 * depth);
      }

      ++stage;
      [[fallthrough]];

  case QUIET:
      if (   !skipQuiets
          && select<Next>([&](){return   *cur != refutations[0].move
                                      && *cur != refutations[1].move
                                      && *cur != refutations[2].move;}))
          return *(cur - 1);

      // Prepare the pointers to loop over the bad captures
      cur = moves;
      endMoves = endBadCaptures;

      ++stage;
      [[fallthrough]];

  case BAD_CAPTURE:
      return select<Next>([](){ return true; });

  case EVASION_INIT:
      cur = moves;
      endMoves = generate<EVASIONS>(pos, cur);

      score<EVASIONS>();
      ++stage;
      [[fallthrough]];

  case EVASION:
      return select<Best>([](){ return true; });

  case PROBCUT:
      return select<Next>([&](){ return pos.see_ge(*cur, threshold); });

  case QCAPTURE:
      if (select<Next>([&](){ return   depth > DEPTH_QS_RECAPTURES
                                    || to_sq(*cur) == recaptureSquare; }))
          return *(cur - 1);

      // If we did not find any move and we do not try checks, we have finished
      if (depth != DEPTH_QS_CHECKS)
          return MOVE_NONE;

      ++stage;
      [[fallthrough]];

  case QCHECK_INIT:
      cur = moves;
      endMoves = generate<QUIET_CHECKS>(pos, cur);

      ++stage;
      [[fallthrough]];

  case QCHECK:
      return select<Next>([](){ return true; });
  }

  assert(false);
  return MOVE_NONE; // Silence warning
}

} // namespace Stockfish<|MERGE_RESOLUTION|>--- conflicted
+++ resolved
@@ -107,27 +107,22 @@
 
   for (auto& m : *this)
       if constexpr (Type == CAPTURES)
-<<<<<<< HEAD
       {
 #ifdef ATOMIC
           if (pos.is_atomic())
-              m.value = int(pos.see<ATOMIC_VARIANT>(m)) * 6
-                   + (*captureHistory)[pos.moved_piece(m)][to_sq(m)][type_of(pos.piece_on(to_sq(m)))];
+              m.value = 6 * int(pos.see<ATOMIC_VARIANT>(m)) * 6
+                       + (*captureHistory)[pos.moved_piece(m)][to_sq(m)][type_of(pos.piece_on(to_sq(m)))];
           else
 #endif
 #ifdef RACE
           if (pos.is_race())
-              m.value =  int(PieceValue[pos.variant()][MG][pos.piece_on(to_sq(m))]) * 6
+              m.value = 6 *  int(PieceValue[pos.variant()][MG][pos.piece_on(to_sq(m))])
                        - Value(1200 * relative_rank(BLACK, to_sq(m)))
                        + (*captureHistory)[pos.moved_piece(m)][to_sq(m)][type_of(pos.piece_on(to_sq(m)))];
           else
 #endif
-          m.value =  int(PieceValue[pos.variant()][MG][pos.piece_on(to_sq(m))]) * 6
-                   + (*captureHistory)[pos.moved_piece(m)][to_sq(m)][type_of(pos.piece_on(to_sq(m)))];
-=======
-          m.value =  6 * int(PieceValue[MG][pos.piece_on(to_sq(m))])
+          m.value =  6 * int(PieceValue[pos.variant()][MG][pos.piece_on(to_sq(m))])
                    +     (*captureHistory)[pos.moved_piece(m)][to_sq(m)][type_of(pos.piece_on(to_sq(m)))];
->>>>>>> f3a2296e
 
       }
       else if constexpr (Type == QUIETS)

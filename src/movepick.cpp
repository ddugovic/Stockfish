--- conflicted
+++ resolved
@@ -198,23 +198,22 @@
                    + 2 * (*continuationHistory[0])[pos.moved_piece(m)][to_sq(m)]
                    +     (*continuationHistory[1])[pos.moved_piece(m)][to_sq(m)]
                    +     (*continuationHistory[3])[pos.moved_piece(m)][to_sq(m)]
-<<<<<<< HEAD
-                   +     (*continuationHistory[5])[pos.moved_piece(m)][to_sq(m)];
+                   +     (*continuationHistory[5])[pos.moved_piece(m)][to_sq(m)]
+#ifdef CRAZYHOUSE
+                   +     (type_of(m) != DROP && (threatened & from_sq(m)) ?
+#else
+                   +     (threatened & from_sq(m) ?
+#endif
+                           (type_of(pos.piece_on(from_sq(m))) == QUEEN && !(to_sq(m) & threatenedByRook)  ? 50000
+                          : type_of(pos.piece_on(from_sq(m))) == ROOK  && !(to_sq(m) & threatenedByMinor) ? 25000
+                          :                                               !(to_sq(m) & threatenedByPawn)  ? 15000
+                          :                                                                                 0)
+                          :                                                                                 0);
 #ifdef ANTI
           if (pos.is_anti() && pos.attackers_to(to_sq(m), pos.pieces() ^ from_sq(m)) & pos.pieces(~pos.side_to_move()))
               m.value += (1 << 28);
 #endif
       }
-=======
-                   +     (*continuationHistory[5])[pos.moved_piece(m)][to_sq(m)]
-                   +     (threatened & from_sq(m) ?
-                           (type_of(pos.piece_on(from_sq(m))) == QUEEN && !(to_sq(m) & threatenedByRook)  ? 50000
-                          : type_of(pos.piece_on(from_sq(m))) == ROOK  && !(to_sq(m) & threatenedByMinor) ? 25000
-                          :                                               !(to_sq(m) & threatenedByPawn)  ? 15000
-                          :                                                                                 0)
-                          :                                                                                 0);
-
->>>>>>> 471d9306
       else // Type == EVASIONS
       {
           if (pos.capture(m))

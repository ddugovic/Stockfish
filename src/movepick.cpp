/*
  Stockfish, a UCI chess playing engine derived from Glaurung 2.1
  Copyright (C) 2004-2022 The Stockfish developers (see AUTHORS file)

  Stockfish is free software: you can redistribute it and/or modify
  it under the terms of the GNU General Public License as published by
  the Free Software Foundation, either version 3 of the License, or
  (at your option) any later version.

  Stockfish is distributed in the hope that it will be useful,
  but WITHOUT ANY WARRANTY; without even the implied warranty of
  MERCHANTABILITY or FITNESS FOR A PARTICULAR PURPOSE.  See the
  GNU General Public License for more details.

  You should have received a copy of the GNU General Public License
  along with this program.  If not, see <http://www.gnu.org/licenses/>.
*/

#include <cassert>

#include "bitboard.h"
#include "movepick.h"

namespace Stockfish {

namespace {

  enum Stages {
    MAIN_TT, CAPTURE_INIT, GOOD_CAPTURE, REFUTATION, QUIET_INIT, QUIET, BAD_CAPTURE,
    EVASION_TT, EVASION_INIT, EVASION,
    PROBCUT_TT, PROBCUT_INIT, PROBCUT,
    QSEARCH_TT, QCAPTURE_INIT, QCAPTURE, QCHECK_INIT, QCHECK
  };

  // partial_insertion_sort() sorts moves in descending order up to and including
  // a given limit. The order of moves smaller than the limit is left unspecified.
  void partial_insertion_sort(ExtMove* begin, ExtMove* end, int limit) {

    for (ExtMove *sortedEnd = begin, *p = begin + 1; p < end; ++p)
        if (p->value >= limit)
        {
            ExtMove tmp = *p, *q;
            *p = *++sortedEnd;
            for (q = sortedEnd; q != begin && *(q - 1) < tmp; --q)
                *q = *(q - 1);
            *q = tmp;
        }
  }

} // namespace


/// Constructors of the MovePicker class. As arguments we pass information
/// to help it to return the (presumably) good moves first, to decide which
/// moves to return (in the quiescence search, for instance, we only want to
/// search captures, promotions, and some checks) and how important good move
/// ordering is at the current node.

/// MovePicker constructor for the main search
MovePicker::MovePicker(const Position& p, Move ttm, Depth d, const ButterflyHistory* mh,
                                                             const CapturePieceToHistory* cph,
                                                             const PieceToHistory** ch,
                                                             Move cm,
                                                             const Move* killers)
           : pos(p), mainHistory(mh), captureHistory(cph), continuationHistory(ch),
             ttMove(ttm), refutations{{killers[0], 0}, {killers[1], 0}, {cm, 0}}, depth(d)
{
  assert(d > 0);

  stage = (pos.checkers() ? EVASION_TT : MAIN_TT) +
          !(ttm && pos.pseudo_legal(ttm));
}

/// MovePicker constructor for quiescence search
MovePicker::MovePicker(const Position& p, Move ttm, Depth d, const ButterflyHistory* mh,
                                                             const CapturePieceToHistory* cph,
                                                             const PieceToHistory** ch,
                                                             Square rs)
           : pos(p), mainHistory(mh), captureHistory(cph), continuationHistory(ch), ttMove(ttm), recaptureSquare(rs), depth(d)
{
  assert(d <= 0);

  stage = (pos.checkers() ? EVASION_TT : QSEARCH_TT) +
          !(   ttm
            && (pos.checkers() || depth > DEPTH_QS_RECAPTURES || to_sq(ttm) == recaptureSquare)
            && pos.pseudo_legal(ttm));
}

/// MovePicker constructor for ProbCut: we generate captures with SEE greater
/// than or equal to the given threshold.
MovePicker::MovePicker(const Position& p, Move ttm, Value th, Depth d, const CapturePieceToHistory* cph)
           : pos(p), captureHistory(cph), ttMove(ttm), threshold(th), depth(d)
{
  assert(!pos.checkers());

  stage = PROBCUT_TT + !(ttm && pos.capture(ttm)
                             && pos.pseudo_legal(ttm)
                             && pos.see_ge(ttm, threshold));
}

/// MovePicker::score() assigns a numerical value to each move in a list, used
/// for sorting. Captures are ordered by Most Valuable Victim (MVV), preferring
/// captures with a good history. Quiets moves are ordered using the histories.
template<GenType Type>
void MovePicker::score() {

  static_assert(Type == CAPTURES || Type == QUIETS || Type == EVASIONS, "Wrong type");

  [[maybe_unused]] Bitboard threatened, threatenedByPawn, threatenedByMinor, threatenedByRook;
  if constexpr (Type == QUIETS)
  {
      Color us = pos.side_to_move();
      // squares threatened by pawns
      threatenedByPawn  = pos.attacks_by<PAWN>(~us);
      // squares threatened by minors or pawns
      threatenedByMinor = pos.attacks_by<KNIGHT>(~us) | pos.attacks_by<BISHOP>(~us) | threatenedByPawn;
      // squares threatened by rooks, minors or pawns
      threatenedByRook  = pos.attacks_by<ROOK>(~us) | threatenedByMinor;

      // pieces threatened by pieces of lesser material value
      threatened =  (pos.pieces(us, QUEEN) & threatenedByRook)
                  | (pos.pieces(us, ROOK)  & threatenedByMinor)
                  | (pos.pieces(us, KNIGHT, BISHOP) & threatenedByPawn);
  }

  for (auto& m : *this)
      if constexpr (Type == CAPTURES)
      {
#ifdef ATOMIC
          if (pos.is_atomic())
              m.value = 6 * int(pos.see<ATOMIC_VARIANT>(m)) * 6
                       + (*captureHistory)[pos.moved_piece(m)][to_sq(m)][type_of(pos.piece_on(to_sq(m)))];
          else
#endif
#ifdef RACE
          if (pos.is_race())
              m.value = 6 *  int(PieceValue[pos.variant()][MG][pos.piece_on(to_sq(m))])
                       - Value(1200 * relative_rank(BLACK, to_sq(m)))
                       + (*captureHistory)[pos.moved_piece(m)][to_sq(m)][type_of(pos.piece_on(to_sq(m)))];
          else
#endif
          m.value =  6 * int(PieceValue[pos.variant()][MG][pos.piece_on(to_sq(m))])
                   +     (*captureHistory)[pos.moved_piece(m)][to_sq(m)][type_of(pos.piece_on(to_sq(m)))];

      }
      else if constexpr (Type == QUIETS)
      {
          m.value =  2 * (*mainHistory)[pos.side_to_move()][from_to(m)]
                   + 2 * (*continuationHistory[0])[pos.moved_piece(m)][to_sq(m)]
                   +     (*continuationHistory[1])[pos.moved_piece(m)][to_sq(m)]
                   +     (*continuationHistory[3])[pos.moved_piece(m)][to_sq(m)]
                   +     (*continuationHistory[5])[pos.moved_piece(m)][to_sq(m)]
#ifdef CRAZYHOUSE
                   +     (type_of(m) != DROP && (threatened & from_sq(m)) ?
#else
                   +     (threatened & from_sq(m) ?
#endif
                           (type_of(pos.moved_piece(m)) == QUEEN && !(to_sq(m) & threatenedByRook)  ? 50000
                          : type_of(pos.moved_piece(m)) == ROOK  && !(to_sq(m) & threatenedByMinor) ? 25000
                          :                                         !(to_sq(m) & threatenedByPawn)  ? 15000
                          :                                                                           0)
<<<<<<< HEAD
                          :                                                                           0);
#ifdef ANTI
          if (pos.is_anti() && pos.attackers_to(to_sq(m), pos.pieces() ^ from_sq(m)) & pos.pieces(~pos.side_to_move()))
              m.value += (1 << 28);
#endif
      }
=======
                          :                                                                           0)
                   +     bool(pos.check_squares(type_of(pos.moved_piece(m))) & to_sq(m)) * 16384;
>>>>>>> dc0c441b
      else // Type == EVASIONS
      {
          if (pos.capture(m))
              m.value =  PieceValue[pos.variant()][MG][pos.piece_on(to_sq(m))]
                       - Value(type_of(pos.moved_piece(m)));
          else
              m.value =  2 * (*mainHistory)[pos.side_to_move()][from_to(m)]
                       + 2 * (*continuationHistory[0])[pos.moved_piece(m)][to_sq(m)]
                       - (1 << 28);
      }
}

/// MovePicker::select() returns the next move satisfying a predicate function.
/// It never returns the TT move.
template<MovePicker::PickType T, typename Pred>
Move MovePicker::select(Pred filter) {

  while (cur < endMoves)
  {
      if (T == Best)
          std::swap(*cur, *std::max_element(cur, endMoves));

      if (*cur != ttMove && filter())
          return *cur++;

      cur++;
  }
  return MOVE_NONE;
}

/// MovePicker::next_move() is the most important method of the MovePicker class. It
/// returns a new pseudo-legal move every time it is called until there are no more
/// moves left, picking the move with the highest score from a list of generated moves.
Move MovePicker::next_move(bool skipQuiets) {

top:
  switch (stage) {

  case MAIN_TT:
  case EVASION_TT:
  case QSEARCH_TT:
  case PROBCUT_TT:
      ++stage;
      return ttMove;

  case CAPTURE_INIT:
  case PROBCUT_INIT:
  case QCAPTURE_INIT:
      cur = endBadCaptures = moves;
      endMoves = generate<CAPTURES>(pos, cur);

      score<CAPTURES>();
      partial_insertion_sort(cur, endMoves, -3000 * depth);
      ++stage;
      goto top;

  case GOOD_CAPTURE:
      if (select<Next>([&](){
                       return pos.see_ge(*cur, Value(-69 * cur->value / 1024)) ?
                              // Move losing capture to endBadCaptures to be tried later
                              true : (*endBadCaptures++ = *cur, false); }))
          return *(cur - 1);

      // Prepare the pointers to loop over the refutations array
      cur = std::begin(refutations);
      endMoves = std::end(refutations);

      // If the countermove is the same as a killer, skip it
      if (   refutations[0].move == refutations[2].move
          || refutations[1].move == refutations[2].move)
          --endMoves;

      ++stage;
      [[fallthrough]];

  case REFUTATION:
      if (select<Next>([&](){ return    *cur != MOVE_NONE
                                    && !pos.capture(*cur)
                                    &&  pos.pseudo_legal(*cur); }))
          return *(cur - 1);
      ++stage;
      [[fallthrough]];

  case QUIET_INIT:
      if (!skipQuiets)
      {
          cur = endBadCaptures;
          endMoves = generate<QUIETS>(pos, cur);

          score<QUIETS>();
          partial_insertion_sort(cur, endMoves, -3000 * depth);
      }

      ++stage;
      [[fallthrough]];

  case QUIET:
      if (   !skipQuiets
          && select<Next>([&](){return   *cur != refutations[0].move
                                      && *cur != refutations[1].move
                                      && *cur != refutations[2].move;}))
          return *(cur - 1);

      // Prepare the pointers to loop over the bad captures
      cur = moves;
      endMoves = endBadCaptures;

      ++stage;
      [[fallthrough]];

  case BAD_CAPTURE:
      return select<Next>([](){ return true; });

  case EVASION_INIT:
      cur = moves;
      endMoves = generate<EVASIONS>(pos, cur);

      score<EVASIONS>();
      ++stage;
      [[fallthrough]];

  case EVASION:
      return select<Best>([](){ return true; });

  case PROBCUT:
      return select<Next>([&](){ return pos.see_ge(*cur, threshold); });

  case QCAPTURE:
      if (select<Next>([&](){ return   depth > DEPTH_QS_RECAPTURES
                                    || to_sq(*cur) == recaptureSquare; }))
          return *(cur - 1);

      // If we did not find any move and we do not try checks, we have finished
      if (depth != DEPTH_QS_CHECKS)
          return MOVE_NONE;

      ++stage;
      [[fallthrough]];

  case QCHECK_INIT:
      cur = moves;
      endMoves = generate<QUIET_CHECKS>(pos, cur);

      ++stage;
      [[fallthrough]];

  case QCHECK:
      return select<Next>([](){ return true; });
  }

  assert(false);
  return MOVE_NONE; // Silence warning
}

} // namespace Stockfish<|MERGE_RESOLUTION|>--- conflicted
+++ resolved
@@ -159,17 +159,13 @@
                           : type_of(pos.moved_piece(m)) == ROOK  && !(to_sq(m) & threatenedByMinor) ? 25000
                           :                                         !(to_sq(m) & threatenedByPawn)  ? 15000
                           :                                                                           0)
-<<<<<<< HEAD
-                          :                                                                           0);
+                          :                                                                           0)
+                   +     bool(pos.check_squares(type_of(pos.moved_piece(m))) & to_sq(m)) * 16384;
 #ifdef ANTI
           if (pos.is_anti() && pos.attackers_to(to_sq(m), pos.pieces() ^ from_sq(m)) & pos.pieces(~pos.side_to_move()))
               m.value += (1 << 28);
 #endif
       }
-=======
-                          :                                                                           0)
-                   +     bool(pos.check_squares(type_of(pos.moved_piece(m))) & to_sq(m)) * 16384;
->>>>>>> dc0c441b
       else // Type == EVASIONS
       {
           if (pos.capture(m))

--- conflicted
+++ resolved
@@ -99,8 +99,7 @@
   static_assert(Type == CAPTURES || Type == QUIETS || Type == EVASIONS, "Wrong type");
 
   for (auto& m : *this)
-<<<<<<< HEAD
-      if (Type == CAPTURES)
+      if constexpr (Type == CAPTURES)
       {
 #ifdef ATOMIC
           if (pos.is_atomic())
@@ -119,15 +118,8 @@
                    + (*captureHistory)[pos.moved_piece(m)][to_sq(m)][type_of(pos.piece_on(to_sq(m)))];
 
       }
-      else if (Type == QUIETS)
-      {
-=======
-      if constexpr (Type == CAPTURES)
-          m.value =  int(PieceValue[MG][pos.piece_on(to_sq(m))]) * 6
-                   + (*captureHistory)[pos.moved_piece(m)][to_sq(m)][type_of(pos.piece_on(to_sq(m)))];
-
       else if constexpr (Type == QUIETS)
->>>>>>> 9f6d69c5
+      {
           m.value =      (*mainHistory)[pos.side_to_move()][from_to(m)]
                    + 2 * (*continuationHistory[0])[pos.moved_piece(m)][to_sq(m)]
                    +     (*continuationHistory[1])[pos.moved_piece(m)][to_sq(m)]

--- conflicted
+++ resolved
@@ -205,14 +205,13 @@
   return shift<EAST>(file_bb(s)) | shift<WEST>(file_bb(s));
 }
 
-<<<<<<< HEAD
 #ifdef ATOMIC
 inline Bitboard adjacent_squares_bb(Bitboard b) {
   Bitboard b2 = shift<NORTH>(b) | shift<SOUTH>(b);
   return b2 | shift<WEST>(b | b2) | shift<EAST>(b | b2);
 }
 #endif
-=======
+
 /// line_bb(Square, Square) returns a Bitboard representing an entire line
 /// (from board edge to board edge) that intersects the given squares.
 /// If the given squares are not on a same file/rank/diagonal, return 0.
@@ -223,7 +222,6 @@
   assert(is_ok(s1) && is_ok(s2));
   return LineBB[s1][s2];
 }
->>>>>>> 4b10578a
 
 /// between_bb() returns a Bitboard representing squares that are linearly
 /// between the given squares (excluding the given squares).

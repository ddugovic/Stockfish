--- conflicted
+++ resolved
@@ -312,14 +312,9 @@
   }
 }
 
-inline Bitboard attacks_bb(PieceType pt, Square s, Bitboard occupied) {
-
-<<<<<<< HEAD
-  assert(pt != PAWN);
-  assert(s >= SQ_A1 && s <= SQ_H8);
-=======
+inline Bitboard attacks_bb(PieceType pt, Square s, Bitboard occupied = 0) {
+
   assert((pt != PAWN) && (is_ok(s)));
->>>>>>> 616eb600
 
   switch (pt)
   {

/*
  Stockfish, a UCI chess playing engine derived from Glaurung 2.1
  Copyright (C) 2004-2020 The Stockfish developers (see AUTHORS file)

  Stockfish is free software: you can redistribute it and/or modify
  it under the terms of the GNU General Public License as published by
  the Free Software Foundation, either version 3 of the License, or
  (at your option) any later version.

  Stockfish is distributed in the hope that it will be useful,
  but WITHOUT ANY WARRANTY; without even the implied warranty of
  MERCHANTABILITY or FITNESS FOR A PARTICULAR PURPOSE.  See the
  GNU General Public License for more details.

  You should have received a copy of the GNU General Public License
  along with this program.  If not, see <http://www.gnu.org/licenses/>.
*/

#include <algorithm>
#include <cassert>
#include <cstdlib>
#include <cstring>   // For std::memset
#include <fstream>
#include <iomanip>
#include <sstream>
#include <iostream>
#include <streambuf>
#include <vector>

#include "bitboard.h"
#include "evaluate.h"
#include "material.h"
#include "misc.h"
#include "pawns.h"
#include "thread.h"
#include "uci.h"
#include "incbin/incbin.h"


// Macro to embed the default NNUE file data in the engine binary (using incbin.h, by Dale Weiler).
// This macro invocation will declare the following three variables
//     const unsigned char        gEmbeddedNNUEData[];  // a pointer to the embedded data
//     const unsigned char *const gEmbeddedNNUEEnd;     // a marker to the end
//     const unsigned int         gEmbeddedNNUESize;    // the size of the embedded file
// Note that this does not work in Microsof Visual Studio.
#ifdef USE_NNUE
#if !defined(_MSC_VER) && !defined(NNUE_EMBEDDING_OFF)
  INCBIN(EmbeddedNNUE, EvalFileDefaultName);
#else
  const unsigned char        gEmbeddedNNUEData[1] = {0x0};
  const unsigned char *const gEmbeddedNNUEEnd = &gEmbeddedNNUEData[1];
  const unsigned int         gEmbeddedNNUESize = 1;
#endif
#endif


using namespace std;
#ifdef USE_NNUE
using namespace Eval::NNUE;

namespace Eval {

  bool useNNUE;
  string eval_file_loaded = "None";

  /// NNUE::init() tries to load a nnue network at startup time, or when the engine
  /// receives a UCI command "setoption name EvalFile value nn-[a-z0-9]{12}.nnue"
  /// The name of the nnue network is always retrieved from the EvalFile option.
  /// We search the given network in three locations: internally (the default
  /// network may be embedded in the binary), in the active working directory and
  /// in the engine directory. Distro packagers may define the DEFAULT_NNUE_DIRECTORY
  /// variable to have the engine search in a special directory in their distro.

  void NNUE::init() {

    useNNUE = Options["Use NNUE"];
    if (!useNNUE)
        return;

    string eval_file = string(Options["EvalFile"]);

    #if defined(DEFAULT_NNUE_DIRECTORY)
    #define stringify2(x) #x
    #define stringify(x) stringify2(x)
    vector<string> dirs = { "<internal>" , "" , CommandLine::binaryDirectory , stringify(DEFAULT_NNUE_DIRECTORY) };
    #else
    vector<string> dirs = { "<internal>" , "" , CommandLine::binaryDirectory };
    #endif

    for (string directory : dirs)
        if (eval_file_loaded != eval_file)
        {
            if (directory != "<internal>")
            {
                ifstream stream(directory + eval_file, ios::binary);
                if (load_eval(eval_file, stream))
                    eval_file_loaded = eval_file;
            }

            if (directory == "<internal>" && eval_file == EvalFileDefaultName)
            {
                // C++ way to prepare a buffer for a memory stream
                class MemoryBuffer : public basic_streambuf<char> {
                    public: MemoryBuffer(char* p, size_t n) { setg(p, p, p + n); setp(p, p + n); }
                };

                MemoryBuffer buffer(const_cast<char*>(reinterpret_cast<const char*>(gEmbeddedNNUEData)),
                                    size_t(gEmbeddedNNUESize));

                istream stream(&buffer);
                if (load_eval(eval_file, stream))
                    eval_file_loaded = eval_file;
            }
        }
  }

  /// NNUE::verify() verifies that the last net used was loaded successfully
  void NNUE::verify() {

    string eval_file = string(Options["EvalFile"]);

    if (useNNUE && eval_file_loaded != eval_file)
    {
        UCI::OptionsMap defaults;
        UCI::init(defaults);

        string msg1 = "If the UCI option \"Use NNUE\" is set to true, network evaluation parameters compatible with the engine must be available.";
        string msg2 = "The option is set to true, but the network file " + eval_file + " was not loaded successfully.";
        string msg3 = "The UCI option EvalFile might need to specify the full path, including the directory name, to the network file.";
        string msg4 = "The default net can be downloaded from: https://tests.stockfishchess.org/api/nn/" + string(defaults["EvalFile"]);
        string msg5 = "The engine will be terminated now.";

        sync_cout << "info string ERROR: " << msg1 << sync_endl;
        sync_cout << "info string ERROR: " << msg2 << sync_endl;
        sync_cout << "info string ERROR: " << msg3 << sync_endl;
        sync_cout << "info string ERROR: " << msg4 << sync_endl;
        sync_cout << "info string ERROR: " << msg5 << sync_endl;

        exit(EXIT_FAILURE);
    }

    if (useNNUE)
        sync_cout << "info string NNUE evaluation using " << eval_file << " enabled" << sync_endl;
    else
        sync_cout << "info string classical evaluation enabled" << sync_endl;
  }
}
#endif

namespace Trace {

  enum Tracing { NO_TRACE, TRACE };

  enum Term { // The first 8 entries are reserved for PieceType
    MATERIAL = 8, IMBALANCE, MOBILITY, THREAT, PASSED, SPACE, WINNABLE, VARIANT, TOTAL, TERM_NB
  };

  Score scores[TERM_NB][COLOR_NB];

  double to_cp(Value v) { return double(v) / PawnValueEg; }

  void add(int idx, Color c, Score s) {
    scores[idx][c] = s;
  }

  void add(int idx, Score w, Score b = SCORE_ZERO) {
    scores[idx][WHITE] = w;
    scores[idx][BLACK] = b;
  }

  std::ostream& operator<<(std::ostream& os, Score s) {
    os << std::setw(5) << to_cp(mg_value(s)) << " "
       << std::setw(5) << to_cp(eg_value(s));
    return os;
  }

  std::ostream& operator<<(std::ostream& os, Term t) {

    if (t == MATERIAL || t == IMBALANCE || t == WINNABLE || t == TOTAL)
        os << " ----  ----"    << " | " << " ----  ----";
    else
        os << scores[t][WHITE] << " | " << scores[t][BLACK];

    os << " | " << scores[t][WHITE] - scores[t][BLACK] << "\n";
    return os;
  }
}

using namespace Trace;

namespace {

  // Threshold for lazy and space evaluation
  constexpr Value LazyThreshold1 =  Value(1565);
  constexpr Value LazyThreshold2 =  Value(1102);
  constexpr Value SpaceThreshold[VARIANT_NB] = {
    Value(11551),
#ifdef ANTI
    Value(11551),
#endif
#ifdef ATOMIC
    Value(11551),
#endif
#ifdef CRAZYHOUSE
    Value(11551),
#endif
#ifdef EXTINCTION
    Value(11551),
#endif
#ifdef GRID
    2 * MidgameLimit,
#endif
#ifdef HORDE
    Value(11551),
#endif
#ifdef KOTH
    VALUE_ZERO,
#endif
#ifdef LOSERS
    Value(11551),
#endif
#ifdef RACE
    Value(11551),
#endif
#ifdef THREECHECK
    Value(11551),
#endif
#ifdef TWOKINGS
    Value(11551),
#endif
  };
#ifdef USE_NNUE
  constexpr Value NNUEThreshold1 =   Value(682);
  constexpr Value NNUEThreshold2 =   Value(176);
#endif

  // KingAttackWeights[PieceType] contains king attack weights by piece type
  constexpr int KingAttackWeights[VARIANT_NB][PIECE_TYPE_NB] = {
    { 0, 0, 81, 52, 44, 10 },
#ifdef ANTI
    {},
#endif
#ifdef ATOMIC
    { 0, 0, 76, 64, 46, 11 },
#endif
#ifdef CRAZYHOUSE
    { 0, 0, 112, 87, 63, 2 },
#endif
#ifdef EXTINCTION
    {},
#endif
#ifdef GRID
    { 0, 0, 89, 62, 47, 11 },
#endif
#ifdef HORDE
    { 0, 0, 77, 55, 44, 10 },
#endif
#ifdef KOTH
    { 0, 0, 76, 48, 44, 10 },
#endif
#ifdef LOSERS
    { 0, 0, 77, 55, 44, 10 },
#endif
#ifdef RACE
    {},
#endif
#ifdef THREECHECK
    { 0, 0, 115, 64, 62, 35 },
#endif
#ifdef TWOKINGS
    { 0, 0, 77, 55, 44, 10 },
#endif
  };

  // Per-variant king danger malus factors
  constexpr int KingDangerParams[VARIANT_NB][11] = {
    {   183,  148,   98,   69,    3, -873, -100,   -6,   -4,   37,    0 },
#ifdef ANTI
    {},
#endif
#ifdef ATOMIC
    {   166,  146,   98,  274,    3, -654, -100,  -12,   -4,   37,   29 },
#endif
#ifdef CRAZYHOUSE
    {   463,  129,   99,  121,    3, -631,  -99,   -6,   -4,   37,  315 },
#endif
#ifdef EXTINCTION
    {},
#endif
#ifdef GRID
    {   211,  158,   98,  119,    3, -722, -100,   -9,   -4,   37,    0 },
#endif
#ifdef HORDE
    {   235,  134,   98,  101,    3, -717, -100,  -11,   -4,   37,    0 },
#endif
#ifdef KOTH
    {   229,  131,   98,   85,    3, -658, -100,   -9,   -4,   37,    0 },
#endif
#ifdef LOSERS
    {   235,  134,   98,  101,    3, -717, -100, -357,   -4,   37,    0 },
#endif
#ifdef RACE
    {     0,    0,    0,    0,    0,    0,    0,    0,    0,    0,    0 },
#endif
#ifdef THREECHECK
    {   136,  106,   98,   85,    3, -613, -100,   -7,   -4,   37,  181 },
#endif
#ifdef TWOKINGS
    {   155,  136,   98,   92,    3, -967, -100,   -8,   -4,   37,    0 },
#endif
  };

  // SafeCheck[PieceType][single/multiple] contains safe check bonus by piece type,
  // higher if multiple safe checks are possible for that piece type.
  constexpr int SafeCheck[][2] = {
      {}, {450, 900}, {803, 1292}, {639, 974}, {1087, 1878}, {759, 1132}
  };
#ifdef THREECHECK
  // In Q8 fixed point
  constexpr int ThreeCheckKSFactors[CHECKS_NB] = { 573, 581, 856, 0 };
#endif

#define S(mg, eg) make_score(mg, eg)

  // MobilityBonus[PieceType-2][attacked] contains bonuses for middle and end game,
  // indexed by piece type and number of attacked squares in the mobility area.
  constexpr Score MobilityBonus[VARIANT_NB][4][32] = {
    {
    { S(-62,-79), S(-53,-57), S(-12,-31), S( -3,-17), S(  3,  7), S( 12, 13), // Knight
      S( 21, 16), S( 28, 21), S( 37, 26) },
    { S(-47,-59), S(-20,-25), S( 14, -8), S( 29, 12), S( 39, 21), S( 53, 40), // Bishop
      S( 53, 56), S( 60, 58), S( 62, 65), S( 69, 72), S( 78, 78), S( 83, 87),
      S( 91, 88), S( 96, 98) },
    { S(-60,-82), S(-24,-15), S(  0, 17) ,S(  3, 43), S(  4, 72), S( 14,100), // Rook
      S( 20,102), S( 30,122), S( 41,133), S(41 ,139), S( 41,153), S( 45,160),
      S( 57,165), S( 58,170), S( 67,175) },
    { S(-29,-49), S(-16,-29), S( -8, -8), S( -8, 17), S( 18, 39), S( 25, 54), // Queen
      S( 23, 59), S( 37, 73), S( 41, 76), S( 54, 95), S( 65, 95) ,S( 68,101),
      S( 69,124), S( 70,128), S( 70,132), S( 70,133) ,S( 71,136), S( 72,140),
      S( 74,147), S( 76,149), S( 90,153), S(104,169), S(105,171), S(106,171),
      S(112,178), S(114,185), S(114,187), S(119,221) }
    },
#ifdef ANTI
    {
      { S(-150,-152), S(-112,-108), S(-18,-52), S( -4,-20), S( 12, 10), S( 30, 22), // Knights
        S(  44,  52), S(  60,  56), S( 72, 58) },
      { S(-96,-116), S(-42,-38), S( 32, -4), S( 52, 24), S( 74, 44), S(102, 84), // Bishops
        S(108, 108), S(126,116), S(130,126), S(142,140), S(158,148), S(162,172),
        S(184, 180), S(194,188) },
      { S(-112,-156), S(-50,-36), S(-22, 52), S(-10,110), S( -8,140), S( -2,162), // Rooks
        S(  16, 218), S( 28,240), S( 42,256), S( 46,286), S( 62,308), S( 64,320),
        S(  86, 330), S( 98,336), S(118,338) },
      { S(-80,-70), S(-50,-24), S(  4, 14), S(  8, 38), S( 28, 74), S( 48,110), // Queens
        S( 50,124), S( 80,152), S( 86,158), S( 94,174), S(108,188), S(112,204),
        S(120,222), S(140,232), S(144,236), S(146,244), S(150,256), S(154,260),
        S(170,266), S(188,272), S(198,280), S(216,314), S(224,316), S(226,322),
        S(236,348), S(238,354), S(246,382), S(256,398) }
    },
#endif
#ifdef ATOMIC
    {
      { S(-86,-77), S(-79,-64), S(-36,-40), S( -2,-24), S( 14,  8), S( 23, 25), // Knights
        S( 40, 26), S( 30, 23), S( 37, 29) },
      { S(-55,-65), S(-17,-34), S( 13, -9), S( 24, 20), S( 22, 25), S( 57, 39), // Bishops
        S( 32, 52), S( 66, 66), S( 51, 52), S( 56, 74), S( 73, 76), S( 85, 81),
        S( 93, 90), S(108, 87) },
      { S(-61,-73), S(-32,-28), S(-18,  9), S(-19, 30), S(-19, 57), S( 20, 78), // Rooks
        S( 12,104), S( 11,134), S( 21,133), S( 33,166), S( 35,168), S( 38,185),
        S( 25,172), S( 60,182), S( 58,155) },
      { S(-43,-43), S(-14,-16), S( -5,  1), S(  0, 23), S(  6, 24), S( 23, 59), // Queens
        S( 20, 55), S( 32, 66), S( 47, 89), S( 29, 77), S( 47, 89), S( 69,103),
        S( 63,110), S( 76,131), S( 73,115), S( 48,132), S( 58,131), S( 75,135),
        S( 82,122), S(111,130), S(114,144), S(101,139), S(106,146), S(107,167),
        S(115,157), S(129,175), S(132,176), S(130,210) }
    },
#endif
#ifdef CRAZYHOUSE
    {
      { S(-126, -96), S(-103,-31), S(-90,-27), S(-40,  3), S(  0,  3), S(  4,  0), // Knights
        S(  20,  12), S(  15, 33), S( 50, 46) },
      { S(-156, -79), S(-115,-43), S( 42,-14), S( 35, 26), S( 64, 26), S( 74, 38), // Bishops
        S(  70,  46), S(  83, 71), S( 70, 68), S( 66, 80), S( 64, 68), S( 70, 77),
        S(  97,  92), S(  89, 98) },
      { S( -53, -53), S( -22, -8), S(-48, 30), S(-14, 57), S( -4, 77), S( 11, 87), // Rooks
        S(   7, 115), S(  12,123), S( 27,120), S(  6,140), S( 55,156), S( 18,161),
        S(  51, 161), S(  54,171), S( 52,166) },
      { S( -26, -56), S( -24,-14), S(  7, 14), S(  8, 15), S( 18, 34), S( 14, 41), // Queens
        S(  28,  58), S(  33, 66), S( 40, 70), S( 47, 74), S( 50,100), S( 52,106),
        S(  59, 111), S(  50, 95), S( 60,115), S( 61,126), S( 75,144), S( 82,119),
        S(  95, 137), S( 102,138), S(100,142), S(119,154), S(129,156), S(107,156),
        S( 111, 177), S( 115,181), S(124,197), S(124,199) }
    },
#endif
#ifdef EXTINCTION
    {
      { S(-123, -90), S( -91,-32), S(-61,-29), S(-38,  3), S(  0,  3), S(  4,  0), // Knights
        S(  19,  12), S(  15, 33), S( 52, 45) },
      { S(-153, -80), S(-112,-41), S( 41,-14), S( 35, 24), S( 62, 26), S( 75, 41), // Bishops
        S(  72,  48), S(  85, 74), S( 74, 65), S( 66, 79), S( 64, 69), S( 73, 80),
        S( 107,  92), S(  96,101) },
      { S( -59, -51), S( -20, -8), S(-54, 32), S(-15, 54), S( -4, 70), S( 11, 84), // Rooks
        S(   6, 113), S(  13,123), S( 27,114), S(  6,144), S( 60,162), S( 19,162),
        S(  48, 170), S(  57,170), S( 52,177) },
      { S( -27, -56), S( -24,-14), S(  7, 13), S(  9, 16), S( 18, 37), S( 14, 40), // Queens
        S(  29,  56), S(  34, 64), S( 39, 73), S( 49, 65), S( 50, 98), S( 50,106),
        S(  60, 107), S(  53, 92), S( 62,119), S( 69,130), S( 77,145), S( 84,120),
        S(  90, 153), S(  98,131), S(106,139), S(116,147), S(127,157), S(112,154),
        S( 121, 174), S( 124,167), S(126,194), S(130,190) }
    },
#endif
#ifdef GRID
    {
      { S(-75,-76), S(-57,-54), S( -9,-28), S( -2,-10), S(  6,  5), S( 14, 12), // Knights
        S( 22, 26), S( 29, 29), S( 36, 29) },
      { S(-48,-59), S(-20,-23), S( 16, -3), S( 26, 13), S( 38, 24), S( 51, 42), // Bishops
        S( 55, 54), S( 63, 57), S( 63, 65), S( 68, 73), S( 81, 78), S( 81, 86),
        S( 91, 88), S( 98, 97) },
      { S(-58,-76), S(-27,-18), S(-15, 28), S(-10, 55), S( -5, 69), S( -2, 82), // Rooks
        S(  9,112), S( 16,118), S( 30,132), S( 29,142), S( 32,155), S( 38,165),
        S( 46,166), S( 48,169), S( 58,171) },
      { S(-39,-36), S(-21,-15), S(  3,  8), S(  3, 18), S( 14, 34), S( 22, 54), // Queens
        S( 28, 61), S( 41, 73), S( 43, 79), S( 48, 92), S( 56, 94), S( 60,104),
        S( 60,113), S( 66,120), S( 67,123), S( 70,126), S( 71,133), S( 73,136),
        S( 79,140), S( 88,143), S( 88,148), S( 99,166), S(102,170), S(102,175),
        S(106,184), S(109,191), S(113,206), S(116,212) }
    },
#endif
#ifdef HORDE
    {
      { S(-126,-90), S( -7,-22), S( -46,-25), S( 19,7), S( -53, 71), S( 31, -1), // Knights
        S(  -6, 51), S(-12, 47), S( -9, -56) },
      { S( -46,-2), S(30,66), S( 18, -27), S( 86, 21), S( 65, 11), S(147, 45), // Bishops
        S(  98, 38), S( 95, 52), S(122, 45), S( 95, 33), S( 89,103), S( 85, -9),
        S( 105, 70), S(131, 82) },
      { S( -56,-78), S(-25,-18), S(-11, 26), S( -5, 55), S( -4, 70), S( -1, 81), // Rooks
        S(   8,109), S( 14,120), S( 21,128), S( 23,143), S( 31,154), S( 32,160),
        S(  43,165), S( 49,168), S( 59,169) },
      { S( -40,-35), S(-25,-12), S(  2,  7), S(  4, 19), S( 14, 37), S( 24, 55), // Queens
        S(  25, 62), S( 40, 76), S( 43, 79), S( 47, 87), S( 54, 94), S( 56,102),
        S(  60,111), S( 70,116), S( 72,118), S( 73,122), S( 75,128), S( 77,130),
        S(  85,133), S( 94,136), S( 99,140), S(108,157), S(112,158), S(113,161),
        S( 118,174), S(119,177), S(123,191), S(128,199) }
    },
#endif
#ifdef KOTH
    {
      { S(-75,-76), S(-56,-54), S( -9,-26), S( -2,-10), S(  6,  5), S( 15, 11), // Knights
        S( 22, 26), S( 30, 28), S( 36, 29) },
      { S(-48,-58), S(-21,-19), S( 16, -2), S( 26, 12), S( 37, 22), S( 51, 42), // Bishops
        S( 54, 54), S( 63, 58), S( 65, 63), S( 71, 70), S( 79, 74), S( 81, 86),
        S( 92, 90), S( 97, 94) },
      { S(-56,-78), S(-25,-18), S(-11, 26), S( -5, 55), S( -4, 70), S( -1, 81), // Rooks
        S(  8,109), S( 14,120), S( 21,128), S( 23,143), S( 31,154), S( 32,160),
        S( 43,165), S( 49,168), S( 59,169) },
      { S(-40,-35), S(-25,-12), S(  2,  7), S(  4, 19), S( 14, 37), S( 24, 55), // Queens
        S( 25, 62), S( 40, 76), S( 43, 79), S( 47, 87), S( 54, 94), S( 56,102),
        S( 60,111), S( 70,116), S( 72,118), S( 73,122), S( 75,128), S( 77,130),
        S( 85,133), S( 94,136), S( 99,140), S(108,157), S(112,158), S(113,161),
        S(118,174), S(119,177), S(123,191), S(128,199) }
    },
#endif
#ifdef LOSERS
    {
      { S(-150,-152), S(-112,-108), S(-18,-52), S( -4,-20), S( 12, 10), S( 30, 22), // Knights
        S(  44,  52), S(  60,  56), S( 72, 58) },
      { S(-96,-116), S(-42,-38), S( 32, -4), S( 52, 24), S( 74, 44), S(102, 84), // Bishops
        S(108, 108), S(126,116), S(130,126), S(142,140), S(158,148), S(162,172),
        S(184, 180), S(194,188) },
      { S(-112,-156), S(-50,-36), S(-22, 52), S(-10,110), S( -8,140), S( -2,162), // Rooks
        S(  16, 218), S( 28,240), S( 42,256), S( 46,286), S( 62,308), S( 64,320),
        S(  86, 330), S( 98,336), S(118,338) },
      { S(-80,-70), S(-50,-24), S(  4, 14), S(  8, 38), S( 28, 74), S( 48,110), // Queens
        S( 50,124), S( 80,152), S( 86,158), S( 94,174), S(108,188), S(112,204),
        S(120,222), S(140,232), S(144,236), S(146,244), S(150,256), S(154,260),
        S(170,266), S(188,272), S(198,280), S(216,314), S(224,316), S(226,322),
        S(236,348), S(238,354), S(246,382), S(256,398) }
    },
#endif
#ifdef RACE
    {
      { S(-132,-117), S( -89,-110), S(-13,-49), S(-11,-15), S(-10,-30), S( 29, 17), // Knights
        S(  13,  32), S(  79,  69), S(109, 79) },
      { S(-101,-119), S( -19, -27), S( 27, -9), S( 35, 30), S( 62, 31), S(115, 72), // Bishops
        S(  91,  99), S( 138, 122), S(129,119), S(158,156), S(153,162), S(143,189),
        S( 172, 181), S( 196, 204) },
      { S(-131,-162), S( -57, -37), S( -8, 47), S( 12, 93), S(  3,127), S( 10,139), // Rooks
        S(   3, 240), S(  18, 236), S( 44,251), S( 44,291), S( 49,301), S( 67,316),
        S( 100, 324), S(  97, 340), S(110,324) },
      { S( -87, -68), S( -73,  -2), S( -7,  9), S( -5, 16), S( 39, 76), S( 39,118), // Queens
        S(  64, 131), S(  86, 169), S( 86,175), S( 78,166), S( 97,195), S(123,216),
        S( 137, 200), S( 155, 247), S(159,260), S(136,252), S(156,279), S(160,251),
        S( 165, 251), S( 194, 267), S(204,271), S(216,331), S(226,304), S(223,295),
        S( 239, 316), S( 228, 365), S(240,385), S(249,377) }
    },
#endif
#ifdef THREECHECK
    {
      { S(-74,-76), S(-55,-54), S( -9,-26), S( -2,-10), S(  6,  5), S( 15, 11), // Knights
        S( 22, 26), S( 31, 27), S( 37, 29) },
      { S(-49,-56), S(-23,-18), S( 15, -2), S( 25, 12), S( 36, 22), S( 50, 42), // Bishops
        S( 53, 54), S( 64, 57), S( 67, 63), S( 71, 68), S( 84, 76), S( 79, 87),
        S( 95, 91), S( 98, 93) },
      { S(-57,-76), S(-25,-18), S(-11, 25), S( -5, 53), S( -4, 70), S( -1, 78), // Rooks
        S(  8,111), S( 14,116), S( 22,125), S( 24,148), S( 31,159), S( 31,173),
        S( 44,163), S( 50,162), S( 56,168) },
      { S(-42,-35), S(-25,-12), S(  2,  7), S(  4, 19), S( 14, 37), S( 24, 53), // Queens
        S( 26, 63), S( 39, 80), S( 42, 77), S( 48, 88), S( 53, 96), S( 57, 96),
        S( 61,108), S( 71,116), S( 70,116), S( 74,125), S( 75,133), S( 78,133),
        S( 85,137), S( 97,135), S(103,141), S(107,165), S(109,153), S(115,162),
        S(119,164), S(121,184), S(121,192), S(131,203) }
    },
#endif
#ifdef TWOKINGS
    {
      { S(-75,-76), S(-57,-54), S( -9,-28), S( -2,-10), S(  6,  5), S( 14, 12), // Knights
        S( 22, 26), S( 29, 29), S( 36, 29) },
      { S(-48,-59), S(-20,-23), S( 16, -3), S( 26, 13), S( 38, 24), S( 51, 42), // Bishops
        S( 55, 54), S( 63, 57), S( 63, 65), S( 68, 73), S( 81, 78), S( 81, 86),
        S( 91, 88), S( 98, 97) },
      { S(-58,-76), S(-27,-18), S(-15, 28), S(-10, 55), S( -5, 69), S( -2, 82), // Rooks
        S(  9,112), S( 16,118), S( 30,132), S( 29,142), S( 32,155), S( 38,165),
        S( 46,166), S( 48,169), S( 58,171) },
      { S(-39,-36), S(-21,-15), S(  3,  8), S(  3, 18), S( 14, 34), S( 22, 54), // Queens
        S( 28, 61), S( 41, 73), S( 43, 79), S( 48, 92), S( 56, 94), S( 60,104),
        S( 60,113), S( 66,120), S( 67,123), S( 70,126), S( 71,133), S( 73,136),
        S( 79,140), S( 88,143), S( 88,148), S( 99,166), S(102,170), S(102,175),
        S(106,184), S(109,191), S(113,206), S(116,212) }
    },
#endif
  };

  // BishopPawns[distance from edge] contains a file-dependent penalty for pawns on
  // squares of the same color as our bishop.
  constexpr Score BishopPawns[int(FILE_NB) / 2] = {
    S(3, 8), S(3, 9), S(1, 8), S(3, 7)
  };

  // KingProtector[knight/bishop] contains penalty for each distance unit to own king
  constexpr Score KingProtector[] = { S(8, 9), S(6, 9) };

  // Outpost[knight/bishop] contains bonuses for each knight or bishop occupying a
  // pawn protected square on rank 4 to 6 which is also safe from a pawn attack.
  constexpr Score Outpost[] = { S(56, 34), S(31, 23) };

  // PassedRank[Rank] contains a bonus according to the rank of a passed pawn
<<<<<<< HEAD
  constexpr Score PassedRank[VARIANT_NB][RANK_NB] = {
    {
    S(0, 0), S(9, 28), S(15, 31), S(17, 39), S(64, 70), S(171, 177), S(277, 260)
    },
#ifdef ANTI
    { S(0, 0), S(5, 7), S(5, 14), S(31, 38), S(73, 73), S(166, 166), S(252, 252) },
#endif
#ifdef ATOMIC
    { S(0, 0), S(95, 86), S(118, 43), S(94, 61), S(142, 62), S(196, 150), S(204, 256) },
#endif
#ifdef CRAZYHOUSE
    { S(0, 0), S(15, 27), S(23, 13), S(13, 19), S(88, 111), S(177, 140), S(229, 293) },
#endif
#ifdef EXTINCTION
    { S(0, 0), S(5, 7), S(5, 14), S(31, 38), S(73, 73), S(166, 166), S(252, 252) },
#endif
#ifdef GRID
    { S(0, 0), S(11, 2), S(4, 0), S(27, 34), S(58, 17), S(168, 165), S(251, 253) },
#endif
#ifdef HORDE
    { S(0, 0), S(-66, 10), S(-25, 7), S(66, -12), S(68, 81), S(72, 210), S(250, 258) },
#endif
#ifdef KOTH
    { S(0, 0), S(5, 7), S(5, 14), S(31, 38), S(73, 73), S(166, 166), S(252, 252) },
#endif
#ifdef LOSERS
    { S(0, 0), S(5, 8), S(5, 13), S(31, 36), S(72, 72), S(170, 159), S(276, 251) },
#endif
#ifdef RACE
    {},
#endif
#ifdef THREECHECK
    { S(0, 0), S(5, 7), S(5, 14), S(31, 38), S(73, 73), S(166, 166), S(252, 252) },
#endif
#ifdef TWOKINGS
    { S(0, 0), S(5, 7), S(5, 14), S(31, 38), S(73, 73), S(166, 166), S(252, 252) },
#endif
=======
  constexpr Score PassedRank[RANK_NB] = {
    S(0, 0), S(7, 27), S(16, 32), S(17, 40), S(64, 71), S(170, 174), S(278, 262)
>>>>>>> 1f3b5b8b
  };

  constexpr Score RookOnClosedFile = S(10, 5);
  constexpr Score RookOnOpenFile[] = { S(19, 6), S(47, 26) };

  // ThreatByMinor/ByRook[attacked PieceType] contains bonuses according to
  // which piece type attacks which one. Attacks on lesser pieces which are
  // pawn-defended are not considered.
  constexpr Score ThreatByMinor[PIECE_TYPE_NB] = {
    S(0, 0), S(5, 32), S(55, 41), S(77, 56), S(89, 119), S(79, 162)
  };

  constexpr Score ThreatByRook[PIECE_TYPE_NB] = {
    S(0, 0), S(3, 44), S(37, 68), S(42, 60), S(0, 39), S(58, 43)
  };

  // Assorted bonuses and penalties
#ifdef ATOMIC
  constexpr Score AtomicConfinedKing = S(100, 100);
  constexpr Score ThreatByBlast = S(80, 80);
#endif
#ifdef HORDE
  constexpr Score HordeShelter = S(71, 61);
#endif
#ifdef THREECHECK
  constexpr Score ChecksGivenBonus[CHECKS_NB] = {
      S(0, 0),
      S(444, 181),
      S(2425, 603),
      S(0, 0)
  };
#endif
#ifdef KOTH
  constexpr Score KothDistanceBonus[6] = {
    S(1949, 1934), S(454, 364), S(151, 158), S(75, 85), S(42, 49), S(0, 0)
  };
  constexpr Score KothSafeCenter = S(163, 207);
#endif
#ifdef ANTI
  constexpr Score PieceCountAnti    = S(119, 123);
  constexpr Score ThreatsAnti[]     = { S(192, 203), S(411, 322) };
  constexpr Score AttacksAnti[2][2][PIECE_TYPE_NB] = {
    {
      { S( 30, 141), S( 26,  94), S(161, 105), S( 70, 123), S( 61,  72), S( 78, 12), S(139, 115) },
      { S( 56,  89), S( 82, 107), S(114,  93), S(110, 115), S(188, 112), S( 73, 59), S(122,  59) }
    },
    {
      { S(119, 142), S( 99, 105), S(123, 193), S(142,  37), S(118,  96), S( 50, 12), S( 91,  85) },
      { S( 58,  81), S( 66, 110), S(105, 153), S(100, 143), S(140, 113), S(145, 73), S(153, 154) }
    }
  };
#endif
#ifdef LOSERS
  constexpr Score ThreatsLosers[]     = { S(216, 279), S(441, 341) };
  constexpr Score AttacksLosers[2][2][PIECE_TYPE_NB] = {
    {
      { S( 27, 140), S( 23,  95), S(160, 112), S( 78, 129), S( 65,  75), S( 70, 13), S(146, 123) },
      { S( 58,  82), S( 80, 112), S(124,  87), S(103, 110), S(185, 107), S( 72, 60), S(126,  62) }
    },
    {
      { S(111, 127), S(102,  95), S(121, 183), S(140,  37), S(120,  99), S( 55, 11), S( 88,  93) },
      { S( 56,  69), S( 72, 124), S(109, 154), S( 98, 149), S(129, 113), S(147, 72), S(157, 152) }
    }
  };
#endif
#ifdef CRAZYHOUSE
  constexpr int KingDangerInHand[PIECE_TYPE_NB] = {
    79, 16, 200, 61, 138, 152
  };
#endif
#ifdef RACE
  // Bonus for distance of king from 8th rank
  constexpr Score KingRaceBonus[RANK_NB] = {
    S(14282, 14493), S(6369, 5378), S(4224, 3557), S(2633, 2219),
    S( 1614,  1456), S( 975,  885), S( 528,  502), S(   0,    0)
  };
#endif
  constexpr Score BadOutpost          = S( -7, 36);
  constexpr Score BishopOnKingRing    = S( 24,  0);
  constexpr Score BishopXRayPawns     = S(  4,  5);
  constexpr Score CorneredBishop      = S( 50, 50);
  constexpr Score FlankAttacks[VARIANT_NB] = {
    S(  8,  0),
#ifdef ANTI
    S( 0,  0),
#endif
#ifdef ATOMIC
    S(17,  0),
#endif
#ifdef CRAZYHOUSE
    S(14, 20),
#endif
#ifdef EXTINCTION
    S( 0,  0),
#endif
#ifdef GRID
    S( 7,  0),
#endif
#ifdef HORDE
    S( 7,  0),
#endif
#ifdef KOTH
    S( 7,  0),
#endif
#ifdef LOSERS
    S( 7,  0),
#endif
#ifdef RACE
    S( 0,  0),
#endif
#ifdef THREECHECK
    S(16,  9),
#endif
#ifdef TWOKINGS
    S( 7,  0),
#endif
  };
  constexpr Score Hanging             = S( 69, 36);
  constexpr Score KnightOnQueen       = S( 16, 11);
  constexpr Score LongDiagonalBishop  = S( 45,  0);
  constexpr Score MinorBehindPawn     = S( 18,  3);
  constexpr Score PassedFile          = S( 11,  8);
  constexpr Score PawnlessFlank       = S( 17, 95);
  constexpr Score ReachableOutpost    = S( 31, 22);
  constexpr Score RestrictedPiece     = S(  7,  7);
  constexpr Score RookOnKingRing      = S( 16,  0);
  constexpr Score SliderOnQueen       = S( 60, 18);
  constexpr Score ThreatByKing        = S( 24, 89);
  constexpr Score ThreatByPawnPush    = S( 48, 39);
  constexpr Score ThreatBySafePawn    = S(173, 94);
  constexpr Score TrappedRook         = S( 55, 13);
  constexpr Score WeakQueenProtection = S( 14,  0);
  constexpr Score WeakQueen           = S( 56, 15);


#undef S

  // Evaluation class computes and stores attacks tables and other working data
  template<Tracing T>
  class Evaluation {

  public:
    Evaluation() = delete;
    explicit Evaluation(const Position& p) : pos(p) {}
    Evaluation& operator=(const Evaluation&) = delete;
    Value value();

  private:
    template<Color Us> void initialize();
    template<Color Us, PieceType Pt> Score pieces();
    template<Color Us> Score king() const;
    template<Color Us> Score threats() const;
    template<Color Us> Score passed() const;
    template<Color Us> Score space() const;
    template<Color Us> Score variant() const;
    Value winnable(Score score) const;

    const Position& pos;
    Material::Entry* me;
    Pawns::Entry* pe;
    Bitboard mobilityArea[COLOR_NB];
    Score mobility[COLOR_NB] = { SCORE_ZERO, SCORE_ZERO };

    // attackedBy[color][piece type] is a bitboard representing all squares
    // attacked by a given color and piece type. Special "piece types" which
    // is also calculated is ALL_PIECES.
    Bitboard attackedBy[COLOR_NB][PIECE_TYPE_NB];

    // attackedBy2[color] are the squares attacked by at least 2 units of a given
    // color, including x-rays. But diagonal x-rays through pawns are not computed.
    Bitboard attackedBy2[COLOR_NB];

    // kingRing[color] are the squares adjacent to the king plus some other
    // very near squares, depending on king position.
    Bitboard kingRing[COLOR_NB];

    // kingAttackersCount[color] is the number of pieces of the given color
    // which attack a square in the kingRing of the enemy king.
    int kingAttackersCount[COLOR_NB];

    // kingAttackersWeight[color] is the sum of the "weights" of the pieces of
    // the given color which attack a square in the kingRing of the enemy king.
    // The weights of the individual piece types are given by the elements in
    // the KingAttackWeights array.
    int kingAttackersWeight[COLOR_NB];

    // kingAttacksCount[color] is the number of attacks by the given color to
    // squares directly adjacent to the enemy king. Pieces which attack more
    // than one square are counted multiple times. For instance, if there is
    // a white knight on g5 and black's king is on g8, this white knight adds 2
    // to kingAttacksCount[WHITE].
    int kingAttacksCount[COLOR_NB];
  };


  // Evaluation::initialize() computes king and pawn attacks, and the king ring
  // bitboard for a given color. This is done at the beginning of the evaluation.

  template<Tracing T> template<Color Us>
  void Evaluation<T>::initialize() {

    constexpr Color     Them = ~Us;
    constexpr Direction Up   = pawn_push(Us);
    constexpr Direction Down = -Up;
    constexpr Bitboard LowRanks = (Us == WHITE ? Rank2BB | Rank3BB : Rank7BB | Rank6BB);

#ifdef HORDE
    const Square ksq = (pos.is_horde() && pos.is_horde_color(Us)) ? SQ_NONE : pos.square<KING>(Us);
#else
    const Square ksq = pos.square<KING>(Us);
#endif

    Bitboard dblAttackByPawn = pawn_double_attacks_bb<Us>(pos.pieces(Us, PAWN));

    // Find our pawns that are blocked or on the first two ranks
    Bitboard b = pos.pieces(Us, PAWN) & (shift<Down>(pos.pieces()) | LowRanks);

    // Squares occupied by those pawns, by our king or queen, by blockers to attacks on our king
    // or controlled by enemy pawns are excluded from the mobility area.
#ifdef ANTI
    if (pos.is_anti())
        mobilityArea[Us] = ~b;
    else
#endif
#ifdef HORDE
    if (pos.is_horde() && pos.is_horde_color(Us))
        mobilityArea[Us] = ~(b | pe->pawn_attacks(Them));
    else
#endif
    mobilityArea[Us] = ~(b | pos.pieces(Us, KING, QUEEN) | pos.blockers_for_king(Us) | pe->pawn_attacks(Them));

    // Initialize attackedBy[] for king and pawns
#ifdef PLACEMENT
    if (pos.is_placement() && pos.count_in_hand<KING>(Us))
        attackedBy[Us][KING] = 0;
    else
#endif
    switch (pos.variant())
    {
#ifdef ANTI
    case ANTI_VARIANT:
        attackedBy[Us][KING] = 0;
        for (Bitboard kings = pos.pieces(Us, KING); kings; )
            attackedBy[Us][KING] |= attacks_bb<KING>(pop_lsb(&kings));
    break;
#endif
#ifdef EXTINCTION
    case EXTINCTION_VARIANT:
        attackedBy[Us][KING] = 0;
        for (Bitboard kings = pos.pieces(Us, KING); kings; )
            attackedBy[Us][KING] |= attacks_bb<KING>(pop_lsb(&kings));
    break;
#endif
#ifdef HORDE
    case HORDE_VARIANT:
        if (pos.is_horde_color(Us))
        {
            attackedBy[Us][KING] = 0;
            break;
        }
    [[fallthrough]];
#endif
    default:
    attackedBy[Us][KING] = attacks_bb<KING>(ksq);
    }
    attackedBy[Us][PAWN] = pe->pawn_attacks(Us);
    attackedBy[Us][ALL_PIECES] = attackedBy[Us][KING] | attackedBy[Us][PAWN];
    attackedBy2[Us] = dblAttackByPawn | (attackedBy[Us][KING] & attackedBy[Us][PAWN]);

    // Init our king safety tables
#ifdef PLACEMENT
    if (pos.is_placement() && pos.count_in_hand<KING>(Us))
        kingRing[Us] = 0;
    else
#endif
    switch (pos.variant())
    {
#ifdef ANTI
    case ANTI_VARIANT:
        kingRing[Us] = 0;
    break;
#endif
#ifdef EXTINCTION
    case EXTINCTION_VARIANT:
        kingRing[Us] = 0;
    break;
#endif
#ifdef HORDE
    case HORDE_VARIANT:
        if (pos.is_horde_color(Us))
        {
            kingRing[Us] = 0;
            break;
        }
    [[fallthrough]];
#endif
    default:
    Square s = make_square(std::clamp(file_of(ksq), FILE_B, FILE_G),
                           std::clamp(rank_of(ksq), RANK_2, RANK_7));
    kingRing[Us] = attacks_bb<KING>(s) | s;
    }

    kingAttackersCount[Them] = popcount(kingRing[Us] & pe->pawn_attacks(Them));
    kingAttacksCount[Them] = kingAttackersWeight[Them] = 0;

    // Remove from kingRing[] the squares defended by two pawns
    kingRing[Us] &= ~dblAttackByPawn;
  }


  // Evaluation::pieces() scores pieces of a given color and type

  template<Tracing T> template<Color Us, PieceType Pt>
  Score Evaluation<T>::pieces() {

    constexpr Color     Them = ~Us;
    constexpr Direction Down = -pawn_push(Us);
    constexpr Bitboard OutpostRanks = (Us == WHITE ? Rank4BB | Rank5BB | Rank6BB
                                                   : Rank5BB | Rank4BB | Rank3BB);
    Bitboard b1 = pos.pieces(Us, Pt);
    Bitboard b, bb;
    Score score = SCORE_ZERO;

    attackedBy[Us][Pt] = 0;

    while (b1) {
        Square s = pop_lsb(&b1);

        // Find attacked squares, including x-ray attacks for bishops and rooks
        b = Pt == BISHOP ? attacks_bb<BISHOP>(s, pos.pieces() ^ pos.pieces(QUEEN))
          : Pt ==   ROOK ? attacks_bb<  ROOK>(s, pos.pieces() ^ pos.pieces(QUEEN) ^ pos.pieces(Us, ROOK))
                         : attacks_bb<Pt>(s, pos.pieces());

#ifdef GRID
        if (pos.is_grid())
            b &= ~pos.grid_bb(s);
#endif
        if (pos.blockers_for_king(Us) & s)
            b &= line_bb(pos.square<KING>(Us), s);

        attackedBy2[Us] |= attackedBy[Us][ALL_PIECES] & b;
        attackedBy[Us][Pt] |= b;
        attackedBy[Us][ALL_PIECES] |= b;

        if (b & kingRing[Them])
        {
            kingAttackersCount[Us]++;
            kingAttackersWeight[Us] += KingAttackWeights[pos.variant()][Pt];
            kingAttacksCount[Us] += popcount(b & attackedBy[Them][KING]);
        }

        else if (Pt == ROOK && (file_bb(s) & kingRing[Them]))
            score += RookOnKingRing;

        else if (Pt == BISHOP && (attacks_bb<BISHOP>(s, pos.pieces(PAWN)) & kingRing[Them]))
            score += BishopOnKingRing;

        int mob = popcount(b & mobilityArea[Us]);

        mobility[Us] += MobilityBonus[pos.variant()][Pt - 2][mob];
#ifdef ANTI
        if (pos.is_anti())
            continue;
#endif
#ifdef HORDE
        if (pos.is_horde() && pos.is_horde_color(Us))
            continue;
#endif
#ifdef PLACEMENT
        if (pos.is_placement() && pos.count_in_hand<KING>(Us))
            continue;
#endif
#ifdef LOSERS
        if (pos.is_losers())
            continue;
#endif

        if (Pt == BISHOP || Pt == KNIGHT)
        {
            // Bonus if the piece is on an outpost square or can reach one
            // Reduced bonus for knights (BadOutpost) if few relevant targets
            bb = OutpostRanks & (attackedBy[Us][PAWN] | shift<Down>(pos.pieces(PAWN)))
                              & ~pe->pawn_attacks_span(Them);
            Bitboard targets = pos.pieces(Them) & ~pos.pieces(PAWN);

            if (   Pt == KNIGHT
                && bb & s & ~CenterFiles // on a side outpost
                && !(b & targets)        // no relevant attacks
                && (!more_than_one(targets & (s & QueenSide ? QueenSide : KingSide))))
                score += BadOutpost;
            else if (bb & s)
                score += Outpost[Pt == BISHOP];
            else if (Pt == KNIGHT && bb & b & ~pos.pieces(Us))
                score += ReachableOutpost;

            // Bonus for a knight or bishop shielded by pawn
            if (shift<Down>(pos.pieces(PAWN)) & s)
                score += MinorBehindPawn;

            // Penalty if the piece is far from the king
            score -= KingProtector[Pt == BISHOP] * distance(pos.square<KING>(Us), s);

            if (Pt == BISHOP)
            {
                // Penalty according to the number of our pawns on the same color square as the
                // bishop, bigger when the center files are blocked with pawns and smaller
                // when the bishop is outside the pawn chain.
                Bitboard blocked = pos.pieces(Us, PAWN) & shift<Down>(pos.pieces());

                score -= BishopPawns[edge_distance(file_of(s))] * pos.pawns_on_same_color_squares(Us, s)
                                     * (!(attackedBy[Us][PAWN] & s) + popcount(blocked & CenterFiles));

                // Penalty for all enemy pawns x-rayed
                score -= BishopXRayPawns * popcount(attacks_bb<BISHOP>(s) & pos.pieces(Them, PAWN));

                // Bonus for bishop on a long diagonal which can "see" both center squares
                if (more_than_one(attacks_bb<BISHOP>(s, pos.pieces(PAWN)) & Center))
                    score += LongDiagonalBishop;

                // An important Chess960 pattern: a cornered bishop blocked by a friendly
                // pawn diagonally in front of it is a very serious problem, especially
                // when that pawn is also blocked.
                if (   pos.is_chess960()
                    && (s == relative_square(Us, SQ_A1) || s == relative_square(Us, SQ_H1)))
                {
                    Direction d = pawn_push(Us) + (file_of(s) == FILE_A ? EAST : WEST);
                    if (pos.piece_on(s + d) == make_piece(Us, PAWN))
                        score -= !pos.empty(s + d + pawn_push(Us))                ? CorneredBishop * 4
                                : pos.piece_on(s + d + d) == make_piece(Us, PAWN) ? CorneredBishop * 2
                                                                                  : CorneredBishop;
                }
            }
        }

        if (Pt == ROOK)
        {
            // Bonuses for rook on a (semi-)open or closed file
            if (pos.is_on_semiopen_file(Us, s))
            {
                score += RookOnOpenFile[pos.is_on_semiopen_file(Them, s)];
            }
            else
            {
                // If our pawn on this file is blocked, increase penalty
                if ( pos.pieces(Us, PAWN)
                   & shift<Down>(pos.pieces())
                   & file_bb(s))
                {
                    score -= RookOnClosedFile;
                }

                // Penalty when trapped by the king, even more if the king cannot castle
                if (mob <= 3)
                {
                    File kf = file_of(pos.square<KING>(Us));
                    if ((kf < FILE_E) == (file_of(s) < kf))
                        score -= TrappedRook * (1 + !pos.castling_rights(Us));
                }
            }
        }

        if (Pt == QUEEN)
        {
            // Penalty if any relative pin or discovered attack against the queen
            Bitboard queenPinners;
            if (pos.slider_blockers(pos.pieces(Them, ROOK, BISHOP), s, queenPinners))
                score -= WeakQueen;
        }
    }
    if (T)
        Trace::add(Pt, Us, score);

    return score;
  }


  // Evaluation::king() assigns bonuses and penalties to a king of a given color

  template<Tracing T> template<Color Us>
  Score Evaluation<T>::king() const {

#ifdef ANTI
    if (pos.is_anti())
        return SCORE_ZERO;
#endif
#ifdef EXTINCTION
    if (pos.is_extinction())
        return SCORE_ZERO;
#endif
#ifdef HORDE
    if (pos.is_horde() && pos.is_horde_color(Us))
        return SCORE_ZERO;
#endif
#ifdef PLACEMENT
    if (pos.is_placement() && pos.count_in_hand<KING>(Us))
        return SCORE_ZERO;
#endif

    constexpr Color    Them = ~Us;
    constexpr Bitboard Camp = (Us == WHITE ? AllSquares ^ Rank6BB ^ Rank7BB ^ Rank8BB
                                           : AllSquares ^ Rank1BB ^ Rank2BB ^ Rank3BB);

    Bitboard weak, b1, b2, b3, safe, unsafeChecks = 0;
    Bitboard rookChecks, queenChecks, bishopChecks, knightChecks;
    int kingDanger = 0;
    const Square ksq = pos.square<KING>(Us);

    // Init the score with king shelter and enemy pawns storm
    Score score = pe->king_safety<Us>(pos);

    // Attacked squares defended at most once by our queen or king
#ifdef ATOMIC
    if (pos.is_atomic())
        weak =  (attackedBy[Them][ALL_PIECES] ^ attackedBy[Them][KING])
              & ~(attackedBy[Us][ALL_PIECES] ^ attackedBy[Us][KING]);
    else
#endif
    weak =  attackedBy[Them][ALL_PIECES]
          & ~attackedBy2[Us]
          & (~attackedBy[Us][ALL_PIECES] | attackedBy[Us][KING] | attackedBy[Us][QUEEN]);

    Bitboard h = 0;
#ifdef CRAZYHOUSE
    if (pos.is_house())
        h = pos.count_in_hand<QUEEN>(Them) ? weak & ~pos.pieces() : 0;
#endif

    // Analyse the safe enemy's checks which are possible on next move
    safe  = ~pos.pieces(Them);
#ifdef ATOMIC
    if (pos.is_atomic())
        safe &= ~pos.pieces(Us) | attackedBy2[Them];
    else
#endif
    safe &= ~attackedBy[Us][ALL_PIECES] | (weak & attackedBy2[Them]);

    b1 = attacks_bb<ROOK  >(ksq, pos.pieces() ^ pos.pieces(Us, QUEEN));
    b2 = attacks_bb<BISHOP>(ksq, pos.pieces() ^ pos.pieces(Us, QUEEN));

    Bitboard dqko = ~attackedBy2[Us] & (attackedBy[Us][QUEEN] | attackedBy[Us][KING]);
    Bitboard dropSafe = (safe | (attackedBy[Them][ALL_PIECES] & dqko)) & ~pos.pieces(Us);

#ifdef THREECHECK
    if (pos.is_three_check() && pos.checks_given(Them))
        safe = ~pos.pieces(Them);
#endif

    // Enemy rooks checks
#ifdef CRAZYHOUSE
    h = pos.is_house() && pos.count_in_hand<ROOK>(Them) ? ~pos.pieces() : 0;
#endif
    rookChecks = b1 & (attackedBy[Them][ROOK] | (h & dropSafe)) & safe;
    if (rookChecks)
        kingDanger += SafeCheck[ROOK][more_than_one(rookChecks)];
    else
        unsafeChecks |= b1 & (attackedBy[Them][ROOK] | h);

    // Enemy queen safe checks: count them only if the checks are from squares from
    // which opponent cannot give a rook check, because rook checks are more valuable.
#ifdef CRAZYHOUSE
    h = pos.is_house() && pos.count_in_hand<QUEEN>(Them) ? ~pos.pieces() : 0;
#endif
    queenChecks =  (b1 | b2) & (attackedBy[Them][QUEEN] | (h & dropSafe)) & safe
                 & ~(attackedBy[Us][QUEEN] | rookChecks);
    if (queenChecks)
        kingDanger += SafeCheck[QUEEN][more_than_one(queenChecks)];

    // Enemy bishops checks: count them only if they are from squares from which
    // opponent cannot give a queen check, because queen checks are more valuable.
#ifdef CRAZYHOUSE
    h = pos.is_house() && pos.count_in_hand<BISHOP>(Them) ? ~pos.pieces() : 0;
#endif
    bishopChecks =  b2 & (attackedBy[Them][BISHOP] | (h & dropSafe)) & safe
                  & ~queenChecks;
    if (bishopChecks)
        kingDanger += SafeCheck[BISHOP][more_than_one(bishopChecks)];

    else
        unsafeChecks |= b2 & (attackedBy[Them][BISHOP] | (h & dropSafe));

    // Enemy knights checks
#ifdef CRAZYHOUSE
    h = pos.is_house() && pos.count_in_hand<KNIGHT>(Them) ? ~pos.pieces() : 0;
#endif
    knightChecks = attacks_bb<KNIGHT>(ksq) & (attackedBy[Them][KNIGHT] | (h & dropSafe));
    if (knightChecks & safe)
        kingDanger += SafeCheck[KNIGHT][more_than_one(knightChecks & (safe | (h & dropSafe)))];
    else
        unsafeChecks |= knightChecks & (attackedBy[Them][KNIGHT] | h);

#ifdef CRAZYHOUSE
    // Enemy pawn checks
    if (pos.is_house())
    {
        constexpr Direction Down = pawn_push(Them);
        Bitboard pawnChecks = pawn_attacks_bb<Us>(ksq);
        h = pos.count_in_hand<PAWN>(Them) ? ~pos.pieces() : 0;
        Bitboard pawnMoves = (attackedBy[Them][PAWN] & pos.pieces(Us)) | (shift<Down>(pos.pieces(Them, PAWN)) & ~pos.pieces());
        if (pawnChecks & ((pawnMoves & safe) | (h & dropSafe)))
            kingDanger += SafeCheck[PAWN][more_than_one(pawnChecks & (safe | (h & dropSafe)))];
        else
            unsafeChecks |= pawnChecks & (pawnMoves | h);
    }
#endif
#ifdef RACE
    if (pos.is_race())
        kingDanger = -kingDanger;
#endif

    // Find the squares that opponent attacks in our king flank, the squares
    // which they attack twice in that flank, and the squares that we defend.
    b1 = attackedBy[Them][ALL_PIECES] & KingFlank[file_of(ksq)] & Camp;
    b2 = b1 & attackedBy2[Them];
    b3 = attackedBy[Us][ALL_PIECES] & KingFlank[file_of(ksq)] & Camp;

    int kingFlankAttack  = popcount(b1) + popcount(b2);
    int kingFlankDefense = popcount(b3);

    const auto KDP = KingDangerParams[pos.variant()];
    kingDanger +=        kingAttackersCount[Them] * kingAttackersWeight[Them] // (~10 Elo)
                 + KDP[0] * popcount(kingRing[Us] & weak)                     // (~15 Elo)
                 + KDP[1] * popcount(unsafeChecks)                            // (~4 Elo)
                 + KDP[2] * popcount(pos.blockers_for_king(Us))               // (~2 Elo)
                 + KDP[3] * kingAttacksCount[Them]                            // (~0.5 Elo)
                 + KDP[4] * kingFlankAttack * kingFlankAttack / 8             // (~0.5 Elo)
                 +       mg_value(mobility[Them] - mobility[Us])              // (~0.5 Elo)
                 + KDP[5] * !pos.count<QUEEN>(Them)                              // (~24 Elo)
                 + KDP[6] * bool(attackedBy[Us][KNIGHT] & attackedBy[Us][KING])  // (~5 Elo)
                 + KDP[7] * mg_value(score) / 8                                  // (~8 Elo)
                 + KDP[8] * kingFlankDefense                                     // (~5 Elo)
                 + KDP[9];                                                       // (~0.5 Elo)
#ifdef CRAZYHOUSE
    if (pos.is_house())
    {
        kingDanger += KingDangerInHand[ALL_PIECES] * pos.count_in_hand<ALL_PIECES>(Them);
        kingDanger += KingDangerInHand[PAWN] * pos.count_in_hand<PAWN>(Them);
        kingDanger += KingDangerInHand[KNIGHT] * pos.count_in_hand<KNIGHT>(Them);
        kingDanger += KingDangerInHand[BISHOP] * pos.count_in_hand<BISHOP>(Them);
        kingDanger += KingDangerInHand[ROOK] * pos.count_in_hand<ROOK>(Them);
        kingDanger += KingDangerInHand[QUEEN] * pos.count_in_hand<QUEEN>(Them);
        h = pos.count_in_hand<QUEEN>(Them) ? weak & ~pos.pieces() : 0;
    }
#endif

    // Transform the kingDanger units into a Score, and subtract it from the evaluation
    if (kingDanger > 100)
    {
#ifdef THREECHECK
        if (pos.is_three_check())
            kingDanger = ThreeCheckKSFactors[pos.checks_given(Them)] * kingDanger / 256;
#endif
        int v = kingDanger * kingDanger / 4096;
#ifdef CRAZYHOUSE
        if (pos.is_house() && Us == pos.side_to_move())
            v -= v / 10;
        if (pos.is_house())
            v = std::min(v, (int)QueenValueMg);
#endif
#ifdef THREECHECK
        if (pos.is_three_check())
            v = std::min(v, (int)QueenValueMg);
#endif
        score -= make_score(v, kingDanger / 16 + KDP[10] * v / 256);
    }

    // Penalty when our king is on a pawnless flank
    if (!(pos.pieces(PAWN) & KingFlank[file_of(ksq)]))
        score -= PawnlessFlank;

    // Penalty if king flank is under attack, potentially moving toward the king
    score -= FlankAttacks[pos.variant()] * kingFlankAttack;

    if (T)
        Trace::add(KING, Us, score);

    return score;
  }


  // Evaluation::threats() assigns bonuses according to the types of the
  // attacking and the attacked pieces.

  template<Tracing T> template<Color Us>
  Score Evaluation<T>::threats() const {

    constexpr Color     Them     = ~Us;
    constexpr Direction Up       = pawn_push(Us);
    constexpr Bitboard  TRank3BB = (Us == WHITE ? Rank3BB : Rank6BB);

    Bitboard b, weak, defended, nonPawnEnemies, stronglyProtected, safe;
    Score score = SCORE_ZERO;
#ifdef ANTI
    if (pos.is_anti())
    {
        constexpr Bitboard TRank2BB = (Us == WHITE ? Rank2BB : Rank7BB);
        bool weCapture = attackedBy[Us][ALL_PIECES] & pos.pieces(Them);
        bool theyCapture = attackedBy[Them][ALL_PIECES] & pos.pieces(Us);

        // Penalties for possible captures
        if (weCapture)
        {
            // Penalty if we only attack unprotected pieces
            bool theyDefended = attackedBy[Us][ALL_PIECES] & pos.pieces(Them) & attackedBy[Them][ALL_PIECES];
            for (PieceType pt = PAWN; pt <= KING; ++pt)
            {
                if (attackedBy[Us][pt] & pos.pieces(Them) & ~attackedBy2[Us])
                    score -= AttacksAnti[theyCapture][theyDefended][pt];
                else if (attackedBy[Us][pt] & pos.pieces(Them))
                    score -= AttacksAnti[theyCapture][theyDefended][NO_PIECE_TYPE];
            }
            // If both colors attack pieces, increase penalty with piece count
            if (theyCapture)
                score -= PieceCountAnti * pos.count<ALL_PIECES>(Us);
        }
        // Bonus if we threaten to force captures (ignoring possible discoveries)
        if (!weCapture || theyCapture)
        {
            b = pos.pieces(Us, PAWN);
            Bitboard pawnPushes = shift<Up>(b | (shift<Up>(b & TRank2BB) & ~pos.pieces())) & ~pos.pieces();
            Bitboard pieceMoves = (attackedBy[Us][KNIGHT] | attackedBy[Us][BISHOP] | attackedBy[Us][ROOK]
                                 | attackedBy[Us][QUEEN] | attackedBy[Us][KING]) & ~pos.pieces();
            Bitboard unprotectedPawnPushes = pawnPushes & ~attackedBy[Us][ALL_PIECES];
            Bitboard unprotectedPieceMoves = pieceMoves & ~attackedBy2[Us];

            score += ThreatsAnti[0] * popcount(attackedBy[Them][ALL_PIECES] & (pawnPushes | pieceMoves));
            score += ThreatsAnti[1] * popcount(attackedBy[Them][ALL_PIECES] & (unprotectedPawnPushes | unprotectedPieceMoves));
        }
    }
    else
#endif
#ifdef GRID
    if (pos.is_grid()) {} else
#endif
#ifdef LOSERS
    if (pos.is_losers())
    {
        constexpr Bitboard TRank2BB = (Us == WHITE ? Rank2BB : Rank7BB);
        bool weCapture = attackedBy[Us][ALL_PIECES] & pos.pieces(Them);
        bool theyCapture = attackedBy[Them][ALL_PIECES] & pos.pieces(Us);

        // Penalties for possible captures
        if (weCapture)
        {
            // Penalty if we only attack unprotected pieces
            bool theyDefended = attackedBy[Us][ALL_PIECES] & pos.pieces(Them) & attackedBy[Them][ALL_PIECES];
            for (PieceType pt = PAWN; pt <= KING; ++pt)
            {
                if (attackedBy[Us][pt] & pos.pieces(Them) & ~attackedBy2[Us])
                    score -= AttacksLosers[theyCapture][theyDefended][pt];
                else if (attackedBy[Us][pt] & pos.pieces(Them))
                    score -= AttacksLosers[theyCapture][theyDefended][NO_PIECE_TYPE];
            }
        }
        // Bonus if we threaten to force captures (ignoring possible discoveries)
        if (!weCapture || theyCapture)
        {
            b = pos.pieces(Us, PAWN);
            Bitboard pawnPushes = shift<Up>(b | (shift<Up>(b & TRank2BB) & ~pos.pieces())) & ~pos.pieces();
            Bitboard pieceMoves = (attackedBy[Us][KNIGHT] | attackedBy[Us][BISHOP] | attackedBy[Us][ROOK]
                                 | attackedBy[Us][QUEEN] | attackedBy[Us][KING]) & ~pos.pieces();
            Bitboard unprotectedPawnPushes = pawnPushes & ~attackedBy[Us][ALL_PIECES];
            Bitboard unprotectedPieceMoves = pieceMoves & ~attackedBy2[Us];

            score += ThreatsLosers[0] * popcount(attackedBy[Them][ALL_PIECES] & (pawnPushes | pieceMoves));
            score += ThreatsLosers[1] * popcount(attackedBy[Them][ALL_PIECES] & (unprotectedPawnPushes | unprotectedPieceMoves));
        }
    }
    else
#endif
    switch (pos.variant())
    {
#ifdef ATOMIC
    case ATOMIC_VARIANT:
        b = pos.pieces(Them) & attackedBy[Us][ALL_PIECES] & ~attackedBy[Us][KING];
        while (b)
        {
            Square s = pop_lsb(&b);
            Bitboard blast = (attacks_bb<KING>(s) & (pos.pieces() ^ pos.pieces(PAWN))) | s;
            int count = popcount(blast & pos.pieces(Them)) - popcount(blast & pos.pieces(Us)) - 1;
            if (blast & pos.pieces(Them, KING, QUEEN))
                count++;
            if ((blast & pos.pieces(Us, QUEEN)) || ((attackedBy[Us][QUEEN] & s) & ~attackedBy2[Us]))
                count--;
            score += std::max(SCORE_ZERO, ThreatByBlast * count);
        }
    break;
#endif
    default:

    // Non-pawn enemies
    nonPawnEnemies = pos.pieces(Them) & ~pos.pieces(PAWN);

    // Squares strongly protected by the enemy, either because they defend the
    // square with a pawn, or because they defend the square twice and we don't.
    stronglyProtected =  attackedBy[Them][PAWN]
                       | (attackedBy2[Them] & ~attackedBy2[Us]);

    // Non-pawn enemies, strongly protected
    defended = nonPawnEnemies & stronglyProtected;

    // Enemies not strongly protected and under our attack
    weak = pos.pieces(Them) & ~stronglyProtected & attackedBy[Us][ALL_PIECES];

    // Bonus according to the kind of attacking pieces
    if (defended | weak)
    {
        b = (defended | weak) & (attackedBy[Us][KNIGHT] | attackedBy[Us][BISHOP]);
        while (b)
            score += ThreatByMinor[type_of(pos.piece_on(pop_lsb(&b)))];

        b = weak & attackedBy[Us][ROOK];
        while (b)
            score += ThreatByRook[type_of(pos.piece_on(pop_lsb(&b)))];

        if (weak & attackedBy[Us][KING])
            score += ThreatByKing;

        b =  ~attackedBy[Them][ALL_PIECES]
           | (nonPawnEnemies & attackedBy2[Us]);
        score += Hanging * popcount(weak & b);

        // Additional bonus if weak piece is only protected by a queen
        score += WeakQueenProtection * popcount(weak & attackedBy[Them][QUEEN]);
    }

    // Bonus for restricting their piece moves
    b =   attackedBy[Them][ALL_PIECES]
       & ~stronglyProtected
       &  attackedBy[Us][ALL_PIECES];
    score += RestrictedPiece * popcount(b);

    // Protected or unattacked squares
    safe = ~attackedBy[Them][ALL_PIECES] | attackedBy[Us][ALL_PIECES];

    // Bonus for attacking enemy pieces with our relatively safe pawns
    b = pos.pieces(Us, PAWN) & safe;
    b = pawn_attacks_bb<Us>(b) & nonPawnEnemies;
    score += ThreatBySafePawn * popcount(b);

    // Find squares where our pawns can push on the next move
    b  = shift<Up>(pos.pieces(Us, PAWN)) & ~pos.pieces();
    b |= shift<Up>(b & TRank3BB) & ~pos.pieces();

    // Keep only the squares which are relatively safe
    b &= ~attackedBy[Them][PAWN] & safe;

    // Bonus for safe pawn threats on the next move
    b = pawn_attacks_bb<Us>(b) & nonPawnEnemies;
    score += ThreatByPawnPush * popcount(b);

    // Bonus for threats on the next moves against enemy queen
#ifdef CRAZYHOUSE
    if ((pos.is_house() ? pos.count<QUEEN>(Them) - pos.count_in_hand<QUEEN>(Them) : pos.count<QUEEN>(Them)) == 1)
#else
    if (pos.count<QUEEN>(Them) == 1)
#endif
    {
        bool queenImbalance = pos.count<QUEEN>() == 1;

        Square s = pos.square<QUEEN>(Them);
        safe =   mobilityArea[Us]
              & ~pos.pieces(Us, PAWN)
              & ~stronglyProtected;

        b = attackedBy[Us][KNIGHT] & attacks_bb<KNIGHT>(s);

        score += KnightOnQueen * popcount(b & safe) * (1 + queenImbalance);

        b =  (attackedBy[Us][BISHOP] & attacks_bb<BISHOP>(s, pos.pieces()))
           | (attackedBy[Us][ROOK  ] & attacks_bb<ROOK  >(s, pos.pieces()));

        score += SliderOnQueen * popcount(b & safe & attackedBy2[Us]) * (1 + queenImbalance);
    }
    }

    if (T)
        Trace::add(THREAT, Us, score);

    return score;
  }

  // Evaluation::passed() evaluates the passed pawns and candidate passed
  // pawns of the given color.

  template<Tracing T> template<Color Us>
  Score Evaluation<T>::passed() const {

    constexpr Color     Them = ~Us;
    constexpr Direction Up   = pawn_push(Us);
    constexpr Direction Down = -Up;

    auto king_proximity = [&](Color c, Square s) {
      return std::min(distance(pos.square<KING>(c), s), 5);
    };

    Bitboard b, bb, squaresToQueen, unsafeSquares, blockedPassers, helpers;
    Score score = SCORE_ZERO;

    b = pe->passed_pawns(Us);

    blockedPassers = b & shift<Down>(pos.pieces(Them, PAWN));
    if (blockedPassers)
    {
        helpers =  shift<Up>(pos.pieces(Us, PAWN))
                 & ~pos.pieces(Them)
                 & (~attackedBy2[Them] | attackedBy[Us][ALL_PIECES]);

        // Remove blocked candidate passers that don't have help to pass
        b &=  ~blockedPassers
            | shift<WEST>(helpers)
            | shift<EAST>(helpers);
    }

    while (b)
    {
        Square s = pop_lsb(&b);

        assert(!(pos.pieces(Them, PAWN) & forward_file_bb(Us, s + Up)));

        int r = relative_rank(Us, s);

        Score bonus = PassedRank[pos.variant()][r];

#ifdef GRID
        if (pos.is_grid()) {} else
#endif
        if (r > RANK_3)
        {
            int w = 5 * r - 13;
            Square blockSq = s + Up;
#ifdef HORDE
            if (pos.is_horde())
            {
                // Assume a horde king distance of approximately 5
                if (pos.is_horde_color(Us))
                    bonus += make_score(0, king_proximity(Them, blockSq) * 5 * w);
                else
                    bonus += make_score(0, 15 * w);
            }
            else
#endif
#ifdef PLACEMENT
            if (pos.is_placement() && pos.count_in_hand<KING>(Us))
                bonus += make_score(0, 15 * w);
            else
#endif
#ifdef ANTI
            if (pos.is_anti()) {} else
#endif
#ifdef ATOMIC
            if (pos.is_atomic())
                bonus += make_score(0, king_proximity(Them, blockSq) * 5 * w);
            else
#endif
            {
            // Adjust bonus based on the king's proximity
            bonus += make_score(0, (  king_proximity(Them, blockSq) * 19 / 4
                                    - king_proximity(Us,   blockSq) *  2) * w);

            // If blockSq is not the queening square then consider also a second push
            if (r != RANK_7)
                bonus -= make_score(0, king_proximity(Us, blockSq + Up) * w);
            }

            // If the pawn is free to advance, then increase the bonus
            if (pos.empty(blockSq))
            {
                squaresToQueen = forward_file_bb(Us, s);
                unsafeSquares = passed_pawn_span(Us, s);

                bb = forward_file_bb(Them, s) & pos.pieces(ROOK, QUEEN);

                if (!(pos.pieces(Them) & bb))
                    unsafeSquares &= attackedBy[Them][ALL_PIECES] | pos.pieces(Them);

                // If there are no enemy pieces or attacks on passed pawn span, assign a big bonus.
                // Otherwise assign a smaller bonus if the path to queen is not attacked
                // and even smaller bonus if it is attacked but block square is not.
                int k = !unsafeSquares                    ? 35 :
                        !(unsafeSquares & squaresToQueen) ? 20 :
                        !(unsafeSquares & blockSq)        ?  9 :
                                                             0 ;

                // Assign a larger bonus if the block square is defended
                if ((pos.pieces(Us) & bb) || (attackedBy[Us][ALL_PIECES] & blockSq))
                    k += 5;

                bonus += make_score(k * w, k * w);
            }
        } // r > RANK_3

        score += bonus - PassedFile * edge_distance(file_of(s));
    }

    if (T)
        Trace::add(PASSED, Us, score);

    return score;
  }


  // Evaluation::space() computes a space evaluation for a given side, aiming to improve game
  // play in the opening. It is based on the number of safe squares on the four central files
  // on ranks 2 to 4. Completely safe squares behind a friendly pawn are counted twice.
  // Finally, the space bonus is multiplied by a weight which decreases according to occupancy.

  template<Tracing T> template<Color Us>
  Score Evaluation<T>::space() const {

    // Early exit if, for example, both queens or 6 minor pieces have been exchanged
    if (pos.non_pawn_material() < SpaceThreshold[pos.variant()])
        return SCORE_ZERO;

    constexpr Color Them     = ~Us;
    constexpr Direction Down = -pawn_push(Us);
    constexpr Bitboard SpaceMask =
      Us == WHITE ? CenterFiles & (Rank2BB | Rank3BB | Rank4BB)
                  : CenterFiles & (Rank7BB | Rank6BB | Rank5BB);

    // Find the available squares for our pieces inside the area defined by SpaceMask
    Bitboard safe =   SpaceMask
                   & ~pos.pieces(Us, PAWN)
                   & ~attackedBy[Them][PAWN];

    // Find all squares which are at most three squares behind some friendly pawn
    Bitboard behind = pos.pieces(Us, PAWN);
    behind |= shift<Down>(behind);
    behind |= shift<Down+Down>(behind);

    // Compute space score based on the number of safe squares and number of our pieces
    // increased with number of total blocked pawns in position.
    int bonus = popcount(safe) + popcount(behind & safe & ~attackedBy[Them][ALL_PIECES]);
    int weight = pos.count<ALL_PIECES>(Us) - 3 + std::min(pe->blocked_count(), 9);
    Score score = make_score(bonus * weight * weight / 16, 0);
#ifdef KOTH
    if (pos.is_koth())
        score += KothSafeCenter * popcount(behind & safe & Center);
#endif

    if (T)
        Trace::add(SPACE, Us, score);

    return score;
  }

  // Evaluation::variant() computes variant-specific evaluation terms.

  template<Tracing T> template<Color Us>
  Score Evaluation<T>::variant() const {

    constexpr Color Them = (Us == WHITE ? BLACK : WHITE);

    Score score = SCORE_ZERO;

#ifdef ATOMIC
    if (pos.is_atomic())
        score -= AtomicConfinedKing * popcount(attackedBy[Us][KING] & pos.pieces());
#endif
#ifdef HORDE
    if (pos.is_horde() && pos.is_horde_color(Them))
    {
        // Add a bonus according to how close we are to breaking through the pawn wall
        if (pos.pieces(Us, ROOK) | pos.pieces(Us, QUEEN))
        {
            int dist = 8;
            if ((attackedBy[Us][QUEEN] | attackedBy[Us][ROOK]) & rank_bb(relative_rank(Us, RANK_8)))
                dist = 0;
            else for (File f = FILE_A; f <= FILE_H; ++f)
            {
                int pawns = popcount(pos.pieces(Them, PAWN) & file_bb(f));
                int pawnsl = std::min(popcount(pos.pieces(Them, PAWN) & shift<WEST>(file_bb(f))), pawns);
                int pawnsr = std::min(popcount(pos.pieces(Them, PAWN) & shift<EAST>(file_bb(f))), pawns);
                dist = std::min(dist, pawnsl + pawnsr);
            }
            score += HordeShelter * pos.count<PAWN>(Them) / (1 + dist) / (pos.pieces(Us, QUEEN) ? 2 : 4);
        }
    }
#endif
#ifdef KOTH
    if (pos.is_koth())
    {
        // Pinned piece (not pawn) attacks are not included in attackedBy
        constexpr Direction Up = pawn_push(Us);
        Bitboard pinned = pos.blockers_for_king(Them) & pos.pieces(Them);
        Bitboard center = Center;
        while (center)
        {
            // Skip costly attackers_to if the center is not attacked by them
            Square s = pop_lsb(&center);
            int dist = distance(pos.square<KING>(Us), s)
                      + ((pinned || (attackedBy[Them][ALL_PIECES] & s)) ? popcount(pos.attackers_to(s) & pos.pieces(Them)) : 0)
                      + !!(pos.pieces(Us) & s)
                      + !!(shift<Up>(pos.pieces(Us, PAWN) & s) & pos.pieces(Them, PAWN));
            assert(dist > 0);
            score += KothDistanceBonus[std::min(dist - 1, 5)];
        }
    }
#endif
#ifdef RACE
    if (pos.is_race())
    {
        Square ksq = pos.square<KING>(Us);
        int s = relative_rank(BLACK, ksq);
        Bitboard b = file_bb(ksq);
        for (Rank kr = rank_of(ksq), r = Rank(kr + 1); r <= RANK_8; ++r)
        {
            b |= shift<EAST>(b) | shift<WEST>(b);
            if (!(rank_bb(r) & b & ~attackedBy[Them][ALL_PIECES]))
                s++;
        }
        score += KingRaceBonus[std::min(s, 7)];
    }
#endif
#ifdef THREECHECK
    if (pos.is_three_check())
        score += ChecksGivenBonus[pos.checks_given(Us)];
#endif

    if (T)
        Trace::add(VARIANT, Us, score);

    return score;
  }


  // Evaluation::winnable() adjusts the midgame and endgame score components, based on
  // the known attacking/defending status of the players. The final value is derived
  // by interpolation from the midgame and endgame values.

  template<Tracing T>
  Value Evaluation<T>::winnable(Score score) const {

    int complexity = 0;

    bool pawnsOnBothFlanks =   (pos.pieces(PAWN) & QueenSide)
                            && (pos.pieces(PAWN) & KingSide);

#ifdef ANTI
    if (pos.is_anti()) {} else
#endif
#ifdef HORDE
    if (pos.is_horde()) {} else
#endif
#ifdef PLACEMENT
    if (pos.is_placement() && (pos.count_in_hand<KING>(WHITE) || pos.count_in_hand<KING>(BLACK))) {} else
#endif
#ifdef LOSERS
    if (pos.is_losers()) {} else
#endif
    {
    int outflanking =  distance<File>(pos.square<KING>(WHITE), pos.square<KING>(BLACK))
                     - distance<Rank>(pos.square<KING>(WHITE), pos.square<KING>(BLACK));

    bool almostUnwinnable =   outflanking < 0
                           && !pawnsOnBothFlanks;

    bool infiltration =   rank_of(pos.square<KING>(WHITE)) > RANK_4
                       || rank_of(pos.square<KING>(BLACK)) < RANK_5;

    // Compute the initiative bonus for the attacking side
    complexity =   9 * pe->passed_count()
                    + 12 * pos.count<PAWN>()
                    +  9 * outflanking
                    + 21 * pawnsOnBothFlanks
                    + 24 * infiltration
                    + 51 * !pos.non_pawn_material()
                    - 43 * almostUnwinnable
                    -110 ;
    }

    Value mg = mg_value(score);
    Value eg = eg_value(score);

    // Now apply the bonus: note that we find the attacking side by extracting the
    // sign of the midgame or endgame values, and that we carefully cap the bonus
    // so that the midgame and endgame scores do not change sign after the bonus.
    int u = ((mg > 0) - (mg < 0)) * std::clamp(complexity + 50, -abs(mg), 0);
    int v = ((eg > 0) - (eg < 0)) * std::max(complexity, -abs(eg));

    mg += u;
    eg += v;

    // Compute the scale factor for the winning side
    Color strongSide = eg > VALUE_DRAW ? WHITE : BLACK;
    int sf = me->scale_factor(pos, strongSide);

#ifdef ANTI
    if (pos.is_anti()) {} else
#endif
#ifdef EXTINCTION
    if (pos.is_extinction()) {} else
#endif
#ifdef PLACEMENT
    if (pos.is_placement() && pos.count_in_hand<KING>(~strongSide)) {} else
#endif
#ifdef ATOMIC
    if (pos.is_atomic())
    {
        if (   pos.non_pawn_material(~strongSide) <= RookValueMg
            && pos.count<PAWN>(WHITE) == pos.count<PAWN>(BLACK))
            sf = std::max(0, sf - pos.rule50_count() / 2);
    }
    else
#endif
#ifdef HORDE
    if (pos.is_horde() && pos.is_horde_color(~strongSide))
    {
        if (pos.non_pawn_material(~strongSide) >= QueenValueMg)
            sf = 10;
    }
    else
#endif
    // If scale factor is not already specific, scale down via general heuristics
    if (sf == SCALE_FACTOR_NORMAL)
    {
        if (pos.opposite_bishops())
        {
            // For pure opposite colored bishops endgames use scale factor
            // based on the number of passed pawns of the strong side.
            if (   pos.non_pawn_material(WHITE) == BishopValueMg
                && pos.non_pawn_material(BLACK) == BishopValueMg)
                sf = 18 + 4 * popcount(pe->passed_pawns(strongSide));
            // For every other opposite colored bishops endgames use scale factor
            // based on the number of all pieces of the strong side.
            else
                sf = 22 + 3 * pos.count<ALL_PIECES>(strongSide);
        }
        // For rook endgames with strong side not having overwhelming pawn number advantage
        // and its pawns being on one flank and weak side protecting its pieces with a king
        // use lower scale factor.
        else if (  pos.non_pawn_material(WHITE) == RookValueMg
                && pos.non_pawn_material(BLACK) == RookValueMg
                && pos.count<PAWN>(strongSide) - pos.count<PAWN>(~strongSide) <= 1
                && bool(KingSide & pos.pieces(strongSide, PAWN)) != bool(QueenSide & pos.pieces(strongSide, PAWN))
                && (attacks_bb<KING>(pos.square<KING>(~strongSide)) & pos.pieces(~strongSide, PAWN)))
            sf = 36;
        // For queen vs no queen endgames use scale factor
        // based on number of minors of side that doesn't have queen.
        else if (pos.count<QUEEN>() == 1)
            sf = 37 + 3 * (pos.count<QUEEN>(WHITE) == 1 ? pos.count<BISHOP>(BLACK) + pos.count<KNIGHT>(BLACK)
                                                        : pos.count<BISHOP>(WHITE) + pos.count<KNIGHT>(WHITE));
        // In every other case use scale factor based on
        // the number of pawns of the strong side reduced if pawns are on a single flank.
        else
            sf = std::min(sf, 36 + 7 * pos.count<PAWN>(strongSide)) - 4 * !pawnsOnBothFlanks;

        // Reduce scale factor in case of pawns being on a single flank
        sf -= 4 * !pawnsOnBothFlanks;
    }

    // Interpolate between the middlegame and (scaled by 'sf') endgame score
    v =  mg * int(me->game_phase())
       + eg * int(PHASE_MIDGAME - me->game_phase()) * ScaleFactor(sf) / SCALE_FACTOR_NORMAL;
    v /= PHASE_MIDGAME;

    if (T)
    {
        Trace::add(WINNABLE, make_score(u, eg * ScaleFactor(sf) / SCALE_FACTOR_NORMAL - eg_value(score)));
        Trace::add(TOTAL, make_score(mg, eg * ScaleFactor(sf) / SCALE_FACTOR_NORMAL));
    }

    return Value(v);
  }


  // Evaluation::value() is the main function of the class. It computes the various
  // parts of the evaluation and returns the value of the position from the point
  // of view of the side to move.

  template<Tracing T>
  Value Evaluation<T>::value() {

    assert(!pos.checkers());

    if (pos.is_variant_end())
        return pos.variant_result();

    // Probe the material hash table
    me = Material::probe(pos);

    // If we have a specialized evaluation function for the current material
    // configuration, call it and return.
    if (me->specialized_eval_exists())
        return me->evaluate(pos);

    // Initialize score by reading the incrementally updated scores included in
    // the position object (material + piece square tables) and the material
    // imbalance. Score is computed internally from the white point of view.
    Score score = pos.psq_score() + me->imbalance() + pos.this_thread()->contempt;

    // Probe the pawn hash table
    pe = Pawns::probe(pos);
    score += pe->pawn_score(WHITE) - pe->pawn_score(BLACK);

    // Early exit if score is high
    auto lazy_skip = [&](Value lazyThreshold) {
        return abs(mg_value(score) + eg_value(score)) / 2 > lazyThreshold + pos.non_pawn_material() / 64;
    };

    if (pos.variant() == CHESS_VARIANT)
    if (lazy_skip(LazyThreshold1))
        goto make_v;

    // Main evaluation begins here
    initialize<WHITE>();
    initialize<BLACK>();

    // Pieces evaluated first (also populates attackedBy, attackedBy2).
    // Note that the order of evaluation of the terms is left unspecified.
    score +=  pieces<WHITE, KNIGHT>() - pieces<BLACK, KNIGHT>()
            + pieces<WHITE, BISHOP>() - pieces<BLACK, BISHOP>()
            + pieces<WHITE, ROOK  >() - pieces<BLACK, ROOK  >()
            + pieces<WHITE, QUEEN >() - pieces<BLACK, QUEEN >();

    score += mobility[WHITE] - mobility[BLACK];

    // More complex interactions that require fully populated attack bitboards
    score +=  king<   WHITE>() - king<   BLACK>()
            + passed< WHITE>() - passed< BLACK>();

    if (pos.variant() == CHESS_VARIANT)
    if (lazy_skip(LazyThreshold2))
        goto make_v;

    score +=  threats<WHITE>() - threats<BLACK>()
            + space<  WHITE>() - space<  BLACK>();

    if (pos.variant() != CHESS_VARIANT)
        score += variant<WHITE>() - variant<BLACK>();
make_v:
    // Derive single value from mg and eg parts of score
    Value v = winnable(score);

    // In case of tracing add all remaining individual evaluation terms
    if (T)
    {
        Trace::add(MATERIAL, pos.psq_score());
        Trace::add(IMBALANCE, me->imbalance());
        Trace::add(PAWN, pe->pawn_score(WHITE), pe->pawn_score(BLACK));
        Trace::add(MOBILITY, mobility[WHITE], mobility[BLACK]);
    }

    // Evaluation grain
    v = (v / 16) * 16;

    // Side to move point of view
    v = (pos.side_to_move() == WHITE ? v : -v) + Tempo;

    return v;
  }

} // namespace


/// evaluate() is the evaluator for the outer world. It returns a static
/// evaluation of the position from the point of view of the side to move.

Value Eval::evaluate(const Position& pos) {

  Value v;

#ifdef USE_NNUE
  if (!Eval::useNNUE)
#endif
      v = Evaluation<NO_TRACE>(pos).value();
#ifdef USE_NNUE
  else
  {
      // Scale and shift NNUE for compatibility with search and classical evaluation
      auto  adjusted_NNUE = [&](){
         int mat = pos.non_pawn_material() + PawnValueMg * pos.count<PAWN>();
         return NNUE::evaluate(pos) * (679 + mat / 32) / 1024 + Tempo;
      };

      // If there is PSQ imbalance use classical eval, with small probability if it is small
      Value psq = Value(abs(eg_value(pos.psq_score())));
      int   r50 = 16 + pos.rule50_count();
      bool  largePsq = psq * 16 > (NNUEThreshold1 + pos.non_pawn_material() / 64) * r50;
      bool  classical = largePsq || (psq > PawnValueMg / 4 && !(pos.this_thread()->nodes & 0xB));

      // Use classical evaluation for really low piece endgames.
      // The most critical case is a bishop + A/H file pawn vs naked king draw.
      bool strongClassical = pos.non_pawn_material() < 2 * RookValueMg && pos.count<PAWN>() < 2;

      v = classical || strongClassical ? Evaluation<NO_TRACE>(pos).value() : adjusted_NNUE();

      // If the classical eval is small and imbalance large, use NNUE nevertheless.
      // For the case of opposite colored bishops, switch to NNUE eval with
      // small probability if the classical eval is less than the threshold.
      if (   largePsq && !strongClassical
          && (   abs(v) * 16 < NNUEThreshold2 * r50
              || (   pos.opposite_bishops()
                  && abs(v) * 16 < (NNUEThreshold1 + pos.non_pawn_material() / 64) * r50
                  && !(pos.this_thread()->nodes & 0xB))))
          v = adjusted_NNUE();
  }
#endif

  // Damp down the evaluation linearly when shuffling
  v = v * (100 - pos.rule50_count()) / 100;

  // Guarantee evaluation does not hit the tablebase range
  v = std::clamp(v, VALUE_TB_LOSS_IN_MAX_PLY + 1, VALUE_TB_WIN_IN_MAX_PLY - 1);

  return v;
}

/// trace() is like evaluate(), but instead of returning a value, it returns
/// a string (suitable for outputting to stdout) that contains the detailed
/// descriptions and values of each evaluation term. Useful for debugging.
/// Trace scores are from white's point of view

std::string Eval::trace(const Position& pos) {

  if (pos.checkers())
      return "Final evaluation: none (in check)";

  std::stringstream ss;
  ss << std::showpoint << std::noshowpos << std::fixed << std::setprecision(2);

  Value v;

  std::memset(scores, 0, sizeof(scores));

  pos.this_thread()->contempt = SCORE_ZERO; // Reset any dynamic contempt

  v = Evaluation<TRACE>(pos).value();

  ss << std::showpoint << std::noshowpos << std::fixed << std::setprecision(2)
     << "     Term    |    White    |    Black    |    Total   \n"
     << "             |   MG    EG  |   MG    EG  |   MG    EG \n"
     << " ------------+-------------+-------------+------------\n"
     << "    Material | " << Term(MATERIAL)
     << "   Imbalance | " << Term(IMBALANCE)
     << "       Pawns | " << Term(PAWN)
     << "     Knights | " << Term(KNIGHT)
     << "     Bishops | " << Term(BISHOP)
     << "       Rooks | " << Term(ROOK)
     << "      Queens | " << Term(QUEEN)
     << "    Mobility | " << Term(MOBILITY)
     << " King safety | " << Term(KING)
     << "     Threats | " << Term(THREAT)
     << "      Passed | " << Term(PASSED)
     << "       Space | " << Term(SPACE)
     << "    Winnable | " << Term(WINNABLE)
     << "     Variant | " << Term(VARIANT)
     << " ------------+-------------+-------------+------------\n"
     << "       Total | " << Term(TOTAL);

  v = pos.side_to_move() == WHITE ? v : -v;

  ss << "\nClassical evaluation: " << to_cp(v) << " (white side)\n";

#ifdef USE_NNUE
  if (Eval::useNNUE)
  {
      v = NNUE::evaluate(pos);
      v = pos.side_to_move() == WHITE ? v : -v;
      ss << "\nNNUE evaluation:      " << to_cp(v) << " (white side)\n";
  }
#endif

  v = evaluate(pos);
  v = pos.side_to_move() == WHITE ? v : -v;
  ss << "\nFinal evaluation:     " << to_cp(v) << " (white side)\n";

  return ss.str();
}<|MERGE_RESOLUTION|>--- conflicted
+++ resolved
@@ -543,10 +543,9 @@
   constexpr Score Outpost[] = { S(56, 34), S(31, 23) };
 
   // PassedRank[Rank] contains a bonus according to the rank of a passed pawn
-<<<<<<< HEAD
   constexpr Score PassedRank[VARIANT_NB][RANK_NB] = {
     {
-    S(0, 0), S(9, 28), S(15, 31), S(17, 39), S(64, 70), S(171, 177), S(277, 260)
+    S(0, 0), S(7, 27), S(16, 32), S(17, 40), S(64, 71), S(170, 174), S(278, 262)
     },
 #ifdef ANTI
     { S(0, 0), S(5, 7), S(5, 14), S(31, 38), S(73, 73), S(166, 166), S(252, 252) },
@@ -581,10 +580,6 @@
 #ifdef TWOKINGS
     { S(0, 0), S(5, 7), S(5, 14), S(31, 38), S(73, 73), S(166, 166), S(252, 252) },
 #endif
-=======
-  constexpr Score PassedRank[RANK_NB] = {
-    S(0, 0), S(7, 27), S(16, 32), S(17, 40), S(64, 71), S(170, 174), S(278, 262)
->>>>>>> 1f3b5b8b
   };
 
   constexpr Score RookOnClosedFile = S(10, 5);

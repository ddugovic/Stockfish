/*
  Stockfish, a UCI chess playing engine derived from Glaurung 2.1
  Copyright (C) 2004-2022 The Stockfish developers (see AUTHORS file)

  Stockfish is free software: you can redistribute it and/or modify
  it under the terms of the GNU General Public License as published by
  the Free Software Foundation, either version 3 of the License, or
  (at your option) any later version.

  Stockfish is distributed in the hope that it will be useful,
  but WITHOUT ANY WARRANTY; without even the implied warranty of
  MERCHANTABILITY or FITNESS FOR A PARTICULAR PURPOSE.  See the
  GNU General Public License for more details.

  You should have received a copy of the GNU General Public License
  along with this program.  If not, see <http://www.gnu.org/licenses/>.
*/

#include <algorithm>
#include <cassert>
#include <cstdlib>
#include <cstring>   // For std::memset
#include <fstream>
#include <iomanip>
#include <sstream>
#include <iostream>
#include <streambuf>
#include <vector>

#include "bitboard.h"
#include "evaluate.h"
#include "material.h"
#include "misc.h"
#include "pawns.h"
#include "thread.h"
#include "timeman.h"
#include "uci.h"
#include "incbin/incbin.h"


// Macro to embed the default efficiently updatable neural network (NNUE) file
// data in the engine binary (using incbin.h, by Dale Weiler).
// This macro invocation will declare the following three variables
//     const unsigned char        gEmbeddedNNUEData[];  // a pointer to the embedded data
//     const unsigned char *const gEmbeddedNNUEEnd;     // a marker to the end
//     const unsigned int         gEmbeddedNNUESize;    // the size of the embedded file
// Note that this does not work in Microsoft Visual Studio.
#ifdef USE_NNUE
#if !defined(_MSC_VER) && !defined(NNUE_EMBEDDING_OFF)
  INCBIN(EmbeddedNNUE, EvalFileDefaultName);
#else
  const unsigned char        gEmbeddedNNUEData[1] = {0x0};
  const unsigned char *const gEmbeddedNNUEEnd = &gEmbeddedNNUEData[1];
  const unsigned int         gEmbeddedNNUESize = 1;
#endif
#endif


using namespace std;

namespace Stockfish {

#ifdef USE_NNUE
namespace Eval {

  bool useNNUE;
  string currentEvalFileName = "None";

  /// NNUE::init() tries to load a NNUE network at startup time, or when the engine
  /// receives a UCI command "setoption name EvalFile value nn-[a-z0-9]{12}.nnue"
  /// The name of the NNUE network is always retrieved from the EvalFile option.
  /// We search the given network in three locations: internally (the default
  /// network may be embedded in the binary), in the active working directory and
  /// in the engine directory. Distro packagers may define the DEFAULT_NNUE_DIRECTORY
  /// variable to have the engine search in a special directory in their distro.

  void NNUE::init() {

    useNNUE = Options["Use NNUE"];
    if (!useNNUE)
        return;

    string eval_file = string(Options["EvalFile"]);
    if (eval_file.empty())
        eval_file = EvalFileDefaultName;

    #if defined(DEFAULT_NNUE_DIRECTORY)
    #define stringify2(x) #x
    #define stringify(x) stringify2(x)
    vector<string> dirs = { "<internal>" , "" , CommandLine::binaryDirectory , stringify(DEFAULT_NNUE_DIRECTORY) };
    #else
    vector<string> dirs = { "<internal>" , "" , CommandLine::binaryDirectory };
    #endif

    for (string directory : dirs)
        if (currentEvalFileName != eval_file)
        {
            if (directory != "<internal>")
            {
                ifstream stream(directory + eval_file, ios::binary);
                if (load_eval(eval_file, stream))
                    currentEvalFileName = eval_file;
            }

            if (directory == "<internal>" && eval_file == EvalFileDefaultName)
            {
                // C++ way to prepare a buffer for a memory stream
                class MemoryBuffer : public basic_streambuf<char> {
                    public: MemoryBuffer(char* p, size_t n) { setg(p, p, p + n); setp(p, p + n); }
                };

                MemoryBuffer buffer(const_cast<char*>(reinterpret_cast<const char*>(gEmbeddedNNUEData)),
                                    size_t(gEmbeddedNNUESize));
                (void) gEmbeddedNNUEEnd; // Silence warning on unused variable

                istream stream(&buffer);
                if (load_eval(eval_file, stream))
                    currentEvalFileName = eval_file;
            }
        }
  }

  /// NNUE::verify() verifies that the last net used was loaded successfully
  void NNUE::verify() {

    string eval_file = string(Options["EvalFile"]);
    if (eval_file.empty())
        eval_file = EvalFileDefaultName;

    if (useNNUE && currentEvalFileName != eval_file)
    {

        string msg1 = "If the UCI option \"Use NNUE\" is set to true, network evaluation parameters compatible with the engine must be available.";
        string msg2 = "The option is set to true, but the network file " + eval_file + " was not loaded successfully.";
        string msg3 = "The UCI option EvalFile might need to specify the full path, including the directory name, to the network file.";
        string msg4 = "The default net can be downloaded from: https://tests.stockfishchess.org/api/nn/" + std::string(EvalFileDefaultName);
        string msg5 = "The engine will be terminated now.";

        sync_cout << "info string ERROR: " << msg1 << sync_endl;
        sync_cout << "info string ERROR: " << msg2 << sync_endl;
        sync_cout << "info string ERROR: " << msg3 << sync_endl;
        sync_cout << "info string ERROR: " << msg4 << sync_endl;
        sync_cout << "info string ERROR: " << msg5 << sync_endl;

        exit(EXIT_FAILURE);
    }

    if (useNNUE)
        sync_cout << "info string NNUE evaluation using " << eval_file << " enabled" << sync_endl;
    else
        sync_cout << "info string classical evaluation enabled" << sync_endl;
  }
}
#endif

namespace Trace {

  enum Tracing { NO_TRACE, TRACE };

  enum Term { // The first 8 entries are reserved for PieceType
    MATERIAL = 8, IMBALANCE, MOBILITY, THREAT, PASSED, SPACE, WINNABLE, VARIANT, TOTAL, TERM_NB
  };

  Score scores[TERM_NB][COLOR_NB];

  double to_cp(Value v) { return double(v) / PawnValueEg; }

  void add(int idx, Color c, Score s) {
    scores[idx][c] = s;
  }

  void add(int idx, Score w, Score b = SCORE_ZERO) {
    scores[idx][WHITE] = w;
    scores[idx][BLACK] = b;
  }

  std::ostream& operator<<(std::ostream& os, Score s) {
    os << std::setw(5) << to_cp(mg_value(s)) << " "
       << std::setw(5) << to_cp(eg_value(s));
    return os;
  }

  std::ostream& operator<<(std::ostream& os, Term t) {

    if (t == MATERIAL || t == IMBALANCE || t == WINNABLE || t == TOTAL)
        os << " ----  ----"    << " | " << " ----  ----";
    else
        os << scores[t][WHITE] << " | " << scores[t][BLACK];

    os << " | " << scores[t][WHITE] - scores[t][BLACK] << " |\n";
    return os;
  }
}

using namespace Trace;

namespace {

  // Threshold for lazy and space evaluation
  constexpr Value LazyThreshold1[VARIANT_NB] = {
    Value(3631),
#ifdef ANTI
    2 * MidgameLimit,
#endif
#ifdef ATOMIC
    Value(3094),
#endif
#ifdef CRAZYHOUSE
    2 * MidgameLimit,
#endif
#ifdef EXTINCTION
    Value(3631),
#endif
#ifdef GRID
    Value(3631),
#endif
#ifdef HORDE
    2 * MidgameLimit,
#endif
#ifdef KOTH
    Value(3631),
#endif
#ifdef LOSERS
    2 * MidgameLimit,
#endif
#ifdef RACE
    2 * MidgameLimit,
#endif
#ifdef THREECHECK
    Value(3058),
#endif
#ifdef TWOKINGS
    Value(3631),
#endif
  };
  constexpr Value LazyThreshold2    =  Value(2084);
  constexpr Value SpaceThreshold[VARIANT_NB] = {
    Value(11551),
#ifdef ANTI
    Value(11551),
#endif
#ifdef ATOMIC
    Value(11551),
#endif
#ifdef CRAZYHOUSE
    Value(11551),
#endif
#ifdef EXTINCTION
    Value(11551),
#endif
#ifdef GRID
    2 * MidgameLimit,
#endif
#ifdef HORDE
    Value(11551),
#endif
#ifdef KOTH
    VALUE_ZERO,
#endif
#ifdef LOSERS
    Value(11551),
#endif
#ifdef RACE
    Value(11551),
#endif
#ifdef THREECHECK
    Value(11551),
#endif
#ifdef TWOKINGS
    Value(11551),
#endif
  };

  // KingAttackWeights[PieceType] contains king attack weights by piece type
  constexpr int KingAttackWeights[PIECE_TYPE_NB] = { 0, 0, 76, 46, 45, 14 };

  // Per-variant king danger malus factors
  constexpr int KingDangerParams[VARIANT_NB][11] = {
    {   183,  148,   98,   69,    3, -873, -100,   -6,   -4,   37,    0 },
#ifdef ANTI
    {},
#endif
#ifdef ATOMIC
    {   166,  146,   98,  274,    3, -654, -100,  -12,   -4,   37,   29 },
#endif
#ifdef CRAZYHOUSE
    {   463,  129,   99,  121,    3, -631,  -99,   -6,   -4,   37,  315 },
#endif
#ifdef EXTINCTION
    {},
#endif
#ifdef GRID
    {   211,  158,   98,  119,    3, -722, -100,   -9,   -4,   37,    0 },
#endif
#ifdef HORDE
    {   235,  134,   98,  101,    3, -717, -100,  -11,   -4,   37,    0 },
#endif
#ifdef KOTH
    {   229,  131,   98,   85,    3, -658, -100,   -9,   -4,   37,    0 },
#endif
#ifdef LOSERS
    {   235,  134,   98,  101,    3, -717, -100, -357,   -4,   37,    0 },
#endif
#ifdef RACE
    {     0,    0,    0,    0,    0,    0,    0,    0,    0,    0,    0 },
#endif
#ifdef THREECHECK
    {   203,  149,  101,   72,    3, -787,  -91,   -6,   -4,   38,  192 },
#endif
#ifdef TWOKINGS
    {   155,  136,   98,   92,    3, -967, -100,   -8,   -4,   37,    0 },
#endif
  };

  // SafeCheck[PieceType][single/multiple] contains safe check bonus by piece type,
  // higher if multiple safe checks are possible for that piece type.
  constexpr int SafeCheck[][2] = {
      {}, {450, 900}, {805, 1292}, {650, 984}, {1071, 1886}, {730, 1128}
  };

#define S(mg, eg) make_score(mg, eg)

  // MobilityBonus[PieceType-2][attacked] contains bonuses for middle and end game,
  // indexed by piece type and number of attacked squares in the mobility area.
  constexpr Score MobilityBonus[VARIANT_NB][4][32] = {
    {
    { S(-62,-79), S(-53,-57), S(-12,-31), S( -3,-17), S(  3,  7), S( 12, 13), // Knight
      S( 21, 16), S( 28, 21), S( 37, 26) },
    { S(-47,-59), S(-20,-25), S( 14, -8), S( 29, 12), S( 39, 21), S( 53, 40), // Bishop
      S( 53, 56), S( 60, 58), S( 62, 65), S( 69, 72), S( 78, 78), S( 83, 87),
      S( 91, 88), S( 96, 98) },
    { S(-60,-82), S(-24,-15), S(  0, 17) ,S(  3, 43), S(  4, 72), S( 14,100), // Rook
      S( 20,102), S( 30,122), S( 41,133), S(41 ,139), S( 41,153), S( 45,160),
      S( 57,165), S( 58,170), S( 67,175) },
    { S(-29,-49), S(-16,-29), S( -8, -8), S( -8, 17), S( 18, 39), S( 25, 54), // Queen
      S( 23, 59), S( 37, 73), S( 41, 76), S( 54, 95), S( 65, 95) ,S( 68,101),
      S( 69,124), S( 70,128), S( 70,132), S( 70,133) ,S( 71,136), S( 72,140),
      S( 74,147), S( 76,149), S( 90,153), S(104,169), S(105,171), S(106,171),
      S(112,178), S(114,185), S(114,187), S(119,221) }
    },
#ifdef ANTI
    {
      { S(-150,-152), S(-112,-108), S(-18,-52), S( -4,-20), S( 12, 10), S( 30, 22), // Knights
        S(  44,  52), S(  60,  56), S( 72, 58) },
      { S(-96,-116), S(-42,-38), S( 32, -4), S( 52, 24), S( 74, 44), S(102, 84), // Bishops
        S(108, 108), S(126,116), S(130,126), S(142,140), S(158,148), S(162,172),
        S(184, 180), S(194,188) },
      { S(-112,-156), S(-50,-36), S(-22, 52), S(-10,110), S( -8,140), S( -2,162), // Rooks
        S(  16, 218), S( 28,240), S( 42,256), S( 46,286), S( 62,308), S( 64,320),
        S(  86, 330), S( 98,336), S(118,338) },
      { S(-80,-70), S(-50,-24), S(  4, 14), S(  8, 38), S( 28, 74), S( 48,110), // Queens
        S( 50,124), S( 80,152), S( 86,158), S( 94,174), S(108,188), S(112,204),
        S(120,222), S(140,232), S(144,236), S(146,244), S(150,256), S(154,260),
        S(170,266), S(188,272), S(198,280), S(216,314), S(224,316), S(226,322),
        S(236,348), S(238,354), S(246,382), S(256,398) }
    },
#endif
#ifdef ATOMIC
    {
      { S(-86,-77), S(-79,-64), S(-36,-40), S( -2,-24), S( 14,  8), S( 23, 25), // Knights
        S( 40, 26), S( 30, 23), S( 37, 29) },
      { S(-55,-65), S(-17,-34), S( 13, -9), S( 24, 20), S( 22, 25), S( 57, 39), // Bishops
        S( 32, 52), S( 66, 66), S( 51, 52), S( 56, 74), S( 73, 76), S( 85, 81),
        S( 93, 90), S(108, 87) },
      { S(-61,-73), S(-32,-28), S(-18,  9), S(-19, 30), S(-19, 57), S( 20, 78), // Rooks
        S( 12,104), S( 11,134), S( 21,133), S( 33,166), S( 35,168), S( 38,185),
        S( 25,172), S( 60,182), S( 58,155) },
      { S(-43,-43), S(-14,-16), S( -5,  1), S(  0, 23), S(  6, 24), S( 23, 59), // Queens
        S( 20, 55), S( 32, 66), S( 47, 89), S( 29, 77), S( 47, 89), S( 69,103),
        S( 63,110), S( 76,131), S( 73,115), S( 48,132), S( 58,131), S( 75,135),
        S( 82,122), S(111,130), S(114,144), S(101,139), S(106,146), S(107,167),
        S(115,157), S(129,175), S(132,176), S(130,210) }
    },
#endif
#ifdef CRAZYHOUSE
    {
      { S(-126, -96), S(-103,-31), S(-90,-27), S(-40,  3), S(  0,  3), S(  4,  0), // Knights
        S(  20,  12), S(  15, 33), S( 50, 46) },
      { S(-156, -79), S(-115,-43), S( 42,-14), S( 35, 26), S( 64, 26), S( 74, 38), // Bishops
        S(  70,  46), S(  83, 71), S( 70, 68), S( 66, 80), S( 64, 68), S( 70, 77),
        S(  97,  92), S(  89, 98) },
      { S( -53, -53), S( -22, -8), S(-48, 30), S(-14, 57), S( -4, 77), S( 11, 87), // Rooks
        S(   7, 115), S(  12,123), S( 27,120), S(  6,140), S( 55,156), S( 18,161),
        S(  51, 161), S(  54,171), S( 52,166) },
      { S( -26, -56), S( -24,-14), S(  7, 14), S(  8, 15), S( 18, 34), S( 14, 41), // Queens
        S(  28,  58), S(  33, 66), S( 40, 70), S( 47, 74), S( 50,100), S( 52,106),
        S(  59, 111), S(  50, 95), S( 60,115), S( 61,126), S( 75,144), S( 82,119),
        S(  95, 137), S( 102,138), S(100,142), S(119,154), S(129,156), S(107,156),
        S( 111, 177), S( 115,181), S(124,197), S(124,199) }
    },
#endif
#ifdef EXTINCTION
    {
      { S(-123, -90), S( -91,-32), S(-61,-29), S(-38,  3), S(  0,  3), S(  4,  0), // Knights
        S(  19,  12), S(  15, 33), S( 52, 45) },
      { S(-153, -80), S(-112,-41), S( 41,-14), S( 35, 24), S( 62, 26), S( 75, 41), // Bishops
        S(  72,  48), S(  85, 74), S( 74, 65), S( 66, 79), S( 64, 69), S( 73, 80),
        S( 107,  92), S(  96,101) },
      { S( -59, -51), S( -20, -8), S(-54, 32), S(-15, 54), S( -4, 70), S( 11, 84), // Rooks
        S(   6, 113), S(  13,123), S( 27,114), S(  6,144), S( 60,162), S( 19,162),
        S(  48, 170), S(  57,170), S( 52,177) },
      { S( -27, -56), S( -24,-14), S(  7, 13), S(  9, 16), S( 18, 37), S( 14, 40), // Queens
        S(  29,  56), S(  34, 64), S( 39, 73), S( 49, 65), S( 50, 98), S( 50,106),
        S(  60, 107), S(  53, 92), S( 62,119), S( 69,130), S( 77,145), S( 84,120),
        S(  90, 153), S(  98,131), S(106,139), S(116,147), S(127,157), S(112,154),
        S( 121, 174), S( 124,167), S(126,194), S(130,190) }
    },
#endif
#ifdef GRID
    {
      { S(-75,-76), S(-57,-54), S( -9,-28), S( -2,-10), S(  6,  5), S( 14, 12), // Knights
        S( 22, 26), S( 29, 29), S( 36, 29) },
      { S(-48,-59), S(-20,-23), S( 16, -3), S( 26, 13), S( 38, 24), S( 51, 42), // Bishops
        S( 55, 54), S( 63, 57), S( 63, 65), S( 68, 73), S( 81, 78), S( 81, 86),
        S( 91, 88), S( 98, 97) },
      { S(-58,-76), S(-27,-18), S(-15, 28), S(-10, 55), S( -5, 69), S( -2, 82), // Rooks
        S(  9,112), S( 16,118), S( 30,132), S( 29,142), S( 32,155), S( 38,165),
        S( 46,166), S( 48,169), S( 58,171) },
      { S(-39,-36), S(-21,-15), S(  3,  8), S(  3, 18), S( 14, 34), S( 22, 54), // Queens
        S( 28, 61), S( 41, 73), S( 43, 79), S( 48, 92), S( 56, 94), S( 60,104),
        S( 60,113), S( 66,120), S( 67,123), S( 70,126), S( 71,133), S( 73,136),
        S( 79,140), S( 88,143), S( 88,148), S( 99,166), S(102,170), S(102,175),
        S(106,184), S(109,191), S(113,206), S(116,212) }
    },
#endif
#ifdef HORDE
    {
      { S(-126,-90), S( -7,-22), S( -46,-25), S( 19,7), S( -53, 71), S( 31, -1), // Knights
        S(  -6, 51), S(-12, 47), S( -9, -56) },
      { S( -46,-2), S(30,66), S( 18, -27), S( 86, 21), S( 65, 11), S(147, 45), // Bishops
        S(  98, 38), S( 95, 52), S(122, 45), S( 95, 33), S( 89,103), S( 85, -9),
        S( 105, 70), S(131, 82) },
      { S( -56,-78), S(-25,-18), S(-11, 26), S( -5, 55), S( -4, 70), S( -1, 81), // Rooks
        S(   8,109), S( 14,120), S( 21,128), S( 23,143), S( 31,154), S( 32,160),
        S(  43,165), S( 49,168), S( 59,169) },
      { S( -40,-35), S(-25,-12), S(  2,  7), S(  4, 19), S( 14, 37), S( 24, 55), // Queens
        S(  25, 62), S( 40, 76), S( 43, 79), S( 47, 87), S( 54, 94), S( 56,102),
        S(  60,111), S( 70,116), S( 72,118), S( 73,122), S( 75,128), S( 77,130),
        S(  85,133), S( 94,136), S( 99,140), S(108,157), S(112,158), S(113,161),
        S( 118,174), S(119,177), S(123,191), S(128,199) }
    },
#endif
#ifdef KOTH
    {
      { S(-75,-76), S(-56,-54), S( -9,-26), S( -2,-10), S(  6,  5), S( 15, 11), // Knights
        S( 22, 26), S( 30, 28), S( 36, 29) },
      { S(-48,-58), S(-21,-19), S( 16, -2), S( 26, 12), S( 37, 22), S( 51, 42), // Bishops
        S( 54, 54), S( 63, 58), S( 65, 63), S( 71, 70), S( 79, 74), S( 81, 86),
        S( 92, 90), S( 97, 94) },
      { S(-56,-78), S(-25,-18), S(-11, 26), S( -5, 55), S( -4, 70), S( -1, 81), // Rooks
        S(  8,109), S( 14,120), S( 21,128), S( 23,143), S( 31,154), S( 32,160),
        S( 43,165), S( 49,168), S( 59,169) },
      { S(-40,-35), S(-25,-12), S(  2,  7), S(  4, 19), S( 14, 37), S( 24, 55), // Queens
        S( 25, 62), S( 40, 76), S( 43, 79), S( 47, 87), S( 54, 94), S( 56,102),
        S( 60,111), S( 70,116), S( 72,118), S( 73,122), S( 75,128), S( 77,130),
        S( 85,133), S( 94,136), S( 99,140), S(108,157), S(112,158), S(113,161),
        S(118,174), S(119,177), S(123,191), S(128,199) }
    },
#endif
#ifdef LOSERS
    {
      { S(-150,-152), S(-112,-108), S(-18,-52), S( -4,-20), S( 12, 10), S( 30, 22), // Knights
        S(  44,  52), S(  60,  56), S( 72, 58) },
      { S(-96,-116), S(-42,-38), S( 32, -4), S( 52, 24), S( 74, 44), S(102, 84), // Bishops
        S(108, 108), S(126,116), S(130,126), S(142,140), S(158,148), S(162,172),
        S(184, 180), S(194,188) },
      { S(-112,-156), S(-50,-36), S(-22, 52), S(-10,110), S( -8,140), S( -2,162), // Rooks
        S(  16, 218), S( 28,240), S( 42,256), S( 46,286), S( 62,308), S( 64,320),
        S(  86, 330), S( 98,336), S(118,338) },
      { S(-80,-70), S(-50,-24), S(  4, 14), S(  8, 38), S( 28, 74), S( 48,110), // Queens
        S( 50,124), S( 80,152), S( 86,158), S( 94,174), S(108,188), S(112,204),
        S(120,222), S(140,232), S(144,236), S(146,244), S(150,256), S(154,260),
        S(170,266), S(188,272), S(198,280), S(216,314), S(224,316), S(226,322),
        S(236,348), S(238,354), S(246,382), S(256,398) }
    },
#endif
#ifdef RACE
    {
      { S(-132,-117), S( -89,-110), S(-13,-49), S(-11,-15), S(-10,-30), S( 29, 17), // Knights
        S(  13,  32), S(  79,  69), S(109, 79) },
      { S(-101,-119), S( -19, -27), S( 27, -9), S( 35, 30), S( 62, 31), S(115, 72), // Bishops
        S(  91,  99), S( 138, 122), S(129,119), S(158,156), S(153,162), S(143,189),
        S( 172, 181), S( 196, 204) },
      { S(-131,-162), S( -57, -37), S( -8, 47), S( 12, 93), S(  3,127), S( 10,139), // Rooks
        S(   3, 240), S(  18, 236), S( 44,251), S( 44,291), S( 49,301), S( 67,316),
        S( 100, 324), S(  97, 340), S(110,324) },
      { S( -87, -68), S( -73,  -2), S( -7,  9), S( -5, 16), S( 39, 76), S( 39,118), // Queens
        S(  64, 131), S(  86, 169), S( 86,175), S( 78,166), S( 97,195), S(123,216),
        S( 137, 200), S( 155, 247), S(159,260), S(136,252), S(156,279), S(160,251),
        S( 165, 251), S( 194, 267), S(204,271), S(216,331), S(226,304), S(223,295),
        S( 239, 316), S( 228, 365), S(240,385), S(249,377) }
    },
#endif
#ifdef THREECHECK
    {
      { S(-74,-76), S(-55,-54), S( -9,-26), S( -2,-10), S(  6,  5), S( 15, 11), // Knights
        S( 22, 26), S( 31, 27), S( 37, 29) },
      { S(-49,-56), S(-23,-18), S( 15, -2), S( 25, 12), S( 36, 22), S( 50, 42), // Bishops
        S( 53, 54), S( 64, 57), S( 67, 63), S( 71, 68), S( 84, 76), S( 79, 87),
        S( 95, 91), S( 98, 93) },
      { S(-57,-76), S(-25,-18), S(-11, 25), S( -5, 53), S( -4, 70), S( -1, 78), // Rooks
        S(  8,111), S( 14,116), S( 22,125), S( 24,148), S( 31,159), S( 31,173),
        S( 44,163), S( 50,162), S( 56,168) },
      { S(-42,-35), S(-25,-12), S(  2,  7), S(  4, 19), S( 14, 37), S( 24, 53), // Queens
        S( 26, 63), S( 39, 80), S( 42, 77), S( 48, 88), S( 53, 96), S( 57, 96),
        S( 61,108), S( 71,116), S( 70,116), S( 74,125), S( 75,133), S( 78,133),
        S( 85,137), S( 97,135), S(103,141), S(107,165), S(109,153), S(115,162),
        S(119,164), S(121,184), S(121,192), S(131,203) }
    },
#endif
#ifdef TWOKINGS
    {
      { S(-75,-76), S(-57,-54), S( -9,-28), S( -2,-10), S(  6,  5), S( 14, 12), // Knights
        S( 22, 26), S( 29, 29), S( 36, 29) },
      { S(-48,-59), S(-20,-23), S( 16, -3), S( 26, 13), S( 38, 24), S( 51, 42), // Bishops
        S( 55, 54), S( 63, 57), S( 63, 65), S( 68, 73), S( 81, 78), S( 81, 86),
        S( 91, 88), S( 98, 97) },
      { S(-58,-76), S(-27,-18), S(-15, 28), S(-10, 55), S( -5, 69), S( -2, 82), // Rooks
        S(  9,112), S( 16,118), S( 30,132), S( 29,142), S( 32,155), S( 38,165),
        S( 46,166), S( 48,169), S( 58,171) },
      { S(-39,-36), S(-21,-15), S(  3,  8), S(  3, 18), S( 14, 34), S( 22, 54), // Queens
        S( 28, 61), S( 41, 73), S( 43, 79), S( 48, 92), S( 56, 94), S( 60,104),
        S( 60,113), S( 66,120), S( 67,123), S( 70,126), S( 71,133), S( 73,136),
        S( 79,140), S( 88,143), S( 88,148), S( 99,166), S(102,170), S(102,175),
        S(106,184), S(109,191), S(113,206), S(116,212) }
    },
#endif
  };

  // BishopPawns[distance from edge] contains a file-dependent penalty for pawns on
  // squares of the same color as our bishop.
  constexpr Score BishopPawns[int(FILE_NB) / 2] = {
    S(3, 8), S(3, 9), S(2, 7), S(3, 7)
  };

  // KingProtector[knight/bishop] contains penalty for each distance unit to own king
  constexpr Score KingProtector[] = { S(9, 9), S(7, 9) };

  // Outpost[knight/bishop] contains bonuses for each knight or bishop occupying a
  // pawn protected square on rank 4 to 6 which is also safe from a pawn attack.
  constexpr Score Outpost[] = { S(54, 34), S(31, 25) };

  // PassedRank[Rank] contains a bonus according to the rank of a passed pawn
  constexpr Score PassedRank[VARIANT_NB][RANK_NB] = {
    {
    S(0, 0), S(2, 38), S(15, 36), S(22, 50), S(64, 81), S(166, 184), S(284, 269)
    },
#ifdef ANTI
    { S(0, 0), S(5, 7), S(5, 14), S(31, 38), S(73, 73), S(166, 166), S(252, 252) },
#endif
#ifdef ATOMIC
    { S(0, 0), S(95, 86), S(118, 43), S(94, 61), S(142, 62), S(196, 150), S(204, 256) },
#endif
#ifdef CRAZYHOUSE
    { S(0, 0), S(15, 27), S(23, 13), S(13, 19), S(88, 111), S(177, 140), S(229, 293) },
#endif
#ifdef EXTINCTION
    { S(0, 0), S(5, 7), S(5, 14), S(31, 38), S(73, 73), S(166, 166), S(252, 252) },
#endif
#ifdef GRID
    { S(0, 0), S(11, 2), S(4, 0), S(27, 34), S(58, 17), S(168, 165), S(251, 253) },
#endif
#ifdef HORDE
    { S(0, 0), S(-66, 10), S(-25, 7), S(66, -12), S(68, 81), S(72, 210), S(250, 258) },
#endif
#ifdef KOTH
    { S(0, 0), S(5, 7), S(5, 14), S(31, 38), S(73, 73), S(166, 166), S(252, 252) },
#endif
#ifdef LOSERS
    { S(0, 0), S(5, 8), S(5, 13), S(31, 36), S(72, 72), S(170, 159), S(276, 251) },
#endif
#ifdef RACE
    {},
#endif
#ifdef THREECHECK
    { S(0, 0), S(5, 7), S(5, 14), S(31, 38), S(73, 73), S(166, 166), S(252, 252) },
#endif
#ifdef TWOKINGS
    { S(0, 0), S(5, 7), S(5, 14), S(31, 38), S(73, 73), S(166, 166), S(252, 252) },
#endif
  };

  constexpr Score RookOnClosedFile = S(10, 5);
  constexpr Score RookOnOpenFile[] = { S(18, 8), S(49, 26) };

  // ThreatByMinor/ByRook[attacked PieceType] contains bonuses according to
  // which piece type attacks which one. Attacks on lesser pieces which are
  // pawn-defended are not considered.
  constexpr Score ThreatByMinor[PIECE_TYPE_NB] = {
    S(0, 0), S(6, 37), S(64, 50), S(82, 57), S(103, 130), S(81, 163)
  };

  constexpr Score ThreatByRook[PIECE_TYPE_NB] = {
    S(0, 0), S(3, 44), S(36, 71), S(44, 59), S(0, 39), S(60, 39)
  };

  constexpr Value CorneredBishop = Value(50);

  // Assorted bonuses and penalties
#ifdef ATOMIC
  constexpr Score AtomicConfinedKing = S(104, 97);
  constexpr Score ThreatByBlast      = S( 84, 78);
#endif
#ifdef HORDE
  constexpr Score HordeShelter = S(71, 61);
#endif
#ifdef KOTH
  constexpr Score KothDistanceBonus[6] = {
    S(1949, 1934), S(454, 364), S(151, 158), S(75, 85), S(42, 49), S(0, 0)
  };
  constexpr Score KothSafeCenter = S(163, 207);
#endif
#ifdef ANTI
  constexpr Score PieceCountAnti    = S(119, 123);
  constexpr Score ThreatsAnti[]     = { S(192, 203), S(411, 322) };
  constexpr Score AttacksAnti[2][2][PIECE_TYPE_NB] = {
    {
      { S( 30, 141), S( 26,  94), S(161, 105), S( 70, 123), S( 61,  72), S( 78, 12), S(139, 115) },
      { S( 56,  89), S( 82, 107), S(114,  93), S(110, 115), S(188, 112), S( 73, 59), S(122,  59) }
    },
    {
      { S(119, 142), S( 99, 105), S(123, 193), S(142,  37), S(118,  96), S( 50, 12), S( 91,  85) },
      { S( 58,  81), S( 66, 110), S(105, 153), S(100, 143), S(140, 113), S(145, 73), S(153, 154) }
    }
  };
#endif
#ifdef LOSERS
  constexpr Score ThreatsLosers[]     = { S(216, 279), S(441, 341) };
  constexpr Score AttacksLosers[2][2][PIECE_TYPE_NB] = {
    {
      { S( 27, 140), S( 23,  95), S(160, 112), S( 78, 129), S( 65,  75), S( 70, 13), S(146, 123) },
      { S( 58,  82), S( 80, 112), S(124,  87), S(103, 110), S(185, 107), S( 72, 60), S(126,  62) }
    },
    {
      { S(111, 127), S(102,  95), S(121, 183), S(140,  37), S(120,  99), S( 55, 11), S( 88,  93) },
      { S( 56,  69), S( 72, 124), S(109, 154), S( 98, 149), S(129, 113), S(147, 72), S(157, 152) }
    }
  };
#endif
#ifdef CRAZYHOUSE
  constexpr int KingDangerInHand[PIECE_TYPE_NB] = {
    79, 16, 200, 61, 138, 152
  };
#endif
#ifdef RACE
  // Bonus for distance of king from 8th rank
  constexpr Score KingRaceBonus[RANK_NB] = {
    S(14282, 14493), S(6369, 5378), S(4224, 3557), S(2633, 2219),
    S( 1614,  1456), S( 975,  885), S( 528,  502), S(   0,    0)
  };
#endif
  constexpr Score UncontestedOutpost  = S(  0, 10);
  constexpr Score BishopOnKingRing    = S( 24,  0);
  constexpr Score BishopXRayPawns     = S(  4,  5);
  constexpr Score FlankAttacks[VARIANT_NB] = {
    S( 8,  0),
#ifdef ANTI
    S( 0,  0),
#endif
#ifdef ATOMIC
    S(17,  0),
#endif
#ifdef CRAZYHOUSE
    S(14, 20),
#endif
#ifdef EXTINCTION
    S( 0,  0),
#endif
#ifdef GRID
    S( 7,  0),
#endif
#ifdef HORDE
    S( 7,  0),
#endif
#ifdef KOTH
    S( 7,  0),
#endif
#ifdef LOSERS
    S( 7,  0),
#endif
#ifdef RACE
    S( 0,  0),
#endif
#ifdef THREECHECK
    S(16,  9),
#endif
#ifdef TWOKINGS
    S( 7,  0),
#endif
  };
  constexpr Score Hanging             = S( 72, 40);
  constexpr Score KnightOnQueen       = S( 16, 11);
  constexpr Score LongDiagonalBishop  = S( 45,  0);
  constexpr Score MinorBehindPawn     = S( 18,  3);
  constexpr Score PassedFile          = S( 13,  8);
  constexpr Score PawnlessFlank       = S( 19, 97);
  constexpr Score ReachableOutpost    = S( 33, 19);
  constexpr Score RestrictedPiece     = S(  6,  7);
  constexpr Score RookOnKingRing      = S( 16,  0);
  constexpr Score SliderOnQueen       = S( 62, 21);
  constexpr Score ThreatByKing        = S( 24, 87);
  constexpr Score ThreatByPawnPush    = S( 48, 39);
  constexpr Score ThreatBySafePawn    = S(167, 99);
  constexpr Score TrappedRook         = S( 55, 13);
  constexpr Score WeakQueenProtection = S( 14,  0);
  constexpr Score WeakQueen           = S( 57, 19);


#undef S

  // Evaluation class computes and stores attacks tables and other working data
  template<Tracing T>
  class Evaluation {

  public:
    Evaluation() = delete;
    explicit Evaluation(const Position& p) : pos(p) {}
    Evaluation& operator=(const Evaluation&) = delete;
    Value value();
    Value variantValue(Value v);

  private:
    template<Color Us> void initialize();
    template<Color Us, PieceType Pt> Score pieces();
    template<Color Us> Score king() const;
    template<Color Us> Score threats() const;
    template<Color Us> Score passed() const;
    template<Color Us> Score space() const;
    template<Color Us> Score variant() const;
    Value winnable(Score score) const;

    const Position& pos;
    Material::Entry* me;
    Pawns::Entry* pe;
    Bitboard mobilityArea[COLOR_NB];
    Score mobility[COLOR_NB] = { SCORE_ZERO, SCORE_ZERO };

    // attackedBy[color][piece type] is a bitboard representing all squares
    // attacked by a given color and piece type. Special "piece types" which
    // is also calculated is ALL_PIECES.
    Bitboard attackedBy[COLOR_NB][PIECE_TYPE_NB];

    // attackedBy2[color] are the squares attacked by at least 2 units of a given
    // color, including x-rays. But diagonal x-rays through pawns are not computed.
    Bitboard attackedBy2[COLOR_NB];

    // kingRing[color] are the squares adjacent to the king plus some other
    // very near squares, depending on king position.
    Bitboard kingRing[COLOR_NB];

    // kingAttackersCount[color] is the number of pieces of the given color
    // which attack a square in the kingRing of the enemy king.
    int kingAttackersCount[COLOR_NB];

    // kingAttackersWeight[color] is the sum of the "weights" of the pieces of
    // the given color which attack a square in the kingRing of the enemy king.
    // The weights of the individual piece types are given by the elements in
    // the KingAttackWeights array.
    int kingAttackersWeight[COLOR_NB];

    // kingAttacksCount[color] is the number of attacks by the given color to
    // squares directly adjacent to the enemy king. Pieces which attack more
    // than one square are counted multiple times. For instance, if there is
    // a white knight on g5 and black's king is on g8, this white knight adds 2
    // to kingAttacksCount[WHITE].
    int kingAttacksCount[COLOR_NB];
  };


  // Evaluation::initialize() computes king and pawn attacks, and the king ring
  // bitboard for a given color. This is done at the beginning of the evaluation.

  template<Tracing T> template<Color Us>
  void Evaluation<T>::initialize() {

    constexpr Color     Them = ~Us;
    constexpr Direction Up   = pawn_push(Us);
    constexpr Direction Down = -Up;
    constexpr Bitboard LowRanks = (Us == WHITE ? Rank2BB | Rank3BB : Rank7BB | Rank6BB);

#ifdef HORDE
    const Square ksq = (pos.is_horde() && pos.is_horde_color(Us)) ? SQ_NONE : pos.square<KING>(Us);
#else
    const Square ksq = pos.square<KING>(Us);
#endif

    Bitboard dblAttackByPawn = pawn_double_attacks_bb<Us>(pos.pieces(Us, PAWN));

    // Find our pawns that are blocked or on the first two ranks
    Bitboard b = pos.pieces(Us, PAWN) & (shift<Down>(pos.pieces()) | LowRanks);

    // Squares occupied by those pawns, by our king or queen, by blockers to attacks on our king
    // or controlled by enemy pawns are excluded from the mobility area.
#ifdef ANTI
    if (pos.is_anti())
        mobilityArea[Us] = ~b;
    else
#endif
#ifdef HORDE
    if (pos.is_horde() && pos.is_horde_color(Us))
        mobilityArea[Us] = ~(b | pe->pawn_attacks(Them));
    else
#endif
    mobilityArea[Us] = ~(b | pos.pieces(Us, KING, QUEEN) | pos.blockers_for_king(Us) | pe->pawn_attacks(Them));

    // Initialize attackedBy[] for king and pawns
#ifdef PLACEMENT
    if (pos.is_placement() && pos.count_in_hand<KING>(Us))
        attackedBy[Us][KING] = 0;
    else
#endif
    switch (pos.variant())
    {
#ifdef ANTI
    case ANTI_VARIANT:
        attackedBy[Us][KING] = 0;
        for (Bitboard kings = pos.pieces(Us, KING); kings; )
            attackedBy[Us][KING] |= attacks_bb<KING>(pop_lsb(kings));
    break;
#endif
#ifdef EXTINCTION
    case EXTINCTION_VARIANT:
        attackedBy[Us][KING] = 0;
        for (Bitboard kings = pos.pieces(Us, KING); kings; )
            attackedBy[Us][KING] |= attacks_bb<KING>(pop_lsb(kings));
    break;
#endif
#ifdef HORDE
    case HORDE_VARIANT:
        if (pos.is_horde_color(Us))
        {
            attackedBy[Us][KING] = 0;
            break;
        }
    [[fallthrough]];
#endif
    default:
    attackedBy[Us][KING] = attacks_bb<KING>(ksq);
    }
    attackedBy[Us][PAWN] = pe->pawn_attacks(Us);
    attackedBy[Us][ALL_PIECES] = attackedBy[Us][KING] | attackedBy[Us][PAWN];
    attackedBy2[Us] = dblAttackByPawn | (attackedBy[Us][KING] & attackedBy[Us][PAWN]);

    // Init our king safety tables
#ifdef PLACEMENT
    if (pos.is_placement() && pos.count_in_hand<KING>(Us))
        kingRing[Us] = 0;
    else
#endif
    switch (pos.variant())
    {
#ifdef ANTI
    case ANTI_VARIANT:
        kingRing[Us] = 0;
    break;
#endif
#ifdef EXTINCTION
    case EXTINCTION_VARIANT:
        kingRing[Us] = 0;
    break;
#endif
#ifdef HORDE
    case HORDE_VARIANT:
        if (pos.is_horde_color(Us))
        {
            kingRing[Us] = 0;
            break;
        }
    [[fallthrough]];
#endif
    default:
    Square s = make_square(std::clamp(file_of(ksq), FILE_B, FILE_G),
                           std::clamp(rank_of(ksq), RANK_2, RANK_7));
    kingRing[Us] = attacks_bb<KING>(s) | s;
    }

    kingAttackersCount[Them] = popcount(kingRing[Us] & pe->pawn_attacks(Them));
    kingAttacksCount[Them] = kingAttackersWeight[Them] = 0;

    // Remove from kingRing[] the squares defended by two pawns
    kingRing[Us] &= ~dblAttackByPawn;
  }


  // Evaluation::pieces() scores pieces of a given color and type

  template<Tracing T> template<Color Us, PieceType Pt>
  Score Evaluation<T>::pieces() {

    constexpr Color     Them = ~Us;
    constexpr Direction Down = -pawn_push(Us);
    constexpr Bitboard OutpostRanks = (Us == WHITE ? Rank4BB | Rank5BB | Rank6BB
                                                   : Rank5BB | Rank4BB | Rank3BB);
    Bitboard b1 = pos.pieces(Us, Pt);
    Bitboard b, bb;
    Score score = SCORE_ZERO;

    attackedBy[Us][Pt] = 0;

    while (b1)
    {
        Square s = pop_lsb(b1);

        // Find attacked squares, including x-ray attacks for bishops and rooks
        b = Pt == BISHOP ? attacks_bb<BISHOP>(s, pos.pieces() ^ pos.pieces(QUEEN))
          : Pt ==   ROOK ? attacks_bb<  ROOK>(s, pos.pieces() ^ pos.pieces(QUEEN) ^ pos.pieces(Us, ROOK))
                         : attacks_bb<Pt>(s, pos.pieces());

#ifdef GRID
        if (pos.is_grid())
            b &= ~pos.grid_bb(s);
#endif
        if (pos.blockers_for_king(Us) & s)
            b &= line_bb(pos.square<KING>(Us), s);

        attackedBy2[Us] |= attackedBy[Us][ALL_PIECES] & b;
        attackedBy[Us][Pt] |= b;
        attackedBy[Us][ALL_PIECES] |= b;

        if (b & kingRing[Them])
        {
            kingAttackersCount[Us]++;
            kingAttackersWeight[Us] += KingAttackWeights[Pt];
            kingAttacksCount[Us] += popcount(b & attackedBy[Them][KING]);
        }

        else if (Pt == ROOK && (file_bb(s) & kingRing[Them]))
            score += RookOnKingRing;

        else if (Pt == BISHOP && (attacks_bb<BISHOP>(s, pos.pieces(PAWN)) & kingRing[Them]))
            score += BishopOnKingRing;

        int mob = popcount(b & mobilityArea[Us]);
#ifdef ANTI
        if (pos.is_anti())
            continue;
#endif
#ifdef HORDE
        if (pos.is_horde() && pos.is_horde_color(Us))
            continue;
#endif
#ifdef PLACEMENT
        if (pos.is_placement() && pos.count_in_hand<KING>(Us))
            continue;
#endif
#ifdef LOSERS
        if (pos.is_losers())
            continue;
#endif
        mobility[Us] += MobilityBonus[pos.variant()][Pt - 2][mob];

        if (Pt == BISHOP || Pt == KNIGHT)
        {
            // Bonus if the piece is on an outpost square or can reach one
            // Bonus for knights (UncontestedOutpost) if few relevant targets
            bb = OutpostRanks & (attackedBy[Us][PAWN] | shift<Down>(pos.pieces(PAWN)))
                              & ~pe->pawn_attacks_span(Them);
            Bitboard targets = pos.pieces(Them) & ~pos.pieces(PAWN);

            if (   Pt == KNIGHT
                && bb & s & ~CenterFiles // on a side outpost
                && !(b & targets)        // no relevant attacks
                && (!more_than_one(targets & (s & QueenSide ? QueenSide : KingSide))))
                score += UncontestedOutpost * popcount(pos.pieces(PAWN) & (s & QueenSide ? QueenSide : KingSide));
            else if (bb & s)
                score += Outpost[Pt == BISHOP];
            else if (Pt == KNIGHT && bb & b & ~pos.pieces(Us))
                score += ReachableOutpost;

            // Bonus for a knight or bishop shielded by pawn
            if (shift<Down>(pos.pieces(PAWN)) & s)
                score += MinorBehindPawn;

            // Penalty if the piece is far from the king
            score -= KingProtector[Pt == BISHOP] * distance(pos.square<KING>(Us), s);

            if constexpr (Pt == BISHOP)
            {
                // Penalty according to the number of our pawns on the same color square as the
                // bishop, bigger when the center files are blocked with pawns and smaller
                // when the bishop is outside the pawn chain.
                Bitboard blocked = pos.pieces(Us, PAWN) & shift<Down>(pos.pieces());

                score -= BishopPawns[edge_distance(file_of(s))] * pos.pawns_on_same_color_squares(Us, s)
                                     * (!(attackedBy[Us][PAWN] & s) + popcount(blocked & CenterFiles));

                // Penalty for all enemy pawns x-rayed
                score -= BishopXRayPawns * popcount(attacks_bb<BISHOP>(s) & pos.pieces(Them, PAWN));

                // Bonus for bishop on a long diagonal which can "see" both center squares
                if (more_than_one(attacks_bb<BISHOP>(s, pos.pieces(PAWN)) & Center))
                    score += LongDiagonalBishop;

                // An important Chess960 pattern: a cornered bishop blocked by a friendly
                // pawn diagonally in front of it is a very serious problem, especially
                // when that pawn is also blocked.
                if (   pos.is_chess960()
                    && (s == relative_square(Us, SQ_A1) || s == relative_square(Us, SQ_H1)))
                {
                    Direction d = pawn_push(Us) + (file_of(s) == FILE_A ? EAST : WEST);
                    if (pos.piece_on(s + d) == make_piece(Us, PAWN))
                        score -= !pos.empty(s + d + pawn_push(Us)) ? 4 * make_score(CorneredBishop, CorneredBishop)
                                                                   : 3 * make_score(CorneredBishop, CorneredBishop);
                }
            }
        }

        if constexpr (Pt == ROOK)
        {
            // Bonuses for rook on a (semi-)open or closed file
            if (pos.is_on_semiopen_file(Us, s))
            {
                score += RookOnOpenFile[pos.is_on_semiopen_file(Them, s)];
            }
            else
            {
                // If our pawn on this file is blocked, increase penalty
                if ( pos.pieces(Us, PAWN)
                   & shift<Down>(pos.pieces())
                   & file_bb(s))
                {
                    score -= RookOnClosedFile;
                }

                // Penalty when trapped by the king, even more if the king cannot castle
                if (mob <= 3)
                {
                    File kf = file_of(pos.square<KING>(Us));
                    if ((kf < FILE_E) == (file_of(s) < kf))
                        score -= TrappedRook * (1 + !pos.castling_rights(Us));
                }
            }
        }

        if constexpr (Pt == QUEEN)
        {
            // Penalty if any relative pin or discovered attack against the queen
            Bitboard queenPinners;
            if (pos.slider_blockers(pos.pieces(Them, ROOK, BISHOP), s, queenPinners))
                score -= WeakQueen;
        }
    }
    if constexpr (T)
        Trace::add(Pt, Us, score);

    return score;
  }


  // Evaluation::king() assigns bonuses and penalties to a king of a given color

  template<Tracing T> template<Color Us>
  Score Evaluation<T>::king() const {

#ifdef ANTI
    if (pos.is_anti())
        return SCORE_ZERO;
#endif
#ifdef EXTINCTION
    if (pos.is_extinction())
        return SCORE_ZERO;
#endif
#ifdef HORDE
    if (pos.is_horde() && pos.is_horde_color(Us))
        return SCORE_ZERO;
#endif
#ifdef PLACEMENT
    if (pos.is_placement() && pos.count_in_hand<KING>(Us))
        return SCORE_ZERO;
#endif

    constexpr Color    Them = ~Us;
    constexpr Bitboard Camp = (Us == WHITE ? AllSquares ^ Rank6BB ^ Rank7BB ^ Rank8BB
                                           : AllSquares ^ Rank1BB ^ Rank2BB ^ Rank3BB);

    Bitboard weak, b1, b2, b3, safe, unsafeChecks = 0;
    Bitboard rookChecks, queenChecks, bishopChecks, knightChecks;
    int kingDanger = 0;
    const Square ksq = pos.square<KING>(Us);

    // Init the score with king shelter and enemy pawns storm
    Score score = pe->king_safety<Us>(pos);

    // Attacked squares defended at most once by our queen or king
#ifdef ATOMIC
    if (pos.is_atomic())
        weak =  (attackedBy[Them][ALL_PIECES] ^ attackedBy[Them][KING])
              & ~(attackedBy[Us][ALL_PIECES] ^ attackedBy[Us][KING]);
    else
#endif
    weak =  attackedBy[Them][ALL_PIECES]
          & ~attackedBy2[Us]
          & (~attackedBy[Us][ALL_PIECES] | attackedBy[Us][KING] | attackedBy[Us][QUEEN]);

    Bitboard h = 0;
#ifdef CRAZYHOUSE
    if (pos.is_house())
        h = pos.count_in_hand<QUEEN>(Them) ? weak & ~pos.pieces() : 0;
#endif

    // Analyse the safe enemy's checks which are possible on next move
    safe  = ~pos.pieces(Them);
#ifdef ATOMIC
    if (pos.is_atomic())
        safe &= ~pos.pieces(Us) | attackedBy2[Them];
    else
#endif
    safe &= ~attackedBy[Us][ALL_PIECES] | (weak & attackedBy2[Them]);

    b1 = attacks_bb<ROOK  >(ksq, pos.pieces() ^ pos.pieces(Us, QUEEN));
    b2 = attacks_bb<BISHOP>(ksq, pos.pieces() ^ pos.pieces(Us, QUEEN));

    Bitboard dqko = ~attackedBy2[Us] & (attackedBy[Us][QUEEN] | attackedBy[Us][KING]);
    Bitboard dropSafe = (safe | (attackedBy[Them][ALL_PIECES] & dqko)) & ~pos.pieces(Us);

    // Enemy rooks checks
#ifdef CRAZYHOUSE
    h = pos.is_house() && pos.count_in_hand<ROOK>(Them) ? ~pos.pieces() : 0;
#endif
    rookChecks = b1 & (attackedBy[Them][ROOK] | (h & dropSafe)) & safe;
    if (rookChecks)
        kingDanger += SafeCheck[ROOK][more_than_one(rookChecks)];
    else
        unsafeChecks |= b1 & (attackedBy[Them][ROOK] | h);

    // Enemy queen safe checks: count them only if the checks are from squares from
    // which opponent cannot give a rook check, because rook checks are more valuable.
#ifdef CRAZYHOUSE
    h = pos.is_house() && pos.count_in_hand<QUEEN>(Them) ? ~pos.pieces() : 0;
#endif
    queenChecks =  (b1 | b2) & (attackedBy[Them][QUEEN] | (h & dropSafe)) & safe
                 & ~(attackedBy[Us][QUEEN] | rookChecks);
    if (queenChecks)
        kingDanger += SafeCheck[QUEEN][more_than_one(queenChecks)];

    // Enemy bishops checks: count them only if they are from squares from which
    // opponent cannot give a queen check, because queen checks are more valuable.
#ifdef CRAZYHOUSE
    h = pos.is_house() && pos.count_in_hand<BISHOP>(Them) ? ~pos.pieces() : 0;
#endif
    bishopChecks =  b2 & (attackedBy[Them][BISHOP] | (h & dropSafe)) & safe
                  & ~queenChecks;
    if (bishopChecks)
        kingDanger += SafeCheck[BISHOP][more_than_one(bishopChecks)];

    else
        unsafeChecks |= b2 & (attackedBy[Them][BISHOP] | (h & dropSafe));

    // Enemy knights checks
#ifdef CRAZYHOUSE
    h = pos.is_house() && pos.count_in_hand<KNIGHT>(Them) ? ~pos.pieces() : 0;
#endif
    knightChecks = attacks_bb<KNIGHT>(ksq) & (attackedBy[Them][KNIGHT] | (h & dropSafe));
    if (knightChecks & safe)
        kingDanger += SafeCheck[KNIGHT][more_than_one(knightChecks & (safe | (h & dropSafe)))];
    else
        unsafeChecks |= knightChecks & (attackedBy[Them][KNIGHT] | h);

#ifdef CRAZYHOUSE
    // Enemy pawn checks
    if (pos.is_house())
    {
        constexpr Direction Down = pawn_push(Them);
        Bitboard pawnChecks = pawn_attacks_bb<Us>(ksq);
        h = pos.count_in_hand<PAWN>(Them) ? ~pos.pieces() : 0;
        Bitboard pawnMoves = (attackedBy[Them][PAWN] & pos.pieces(Us)) | (shift<Down>(pos.pieces(Them, PAWN)) & ~pos.pieces());
        if (pawnChecks & ((pawnMoves & safe) | (h & dropSafe)))
            kingDanger += SafeCheck[PAWN][more_than_one(pawnChecks & (safe | (h & dropSafe)))];
        else
            unsafeChecks |= pawnChecks & (pawnMoves | h);
    }
#endif
#ifdef RACE
    if (pos.is_race())
    {
        kingDanger = -kingDanger;
        int s = relative_rank(BLACK, ksq);
        Bitboard b = file_bb(ksq);
        for (Rank kr = rank_of(ksq), r = Rank(kr + 1); r <= RANK_8; ++r)
        {
            // Pinned piece attacks are not included in attackedBy
            b |= shift<EAST>(b) | shift<WEST>(b);
            if (!(rank_bb(r) & b & ~attackedBy[Them][ALL_PIECES]))
                s++;
        }
        score += KingRaceBonus[std::min(s, 7)];
    }
#endif

    // Find the squares that opponent attacks in our king flank, the squares
    // which they attack twice in that flank, and the squares that we defend.
    b1 = attackedBy[Them][ALL_PIECES] & KingFlank[file_of(ksq)] & Camp;
    b2 = b1 & attackedBy2[Them];
    b3 = attackedBy[Us][ALL_PIECES] & KingFlank[file_of(ksq)] & Camp;

    int kingFlankAttack  = popcount(b1) + popcount(b2);
    int kingFlankDefense = popcount(b3);

    const auto KDP = KingDangerParams[pos.variant()];
    kingDanger +=        kingAttackersCount[Them] * kingAttackersWeight[Them] // (~10 Elo)
                 + KDP[0] * popcount(kingRing[Us] & weak)                     // (~15 Elo)
                 + KDP[1] * popcount(unsafeChecks)                            // (~4 Elo)
                 + KDP[2] * popcount(pos.blockers_for_king(Us))               // (~2 Elo)
                 + KDP[3] * kingAttacksCount[Them]                            // (~0.5 Elo)
                 + KDP[4] * kingFlankAttack * kingFlankAttack / 8             // (~0.5 Elo)
                 +       mg_value(mobility[Them] - mobility[Us])              // (~0.5 Elo)
                 + KDP[5] * !pos.count<QUEEN>(Them)                              // (~24 Elo)
                 + KDP[6] * bool(attackedBy[Us][KNIGHT] & attackedBy[Us][KING])  // (~5 Elo)
                 + KDP[7] * mg_value(score) / 8                                  // (~8 Elo)
                 + KDP[8] * kingFlankDefense                                     // (~5 Elo)
                 + KDP[9];                                                       // (~0.5 Elo)
#ifdef CRAZYHOUSE
    if (pos.is_house())
    {
        kingDanger += KingDangerInHand[ALL_PIECES] * pos.count_in_hand<ALL_PIECES>(Them);
        kingDanger += KingDangerInHand[PAWN] * pos.count_in_hand<PAWN>(Them);
        kingDanger += KingDangerInHand[KNIGHT] * pos.count_in_hand<KNIGHT>(Them);
        kingDanger += KingDangerInHand[BISHOP] * pos.count_in_hand<BISHOP>(Them);
        kingDanger += KingDangerInHand[ROOK] * pos.count_in_hand<ROOK>(Them);
        kingDanger += KingDangerInHand[QUEEN] * pos.count_in_hand<QUEEN>(Them);
        h = pos.count_in_hand<QUEEN>(Them) ? weak & ~pos.pieces() : 0;
    }
#endif

    // Transform the kingDanger units into a Score, and subtract it from the evaluation
    if (kingDanger > 100)
    {
        int v = kingDanger * kingDanger / 4096;
#ifdef CRAZYHOUSE
        if (pos.is_house() && Us == pos.side_to_move())
            v -= v / 10;
        if (pos.is_house())
            v = std::min(v, (int)QueenValueMg);
#endif
        score -= make_score(v, kingDanger / 16 + KDP[10] * v / 256);
    }

    // Penalty when our king is on a pawnless flank
    if (!(pos.pieces(PAWN) & KingFlank[file_of(ksq)]))
        score -= PawnlessFlank;

    // Penalty if king flank is under attack, potentially moving toward the king
    score -= FlankAttacks[pos.variant()] * kingFlankAttack;

    if constexpr (T)
        Trace::add(KING, Us, score);

    return score;
  }


  // Evaluation::threats() assigns bonuses according to the types of the
  // attacking and the attacked pieces.

  template<Tracing T> template<Color Us>
  Score Evaluation<T>::threats() const {

    constexpr Color     Them     = ~Us;
    constexpr Direction Up       = pawn_push(Us);
    constexpr Bitboard  TRank3BB = (Us == WHITE ? Rank3BB : Rank6BB);

    Bitboard b, weak, defended, nonPawnEnemies, stronglyProtected, safe;
    Score score = SCORE_ZERO;
#ifdef ANTI
    if (pos.is_anti()) {} else
#endif
#ifdef ATOMIC
    if (pos.is_atomic()) {} else
#endif
#ifdef GRID
    if (pos.is_grid()) {} else
#endif
#ifdef LOSERS
    if (pos.is_losers()) {} else
#endif
    {
    // Non-pawn enemies
    nonPawnEnemies = pos.pieces(Them) & ~pos.pieces(PAWN);

    // Squares strongly protected by the enemy, either because they defend the
    // square with a pawn, or because they defend the square twice and we don't.
    stronglyProtected =  attackedBy[Them][PAWN]
                       | (attackedBy2[Them] & ~attackedBy2[Us]);

    // Non-pawn enemies, strongly protected
    defended = nonPawnEnemies & stronglyProtected;

    // Enemies not strongly protected and under our attack
    weak = pos.pieces(Them) & ~stronglyProtected & attackedBy[Us][ALL_PIECES];

    // Bonus according to the kind of attacking pieces
    if (defended | weak)
    {
        b = (defended | weak) & (attackedBy[Us][KNIGHT] | attackedBy[Us][BISHOP]);
        while (b)
            score += ThreatByMinor[type_of(pos.piece_on(pop_lsb(b)))];

        b = weak & attackedBy[Us][ROOK];
        while (b)
            score += ThreatByRook[type_of(pos.piece_on(pop_lsb(b)))];

        if (weak & attackedBy[Us][KING])
            score += ThreatByKing;

        b =  ~attackedBy[Them][ALL_PIECES]
           | (nonPawnEnemies & attackedBy2[Us]);
        score += Hanging * popcount(weak & b);

        // Additional bonus if weak piece is only protected by a queen
        score += WeakQueenProtection * popcount(weak & attackedBy[Them][QUEEN]);
    }

    // Bonus for restricting their piece moves
    b =   attackedBy[Them][ALL_PIECES]
       & ~stronglyProtected
       &  attackedBy[Us][ALL_PIECES];
    score += RestrictedPiece * popcount(b);

    // Protected or unattacked squares
    safe = ~attackedBy[Them][ALL_PIECES] | attackedBy[Us][ALL_PIECES];

    // Bonus for attacking enemy pieces with our relatively safe pawns
    b = pos.pieces(Us, PAWN) & safe;
    b = pawn_attacks_bb<Us>(b) & nonPawnEnemies;
    score += ThreatBySafePawn * popcount(b);

    // Find squares where our pawns can push on the next move
    b  = shift<Up>(pos.pieces(Us, PAWN)) & ~pos.pieces();
    b |= shift<Up>(b & TRank3BB) & ~pos.pieces();

    // Keep only the squares which are relatively safe
    b &= ~attackedBy[Them][PAWN] & safe;

    // Bonus for safe pawn threats on the next move
    b = pawn_attacks_bb<Us>(b) & nonPawnEnemies;
    score += ThreatByPawnPush * popcount(b);

    // Bonus for threats on the next moves against enemy queen
#ifdef CRAZYHOUSE
    if ((pos.is_house() ? pos.count<QUEEN>(Them) - pos.count_in_hand<QUEEN>(Them) : pos.count<QUEEN>(Them)) == 1)
#else
    if (pos.count<QUEEN>(Them) == 1)
#endif
    {
        bool queenImbalance = pos.count<QUEEN>() == 1;

        Square s = pos.square<QUEEN>(Them);
        safe =   mobilityArea[Us]
              & ~pos.pieces(Us, PAWN)
              & ~stronglyProtected;

        b = attackedBy[Us][KNIGHT] & attacks_bb<KNIGHT>(s);

        score += KnightOnQueen * popcount(b & safe) * (1 + queenImbalance);

        b =  (attackedBy[Us][BISHOP] & attacks_bb<BISHOP>(s, pos.pieces()))
           | (attackedBy[Us][ROOK  ] & attacks_bb<ROOK  >(s, pos.pieces()));

        score += SliderOnQueen * popcount(b & safe & attackedBy2[Us]) * (1 + queenImbalance);
    }
    }

    if constexpr (T)
        Trace::add(THREAT, Us, score);

    return score;
  }

  // Evaluation::passed() evaluates the passed pawns and candidate passed
  // pawns of the given color.

  template<Tracing T> template<Color Us>
  Score Evaluation<T>::passed() const {

    constexpr Color     Them = ~Us;
    constexpr Direction Up   = pawn_push(Us);
    constexpr Direction Down = -Up;

    auto king_proximity = [&](Color c, Square s) {
      return std::min(distance(pos.square<KING>(c), s), 5);
    };

    Bitboard b, bb, squaresToQueen, unsafeSquares, blockedPassers, helpers;
    Score score = SCORE_ZERO;

    b = pe->passed_pawns(Us);

    blockedPassers = b & shift<Down>(pos.pieces(Them, PAWN));
    if (blockedPassers)
    {
        helpers =  shift<Up>(pos.pieces(Us, PAWN))
                 & ~pos.pieces(Them)
                 & (~attackedBy2[Them] | attackedBy[Us][ALL_PIECES]);

        // Remove blocked candidate passers that don't have help to pass
        b &=  ~blockedPassers
            | shift<WEST>(helpers)
            | shift<EAST>(helpers);
    }

    while (b)
    {
        Square s = pop_lsb(b);

        assert(!(pos.pieces(Them, PAWN) & forward_file_bb(Us, s + Up)));

        int r = relative_rank(Us, s);

        Score bonus = PassedRank[pos.variant()][r];

#ifdef GRID
        if (pos.is_grid()) {} else
#endif
        if (r > RANK_3)
        {
            int w = 5 * r - 13;
            Square blockSq = s + Up;
#ifdef HORDE
            if (pos.is_horde())
            {
                // Assume a horde king distance of approximately 5
                if (pos.is_horde_color(Us))
                    bonus += make_score(0, king_proximity(Them, blockSq) * 5 * w);
                else
                    bonus += make_score(0, 15 * w);
            }
            else
#endif
#ifdef PLACEMENT
            if (pos.is_placement() && pos.count_in_hand<KING>(Us))
                bonus += make_score(0, 15 * w);
            else
#endif
#ifdef ANTI
            if (pos.is_anti()) {} else
#endif
#ifdef ATOMIC
            if (pos.is_atomic())
                bonus += make_score(0, king_proximity(Them, blockSq) * 5 * w);
            else
#endif
            {
            // Adjust bonus based on the king's proximity
            bonus += make_score(0, (  king_proximity(Them, blockSq) * 19 / 4
                                    - king_proximity(Us,   blockSq) *  2) * w);

            // If blockSq is not the queening square then consider also a second push
            if (r != RANK_7)
                bonus -= make_score(0, king_proximity(Us, blockSq + Up) * w);
            }

            // If the pawn is free to advance, then increase the bonus
            if (pos.empty(blockSq))
            {
                squaresToQueen = forward_file_bb(Us, s);
                unsafeSquares = passed_pawn_span(Us, s);

                bb = forward_file_bb(Them, s) & pos.pieces(ROOK, QUEEN);

                if (!(pos.pieces(Them) & bb))
                    unsafeSquares &= attackedBy[Them][ALL_PIECES] | pos.pieces(Them);

                // If there are no enemy pieces or attacks on passed pawn span, assign a big bonus.
                // Or if there is some, but they are all attacked by our pawns, assign a bit smaller bonus.
                // Otherwise assign a smaller bonus if the path to queen is not attacked
                // and even smaller bonus if it is attacked but block square is not.
                int k = !unsafeSquares                    ? 36 :
                !(unsafeSquares & ~attackedBy[Us][PAWN])  ? 30 :
                        !(unsafeSquares & squaresToQueen) ? 17 :
                        !(unsafeSquares & blockSq)        ?  7 :
                                                             0 ;

                // Assign a larger bonus if the block square is defended
                if ((pos.pieces(Us) & bb) || (attackedBy[Us][ALL_PIECES] & blockSq))
                    k += 5;

                bonus += make_score(k * w, k * w);
            }
        } // r > RANK_3

        score += bonus - PassedFile * edge_distance(file_of(s));
    }

    if constexpr (T)
        Trace::add(PASSED, Us, score);

    return score;
  }


  // Evaluation::space() computes a space evaluation for a given side, aiming to improve game
  // play in the opening. It is based on the number of safe squares on the four central files
  // on ranks 2 to 4. Completely safe squares behind a friendly pawn are counted twice.
  // Finally, the space bonus is multiplied by a weight which decreases according to occupancy.

  template<Tracing T> template<Color Us>
  Score Evaluation<T>::space() const {

    // Early exit if, for example, both queens or 6 minor pieces have been exchanged
    if (pos.non_pawn_material() < SpaceThreshold[pos.variant()])
        return SCORE_ZERO;

    constexpr Color Them     = ~Us;
    constexpr Direction Down = -pawn_push(Us);
    constexpr Bitboard SpaceMask =
      Us == WHITE ? CenterFiles & (Rank2BB | Rank3BB | Rank4BB)
                  : CenterFiles & (Rank7BB | Rank6BB | Rank5BB);

    // Find the available squares for our pieces inside the area defined by SpaceMask
    Bitboard safe =   SpaceMask
                   & ~pos.pieces(Us, PAWN)
                   & ~attackedBy[Them][PAWN];

    // Find all squares which are at most three squares behind some friendly pawn
    Bitboard behind = pos.pieces(Us, PAWN);
    behind |= shift<Down>(behind);
    behind |= shift<Down+Down>(behind);

    // Compute space score based on the number of safe squares and number of our pieces
    // increased with number of total blocked pawns in position.
    int bonus = popcount(safe) + popcount(behind & safe & ~attackedBy[Them][ALL_PIECES]);
    int weight = pos.count<ALL_PIECES>(Us) - 3 + std::min(pe->blocked_count(), 9);
    Score score = make_score(bonus * weight * weight / 16, 0);
#ifdef KOTH
    if (pos.is_koth())
        score += KothSafeCenter * popcount(behind & safe & Center);
#endif

    if constexpr (T)
        Trace::add(SPACE, Us, score);

    return score;
  }

  // Evaluation::variant() computes variant-specific evaluation terms.

  template<Tracing T> template<Color Us>
  Score Evaluation<T>::variant() const {

    constexpr Color Them = (Us == WHITE ? BLACK : WHITE);

    Score score = SCORE_ZERO;

#ifdef ANTI
    if (pos.is_anti())
    {
        constexpr Bitboard TRank2BB = (Us == WHITE ? Rank2BB : Rank7BB);
        bool weCapture = attackedBy[Us][ALL_PIECES] & pos.pieces(Them);
        bool theyCapture = attackedBy[Them][ALL_PIECES] & pos.pieces(Us);

        // Penalties for possible captures
        if (weCapture)
        {
            // Penalty if we only attack unprotected pieces
            bool theyDefended = attackedBy[Us][ALL_PIECES] & pos.pieces(Them) & attackedBy[Them][ALL_PIECES];
            for (PieceType pt = PAWN; pt <= KING; ++pt)
            {
                if (attackedBy[Us][pt] & pos.pieces(Them) & ~attackedBy2[Us])
                    score -= AttacksAnti[theyCapture][theyDefended][pt];
                else if (attackedBy[Us][pt] & pos.pieces(Them))
                    score -= AttacksAnti[theyCapture][theyDefended][NO_PIECE_TYPE];
            }
            // If both colors attack pieces, increase penalty with piece count
            if (theyCapture)
                score -= PieceCountAnti * pos.count<ALL_PIECES>(Us);
        }
        // Bonus if we threaten to force captures (ignoring possible discoveries)
        if (!weCapture || theyCapture)
        {
            constexpr Direction Up = pawn_push(Us);
            Bitboard b = pos.pieces(Us, PAWN);
            Bitboard pawnPushes = shift<Up>(b | (shift<Up>(b & TRank2BB) & ~pos.pieces())) & ~pos.pieces();
            Bitboard pieceMoves = (attackedBy[Us][KNIGHT] | attackedBy[Us][BISHOP] | attackedBy[Us][ROOK]
                                 | attackedBy[Us][QUEEN] | attackedBy[Us][KING]) & ~pos.pieces();
            Bitboard unprotectedPawnPushes = pawnPushes & ~attackedBy[Us][ALL_PIECES];
            Bitboard unprotectedPieceMoves = pieceMoves & ~attackedBy2[Us];

            score += ThreatsAnti[0] * popcount(attackedBy[Them][ALL_PIECES] & (pawnPushes | pieceMoves));
            score += ThreatsAnti[1] * popcount(attackedBy[Them][ALL_PIECES] & (unprotectedPawnPushes | unprotectedPieceMoves));
        }
    }
#endif
#ifdef ATOMIC
    if (pos.is_atomic())
    {
        // attackedBy may be undefined for lazy and hybrid evaluations
        // Rather than generating attackedBy (which would be complex and slow)
        // use the same (non-queen) occupancy mask for all sliding attackers
        Bitboard pieces = pos.pieces() ^ pos.pieces(QUEEN);
        for (Bitboard b = pos.pieces(Them) & ~attacks_bb<KING>(pos.square<KING>(Us)); b; )
        {
            Square s = pop_lsb(b);
            Bitboard attackers = pos.attackers_to(s, pieces) & pos.pieces(Us);
            if (! attackers)
                continue;
            Bitboard blast = (attacks_bb<KING>(s) & (pos.pieces() ^ pos.pieces(PAWN))) | s;
            int count = popcount(blast & pos.pieces(Them)) - popcount(blast & pos.pieces(Us)) - 1;
            if (blast & pos.pieces(Them, KING, QUEEN))
                count++;
            // attackedBy2 may be undefined
            // (Attacked by queen and not by 2 pieces) was inspired by "dqko"
            // since generating the full attackers set is costly and even if
            // multiple queens attack the same square, why should that matter?
            // Regardless, this is functionally equivalent and therefore cannot
            // cause a regression although attacker count is meaningless.
            if ((blast & pos.pieces(Us, QUEEN)) || (attackers == pos.pieces(Us, QUEEN) && popcount(attackers) == 1))
                count--;
            score += std::max(SCORE_ZERO, ThreatByBlast * count);
        }
        score -= AtomicConfinedKing * popcount(attacks_bb<KING>(pos.square<KING>(Us)) & pos.pieces());
    }
#endif
#ifdef HORDE
    if (pos.is_horde() && pos.is_horde_color(Them))
    {
        // Add a bonus according to how close we are to breaking through the pawn wall
        if (pos.pieces(Us, ROOK) | pos.pieces(Us, QUEEN))
        {
            int dist = 8;
            Bitboard target = (Us == WHITE ? Rank8BB : Rank1BB);
            while (target)
            {
                if (pos.attackers_to(pop_lsb(target)) & pos.pieces(Us, ROOK, QUEEN))
                    dist = 0;
            }
            for (File f = FILE_A; f <= FILE_H; ++f)
            {
                int pawns = popcount(pos.pieces(Them, PAWN) & file_bb(f));
                int pawnsl = std::min(popcount(pos.pieces(Them, PAWN) & shift<WEST>(file_bb(f))), pawns);
                int pawnsr = std::min(popcount(pos.pieces(Them, PAWN) & shift<EAST>(file_bb(f))), pawns);
                dist = std::min(dist, pawnsl + pawnsr);
            }
            score += HordeShelter * pos.count<PAWN>(Them) / (1 + dist) / (pos.pieces(Us, QUEEN) ? 2 : 4);
        }
    }
#endif
#ifdef KOTH
    if (pos.is_koth())
    {
        constexpr Direction Up = pawn_push(Us);
        Bitboard center = Center;
        while (center)
        {
            Square s = pop_lsb(center);
            int dist = distance(pos.square<KING>(Us), s)
                      + popcount(pos.attackers_to(s) & pos.pieces(Them))
                      + !!(pos.pieces(Us) & s)
                      + !!(shift<Up>(pos.pieces(Us, PAWN) & s) & pos.pieces(Them, PAWN));
            assert(dist > 0);
            score += KothDistanceBonus[std::min(dist - 1, 5)];
        }
    }
#endif
#ifdef LOSERS
    if (pos.is_losers())
    {
        constexpr Bitboard TRank2BB = (Us == WHITE ? Rank2BB : Rank7BB);
        constexpr Direction Up = pawn_push(Us);
        bool weCapture = attackedBy[Us][ALL_PIECES] & pos.pieces(Them);
        bool theyCapture = attackedBy[Them][ALL_PIECES] & pos.pieces(Us);

        // Penalties for possible captures
        if (weCapture)
        {
            // Penalty if we only attack unprotected pieces
            bool theyDefended = attackedBy[Us][ALL_PIECES] & pos.pieces(Them) & attackedBy[Them][ALL_PIECES];
            for (PieceType pt = PAWN; pt <= KING; ++pt)
            {
                if (attackedBy[Us][pt] & pos.pieces(Them) & ~attackedBy2[Us])
                    score -= AttacksLosers[theyCapture][theyDefended][pt];
                else if (attackedBy[Us][pt] & pos.pieces(Them))
                    score -= AttacksLosers[theyCapture][theyDefended][NO_PIECE_TYPE];
            }
        }
        // Bonus if we threaten to force captures (ignoring possible discoveries)
        if (!weCapture || theyCapture)
        {
            Bitboard b = pos.pieces(Us, PAWN);
            Bitboard pawnPushes = shift<Up>(b | (shift<Up>(b & TRank2BB) & ~pos.pieces())) & ~pos.pieces();
            Bitboard pieceMoves = (attackedBy[Us][KNIGHT] | attackedBy[Us][BISHOP] | attackedBy[Us][ROOK]
                                 | attackedBy[Us][QUEEN] | attackedBy[Us][KING]) & ~pos.pieces();
            Bitboard unprotectedPawnPushes = pawnPushes & ~attackedBy[Us][ALL_PIECES];
            Bitboard unprotectedPieceMoves = pieceMoves & ~attackedBy2[Us];

            score += ThreatsLosers[0] * popcount(attackedBy[Them][ALL_PIECES] & (pawnPushes | pieceMoves));
            score += ThreatsLosers[1] * popcount(attackedBy[Them][ALL_PIECES] & (unprotectedPawnPushes | unprotectedPieceMoves));
        }
    }
#endif
#ifdef THREECHECK
    if (pos.is_three_check())
        score += (popcount(pos.pieces(Us, BISHOP, KNIGHT) & WideCenter) * pos.checks_given(Us)) * pos.non_pawn_material(Us) / 16;
#endif

    if (T)
        Trace::add(VARIANT, Us, score);

    return score;
  }


  // Evaluation::winnable() adjusts the midgame and endgame score components, based on
  // the known attacking/defending status of the players. The final value is derived
  // by interpolation from the midgame and endgame values.

  template<Tracing T>
  Value Evaluation<T>::winnable(Score score) const {

    bool pawnsOnBothFlanks =   (pos.pieces(PAWN) & QueenSide)
                            && (pos.pieces(PAWN) & KingSide);

    int complexity = 0;
#ifdef ANTI
    if (pos.is_anti()) {} else
#endif
#ifdef HORDE
    if (pos.is_horde()) {} else
#endif
#ifdef PLACEMENT
    if (pos.is_placement() && (pos.count_in_hand<KING>(WHITE) || pos.count_in_hand<KING>(BLACK))) {} else
#endif
#ifdef LOSERS
    if (pos.is_losers()) {} else
#endif
    {
    int outflanking =  distance<File>(pos.square<KING>(WHITE), pos.square<KING>(BLACK))
                    + int(rank_of(pos.square<KING>(WHITE)) - rank_of(pos.square<KING>(BLACK)));

    bool almostUnwinnable =   outflanking < 0
                           && !pawnsOnBothFlanks;

    bool infiltration =   rank_of(pos.square<KING>(WHITE)) > RANK_4
                       || rank_of(pos.square<KING>(BLACK)) < RANK_5;

    // Compute the initiative bonus for the attacking side
    complexity =   9 * pe->passed_count()
                    + 12 * pos.count<PAWN>()
                    +  9 * outflanking
                    + 21 * pawnsOnBothFlanks
                    + 24 * infiltration
                    + 51 * !pos.non_pawn_material()
                    - 43 * almostUnwinnable
                    -110 ;
    }

    Value mg = mg_value(score);
    Value eg = eg_value(score);

    // Now apply the bonus: note that we find the attacking side by extracting the
    // sign of the midgame or endgame values, and that we carefully cap the bonus
    // so that the midgame and endgame scores do not change sign after the bonus.
    int u = ((mg > 0) - (mg < 0)) * std::clamp(complexity + 50, -abs(mg), 0);
    int v = ((eg > 0) - (eg < 0)) * std::max(complexity, -abs(eg));

    mg += u;
    eg += v;

    // Compute the scale factor for the winning side
    Color strongSide = eg > VALUE_DRAW ? WHITE : BLACK;
    int sf = me->scale_factor(pos, strongSide);

#ifdef ANTI
    if (pos.is_anti()) {} else
#endif
#ifdef EXTINCTION
    if (pos.is_extinction()) {} else
#endif
#ifdef PLACEMENT
    if (pos.is_placement() && pos.count_in_hand<KING>(~strongSide)) {} else
#endif
#ifdef ATOMIC
    if (pos.is_atomic())
    {
        if (   pos.non_pawn_material(~strongSide) <= RookValueMg
            && pos.count<PAWN>(WHITE) == pos.count<PAWN>(BLACK))
            sf = std::max(0, sf - pos.rule50_count() / 2);
    }
    else
#endif
#ifdef HORDE
    if (pos.is_horde() && pos.is_horde_color(~strongSide))
    {
        if (pos.non_pawn_material(~strongSide) >= QueenValueMg)
            sf = 10;
    }
    else
#endif
    // If scale factor is not already specific, scale up/down via general heuristics
    if (sf == SCALE_FACTOR_NORMAL)
    {
        if (pos.opposite_bishops())
        {
            // For pure opposite colored bishops endgames use scale factor
            // based on the number of passed pawns of the strong side.
            if (   pos.non_pawn_material(WHITE) == BishopValueMg
                && pos.non_pawn_material(BLACK) == BishopValueMg)
                sf = 18 + 4 * popcount(pe->passed_pawns(strongSide));
            // For every other opposite colored bishops endgames use scale factor
            // based on the number of all pieces of the strong side.
            else
                sf = 22 + 3 * pos.count<ALL_PIECES>(strongSide);
        }
        // For rook endgames with strong side not having overwhelming pawn number advantage
        // and its pawns being on one flank and weak side protecting its pieces with a king
        // use lower scale factor.
        else if (  pos.non_pawn_material(WHITE) == RookValueMg
                && pos.non_pawn_material(BLACK) == RookValueMg
                && pos.count<PAWN>(strongSide) - pos.count<PAWN>(~strongSide) <= 1
                && bool(KingSide & pos.pieces(strongSide, PAWN)) != bool(QueenSide & pos.pieces(strongSide, PAWN))
                && (attacks_bb<KING>(pos.square<KING>(~strongSide)) & pos.pieces(~strongSide, PAWN)))
            sf = 36;
        // For queen vs no queen endgames use scale factor
        // based on number of minors of side that doesn't have queen.
        else if (pos.count<QUEEN>() == 1)
            sf = 37 + 3 * (pos.count<QUEEN>(WHITE) == 1 ? pos.count<BISHOP>(BLACK) + pos.count<KNIGHT>(BLACK)
                                                        : pos.count<BISHOP>(WHITE) + pos.count<KNIGHT>(WHITE));
        // In every other case use scale factor based on
        // the number of pawns of the strong side reduced if pawns are on a single flank.
        else
            sf = std::min(sf, 36 + 7 * pos.count<PAWN>(strongSide)) - 4 * !pawnsOnBothFlanks;

        // Reduce scale factor in case of pawns being on a single flank
        sf -= 4 * !pawnsOnBothFlanks;
    }

    // Interpolate between the middlegame and (scaled by 'sf') endgame score
    v =  mg * int(me->game_phase())
       + eg * int(PHASE_MIDGAME - me->game_phase()) * ScaleFactor(sf) / SCALE_FACTOR_NORMAL;
    v /= PHASE_MIDGAME;

    if constexpr (T)
    {
        Trace::add(WINNABLE, make_score(u, eg * ScaleFactor(sf) / SCALE_FACTOR_NORMAL - eg_value(score)));
        Trace::add(TOTAL, make_score(mg, eg * ScaleFactor(sf) / SCALE_FACTOR_NORMAL));
    }

    return Value(v);
  }


  // Evaluation::value() is the main function of the class. It computes the various
  // parts of the evaluation and returns the value of the position from the point
  // of view of the side to move.

  template<Tracing T>
  Value Evaluation<T>::value() {

    assert(!pos.checkers());

    if (pos.is_variant_end())
        return pos.variant_result();

    // Probe the material hash table
    me = Material::probe(pos);

    // If we have a specialized evaluation function for the current material
    // configuration, call it and return.
    if (me->specialized_eval_exists())
        return me->evaluate(pos);

    // Initialize score by reading the incrementally updated scores included in
    // the position object (material + piece square tables) and the material
    // imbalance. Score is computed internally from the white point of view.
    Score score = pos.psq_score() + me->imbalance() + pos.this_thread()->trend;

    // Probe the pawn hash table
    pe = Pawns::probe(pos);
    score += pe->pawn_score(WHITE) - pe->pawn_score(BLACK);

    // Early exit if score is high
    auto lazy_skip = [&](Value lazyThreshold) {
        return abs(mg_value(score) + eg_value(score)) >   lazyThreshold
                                                        + std::abs(pos.this_thread()->bestValue) * 5 / 4
                                                        + pos.non_pawn_material() / 32;
    };

    if (lazy_skip(LazyThreshold1[pos.variant()]))
        goto make_v;

    // Main evaluation begins here
    initialize<WHITE>();
    initialize<BLACK>();

    // Pieces evaluated first (also populates attackedBy, attackedBy2).
    // Note that the order of evaluation of the terms is left unspecified.
    score +=  pieces<WHITE, KNIGHT>() - pieces<BLACK, KNIGHT>()
            + pieces<WHITE, BISHOP>() - pieces<BLACK, BISHOP>()
            + pieces<WHITE, ROOK  >() - pieces<BLACK, ROOK  >()
            + pieces<WHITE, QUEEN >() - pieces<BLACK, QUEEN >();

    score += mobility[WHITE] - mobility[BLACK];

    // More complex interactions that require fully populated attack bitboards
    score +=  king<   WHITE>() - king<   BLACK>()
            + passed< WHITE>() - passed< BLACK>();

    if (lazy_skip(LazyThreshold2))
        goto make_v;

    score +=  threats<WHITE>() - threats<BLACK>()
            + space<  WHITE>() - space<  BLACK>();

make_v:
    // Derive single value from mg and eg parts of score
    if (pos.variant() != CHESS_VARIANT)
        score += variant<WHITE>() - variant<BLACK>();
    Value v = winnable(score);

    // In case of tracing add all remaining individual evaluation terms
    if constexpr (T)
    {
        Trace::add(MATERIAL, pos.psq_score());
        Trace::add(IMBALANCE, me->imbalance());
        Trace::add(PAWN, pe->pawn_score(WHITE), pe->pawn_score(BLACK));
        Trace::add(MOBILITY, mobility[WHITE], mobility[BLACK]);
    }

    // Evaluation grain
    v = (v / 16) * 16;

    // Side to move point of view
    v = (pos.side_to_move() == WHITE ? v : -v);

    return v;
  }

<<<<<<< HEAD
  template<Tracing T>
  Value Evaluation<T>::variantValue(Value v) {
    me = Material::probe(pos);
    if (me->specialized_eval_exists())
        return me->evaluate(pos);

    Score score = variant<WHITE>() - variant<BLACK>();
    Value mg = mg_value(score), eg = eg_value(score);
    int sf = me->scale_factor(pos, eg > VALUE_DRAW ? WHITE : BLACK);
    Value v2 =  mg * int(me->game_phase())
              + eg * int(PHASE_MIDGAME - me->game_phase()) * ScaleFactor(sf) / SCALE_FACTOR_NORMAL;
    v2 /= PHASE_MIDGAME;

    return v + (pos.side_to_move() == WHITE ? v2 : -v2);
  }

#ifdef USE_NNUE
  /// Fisher Random Chess: correction for cornered bishops, to fix chess960 play with NNUE

  Value fix_FRC(const Position& pos) {

    constexpr Bitboard Corners =  1ULL << SQ_A1 | 1ULL << SQ_H1 | 1ULL << SQ_A8 | 1ULL << SQ_H8;

    if (!(pos.pieces(BISHOP) & Corners))
        return VALUE_ZERO;

    int correction = 0;

    if (   pos.piece_on(SQ_A1) == W_BISHOP
        && pos.piece_on(SQ_B2) == W_PAWN)
        correction -= CorneredBishop;

    if (   pos.piece_on(SQ_H1) == W_BISHOP
        && pos.piece_on(SQ_G2) == W_PAWN)
        correction -= CorneredBishop;

    if (   pos.piece_on(SQ_A8) == B_BISHOP
        && pos.piece_on(SQ_B7) == B_PAWN)
        correction += CorneredBishop;

    if (   pos.piece_on(SQ_H8) == B_BISHOP
        && pos.piece_on(SQ_G7) == B_PAWN)
        correction += CorneredBishop;

    return pos.side_to_move() == WHITE ?  Value(3 * correction)
                                       : -Value(3 * correction);
  }
#endif

=======
>>>>>>> c2aaaa65
} // namespace Eval


/// evaluate() is the evaluator for the outer world. It returns a static
/// evaluation of the position from the point of view of the side to move.

Value Eval::evaluate(const Position& pos, int* complexity) {

  Value v;
#ifdef USE_NNUE
  Color stm = pos.side_to_move();
#endif
  Value psq = pos.psq_eg_stm();
#ifdef USE_NNUE
  // Deciding between classical and NNUE eval (~10 Elo): for high PSQ imbalance we use classical,
  // but we switch to NNUE during long shuffling or with high material on the board.
  bool useClassical =    (pos.this_thread()->depth > 9 || pos.count<ALL_PIECES>() > 7)
                      && abs(psq) * 5 > (856 + pos.non_pawn_material() / 64) * (10 + pos.rule50_count());

  // Deciding between classical and NNUE eval (~10 Elo): for high PSQ imbalance we use classical,
  // but we switch to NNUE during long shuffling or with high material on the board.
  if (!useNNUE || pos.variant() != CHESS_VARIANT || useClassical)
  {
#endif
      v = Evaluation<NO_TRACE>(pos).value();
#ifdef USE_NNUE
      useClassical = abs(v) >= 297;
  }

  // If result of a classical evaluation is much lower than threshold fall back to NNUE
  if (useNNUE && !useClassical)
  {
       int nnueComplexity;
       int scale = 1064 + 106 * pos.non_pawn_material() / 5120;
       Value optimism = pos.this_thread()->optimism[stm];

       Value nnue = NNUE::evaluate(pos, true, &nnueComplexity);
       // Blend nnue complexity with (semi)classical complexity
       nnueComplexity = (104 * nnueComplexity + 131 * abs(nnue - psq)) / 256;
       if (complexity) // Return hybrid NNUE complexity to caller
           *complexity = nnueComplexity;

       optimism = optimism * (269 + nnueComplexity) / 256;
       v = (nnue * scale + optimism * (scale - 754)) / 1024;
  }
#endif

  // Damp down the evaluation linearly when shuffling
  v = v * (195 - pos.rule50_count()) / 211;

  // Guarantee evaluation does not hit the tablebase range
  v = std::clamp(v, VALUE_TB_LOSS_IN_MAX_PLY + 1, VALUE_TB_WIN_IN_MAX_PLY - 1);

  // When not using NNUE, return classical complexity to caller
#ifdef USE_NNUE
  if (complexity && (!useNNUE || useClassical))
#else
  if (complexity)
#endif
       *complexity = abs(v - psq);

  return v;
}

/// trace() is like evaluate(), but instead of returning a value, it returns
/// a string (suitable for outputting to stdout) that contains the detailed
/// descriptions and values of each evaluation term. Useful for debugging.
/// Trace scores are from white's point of view

std::string Eval::trace(Position& pos) {

  if (pos.checkers())
      return "Final evaluation: none (in check)";

  std::stringstream ss;
  ss << std::showpoint << std::noshowpos << std::fixed << std::setprecision(2);

  Value v;

  std::memset(scores, 0, sizeof(scores));

  // Reset any global variable used in eval
  pos.this_thread()->depth           = 0;
  pos.this_thread()->trend           = SCORE_ZERO;
  pos.this_thread()->bestValue       = VALUE_ZERO;
  pos.this_thread()->optimism[WHITE] = VALUE_ZERO;
  pos.this_thread()->optimism[BLACK] = VALUE_ZERO;

  v = Evaluation<TRACE>(pos).value();

  ss << std::showpoint << std::noshowpos << std::fixed << std::setprecision(2)
     << " Contributing terms for the classical eval:\n"
     << "+------------+-------------+-------------+-------------+\n"
     << "|    Term    |    White    |    Black    |    Total    |\n"
     << "|            |   MG    EG  |   MG    EG  |   MG    EG  |\n"
     << "+------------+-------------+-------------+-------------+\n"
     << "|   Material | " << Term(MATERIAL)
     << "|  Imbalance | " << Term(IMBALANCE)
     << "|      Pawns | " << Term(PAWN)
     << "|    Knights | " << Term(KNIGHT)
     << "|    Bishops | " << Term(BISHOP)
     << "|      Rooks | " << Term(ROOK)
     << "|     Queens | " << Term(QUEEN)
     << "|   Mobility | " << Term(MOBILITY)
     << "|King safety | " << Term(KING)
     << "|    Threats | " << Term(THREAT)
     << "|     Passed | " << Term(PASSED)
     << "|      Space | " << Term(SPACE)
     << "|   Winnable | " << Term(WINNABLE)
     << "     Variant | " << Term(VARIANT)
     << "+------------+-------------+-------------+-------------+\n"
     << "|      Total | " << Term(TOTAL)
     << "+------------+-------------+-------------+-------------+\n";

#ifdef USE_NNUE
  if (Eval::useNNUE)
      ss << '\n' << NNUE::trace(pos) << '\n';
#endif

  ss << std::showpoint << std::showpos << std::fixed << std::setprecision(2) << std::setw(15);

  v = pos.side_to_move() == WHITE ? v : -v;
  ss << "\nClassical evaluation   " << to_cp(v) << " (white side)\n";
#ifdef USE_NNUE
  if (Eval::useNNUE)
  {
      v = NNUE::evaluate(pos, false);
      v = pos.side_to_move() == WHITE ? v : -v;
      ss << "NNUE evaluation        " << to_cp(v) << " (white side)\n";
  }
#endif

  v = evaluate(pos);
  v = pos.side_to_move() == WHITE ? v : -v;
  ss << "Final evaluation       " << to_cp(v) << " (white side)";
#ifdef USE_NNUE
  if (Eval::useNNUE)
     ss << " [with scaled NNUE, hybrid, ...]";
#endif
  ss << "\n";

  return ss.str();
}

} // namespace Stockfish<|MERGE_RESOLUTION|>--- conflicted
+++ resolved
@@ -1924,7 +1924,6 @@
     return v;
   }
 
-<<<<<<< HEAD
   template<Tracing T>
   Value Evaluation<T>::variantValue(Value v) {
     me = Material::probe(pos);
@@ -1941,41 +1940,6 @@
     return v + (pos.side_to_move() == WHITE ? v2 : -v2);
   }
 
-#ifdef USE_NNUE
-  /// Fisher Random Chess: correction for cornered bishops, to fix chess960 play with NNUE
-
-  Value fix_FRC(const Position& pos) {
-
-    constexpr Bitboard Corners =  1ULL << SQ_A1 | 1ULL << SQ_H1 | 1ULL << SQ_A8 | 1ULL << SQ_H8;
-
-    if (!(pos.pieces(BISHOP) & Corners))
-        return VALUE_ZERO;
-
-    int correction = 0;
-
-    if (   pos.piece_on(SQ_A1) == W_BISHOP
-        && pos.piece_on(SQ_B2) == W_PAWN)
-        correction -= CorneredBishop;
-
-    if (   pos.piece_on(SQ_H1) == W_BISHOP
-        && pos.piece_on(SQ_G2) == W_PAWN)
-        correction -= CorneredBishop;
-
-    if (   pos.piece_on(SQ_A8) == B_BISHOP
-        && pos.piece_on(SQ_B7) == B_PAWN)
-        correction += CorneredBishop;
-
-    if (   pos.piece_on(SQ_H8) == B_BISHOP
-        && pos.piece_on(SQ_G7) == B_PAWN)
-        correction += CorneredBishop;
-
-    return pos.side_to_move() == WHITE ?  Value(3 * correction)
-                                       : -Value(3 * correction);
-  }
-#endif
-
-=======
->>>>>>> c2aaaa65
 } // namespace Eval
 
 

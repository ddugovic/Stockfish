/*
  Stockfish, a UCI chess playing engine derived from Glaurung 2.1
  Copyright (C) 2004-2020 The Stockfish developers (see AUTHORS file)

  Stockfish is free software: you can redistribute it and/or modify
  it under the terms of the GNU General Public License as published by
  the Free Software Foundation, either version 3 of the License, or
  (at your option) any later version.

  Stockfish is distributed in the hope that it will be useful,
  but WITHOUT ANY WARRANTY; without even the implied warranty of
  MERCHANTABILITY or FITNESS FOR A PARTICULAR PURPOSE.  See the
  GNU General Public License for more details.

  You should have received a copy of the GNU General Public License
  along with this program.  If not, see <http://www.gnu.org/licenses/>.
*/

#include <algorithm>
#include <cassert>
#include <cstdlib>
#include <cstring>   // For std::memset
#include <fstream>
#include <iomanip>
#include <sstream>
#include <iostream>
#include <streambuf>
#include <vector>

#include "bitboard.h"
#include "evaluate.h"
#include "material.h"
#include "misc.h"
#include "pawns.h"
#include "thread.h"
#include "uci.h"
#include "incbin/incbin.h"


// Macro to embed the default NNUE file data in the engine binary (using incbin.h, by Dale Weiler).
// This macro invocation will declare the following three variables
//     const unsigned char        gEmbeddedNNUEData[];  // a pointer to the embedded data
//     const unsigned char *const gEmbeddedNNUEEnd;     // a marker to the end
//     const unsigned int         gEmbeddedNNUESize;    // the size of the embedded file
// Note that this does not work in Microsof Visual Studio.
#ifdef USE_NNUE
#if !defined(_MSC_VER) && !defined(NNUE_EMBEDDING_OFF)
  INCBIN(EmbeddedNNUE, EvalFileDefaultName);
#else
  const unsigned char        gEmbeddedNNUEData[1] = {0x0};
  const unsigned char *const gEmbeddedNNUEEnd = &gEmbeddedNNUEData[1];
  const unsigned int         gEmbeddedNNUESize = 1;
#endif
#endif


using namespace std;
#ifdef USE_NNUE
using namespace Eval::NNUE;

namespace Eval {

  bool useNNUE;
  string eval_file_loaded = "None";

  /// NNUE::init() tries to load a nnue network at startup time, or when the engine
  /// receives a UCI command "setoption name EvalFile value nn-[a-z0-9]{12}.nnue"
  /// The name of the nnue network is always retrieved from the EvalFile option.
  /// We search the given network in three locations: internally (the default
  /// network may be embedded in the binary), in the active working directory and
  /// in the engine directory. Distro packagers may define the DEFAULT_NNUE_DIRECTORY
  /// variable to have the engine search in a special directory in their distro.

  void NNUE::init() {

    useNNUE = Options["Use NNUE"];
    if (!useNNUE)
        return;

    string eval_file = string(Options["EvalFile"]);

    #if defined(DEFAULT_NNUE_DIRECTORY)
    #define stringify2(x) #x
    #define stringify(x) stringify2(x)
    vector<string> dirs = { "<internal>" , "" , CommandLine::binaryDirectory , stringify(DEFAULT_NNUE_DIRECTORY) };
    #else
    vector<string> dirs = { "<internal>" , "" , CommandLine::binaryDirectory };
    #endif

    for (string directory : dirs)
        if (eval_file_loaded != eval_file)
        {
            if (directory != "<internal>")
            {
                ifstream stream(directory + eval_file, ios::binary);
                if (load_eval(eval_file, stream))
                    eval_file_loaded = eval_file;
            }

            if (directory == "<internal>" && eval_file == EvalFileDefaultName)
            {
                // C++ way to prepare a buffer for a memory stream
                class MemoryBuffer : public basic_streambuf<char> {
                    public: MemoryBuffer(char* p, size_t n) { setg(p, p, p + n); setp(p, p + n); }
                };

                MemoryBuffer buffer(const_cast<char*>(reinterpret_cast<const char*>(gEmbeddedNNUEData)),
                                    size_t(gEmbeddedNNUESize));

                istream stream(&buffer);
                if (load_eval(eval_file, stream))
                    eval_file_loaded = eval_file;
            }
        }
  }

  /// NNUE::verify() verifies that the last net used was loaded successfully
  void NNUE::verify() {

    string eval_file = string(Options["EvalFile"]);

    if (useNNUE && eval_file_loaded != eval_file)
    {
        UCI::OptionsMap defaults;
        UCI::init(defaults);

        string msg1 = "If the UCI option \"Use NNUE\" is set to true, network evaluation parameters compatible with the engine must be available.";
        string msg2 = "The option is set to true, but the network file " + eval_file + " was not loaded successfully.";
        string msg3 = "The UCI option EvalFile might need to specify the full path, including the directory name, to the network file.";
        string msg4 = "The default net can be downloaded from: https://tests.stockfishchess.org/api/nn/" + string(defaults["EvalFile"]);
        string msg5 = "The engine will be terminated now.";

        sync_cout << "info string ERROR: " << msg1 << sync_endl;
        sync_cout << "info string ERROR: " << msg2 << sync_endl;
        sync_cout << "info string ERROR: " << msg3 << sync_endl;
        sync_cout << "info string ERROR: " << msg4 << sync_endl;
        sync_cout << "info string ERROR: " << msg5 << sync_endl;

        exit(EXIT_FAILURE);
    }

    if (useNNUE)
        sync_cout << "info string NNUE evaluation using " << eval_file << " enabled" << sync_endl;
    else
        sync_cout << "info string classical evaluation enabled" << sync_endl;
  }
}
#endif

namespace Trace {

  enum Tracing { NO_TRACE, TRACE };

  enum Term { // The first 8 entries are reserved for PieceType
    MATERIAL = 8, IMBALANCE, MOBILITY, THREAT, PASSED, SPACE, WINNABLE, VARIANT, TOTAL, TERM_NB
  };

  Score scores[TERM_NB][COLOR_NB];

  double to_cp(Value v) { return double(v) / PawnValueEg; }

  void add(int idx, Color c, Score s) {
    scores[idx][c] = s;
  }

  void add(int idx, Score w, Score b = SCORE_ZERO) {
    scores[idx][WHITE] = w;
    scores[idx][BLACK] = b;
  }

  std::ostream& operator<<(std::ostream& os, Score s) {
    os << std::setw(5) << to_cp(mg_value(s)) << " "
       << std::setw(5) << to_cp(eg_value(s));
    return os;
  }

  std::ostream& operator<<(std::ostream& os, Term t) {

    if (t == MATERIAL || t == IMBALANCE || t == WINNABLE || t == TOTAL)
        os << " ----  ----"    << " | " << " ----  ----";
    else
        os << scores[t][WHITE] << " | " << scores[t][BLACK];

    os << " | " << scores[t][WHITE] - scores[t][BLACK] << "\n";
    return os;
  }
}

using namespace Trace;

namespace {

  // Threshold for lazy and space evaluation
  constexpr Value LazyThreshold1  = Value(1400);
  constexpr Value LazyThreshold2  = Value(1300);
  constexpr Value SpaceThreshold[VARIANT_NB] = {
    Value(12222),
#ifdef ANTI
    Value(12222),
#endif
#ifdef ATOMIC
    Value(12222),
#endif
#ifdef CRAZYHOUSE
    Value(12222),
#endif
#ifdef EXTINCTION
    Value(12222),
#endif
#ifdef GRID
    2 * MidgameLimit,
#endif
#ifdef HORDE
    Value(12222),
#endif
#ifdef KOTH
    VALUE_ZERO,
#endif
#ifdef LOSERS
    Value(12222),
#endif
#ifdef RACE
    Value(12222),
#endif
#ifdef THREECHECK
    Value(12222),
#endif
#ifdef TWOKINGS
    Value(12222),
#endif
  };
#ifdef USE_NNUE
  constexpr Value NNUEThreshold1 =   Value(550);
  constexpr Value NNUEThreshold2 =   Value(150);
#endif

  // KingAttackWeights[PieceType] contains king attack weights by piece type
  constexpr int KingAttackWeights[VARIANT_NB][PIECE_TYPE_NB] = {
    { 0, 0, 81, 52, 44, 10 },
#ifdef ANTI
    {},
#endif
#ifdef ATOMIC
    { 0, 0, 76, 64, 46, 11 },
#endif
#ifdef CRAZYHOUSE
    { 0, 0, 112, 87, 63, 2 },
#endif
#ifdef EXTINCTION
    {},
#endif
#ifdef GRID
    { 0, 0, 89, 62, 47, 11 },
#endif
#ifdef HORDE
    { 0, 0, 77, 55, 44, 10 },
#endif
#ifdef KOTH
    { 0, 0, 76, 48, 44, 10 },
#endif
#ifdef LOSERS
    { 0, 0, 77, 55, 44, 10 },
#endif
#ifdef RACE
    {},
#endif
#ifdef THREECHECK
    { 0, 0, 115, 64, 62, 35 },
#endif
#ifdef TWOKINGS
    { 0, 0, 77, 55, 44, 10 },
#endif
  };

  // Per-variant king danger malus factors
  constexpr int KingDangerParams[VARIANT_NB][11] = {
    {   185,  148,   98,   69,    3, -873, -100,   -6,   -4,   37,    0 },
#ifdef ANTI
    {},
#endif
#ifdef ATOMIC
    {   166,  146,   98,  274,    3, -654, -100,  -12,   -4,   37,   29 },
#endif
#ifdef CRAZYHOUSE
    {   463,  129,   99,  121,    3, -631,  -99,   -6,   -4,   37,  315 },
#endif
#ifdef EXTINCTION
    {},
#endif
#ifdef GRID
    {   211,  158,   98,  119,    3, -722, -100,   -9,   -4,   37,    0 },
#endif
#ifdef HORDE
    {   235,  134,   98,  101,    3, -717, -100,  -11,   -4,   37,    0 },
#endif
#ifdef KOTH
    {   229,  131,   98,   85,    3, -658, -100,   -9,   -4,   37,    0 },
#endif
#ifdef LOSERS
    {   235,  134,   98,  101,    3, -717, -100, -357,   -4,   37,    0 },
#endif
#ifdef RACE
    {     0,    0,    0,    0,    0,    0,    0,    0,    0,    0,    0 },
#endif
#ifdef THREECHECK
    {   136,  106,   98,   85,    3, -613, -100,   -7,   -4,   37,  181 },
#endif
#ifdef TWOKINGS
    {   155,  136,   98,   92,    3, -967, -100,   -8,   -4,   37,    0 },
#endif
  };

  // SafeCheck[PieceType][single/multiple] contains safe check bonus by piece type,
  // higher if multiple safe checks are possible for that piece type.
  constexpr int SafeCheck[][2] = {
<<<<<<< HEAD
      {}, {435, 683}, {792, 1283}, {645, 967}, {1084, 1897}, {772, 1119}
=======
      {}, {}, {803, 1292}, {639, 974}, {1087, 1878}, {759, 1132}
>>>>>>> 5af09cfd
  };
#ifdef THREECHECK
  // In Q8 fixed point
  constexpr int ThreeCheckKSFactors[CHECKS_NB] = { 573, 581, 856, 0 };
#endif

#define S(mg, eg) make_score(mg, eg)

  // MobilityBonus[PieceType-2][attacked] contains bonuses for middle and end game,
  // indexed by piece type and number of attacked squares in the mobility area.
<<<<<<< HEAD
  constexpr Score MobilityBonus[VARIANT_NB][4][32] = {
    {
    { S(-62,-81), S(-53,-56), S(-12,-31), S( -4,-16), S(  3,  5), S( 13, 11), // Knight
      S( 22, 17), S( 28, 20), S( 33, 25) },
    { S(-48,-59), S(-20,-23), S( 16, -3), S( 26, 13), S( 38, 24), S( 51, 42), // Bishop
      S( 55, 54), S( 63, 57), S( 63, 65), S( 68, 73), S( 81, 78), S( 81, 86),
      S( 91, 88), S( 98, 97) },
    { S(-60,-78), S(-20,-17), S(  2, 23), S(  3, 39), S(  3, 70), S( 11, 99), // Rook
      S( 22,103), S( 31,121), S( 40,134), S( 40,139), S( 41,158), S( 48,164),
      S( 57,168), S( 57,169), S( 62,172) },
    { S(-30,-48), S(-12,-30), S( -8, -7), S( -9, 19), S( 20, 40), S( 23, 55), // Queen
      S( 23, 59), S( 35, 75), S( 38, 78), S( 53, 96), S( 64, 96), S( 65,100),
      S( 65,121), S( 66,127), S( 67,131), S( 67,133), S( 72,136), S( 72,141),
      S( 77,147), S( 79,150), S( 93,151), S(108,168), S(108,168), S(108,171),
      S(110,182), S(114,182), S(114,192), S(116,219) }
    },
#ifdef ANTI
    {
      { S(-150,-152), S(-112,-108), S(-18,-52), S( -4,-20), S( 12, 10), S( 30, 22), // Knights
        S(  44,  52), S(  60,  56), S( 72, 58) },
      { S(-96,-116), S(-42,-38), S( 32, -4), S( 52, 24), S( 74, 44), S(102, 84), // Bishops
        S(108, 108), S(126,116), S(130,126), S(142,140), S(158,148), S(162,172),
        S(184, 180), S(194,188) },
      { S(-112,-156), S(-50,-36), S(-22, 52), S(-10,110), S( -8,140), S( -2,162), // Rooks
        S(  16, 218), S( 28,240), S( 42,256), S( 46,286), S( 62,308), S( 64,320),
        S(  86, 330), S( 98,336), S(118,338) },
      { S(-80,-70), S(-50,-24), S(  4, 14), S(  8, 38), S( 28, 74), S( 48,110), // Queens
        S( 50,124), S( 80,152), S( 86,158), S( 94,174), S(108,188), S(112,204),
        S(120,222), S(140,232), S(144,236), S(146,244), S(150,256), S(154,260),
        S(170,266), S(188,272), S(198,280), S(216,314), S(224,316), S(226,322),
        S(236,348), S(238,354), S(246,382), S(256,398) }
    },
#endif
#ifdef ATOMIC
    {
      { S(-86,-77), S(-79,-64), S(-36,-40), S( -2,-24), S( 14,  8), S( 23, 25), // Knights
        S( 40, 26), S( 30, 23), S( 37, 29) },
      { S(-55,-65), S(-17,-34), S( 13, -9), S( 24, 20), S( 22, 25), S( 57, 39), // Bishops
        S( 32, 52), S( 66, 66), S( 51, 52), S( 56, 74), S( 73, 76), S( 85, 81),
        S( 93, 90), S(108, 87) },
      { S(-61,-73), S(-32,-28), S(-18,  9), S(-19, 30), S(-19, 57), S( 20, 78), // Rooks
        S( 12,104), S( 11,134), S( 21,133), S( 33,166), S( 35,168), S( 38,185),
        S( 25,172), S( 60,182), S( 58,155) },
      { S(-43,-43), S(-14,-16), S( -5,  1), S(  0, 23), S(  6, 24), S( 23, 59), // Queens
        S( 20, 55), S( 32, 66), S( 47, 89), S( 29, 77), S( 47, 89), S( 69,103),
        S( 63,110), S( 76,131), S( 73,115), S( 48,132), S( 58,131), S( 75,135),
        S( 82,122), S(111,130), S(114,144), S(101,139), S(106,146), S(107,167),
        S(115,157), S(129,175), S(132,176), S(130,210) }
    },
#endif
#ifdef CRAZYHOUSE
    {
      { S(-126, -96), S(-103,-31), S(-90,-27), S(-40,  3), S(  0,  3), S(  4,  0), // Knights
        S(  20,  12), S(  15, 33), S( 50, 46) },
      { S(-156, -79), S(-115,-43), S( 42,-14), S( 35, 26), S( 64, 26), S( 74, 38), // Bishops
        S(  70,  46), S(  83, 71), S( 70, 68), S( 66, 80), S( 64, 68), S( 70, 77),
        S(  97,  92), S(  89, 98) },
      { S( -53, -53), S( -22, -8), S(-48, 30), S(-14, 57), S( -4, 77), S( 11, 87), // Rooks
        S(   7, 115), S(  12,123), S( 27,120), S(  6,140), S( 55,156), S( 18,161),
        S(  51, 161), S(  54,171), S( 52,166) },
      { S( -26, -56), S( -24,-14), S(  7, 14), S(  8, 15), S( 18, 34), S( 14, 41), // Queens
        S(  28,  58), S(  33, 66), S( 40, 70), S( 47, 74), S( 50,100), S( 52,106),
        S(  59, 111), S(  50, 95), S( 60,115), S( 61,126), S( 75,144), S( 82,119),
        S(  95, 137), S( 102,138), S(100,142), S(119,154), S(129,156), S(107,156),
        S( 111, 177), S( 115,181), S(124,197), S(124,199) }
    },
#endif
#ifdef EXTINCTION
    {
      { S(-123, -90), S( -91,-32), S(-61,-29), S(-38,  3), S(  0,  3), S(  4,  0), // Knights
        S(  19,  12), S(  15, 33), S( 52, 45) },
      { S(-153, -80), S(-112,-41), S( 41,-14), S( 35, 24), S( 62, 26), S( 75, 41), // Bishops
        S(  72,  48), S(  85, 74), S( 74, 65), S( 66, 79), S( 64, 69), S( 73, 80),
        S( 107,  92), S(  96,101) },
      { S( -59, -51), S( -20, -8), S(-54, 32), S(-15, 54), S( -4, 70), S( 11, 84), // Rooks
        S(   6, 113), S(  13,123), S( 27,114), S(  6,144), S( 60,162), S( 19,162),
        S(  48, 170), S(  57,170), S( 52,177) },
      { S( -27, -56), S( -24,-14), S(  7, 13), S(  9, 16), S( 18, 37), S( 14, 40), // Queens
        S(  29,  56), S(  34, 64), S( 39, 73), S( 49, 65), S( 50, 98), S( 50,106),
        S(  60, 107), S(  53, 92), S( 62,119), S( 69,130), S( 77,145), S( 84,120),
        S(  90, 153), S(  98,131), S(106,139), S(116,147), S(127,157), S(112,154),
        S( 121, 174), S( 124,167), S(126,194), S(130,190) }
    },
#endif
#ifdef GRID
    {
      { S(-75,-76), S(-57,-54), S( -9,-28), S( -2,-10), S(  6,  5), S( 14, 12), // Knights
        S( 22, 26), S( 29, 29), S( 36, 29) },
      { S(-48,-59), S(-20,-23), S( 16, -3), S( 26, 13), S( 38, 24), S( 51, 42), // Bishops
        S( 55, 54), S( 63, 57), S( 63, 65), S( 68, 73), S( 81, 78), S( 81, 86),
        S( 91, 88), S( 98, 97) },
      { S(-58,-76), S(-27,-18), S(-15, 28), S(-10, 55), S( -5, 69), S( -2, 82), // Rooks
        S(  9,112), S( 16,118), S( 30,132), S( 29,142), S( 32,155), S( 38,165),
        S( 46,166), S( 48,169), S( 58,171) },
      { S(-39,-36), S(-21,-15), S(  3,  8), S(  3, 18), S( 14, 34), S( 22, 54), // Queens
        S( 28, 61), S( 41, 73), S( 43, 79), S( 48, 92), S( 56, 94), S( 60,104),
        S( 60,113), S( 66,120), S( 67,123), S( 70,126), S( 71,133), S( 73,136),
        S( 79,140), S( 88,143), S( 88,148), S( 99,166), S(102,170), S(102,175),
        S(106,184), S(109,191), S(113,206), S(116,212) }
    },
#endif
#ifdef HORDE
    {
      { S(-126,-90), S( -7,-22), S( -46,-25), S( 19,7), S( -53, 71), S( 31, -1), // Knights
        S(  -6, 51), S(-12, 47), S( -9, -56) },
      { S( -46,-2), S(30,66), S( 18, -27), S( 86, 21), S( 65, 11), S(147, 45), // Bishops
        S(  98, 38), S( 95, 52), S(122, 45), S( 95, 33), S( 89,103), S( 85, -9),
        S( 105, 70), S(131, 82) },
      { S( -56,-78), S(-25,-18), S(-11, 26), S( -5, 55), S( -4, 70), S( -1, 81), // Rooks
        S(   8,109), S( 14,120), S( 21,128), S( 23,143), S( 31,154), S( 32,160),
        S(  43,165), S( 49,168), S( 59,169) },
      { S( -40,-35), S(-25,-12), S(  2,  7), S(  4, 19), S( 14, 37), S( 24, 55), // Queens
        S(  25, 62), S( 40, 76), S( 43, 79), S( 47, 87), S( 54, 94), S( 56,102),
        S(  60,111), S( 70,116), S( 72,118), S( 73,122), S( 75,128), S( 77,130),
        S(  85,133), S( 94,136), S( 99,140), S(108,157), S(112,158), S(113,161),
        S( 118,174), S(119,177), S(123,191), S(128,199) }
    },
#endif
#ifdef KOTH
    {
      { S(-75,-76), S(-56,-54), S( -9,-26), S( -2,-10), S(  6,  5), S( 15, 11), // Knights
        S( 22, 26), S( 30, 28), S( 36, 29) },
      { S(-48,-58), S(-21,-19), S( 16, -2), S( 26, 12), S( 37, 22), S( 51, 42), // Bishops
        S( 54, 54), S( 63, 58), S( 65, 63), S( 71, 70), S( 79, 74), S( 81, 86),
        S( 92, 90), S( 97, 94) },
      { S(-56,-78), S(-25,-18), S(-11, 26), S( -5, 55), S( -4, 70), S( -1, 81), // Rooks
        S(  8,109), S( 14,120), S( 21,128), S( 23,143), S( 31,154), S( 32,160),
        S( 43,165), S( 49,168), S( 59,169) },
      { S(-40,-35), S(-25,-12), S(  2,  7), S(  4, 19), S( 14, 37), S( 24, 55), // Queens
        S( 25, 62), S( 40, 76), S( 43, 79), S( 47, 87), S( 54, 94), S( 56,102),
        S( 60,111), S( 70,116), S( 72,118), S( 73,122), S( 75,128), S( 77,130),
        S( 85,133), S( 94,136), S( 99,140), S(108,157), S(112,158), S(113,161),
        S(118,174), S(119,177), S(123,191), S(128,199) }
    },
#endif
#ifdef LOSERS
    {
      { S(-150,-152), S(-112,-108), S(-18,-52), S( -4,-20), S( 12, 10), S( 30, 22), // Knights
        S(  44,  52), S(  60,  56), S( 72, 58) },
      { S(-96,-116), S(-42,-38), S( 32, -4), S( 52, 24), S( 74, 44), S(102, 84), // Bishops
        S(108, 108), S(126,116), S(130,126), S(142,140), S(158,148), S(162,172),
        S(184, 180), S(194,188) },
      { S(-112,-156), S(-50,-36), S(-22, 52), S(-10,110), S( -8,140), S( -2,162), // Rooks
        S(  16, 218), S( 28,240), S( 42,256), S( 46,286), S( 62,308), S( 64,320),
        S(  86, 330), S( 98,336), S(118,338) },
      { S(-80,-70), S(-50,-24), S(  4, 14), S(  8, 38), S( 28, 74), S( 48,110), // Queens
        S( 50,124), S( 80,152), S( 86,158), S( 94,174), S(108,188), S(112,204),
        S(120,222), S(140,232), S(144,236), S(146,244), S(150,256), S(154,260),
        S(170,266), S(188,272), S(198,280), S(216,314), S(224,316), S(226,322),
        S(236,348), S(238,354), S(246,382), S(256,398) }
    },
#endif
#ifdef RACE
    {
      { S(-132,-117), S( -89,-110), S(-13,-49), S(-11,-15), S(-10,-30), S( 29, 17), // Knights
        S(  13,  32), S(  79,  69), S(109, 79) },
      { S(-101,-119), S( -19, -27), S( 27, -9), S( 35, 30), S( 62, 31), S(115, 72), // Bishops
        S(  91,  99), S( 138, 122), S(129,119), S(158,156), S(153,162), S(143,189),
        S( 172, 181), S( 196, 204) },
      { S(-131,-162), S( -57, -37), S( -8, 47), S( 12, 93), S(  3,127), S( 10,139), // Rooks
        S(   3, 240), S(  18, 236), S( 44,251), S( 44,291), S( 49,301), S( 67,316),
        S( 100, 324), S(  97, 340), S(110,324) },
      { S( -87, -68), S( -73,  -2), S( -7,  9), S( -5, 16), S( 39, 76), S( 39,118), // Queens
        S(  64, 131), S(  86, 169), S( 86,175), S( 78,166), S( 97,195), S(123,216),
        S( 137, 200), S( 155, 247), S(159,260), S(136,252), S(156,279), S(160,251),
        S( 165, 251), S( 194, 267), S(204,271), S(216,331), S(226,304), S(223,295),
        S( 239, 316), S( 228, 365), S(240,385), S(249,377) }
    },
#endif
#ifdef THREECHECK
    {
      { S(-74,-76), S(-55,-54), S( -9,-26), S( -2,-10), S(  6,  5), S( 15, 11), // Knights
        S( 22, 26), S( 31, 27), S( 37, 29) },
      { S(-49,-56), S(-23,-18), S( 15, -2), S( 25, 12), S( 36, 22), S( 50, 42), // Bishops
        S( 53, 54), S( 64, 57), S( 67, 63), S( 71, 68), S( 84, 76), S( 79, 87),
        S( 95, 91), S( 98, 93) },
      { S(-57,-76), S(-25,-18), S(-11, 25), S( -5, 53), S( -4, 70), S( -1, 78), // Rooks
        S(  8,111), S( 14,116), S( 22,125), S( 24,148), S( 31,159), S( 31,173),
        S( 44,163), S( 50,162), S( 56,168) },
      { S(-42,-35), S(-25,-12), S(  2,  7), S(  4, 19), S( 14, 37), S( 24, 53), // Queens
        S( 26, 63), S( 39, 80), S( 42, 77), S( 48, 88), S( 53, 96), S( 57, 96),
        S( 61,108), S( 71,116), S( 70,116), S( 74,125), S( 75,133), S( 78,133),
        S( 85,137), S( 97,135), S(103,141), S(107,165), S(109,153), S(115,162),
        S(119,164), S(121,184), S(121,192), S(131,203) }
    },
#endif
#ifdef TWOKINGS
    {
      { S(-75,-76), S(-57,-54), S( -9,-28), S( -2,-10), S(  6,  5), S( 14, 12), // Knights
        S( 22, 26), S( 29, 29), S( 36, 29) },
      { S(-48,-59), S(-20,-23), S( 16, -3), S( 26, 13), S( 38, 24), S( 51, 42), // Bishops
        S( 55, 54), S( 63, 57), S( 63, 65), S( 68, 73), S( 81, 78), S( 81, 86),
        S( 91, 88), S( 98, 97) },
      { S(-58,-76), S(-27,-18), S(-15, 28), S(-10, 55), S( -5, 69), S( -2, 82), // Rooks
        S(  9,112), S( 16,118), S( 30,132), S( 29,142), S( 32,155), S( 38,165),
        S( 46,166), S( 48,169), S( 58,171) },
      { S(-39,-36), S(-21,-15), S(  3,  8), S(  3, 18), S( 14, 34), S( 22, 54), // Queens
        S( 28, 61), S( 41, 73), S( 43, 79), S( 48, 92), S( 56, 94), S( 60,104),
        S( 60,113), S( 66,120), S( 67,123), S( 70,126), S( 71,133), S( 73,136),
        S( 79,140), S( 88,143), S( 88,148), S( 99,166), S(102,170), S(102,175),
        S(106,184), S(109,191), S(113,206), S(116,212) }
    },
#endif
=======
  constexpr Score MobilityBonus[][32] = {
    { S(-62,-79), S(-53,-57), S(-12,-31), S( -3,-17), S(  3,  7), S( 12, 13), // Knight
      S( 21, 16), S( 28, 21), S( 37, 26) },
    { S(-47,-59), S(-20,-25), S( 14, -8), S( 29, 12), S( 39, 21), S( 53, 40), // Bishop
      S( 53, 56), S( 60, 58), S( 62, 65), S( 69, 72), S( 78, 78), S( 83, 87),
      S( 91, 88), S( 96, 98) },
    { S(-61,-82), S(-20,-17), S(  2, 23) ,S(  3, 40), S(  4, 72), S( 11,100), // Rook
      S( 22,104), S( 31,120), S( 39,134), S(40 ,138), S( 41,158), S( 47,163),
      S( 59,168), S( 60,169), S( 64,173) },
    { S(-29,-49), S(-16,-29), S( -8, -8), S( -8, 17), S( 18, 39), S( 25, 54), // Queen
      S( 23, 59), S( 37, 73), S( 41, 76), S( 54, 95), S( 65, 95) ,S( 68,101),
      S( 69,124), S( 70,128), S( 70,132), S( 70,133) ,S( 71,136), S( 72,140),
      S( 74,147), S( 76,149), S( 90,153), S(104,169), S(105,171), S(106,171),
      S(112,178), S(114,185), S(114,187), S(119,221) }
>>>>>>> 5af09cfd
  };

  // KingProtector[knight/bishop] contains penalty for each distance unit to own king
  constexpr Score KingProtector[] = { S(8, 9), S(6, 9) };

  // Outpost[knight/bishop] contains bonuses for each knight or bishop occupying a
  // pawn protected square on rank 4 to 6 which is also safe from a pawn attack.
  constexpr Score Outpost[] = { S(56, 34), S(31, 23) };

  // PassedRank[Rank] contains a bonus according to the rank of a passed pawn
  constexpr Score PassedRank[VARIANT_NB][RANK_NB] = {
    {
    S(0, 0), S(9, 28), S(15, 31), S(17, 39), S(64, 70), S(171, 177), S(277, 260)
    },
#ifdef ANTI
    { S(0, 0), S(5, 7), S(5, 14), S(31, 38), S(73, 73), S(166, 166), S(252, 252) },
#endif
#ifdef ATOMIC
    { S(0, 0), S(95, 86), S(118, 43), S(94, 61), S(142, 62), S(196, 150), S(204, 256) },
#endif
#ifdef CRAZYHOUSE
    { S(0, 0), S(15, 27), S(23, 13), S(13, 19), S(88, 111), S(177, 140), S(229, 293) },
#endif
#ifdef EXTINCTION
    { S(0, 0), S(5, 7), S(5, 14), S(31, 38), S(73, 73), S(166, 166), S(252, 252) },
#endif
#ifdef GRID
    { S(0, 0), S(11, 2), S(4, 0), S(27, 34), S(58, 17), S(168, 165), S(251, 253) },
#endif
#ifdef HORDE
    { S(0, 0), S(-66, 10), S(-25, 7), S(66, -12), S(68, 81), S(72, 210), S(250, 258) },
#endif
#ifdef KOTH
    { S(0, 0), S(5, 7), S(5, 14), S(31, 38), S(73, 73), S(166, 166), S(252, 252) },
#endif
#ifdef LOSERS
    { S(0, 0), S(5, 8), S(5, 13), S(31, 36), S(72, 72), S(170, 159), S(276, 251) },
#endif
#ifdef RACE
    {},
#endif
#ifdef THREECHECK
    { S(0, 0), S(5, 7), S(5, 14), S(31, 38), S(73, 73), S(166, 166), S(252, 252) },
#endif
#ifdef TWOKINGS
    { S(0, 0), S(5, 7), S(5, 14), S(31, 38), S(73, 73), S(166, 166), S(252, 252) },
#endif
  };

  // RookOnFile[semiopen/open] contains bonuses for each rook when there is
  // no (friendly) pawn on the rook file.
  constexpr Score RookOnFile[] = { S(19, 7), S(48, 27) };

  // ThreatByMinor/ByRook[attacked PieceType] contains bonuses according to
  // which piece type attacks which one. Attacks on lesser pieces which are
  // pawn-defended are not considered.
  constexpr Score ThreatByMinor[PIECE_TYPE_NB] = {
    S(0, 0), S(5, 32), S(55, 41), S(77, 56), S(89, 119), S(79, 162)
  };

  constexpr Score ThreatByRook[PIECE_TYPE_NB] = {
    S(0, 0), S(3, 44), S(37, 68), S(42, 60), S(0, 39), S(58, 43)
  };

  // Assorted bonuses and penalties
#ifdef ATOMIC
  constexpr Score AtomicConfinedKing = S(100, 100);
  constexpr Score ThreatByBlast = S(80, 80);
#endif
#ifdef HORDE
  constexpr Score HordeShelter = S(71, 61);
#endif
#ifdef THREECHECK
  constexpr Score ChecksGivenBonus[CHECKS_NB] = {
      S(0, 0),
      S(444, 181),
      S(2425, 603),
      S(0, 0)
  };
#endif
#ifdef KOTH
  constexpr Score KothDistanceBonus[6] = {
    S(1949, 1934), S(454, 364), S(151, 158), S(75, 85), S(42, 49), S(0, 0)
  };
  constexpr Score KothSafeCenter = S(163, 207);
#endif
#ifdef ANTI
  constexpr Score PieceCountAnti    = S(119, 123);
  constexpr Score ThreatsAnti[]     = { S(192, 203), S(411, 322) };
  constexpr Score AttacksAnti[2][2][PIECE_TYPE_NB] = {
    {
      { S( 30, 141), S( 26,  94), S(161, 105), S( 70, 123), S( 61,  72), S( 78, 12), S(139, 115) },
      { S( 56,  89), S( 82, 107), S(114,  93), S(110, 115), S(188, 112), S( 73, 59), S(122,  59) }
    },
    {
      { S(119, 142), S( 99, 105), S(123, 193), S(142,  37), S(118,  96), S( 50, 12), S( 91,  85) },
      { S( 58,  81), S( 66, 110), S(105, 153), S(100, 143), S(140, 113), S(145, 73), S(153, 154) }
    }
  };
#endif
#ifdef LOSERS
  constexpr Score ThreatsLosers[]     = { S(216, 279), S(441, 341) };
  constexpr Score AttacksLosers[2][2][PIECE_TYPE_NB] = {
    {
      { S( 27, 140), S( 23,  95), S(160, 112), S( 78, 129), S( 65,  75), S( 70, 13), S(146, 123) },
      { S( 58,  82), S( 80, 112), S(124,  87), S(103, 110), S(185, 107), S( 72, 60), S(126,  62) }
    },
    {
      { S(111, 127), S(102,  95), S(121, 183), S(140,  37), S(120,  99), S( 55, 11), S( 88,  93) },
      { S( 56,  69), S( 72, 124), S(109, 154), S( 98, 149), S(129, 113), S(147, 72), S(157, 152) }
    }
  };
#endif
#ifdef CRAZYHOUSE
  constexpr int KingDangerInHand[PIECE_TYPE_NB] = {
    79, 16, 200, 61, 138, 152
  };
  constexpr Score DropMobilityBonus = S(30, 30);
#endif
#ifdef RACE
  // Bonus for distance of king from 8th rank
  constexpr Score KingRaceBonus[RANK_NB] = {
    S(14282, 14493), S(6369, 5378), S(4224, 3557), S(2633, 2219),
    S( 1614,  1456), S( 975,  885), S( 528,  502), S(   0,    0)
  };
#endif
  constexpr Score BadOutpost          = S( -7, 36);
  constexpr Score BishopOnKingRing    = S( 24,  0);
  constexpr Score BishopPawns         = S(  3,  7);
  constexpr Score BishopXRayPawns     = S(  4,  5);
  constexpr Score CorneredBishop      = S( 50, 50);
  constexpr Score FlankAttacks[VARIANT_NB] = {
    S(  8,  0),
#ifdef ANTI
    S( 0,  0),
#endif
#ifdef ATOMIC
    S(17,  0),
#endif
#ifdef CRAZYHOUSE
    S(14, 20),
#endif
#ifdef EXTINCTION
    S( 0,  0),
#endif
#ifdef GRID
    S( 7,  0),
#endif
#ifdef HORDE
    S( 7,  0),
#endif
#ifdef KOTH
    S( 7,  0),
#endif
#ifdef LOSERS
    S( 7,  0),
#endif
#ifdef RACE
    S( 0,  0),
#endif
#ifdef THREECHECK
    S(16,  9),
#endif
#ifdef TWOKINGS
    S( 7,  0),
#endif
  };
  constexpr Score Hanging             = S( 69, 36);
  constexpr Score KnightOnQueen       = S( 16, 11);
  constexpr Score LongDiagonalBishop  = S( 45,  0);
  constexpr Score MinorBehindPawn     = S( 18,  3);
  constexpr Score PassedFile          = S( 11,  8);
  constexpr Score PawnlessFlank       = S( 17, 95);
  constexpr Score ReachableOutpost    = S( 31, 22);
  constexpr Score RestrictedPiece     = S(  7,  7);
  constexpr Score RookOnKingRing      = S( 16,  0);
  constexpr Score RookOnQueenFile     = S(  6, 11);
  constexpr Score SliderOnQueen       = S( 60, 18);
  constexpr Score ThreatByKing        = S( 24, 89);
  constexpr Score ThreatByPawnPush    = S( 48, 39);
  constexpr Score ThreatBySafePawn    = S(173, 94);
  constexpr Score TrappedRook         = S( 55, 13);
  constexpr Score WeakQueenProtection = S( 14,  0);
  constexpr Score WeakQueen           = S( 56, 15);


#undef S

  // Evaluation class computes and stores attacks tables and other working data
  template<Tracing T>
  class Evaluation {

  public:
    Evaluation() = delete;
    explicit Evaluation(const Position& p) : pos(p) {}
    Evaluation& operator=(const Evaluation&) = delete;
    Value value();

  private:
    template<Color Us> void initialize();
    template<Color Us, PieceType Pt> Score pieces();
    template<Color Us> Score king() const;
    template<Color Us> Score threats() const;
    template<Color Us> Score passed() const;
    template<Color Us> Score space() const;
    template<Color Us> Score variant() const;
    Value winnable(Score score) const;

    const Position& pos;
    Material::Entry* me;
    Pawns::Entry* pe;
    Bitboard mobilityArea[COLOR_NB];
    Score mobility[COLOR_NB] = { SCORE_ZERO, SCORE_ZERO };

    // attackedBy[color][piece type] is a bitboard representing all squares
    // attacked by a given color and piece type. Special "piece types" which
    // is also calculated is ALL_PIECES.
    Bitboard attackedBy[COLOR_NB][PIECE_TYPE_NB];

    // attackedBy2[color] are the squares attacked by at least 2 units of a given
    // color, including x-rays. But diagonal x-rays through pawns are not computed.
    Bitboard attackedBy2[COLOR_NB];

    // kingRing[color] are the squares adjacent to the king plus some other
    // very near squares, depending on king position.
    Bitboard kingRing[COLOR_NB];

    // kingAttackersCount[color] is the number of pieces of the given color
    // which attack a square in the kingRing of the enemy king.
    int kingAttackersCount[COLOR_NB];

    // kingAttackersWeight[color] is the sum of the "weights" of the pieces of
    // the given color which attack a square in the kingRing of the enemy king.
    // The weights of the individual piece types are given by the elements in
    // the KingAttackWeights array.
    int kingAttackersWeight[COLOR_NB];

    // kingAttacksCount[color] is the number of attacks by the given color to
    // squares directly adjacent to the enemy king. Pieces which attack more
    // than one square are counted multiple times. For instance, if there is
    // a white knight on g5 and black's king is on g8, this white knight adds 2
    // to kingAttacksCount[WHITE].
    int kingAttacksCount[COLOR_NB];
  };


  // Evaluation::initialize() computes king and pawn attacks, and the king ring
  // bitboard for a given color. This is done at the beginning of the evaluation.

  template<Tracing T> template<Color Us>
  void Evaluation<T>::initialize() {

    constexpr Color     Them = ~Us;
    constexpr Direction Up   = pawn_push(Us);
    constexpr Direction Down = -Up;
    constexpr Bitboard LowRanks = (Us == WHITE ? Rank2BB | Rank3BB : Rank7BB | Rank6BB);

#ifdef HORDE
    const Square ksq = (pos.is_horde() && pos.is_horde_color(Us)) ? SQ_NONE : pos.square<KING>(Us);
#else
    const Square ksq = pos.square<KING>(Us);
#endif

    Bitboard dblAttackByPawn = pawn_double_attacks_bb<Us>(pos.pieces(Us, PAWN));

    // Find our pawns that are blocked or on the first two ranks
    Bitboard b = pos.pieces(Us, PAWN) & (shift<Down>(pos.pieces()) | LowRanks);

    // Squares occupied by those pawns, by our king or queen, by blockers to attacks on our king
    // or controlled by enemy pawns are excluded from the mobility area.
#ifdef ANTI
    if (pos.is_anti())
        mobilityArea[Us] = ~b;
    else
#endif
#ifdef HORDE
    if (pos.is_horde() && pos.is_horde_color(Us))
        mobilityArea[Us] = ~(b | pe->pawn_attacks(Them));
    else
#endif
    mobilityArea[Us] = ~(b | pos.pieces(Us, KING, QUEEN) | pos.blockers_for_king(Us) | pe->pawn_attacks(Them));

    // Initialize attackedBy[] for king and pawns
#ifdef PLACEMENT
    if (pos.is_placement() && pos.count_in_hand<KING>(Us))
        attackedBy[Us][KING] = 0;
    else
#endif
    switch (pos.variant())
    {
#ifdef ANTI
    case ANTI_VARIANT:
        attackedBy[Us][KING] = 0;
        for (Bitboard kings = pos.pieces(Us, KING); kings; )
            attackedBy[Us][KING] |= attacks_bb<KING>(pop_lsb(&kings));
    break;
#endif
#ifdef EXTINCTION
    case EXTINCTION_VARIANT:
        attackedBy[Us][KING] = 0;
        for (Bitboard kings = pos.pieces(Us, KING); kings; )
            attackedBy[Us][KING] |= attacks_bb<KING>(pop_lsb(&kings));
    break;
#endif
#ifdef HORDE
    case HORDE_VARIANT:
        if (pos.is_horde_color(Us))
        {
            attackedBy[Us][KING] = 0;
            break;
        }
    [[fallthrough]];
#endif
    default:
    attackedBy[Us][KING] = attacks_bb<KING>(ksq);
    }
    attackedBy[Us][PAWN] = pe->pawn_attacks(Us);
    attackedBy[Us][ALL_PIECES] = attackedBy[Us][KING] | attackedBy[Us][PAWN];
    attackedBy2[Us] = dblAttackByPawn | (attackedBy[Us][KING] & attackedBy[Us][PAWN]);

    // Init our king safety tables
#ifdef PLACEMENT
    if (pos.is_placement() && pos.count_in_hand<KING>(Us))
        kingRing[Us] = 0;
    else
#endif
    switch (pos.variant())
    {
#ifdef ANTI
    case ANTI_VARIANT:
        kingRing[Us] = 0;
    break;
#endif
#ifdef EXTINCTION
    case EXTINCTION_VARIANT:
        kingRing[Us] = 0;
    break;
#endif
#ifdef HORDE
    case HORDE_VARIANT:
        if (pos.is_horde_color(Us))
        {
            kingRing[Us] = 0;
            break;
        }
    [[fallthrough]];
#endif
    default:
    Square s = make_square(std::clamp(file_of(ksq), FILE_B, FILE_G),
                           std::clamp(rank_of(ksq), RANK_2, RANK_7));
    kingRing[Us] = attacks_bb<KING>(s) | s;
    }

    kingAttackersCount[Them] = popcount(kingRing[Us] & pe->pawn_attacks(Them));
    kingAttacksCount[Them] = kingAttackersWeight[Them] = 0;

    // Remove from kingRing[] the squares defended by two pawns
    kingRing[Us] &= ~dblAttackByPawn;
  }


  // Evaluation::pieces() scores pieces of a given color and type

  template<Tracing T> template<Color Us, PieceType Pt>
  Score Evaluation<T>::pieces() {

    constexpr Color     Them = ~Us;
    constexpr Direction Down = -pawn_push(Us);
    constexpr Bitboard OutpostRanks = (Us == WHITE ? Rank4BB | Rank5BB | Rank6BB
                                                   : Rank5BB | Rank4BB | Rank3BB);
    const Square* pl = pos.squares<Pt>(Us);

    Bitboard b, bb;
    Score score = SCORE_ZERO;

    attackedBy[Us][Pt] = 0;

    for (Square s = *pl; s != SQ_NONE; s = *++pl)
    {
        // Find attacked squares, including x-ray attacks for bishops and rooks
        b = Pt == BISHOP ? attacks_bb<BISHOP>(s, pos.pieces() ^ pos.pieces(QUEEN))
          : Pt ==   ROOK ? attacks_bb<  ROOK>(s, pos.pieces() ^ pos.pieces(QUEEN) ^ pos.pieces(Us, ROOK))
                         : attacks_bb<Pt>(s, pos.pieces());

#ifdef GRID
        if (pos.is_grid())
            b &= ~pos.grid_bb(s);
#endif
        if (pos.blockers_for_king(Us) & s)
            b &= line_bb(pos.square<KING>(Us), s);

        attackedBy2[Us] |= attackedBy[Us][ALL_PIECES] & b;
        attackedBy[Us][Pt] |= b;
        attackedBy[Us][ALL_PIECES] |= b;

        if (b & kingRing[Them])
        {
            kingAttackersCount[Us]++;
            kingAttackersWeight[Us] += KingAttackWeights[pos.variant()][Pt];
            kingAttacksCount[Us] += popcount(b & attackedBy[Them][KING]);
        }

        else if (Pt == ROOK && (file_bb(s) & kingRing[Them]))
            score += RookOnKingRing;

        else if (Pt == BISHOP && (attacks_bb<BISHOP>(s, pos.pieces(PAWN)) & kingRing[Them]))
            score += BishopOnKingRing;

        int mob = popcount(b & mobilityArea[Us]);

        mobility[Us] += MobilityBonus[pos.variant()][Pt - 2][mob];
#ifdef ANTI
        if (pos.is_anti())
            continue;
#endif
#ifdef HORDE
        if (pos.is_horde() && pos.is_horde_color(Us))
            continue;
#endif
#ifdef PLACEMENT
        if (pos.is_placement() && pos.count_in_hand<KING>(Us))
            continue;
#endif
#ifdef LOSERS
        if (pos.is_losers())
            continue;
#endif

        if (Pt == BISHOP || Pt == KNIGHT)
        {
            // Bonus if the piece is on an outpost square or can reach one
            // Reduced bonus for knights (BadOutpost) if few relevant targets
            bb = OutpostRanks & (attackedBy[Us][PAWN] | shift<Down>(pos.pieces(PAWN)))
                              & ~pe->pawn_attacks_span(Them);
            Bitboard targets = pos.pieces(Them) & ~pos.pieces(PAWN);

            if (   Pt == KNIGHT
                && bb & s & ~CenterFiles // on a side outpost
                && !(b & targets)        // no relevant attacks
                && (!more_than_one(targets & (s & QueenSide ? QueenSide : KingSide))))
                score += BadOutpost;
            else if (bb & s)
                score += Outpost[Pt == BISHOP];
            else if (Pt == KNIGHT && bb & b & ~pos.pieces(Us))
                score += ReachableOutpost;

            // Bonus for a knight or bishop shielded by pawn
            if (shift<Down>(pos.pieces(PAWN)) & s)
                score += MinorBehindPawn;

            // Penalty if the piece is far from the king
            score -= KingProtector[Pt == BISHOP] * distance(pos.square<KING>(Us), s);

            if (Pt == BISHOP)
            {
                // Penalty according to the number of our pawns on the same color square as the
                // bishop, bigger when the center files are blocked with pawns and smaller
                // when the bishop is outside the pawn chain.
                Bitboard blocked = pos.pieces(Us, PAWN) & shift<Down>(pos.pieces());

                score -= BishopPawns * pos.pawns_on_same_color_squares(Us, s)
                                     * (!(attackedBy[Us][PAWN] & s) + popcount(blocked & CenterFiles));

                // Penalty for all enemy pawns x-rayed
                score -= BishopXRayPawns * popcount(attacks_bb<BISHOP>(s) & pos.pieces(Them, PAWN));

                // Bonus for bishop on a long diagonal which can "see" both center squares
                if (more_than_one(attacks_bb<BISHOP>(s, pos.pieces(PAWN)) & Center))
                    score += LongDiagonalBishop;

                // An important Chess960 pattern: a cornered bishop blocked by a friendly
                // pawn diagonally in front of it is a very serious problem, especially
                // when that pawn is also blocked.
                if (   pos.is_chess960()
                    && (s == relative_square(Us, SQ_A1) || s == relative_square(Us, SQ_H1)))
                {
                    Direction d = pawn_push(Us) + (file_of(s) == FILE_A ? EAST : WEST);
                    if (pos.piece_on(s + d) == make_piece(Us, PAWN))
                        score -= !pos.empty(s + d + pawn_push(Us))                ? CorneredBishop * 4
                                : pos.piece_on(s + d + d) == make_piece(Us, PAWN) ? CorneredBishop * 2
                                                                                  : CorneredBishop;
                }
            }
        }

        if (Pt == ROOK)
        {
            // Bonus for rook on the same file as a queen
            if (file_bb(s) & pos.pieces(QUEEN))
                score += RookOnQueenFile;

            // Bonus for rook on an open or semi-open file
            if (pos.is_on_semiopen_file(Us, s))
                score += RookOnFile[pos.is_on_semiopen_file(Them, s)];

            // Penalty when trapped by the king, even more if the king cannot castle
            else if (mob <= 3)
            {
                File kf = file_of(pos.square<KING>(Us));
                if ((kf < FILE_E) == (file_of(s) < kf))
                    score -= TrappedRook * (1 + !pos.castling_rights(Us));
            }
        }

        if (Pt == QUEEN)
        {
            // Penalty if any relative pin or discovered attack against the queen
            Bitboard queenPinners;
            if (pos.slider_blockers(pos.pieces(Them, ROOK, BISHOP), s, queenPinners))
                score -= WeakQueen;
        }
    }
    if (T)
        Trace::add(Pt, Us, score);

    return score;
  }


  // Evaluation::king() assigns bonuses and penalties to a king of a given color

  template<Tracing T> template<Color Us>
  Score Evaluation<T>::king() const {

#ifdef ANTI
    if (pos.is_anti())
        return SCORE_ZERO;
#endif
#ifdef EXTINCTION
    if (pos.is_extinction())
        return SCORE_ZERO;
#endif
#ifdef HORDE
    if (pos.is_horde() && pos.is_horde_color(Us))
        return SCORE_ZERO;
#endif
#ifdef PLACEMENT
    if (pos.is_placement() && pos.count_in_hand<KING>(Us))
        return SCORE_ZERO;
#endif

    constexpr Color    Them = ~Us;
    constexpr Bitboard Camp = (Us == WHITE ? AllSquares ^ Rank6BB ^ Rank7BB ^ Rank8BB
                                           : AllSquares ^ Rank1BB ^ Rank2BB ^ Rank3BB);

    Bitboard weak, b1, b2, b3, safe, unsafeChecks = 0;
    Bitboard rookChecks, queenChecks, bishopChecks, knightChecks;
    int kingDanger = 0;
    const Square ksq = pos.square<KING>(Us);

    // Init the score with king shelter and enemy pawns storm
    Score score = pe->king_safety<Us>(pos);

    // Attacked squares defended at most once by our queen or king
#ifdef ATOMIC
    if (pos.is_atomic())
        weak =  (attackedBy[Them][ALL_PIECES] ^ attackedBy[Them][KING])
              & ~(attackedBy[Us][ALL_PIECES] ^ attackedBy[Us][KING]);
    else
#endif
    weak =  attackedBy[Them][ALL_PIECES]
          & ~attackedBy2[Us]
          & (~attackedBy[Us][ALL_PIECES] | attackedBy[Us][KING] | attackedBy[Us][QUEEN]);

    Bitboard h = 0;
#ifdef CRAZYHOUSE
    if (pos.is_house())
        h = pos.count_in_hand<QUEEN>(Them) ? weak & ~pos.pieces() : 0;
#endif

    // Analyse the safe enemy's checks which are possible on next move
    safe  = ~pos.pieces(Them);
#ifdef ATOMIC
    if (pos.is_atomic())
        safe &= ~pos.pieces(Us) | attackedBy2[Them];
    else
#endif
    safe &= ~attackedBy[Us][ALL_PIECES] | (weak & attackedBy2[Them]);

    b1 = attacks_bb<ROOK  >(ksq, pos.pieces() ^ pos.pieces(Us, QUEEN));
    b2 = attacks_bb<BISHOP>(ksq, pos.pieces() ^ pos.pieces(Us, QUEEN));

    Bitboard dqko = ~attackedBy2[Us] & (attackedBy[Us][QUEEN] | attackedBy[Us][KING]);
    Bitboard dropSafe = (safe | (attackedBy[Them][ALL_PIECES] & dqko)) & ~pos.pieces(Us);

#ifdef THREECHECK
    if (pos.is_three_check() && pos.checks_given(Them))
        safe = ~pos.pieces(Them);
#endif

    // Enemy rooks checks
#ifdef CRAZYHOUSE
    h = pos.is_house() && pos.count_in_hand<ROOK>(Them) ? ~pos.pieces() : 0;
#endif
    rookChecks = b1 & (attackedBy[Them][ROOK] | (h & dropSafe)) & safe;
    if (rookChecks)
        kingDanger += SafeCheck[ROOK][more_than_one(rookChecks)];
    else
        unsafeChecks |= b1 & (attackedBy[Them][ROOK] | h);

    // Enemy queen safe checks: count them only if the checks are from squares from
    // which opponent cannot give a rook check, because rook checks are more valuable.
#ifdef CRAZYHOUSE
    h = pos.is_house() && pos.count_in_hand<QUEEN>(Them) ? ~pos.pieces() : 0;
#endif
    queenChecks =  (b1 | b2) & (attackedBy[Them][QUEEN] | (h & dropSafe)) & safe
                 & ~(attackedBy[Us][QUEEN] | rookChecks);
    if (queenChecks)
        kingDanger += SafeCheck[QUEEN][more_than_one(queenChecks)];

    // Enemy bishops checks: count them only if they are from squares from which
    // opponent cannot give a queen check, because queen checks are more valuable.
#ifdef CRAZYHOUSE
    h = pos.is_house() && pos.count_in_hand<BISHOP>(Them) ? ~pos.pieces() : 0;
#endif
    bishopChecks =  b2 & (attackedBy[Them][BISHOP] | (h & dropSafe)) & safe
                  & ~queenChecks;
    if (bishopChecks)
        kingDanger += SafeCheck[BISHOP][more_than_one(bishopChecks)];

    else
        unsafeChecks |= b2 & (attackedBy[Them][BISHOP] | (h & dropSafe));

    // Enemy knights checks
#ifdef CRAZYHOUSE
    h = pos.is_house() && pos.count_in_hand<KNIGHT>(Them) ? ~pos.pieces() : 0;
#endif
    knightChecks = attacks_bb<KNIGHT>(ksq) & (attackedBy[Them][KNIGHT] | (h & dropSafe));
    if (knightChecks & safe)
        kingDanger += SafeCheck[KNIGHT][more_than_one(knightChecks & (safe | (h & dropSafe)))];
    else
        unsafeChecks |= knightChecks & (attackedBy[Them][KNIGHT] | h);

#ifdef CRAZYHOUSE
    // Enemy pawn checks
    if (pos.is_house())
    {
        constexpr Direction Down = pawn_push(Them);
        Bitboard pawnChecks = pawn_attacks_bb<Us>(ksq);
        h = pos.count_in_hand<PAWN>(Them) ? ~pos.pieces() : 0;
        Bitboard pawnMoves = (attackedBy[Them][PAWN] & pos.pieces(Us)) | (shift<Down>(pos.pieces(Them, PAWN)) & ~pos.pieces());
        if (pawnChecks & ((pawnMoves & safe) | (h & dropSafe)))
            kingDanger += SafeCheck[PAWN][more_than_one(pawnChecks & (safe | (h & dropSafe)))];
        else
            unsafeChecks |= pawnChecks & (pawnMoves | h);
    }
#endif
#ifdef RACE
    if (pos.is_race())
        kingDanger = -kingDanger;
#endif

    // Find the squares that opponent attacks in our king flank, the squares
    // which they attack twice in that flank, and the squares that we defend.
    b1 = attackedBy[Them][ALL_PIECES] & KingFlank[file_of(ksq)] & Camp;
    b2 = b1 & attackedBy2[Them];
    b3 = attackedBy[Us][ALL_PIECES] & KingFlank[file_of(ksq)] & Camp;

    int kingFlankAttack  = popcount(b1) + popcount(b2);
    int kingFlankDefense = popcount(b3);

    const auto KDP = KingDangerParams[pos.variant()];
    kingDanger +=        kingAttackersCount[Them] * kingAttackersWeight[Them]
                 + KDP[0] * popcount(kingRing[Us] & weak)
                 + KDP[1] * popcount(unsafeChecks)
                 + KDP[2] * popcount(pos.blockers_for_king(Us))
                 + KDP[3] * kingAttacksCount[Them]
                 + KDP[4] * kingFlankAttack * kingFlankAttack / 8
                 +          mg_value(mobility[Them] - mobility[Us])
                 + KDP[5] * !pos.count<QUEEN>(Them)
                 + KDP[6] * bool(attackedBy[Us][KNIGHT] & attackedBy[Us][KING])
                 + KDP[7] * mg_value(score) / 8
                 + KDP[8] * kingFlankDefense
                 + KDP[9];
#ifdef CRAZYHOUSE
    if (pos.is_house())
    {
        kingDanger += KingDangerInHand[ALL_PIECES] * pos.count_in_hand<ALL_PIECES>(Them);
        kingDanger += KingDangerInHand[PAWN] * pos.count_in_hand<PAWN>(Them);
        kingDanger += KingDangerInHand[KNIGHT] * pos.count_in_hand<KNIGHT>(Them);
        kingDanger += KingDangerInHand[BISHOP] * pos.count_in_hand<BISHOP>(Them);
        kingDanger += KingDangerInHand[ROOK] * pos.count_in_hand<ROOK>(Them);
        kingDanger += KingDangerInHand[QUEEN] * pos.count_in_hand<QUEEN>(Them);
        h = pos.count_in_hand<QUEEN>(Them) ? weak & ~pos.pieces() : 0;
    }
#endif

    // Transform the kingDanger units into a Score, and subtract it from the evaluation
    if (kingDanger > 100)
    {
#ifdef THREECHECK
        if (pos.is_three_check())
            kingDanger = ThreeCheckKSFactors[pos.checks_given(Them)] * kingDanger / 256;
#endif
        int v = kingDanger * kingDanger / 4096;
#ifdef ATOMIC
        if (pos.is_atomic())
            v = std::min(v, (int)QueenValueMg);
#endif
#ifdef CRAZYHOUSE
        if (pos.is_house() && Us == pos.side_to_move())
            v -= v / 10;
        if (pos.is_house())
            v = std::min(v, (int)QueenValueMg);
#endif
#ifdef THREECHECK
        if (pos.is_three_check())
            v = std::min(v, (int)QueenValueMg);
#endif
        score -= make_score(v, kingDanger / 16 + KDP[10] * v / 256);
    }

    // Penalty when our king is on a pawnless flank
    if (!(pos.pieces(PAWN) & KingFlank[file_of(ksq)]))
        score -= PawnlessFlank;

    // Penalty if king flank is under attack, potentially moving toward the king
    score -= FlankAttacks[pos.variant()] * kingFlankAttack;

    if (T)
        Trace::add(KING, Us, score);

    return score;
  }


  // Evaluation::threats() assigns bonuses according to the types of the
  // attacking and the attacked pieces.

  template<Tracing T> template<Color Us>
  Score Evaluation<T>::threats() const {

    constexpr Color     Them     = ~Us;
    constexpr Direction Up       = pawn_push(Us);
    constexpr Bitboard  TRank3BB = (Us == WHITE ? Rank3BB : Rank6BB);

    Bitboard b, weak, defended, nonPawnEnemies, stronglyProtected, safe;
    Score score = SCORE_ZERO;
#ifdef ANTI
    if (pos.is_anti())
    {
        constexpr Bitboard TRank2BB = (Us == WHITE ? Rank2BB : Rank7BB);
        bool weCapture = attackedBy[Us][ALL_PIECES] & pos.pieces(Them);
        bool theyCapture = attackedBy[Them][ALL_PIECES] & pos.pieces(Us);

        // Penalties for possible captures
        if (weCapture)
        {
            // Penalty if we only attack unprotected pieces
            bool theyDefended = attackedBy[Us][ALL_PIECES] & pos.pieces(Them) & attackedBy[Them][ALL_PIECES];
            for (PieceType pt = PAWN; pt <= KING; ++pt)
            {
                if (attackedBy[Us][pt] & pos.pieces(Them) & ~attackedBy2[Us])
                    score -= AttacksAnti[theyCapture][theyDefended][pt];
                else if (attackedBy[Us][pt] & pos.pieces(Them))
                    score -= AttacksAnti[theyCapture][theyDefended][NO_PIECE_TYPE];
            }
            // If both colors attack pieces, increase penalty with piece count
            if (theyCapture)
                score -= PieceCountAnti * pos.count<ALL_PIECES>(Us);
        }
        // Bonus if we threaten to force captures (ignoring possible discoveries)
        if (!weCapture || theyCapture)
        {
            b = pos.pieces(Us, PAWN);
            Bitboard pawnPushes = shift<Up>(b | (shift<Up>(b & TRank2BB) & ~pos.pieces())) & ~pos.pieces();
            Bitboard pieceMoves = (attackedBy[Us][KNIGHT] | attackedBy[Us][BISHOP] | attackedBy[Us][ROOK]
                                 | attackedBy[Us][QUEEN] | attackedBy[Us][KING]) & ~pos.pieces();
            Bitboard unprotectedPawnPushes = pawnPushes & ~attackedBy[Us][ALL_PIECES];
            Bitboard unprotectedPieceMoves = pieceMoves & ~attackedBy2[Us];

            score += ThreatsAnti[0] * popcount(attackedBy[Them][ALL_PIECES] & (pawnPushes | pieceMoves));
            score += ThreatsAnti[1] * popcount(attackedBy[Them][ALL_PIECES] & (unprotectedPawnPushes | unprotectedPieceMoves));
        }
    }
    else
#endif
#ifdef GRID
    if (pos.is_grid()) {} else
#endif
#ifdef LOSERS
    if (pos.is_losers())
    {
        constexpr Bitboard TRank2BB = (Us == WHITE ? Rank2BB : Rank7BB);
        bool weCapture = attackedBy[Us][ALL_PIECES] & pos.pieces(Them);
        bool theyCapture = attackedBy[Them][ALL_PIECES] & pos.pieces(Us);

        // Penalties for possible captures
        if (weCapture)
        {
            // Penalty if we only attack unprotected pieces
            bool theyDefended = attackedBy[Us][ALL_PIECES] & pos.pieces(Them) & attackedBy[Them][ALL_PIECES];
            for (PieceType pt = PAWN; pt <= KING; ++pt)
            {
                if (attackedBy[Us][pt] & pos.pieces(Them) & ~attackedBy2[Us])
                    score -= AttacksLosers[theyCapture][theyDefended][pt];
                else if (attackedBy[Us][pt] & pos.pieces(Them))
                    score -= AttacksLosers[theyCapture][theyDefended][NO_PIECE_TYPE];
            }
        }
        // Bonus if we threaten to force captures (ignoring possible discoveries)
        if (!weCapture || theyCapture)
        {
            b = pos.pieces(Us, PAWN);
            Bitboard pawnPushes = shift<Up>(b | (shift<Up>(b & TRank2BB) & ~pos.pieces())) & ~pos.pieces();
            Bitboard pieceMoves = (attackedBy[Us][KNIGHT] | attackedBy[Us][BISHOP] | attackedBy[Us][ROOK]
                                 | attackedBy[Us][QUEEN] | attackedBy[Us][KING]) & ~pos.pieces();
            Bitboard unprotectedPawnPushes = pawnPushes & ~attackedBy[Us][ALL_PIECES];
            Bitboard unprotectedPieceMoves = pieceMoves & ~attackedBy2[Us];

            score += ThreatsLosers[0] * popcount(attackedBy[Them][ALL_PIECES] & (pawnPushes | pieceMoves));
            score += ThreatsLosers[1] * popcount(attackedBy[Them][ALL_PIECES] & (unprotectedPawnPushes | unprotectedPieceMoves));
        }
    }
    else
#endif
    switch (pos.variant())
    {
#ifdef ATOMIC
    case ATOMIC_VARIANT:
        b = pos.pieces(Them) & attackedBy[Us][ALL_PIECES] & ~attackedBy[Us][KING];
        while (b)
        {
            Square s = pop_lsb(&b);
            Bitboard blast = (attacks_bb<KING>(s) & (pos.pieces() ^ pos.pieces(PAWN))) | s;
            int count = popcount(blast & pos.pieces(Them)) - popcount(blast & pos.pieces(Us)) - 1;
            if (blast & pos.pieces(Them, KING, QUEEN))
                count++;
            if ((blast & pos.pieces(Us, QUEEN)) || ((attackedBy[Us][QUEEN] & s) & ~attackedBy2[Us]))
                count--;
            score += std::max(SCORE_ZERO, ThreatByBlast * count);
        }
    break;
#endif
    default:

    // Non-pawn enemies
    nonPawnEnemies = pos.pieces(Them) & ~pos.pieces(PAWN);

    // Squares strongly protected by the enemy, either because they defend the
    // square with a pawn, or because they defend the square twice and we don't.
    stronglyProtected =  attackedBy[Them][PAWN]
                       | (attackedBy2[Them] & ~attackedBy2[Us]);

    // Non-pawn enemies, strongly protected
    defended = nonPawnEnemies & stronglyProtected;

    // Enemies not strongly protected and under our attack
    weak = pos.pieces(Them) & ~stronglyProtected & attackedBy[Us][ALL_PIECES];

    // Bonus according to the kind of attacking pieces
    if (defended | weak)
    {
        b = (defended | weak) & (attackedBy[Us][KNIGHT] | attackedBy[Us][BISHOP]);
        while (b)
            score += ThreatByMinor[type_of(pos.piece_on(pop_lsb(&b)))];

        b = weak & attackedBy[Us][ROOK];
        while (b)
            score += ThreatByRook[type_of(pos.piece_on(pop_lsb(&b)))];

        if (weak & attackedBy[Us][KING])
            score += ThreatByKing;

        b =  ~attackedBy[Them][ALL_PIECES]
           | (nonPawnEnemies & attackedBy2[Us]);
        score += Hanging * popcount(weak & b);

        // Additional bonus if weak piece is only protected by a queen
        score += WeakQueenProtection * popcount(weak & attackedBy[Them][QUEEN]);
    }

    // Bonus for restricting their piece moves
    b =   attackedBy[Them][ALL_PIECES]
       & ~stronglyProtected
       &  attackedBy[Us][ALL_PIECES];
    score += RestrictedPiece * popcount(b);

    // Protected or unattacked squares
    safe = ~attackedBy[Them][ALL_PIECES] | attackedBy[Us][ALL_PIECES];

    // Bonus for attacking enemy pieces with our relatively safe pawns
    b = pos.pieces(Us, PAWN) & safe;
    b = pawn_attacks_bb<Us>(b) & nonPawnEnemies;
    score += ThreatBySafePawn * popcount(b);

    // Find squares where our pawns can push on the next move
    b  = shift<Up>(pos.pieces(Us, PAWN)) & ~pos.pieces();
    b |= shift<Up>(b & TRank3BB) & ~pos.pieces();

    // Keep only the squares which are relatively safe
    b &= ~attackedBy[Them][PAWN] & safe;

    // Bonus for safe pawn threats on the next move
    b = pawn_attacks_bb<Us>(b) & nonPawnEnemies;
    score += ThreatByPawnPush * popcount(b);

    // Bonus for threats on the next moves against enemy queen
#ifdef CRAZYHOUSE
    if ((pos.is_house() ? pos.count<QUEEN>(Them) - pos.count_in_hand<QUEEN>(Them) : pos.count<QUEEN>(Them)) == 1)
#else
    if (pos.count<QUEEN>(Them) == 1)
#endif
    {
        bool queenImbalance = pos.count<QUEEN>() == 1;

        Square s = pos.square<QUEEN>(Them);
        safe =   mobilityArea[Us]
              & ~pos.pieces(Us, PAWN)
              & ~stronglyProtected;

        b = attackedBy[Us][KNIGHT] & attacks_bb<KNIGHT>(s);

        score += KnightOnQueen * popcount(b & safe) * (1 + queenImbalance);

        b =  (attackedBy[Us][BISHOP] & attacks_bb<BISHOP>(s, pos.pieces()))
           | (attackedBy[Us][ROOK  ] & attacks_bb<ROOK  >(s, pos.pieces()));

        score += SliderOnQueen * popcount(b & safe & attackedBy2[Us]) * (1 + queenImbalance);
    }
    }

    if (T)
        Trace::add(THREAT, Us, score);

    return score;
  }

  // Evaluation::passed() evaluates the passed pawns and candidate passed
  // pawns of the given color.

  template<Tracing T> template<Color Us>
  Score Evaluation<T>::passed() const {

    constexpr Color     Them = ~Us;
    constexpr Direction Up   = pawn_push(Us);
    constexpr Direction Down = -Up;

    auto king_proximity = [&](Color c, Square s) {
      return std::min(distance(pos.square<KING>(c), s), 5);
    };

    Bitboard b, bb, squaresToQueen, unsafeSquares, blockedPassers, helpers;
    Score score = SCORE_ZERO;

    b = pe->passed_pawns(Us);

    blockedPassers = b & shift<Down>(pos.pieces(Them, PAWN));
    if (blockedPassers)
    {
        helpers =  shift<Up>(pos.pieces(Us, PAWN))
                 & ~pos.pieces(Them)
                 & (~attackedBy2[Them] | attackedBy[Us][ALL_PIECES]);

        // Remove blocked candidate passers that don't have help to pass
        b &=  ~blockedPassers
            | shift<WEST>(helpers)
            | shift<EAST>(helpers);
    }

    while (b)
    {
        Square s = pop_lsb(&b);

        assert(!(pos.pieces(Them, PAWN) & forward_file_bb(Us, s + Up)));

        int r = relative_rank(Us, s);

        Score bonus = PassedRank[pos.variant()][r];

#ifdef GRID
        if (pos.is_grid()) {} else
#endif
        if (r > RANK_3)
        {
            int w = 5 * r - 13;
            Square blockSq = s + Up;
#ifdef HORDE
            if (pos.is_horde())
            {
                // Assume a horde king distance of approximately 5
                if (pos.is_horde_color(Us))
                    bonus += make_score(0, king_proximity(Them, blockSq) * 5 * w);
                else
                    bonus += make_score(0, 15 * w);
            }
            else
#endif
#ifdef PLACEMENT
            if (pos.is_placement() && pos.count_in_hand<KING>(Us))
                bonus += make_score(0, 15 * w);
            else
#endif
#ifdef ANTI
            if (pos.is_anti()) {} else
#endif
#ifdef ATOMIC
            if (pos.is_atomic())
                bonus += make_score(0, king_proximity(Them, blockSq) * 5 * w);
            else
#endif
            {
            // Adjust bonus based on the king's proximity
            bonus += make_score(0, (  king_proximity(Them, blockSq) * 19 / 4
                                    - king_proximity(Us,   blockSq) *  2) * w);

            // If blockSq is not the queening square then consider also a second push
            if (r != RANK_7)
                bonus -= make_score(0, king_proximity(Us, blockSq + Up) * w);
            }

            // If the pawn is free to advance, then increase the bonus
            if (pos.empty(blockSq))
            {
                squaresToQueen = forward_file_bb(Us, s);
                unsafeSquares = passed_pawn_span(Us, s);

                bb = forward_file_bb(Them, s) & pos.pieces(ROOK, QUEEN);

                if (!(pos.pieces(Them) & bb))
                    unsafeSquares &= attackedBy[Them][ALL_PIECES];

                // If there are no enemy attacks on passed pawn span, assign a big bonus.
                // Otherwise assign a smaller bonus if the path to queen is not attacked
                // and even smaller bonus if it is attacked but block square is not.
                int k = !unsafeSquares                    ? 35 :
                        !(unsafeSquares & squaresToQueen) ? 20 :
                        !(unsafeSquares & blockSq)        ?  9 :
                                                             0 ;

                // Assign a larger bonus if the block square is defended
                if ((pos.pieces(Us) & bb) || (attackedBy[Us][ALL_PIECES] & blockSq))
                    k += 5;

                bonus += make_score(k * w, k * w);
            }
        } // r > RANK_3

        score += bonus - PassedFile * edge_distance(file_of(s));
    }

    if (T)
        Trace::add(PASSED, Us, score);

    return score;
  }


  // Evaluation::space() computes a space evaluation for a given side, aiming to improve game
  // play in the opening. It is based on the number of safe squares on the four central files
  // on ranks 2 to 4. Completely safe squares behind a friendly pawn are counted twice.
  // Finally, the space bonus is multiplied by a weight which decreases according to occupancy.

  template<Tracing T> template<Color Us>
  Score Evaluation<T>::space() const {

    // Early exit if, for example, both queens or 6 minor pieces have been exchanged
    if (pos.non_pawn_material() < SpaceThreshold[pos.variant()])
        return SCORE_ZERO;

    constexpr Color Them     = ~Us;
    constexpr Direction Down = -pawn_push(Us);
    constexpr Bitboard SpaceMask =
      Us == WHITE ? CenterFiles & (Rank2BB | Rank3BB | Rank4BB)
                  : CenterFiles & (Rank7BB | Rank6BB | Rank5BB);

    // Find the available squares for our pieces inside the area defined by SpaceMask
    Bitboard safe =   SpaceMask
                   & ~pos.pieces(Us, PAWN)
                   & ~attackedBy[Them][PAWN];

    // Find all squares which are at most three squares behind some friendly pawn
    Bitboard behind = pos.pieces(Us, PAWN);
    behind |= shift<Down>(behind);
    behind |= shift<Down+Down>(behind);

    int bonus = popcount(safe) + popcount(behind & safe & ~attackedBy[Them][ALL_PIECES]);
    int weight = pos.count<ALL_PIECES>(Us) - 3 + std::min(pe->blocked_count(), 9);
    Score score = make_score(bonus * weight * weight / 16, 0);
#ifdef KOTH
    if (pos.is_koth())
        score += KothSafeCenter * popcount(behind & safe & Center);
#endif

    if (T)
        Trace::add(SPACE, Us, score);

    return score;
  }

  // Evaluation::variant() computes variant-specific evaluation terms.

  template<Tracing T> template<Color Us>
  Score Evaluation<T>::variant() const {

    constexpr Color Them = (Us == WHITE ? BLACK : WHITE);

    Score score = SCORE_ZERO;

#ifdef ATOMIC
    if (pos.is_atomic())
        score -= AtomicConfinedKing * popcount(attackedBy[Us][KING] & pos.pieces());
#endif
#ifdef HORDE
    if (pos.is_horde() && pos.is_horde_color(Them))
    {
        // Add a bonus according to how close we are to breaking through the pawn wall
        if (pos.pieces(Us, ROOK) | pos.pieces(Us, QUEEN))
        {
            int dist = 8;
            if ((attackedBy[Us][QUEEN] | attackedBy[Us][ROOK]) & rank_bb(relative_rank(Us, RANK_8)))
                dist = 0;
            else for (File f = FILE_A; f <= FILE_H; ++f)
            {
                int pawns = popcount(pos.pieces(Them, PAWN) & file_bb(f));
                int pawnsl = std::min(popcount(pos.pieces(Them, PAWN) & shift<WEST>(file_bb(f))), pawns);
                int pawnsr = std::min(popcount(pos.pieces(Them, PAWN) & shift<EAST>(file_bb(f))), pawns);
                dist = std::min(dist, pawnsl + pawnsr);
            }
            score += HordeShelter * pos.count<PAWN>(Them) / (1 + dist) / (pos.pieces(Us, QUEEN) ? 2 : 4);
        }
    }
#endif
#ifdef KOTH
    if (pos.is_koth())
    {
        // Pinned piece (not pawn) attacks are not included in attackedBy
        constexpr Direction Up = pawn_push(Us);
        Bitboard pinned = pos.blockers_for_king(Them) & pos.pieces(Them);
        Bitboard center = Center;
        while (center)
        {
            // Skip costly attackers_to if the center is not attacked by them
            Square s = pop_lsb(&center);
            int dist = distance(pos.square<KING>(Us), s)
                      + ((pinned || (attackedBy[Them][ALL_PIECES] & s)) ? popcount(pos.attackers_to(s) & pos.pieces(Them)) : 0)
                      + !!(pos.pieces(Us) & s)
                      + !!(shift<Up>(pos.pieces(Us, PAWN) & s) & pos.pieces(Them, PAWN));
            assert(dist > 0);
            score += KothDistanceBonus[std::min(dist - 1, 5)];
        }
    }
#endif
#ifdef RACE
    if (pos.is_race())
    {
        Square ksq = pos.square<KING>(Us);
        int s = relative_rank(BLACK, ksq);
        Bitboard b = file_bb(ksq);
        for (Rank kr = rank_of(ksq), r = Rank(kr + 1); r <= RANK_8; ++r)
        {
            b |= shift<EAST>(b) | shift<WEST>(b);
            if (!(rank_bb(r) & b & ~attackedBy[Them][ALL_PIECES]))
                s++;
        }
        score += KingRaceBonus[std::min(s, 7)];
    }
#endif
#ifdef THREECHECK
    if (pos.is_three_check())
        score += ChecksGivenBonus[pos.checks_given(Us)];
#endif

    if (T)
        Trace::add(VARIANT, Us, score);

    return score;
  }


  // Evaluation::winnable() adjusts the midgame and endgame score components, based on
  // the known attacking/defending status of the players. The final value is derived
  // by interpolation from the midgame and endgame values.

  template<Tracing T>
  Value Evaluation<T>::winnable(Score score) const {

    int complexity = 0;

#ifdef ANTI
    if (pos.is_anti()) {} else
#endif
#ifdef HORDE
    if (pos.is_horde()) {} else
#endif
#ifdef PLACEMENT
    if (pos.is_placement() && (pos.count_in_hand<KING>(WHITE) || pos.count_in_hand<KING>(BLACK))) {} else
#endif
#ifdef LOSERS
    if (pos.is_losers()) {} else
#endif
    {
    int outflanking =  distance<File>(pos.square<KING>(WHITE), pos.square<KING>(BLACK))
                     - distance<Rank>(pos.square<KING>(WHITE), pos.square<KING>(BLACK));

    bool pawnsOnBothFlanks =   (pos.pieces(PAWN) & QueenSide)
                            && (pos.pieces(PAWN) & KingSide);

    bool almostUnwinnable =   outflanking < 0
                           && !pawnsOnBothFlanks;

    bool infiltration =   rank_of(pos.square<KING>(WHITE)) > RANK_4
                       || rank_of(pos.square<KING>(BLACK)) < RANK_5;

    // Compute the initiative bonus for the attacking side
    complexity =   9 * pe->passed_count()
                    + 12 * pos.count<PAWN>()
                    +  9 * outflanking
                    + 21 * pawnsOnBothFlanks
                    + 24 * infiltration
                    + 51 * !pos.non_pawn_material()
                    - 43 * almostUnwinnable
                    -110 ;
    }

    Value mg = mg_value(score);
    Value eg = eg_value(score);

    // Now apply the bonus: note that we find the attacking side by extracting the
    // sign of the midgame or endgame values, and that we carefully cap the bonus
    // so that the midgame and endgame scores do not change sign after the bonus.
    int u = ((mg > 0) - (mg < 0)) * std::clamp(complexity + 50, -abs(mg), 0);
    int v = ((eg > 0) - (eg < 0)) * std::max(complexity, -abs(eg));

    mg += u;
    eg += v;

    // Compute the scale factor for the winning side
    Color strongSide = eg > VALUE_DRAW ? WHITE : BLACK;
    int sf = me->scale_factor(pos, strongSide);

#ifdef ANTI
    if (pos.is_anti()) {} else
#endif
#ifdef EXTINCTION
    if (pos.is_extinction()) {} else
#endif
#ifdef PLACEMENT
    if (pos.is_placement() && pos.count_in_hand<KING>(~strongSide)) {} else
#endif
#ifdef ATOMIC
    if (pos.is_atomic())
    {
        if (   pos.non_pawn_material(~strongSide) <= RookValueMg
            && pos.count<PAWN>(WHITE) == pos.count<PAWN>(BLACK))
            sf = std::max(0, sf - pos.rule50_count() / 2);
    }
    else
#endif
#ifdef HORDE
    if (pos.is_horde() && pos.is_horde_color(~strongSide))
    {
        if (pos.non_pawn_material(~strongSide) >= QueenValueMg)
            sf = 10;
    }
    else
#endif
    // If scale factor is not already specific, scale down via general heuristics
    if (sf == SCALE_FACTOR_NORMAL)
    {
        if (pos.opposite_bishops())
        {
            if (   pos.non_pawn_material(WHITE) == BishopValueMg
                && pos.non_pawn_material(BLACK) == BishopValueMg)
                sf = 18 + 4 * popcount(pe->passed_pawns(strongSide));
            else
                sf = 22 + 3 * pos.count<ALL_PIECES>(strongSide);
        }
        else if (  pos.non_pawn_material(WHITE) == RookValueMg
                && pos.non_pawn_material(BLACK) == RookValueMg
                && pos.count<PAWN>(strongSide) - pos.count<PAWN>(~strongSide) <= 1
                && bool(KingSide & pos.pieces(strongSide, PAWN)) != bool(QueenSide & pos.pieces(strongSide, PAWN))
                && (attacks_bb<KING>(pos.square<KING>(~strongSide)) & pos.pieces(~strongSide, PAWN)))
            sf = 36;
        else if (pos.count<QUEEN>() == 1)
            sf = 37 + 3 * (pos.count<QUEEN>(WHITE) == 1 ? pos.count<BISHOP>(BLACK) + pos.count<KNIGHT>(BLACK)
                                                        : pos.count<BISHOP>(WHITE) + pos.count<KNIGHT>(WHITE));
        else
            sf = std::min(sf, 36 + 7 * pos.count<PAWN>(strongSide));
    }

    // Interpolate between the middlegame and (scaled by 'sf') endgame score
    v =  mg * int(me->game_phase())
       + eg * int(PHASE_MIDGAME - me->game_phase()) * ScaleFactor(sf) / SCALE_FACTOR_NORMAL;
    v /= PHASE_MIDGAME;

    if (T)
    {
        Trace::add(WINNABLE, make_score(u, eg * ScaleFactor(sf) / SCALE_FACTOR_NORMAL - eg_value(score)));
        Trace::add(TOTAL, make_score(mg, eg * ScaleFactor(sf) / SCALE_FACTOR_NORMAL));
    }

    return Value(v);
  }


  // Evaluation::value() is the main function of the class. It computes the various
  // parts of the evaluation and returns the value of the position from the point
  // of view of the side to move.

  template<Tracing T>
  Value Evaluation<T>::value() {

    assert(!pos.checkers());

    if (pos.is_variant_end())
        return pos.variant_result();

    // Probe the material hash table
    me = Material::probe(pos);

    // If we have a specialized evaluation function for the current material
    // configuration, call it and return.
    if (me->specialized_eval_exists())
        return me->evaluate(pos);

    // Initialize score by reading the incrementally updated scores included in
    // the position object (material + piece square tables) and the material
    // imbalance. Score is computed internally from the white point of view.
    Score score = pos.psq_score() + me->imbalance() + pos.this_thread()->contempt;

    // Probe the pawn hash table
    pe = Pawns::probe(pos);
    score += pe->pawn_score(WHITE) - pe->pawn_score(BLACK);

    // Early exit if score is high
    auto lazy_skip = [&](Value lazyThreshold) {
        return abs(mg_value(score) + eg_value(score)) / 2 > lazyThreshold + pos.non_pawn_material() / 64;
    };

    if (pos.variant() == CHESS_VARIANT)
    if (lazy_skip(LazyThreshold1))
        goto make_v;

    // Main evaluation begins here
    initialize<WHITE>();
    initialize<BLACK>();

    // Pieces evaluated first (also populates attackedBy, attackedBy2).
    // Note that the order of evaluation of the terms is left unspecified.
    score +=  pieces<WHITE, KNIGHT>() - pieces<BLACK, KNIGHT>()
            + pieces<WHITE, BISHOP>() - pieces<BLACK, BISHOP>()
            + pieces<WHITE, ROOK  >() - pieces<BLACK, ROOK  >()
            + pieces<WHITE, QUEEN >() - pieces<BLACK, QUEEN >();

#ifdef CRAZYHOUSE
    if (pos.is_house()) {
        // Positional bonus for potential drop points - unoccupied squares in enemy territory that are not attacked by enemy non-KQ pieces
        mobility[WHITE] += DropMobilityBonus * popcount(~(attackedBy[BLACK][PAWN] | attackedBy[BLACK][KNIGHT] | attackedBy[BLACK][BISHOP] | attackedBy[BLACK][ROOK] | pos.pieces() | Rank1BB | Rank2BB | Rank3BB | Rank4BB));
        mobility[BLACK] += DropMobilityBonus * popcount(~(attackedBy[WHITE][PAWN] | attackedBy[WHITE][KNIGHT] | attackedBy[WHITE][BISHOP] | attackedBy[WHITE][ROOK] | pos.pieces() | Rank5BB | Rank6BB | Rank7BB | Rank8BB));
    }
#endif

    score += mobility[WHITE] - mobility[BLACK];

    // More complex interactions that require fully populated attack bitboards
    score +=  king<   WHITE>() - king<   BLACK>()
            + passed< WHITE>() - passed< BLACK>();

    if (pos.variant() == CHESS_VARIANT)
    if (lazy_skip(LazyThreshold2))
        goto make_v;

    score +=  threats<WHITE>() - threats<BLACK>()
            + space<  WHITE>() - space<  BLACK>();

    if (pos.variant() != CHESS_VARIANT)
        score += variant<WHITE>() - variant<BLACK>();
make_v:
    // Derive single value from mg and eg parts of score
    Value v = winnable(score);

    // In case of tracing add all remaining individual evaluation terms
    if (T)
    {
        Trace::add(MATERIAL, pos.psq_score());
        Trace::add(IMBALANCE, me->imbalance());
        Trace::add(PAWN, pe->pawn_score(WHITE), pe->pawn_score(BLACK));
        Trace::add(MOBILITY, mobility[WHITE], mobility[BLACK]);
    }

    // Evaluation grain
    v = (v / 16) * 16;

    // Side to move point of view
    v = (pos.side_to_move() == WHITE ? v : -v) + Tempo;

    return v;
  }

} // namespace


/// evaluate() is the evaluator for the outer world. It returns a static
/// evaluation of the position from the point of view of the side to move.

Value Eval::evaluate(const Position& pos) {

  Value v;

#ifdef USE_NNUE
  if (!Eval::useNNUE)
#endif
      v = Evaluation<NO_TRACE>(pos).value();
#ifdef USE_NNUE
  else
  {
      // Scale and shift NNUE for compatibility with search and classical evaluation
      auto  adjusted_NNUE = [&](){
         int mat = pos.non_pawn_material() + PieceValue[MG][PAWN] * pos.count<PAWN>();
         return NNUE::evaluate(pos) * (720 + mat / 32) / 1024 + Tempo;
      };

      // If there is PSQ imbalance use classical eval, with small probability if it is small
      Value psq = Value(abs(eg_value(pos.psq_score())));
      int   r50 = 16 + pos.rule50_count();
      bool  largePsq = psq * 16 > (NNUEThreshold1 + pos.non_pawn_material() / 64) * r50;
      bool  classical = largePsq || (psq > PawnValueMg / 4 && !(pos.this_thread()->nodes & 0xB));

      v = classical ? Evaluation<NO_TRACE>(pos).value() : adjusted_NNUE();

      // If the classical eval is small and imbalance large, use NNUE nevertheless.
      // For the case of opposite colored bishops, switch to NNUE eval with
      // small probability if the classical eval is less than the threshold.
      if (   largePsq
          && (abs(v) * 16 < NNUEThreshold2 * r50
          || (   pos.opposite_bishops()
              && abs(v) * 16 < (NNUEThreshold1 + pos.non_pawn_material() / 64) * r50
              && !(pos.this_thread()->nodes & 0xB))))
          v = adjusted_NNUE();
  }
#endif

  // Damp down the evaluation linearly when shuffling
  v = v * (100 - pos.rule50_count()) / 100;

  // Guarantee evaluation does not hit the tablebase range
  v = std::clamp(v, VALUE_TB_LOSS_IN_MAX_PLY + 1, VALUE_TB_WIN_IN_MAX_PLY - 1);

  return v;
}

/// trace() is like evaluate(), but instead of returning a value, it returns
/// a string (suitable for outputting to stdout) that contains the detailed
/// descriptions and values of each evaluation term. Useful for debugging.
/// Trace scores are from white's point of view

std::string Eval::trace(const Position& pos) {

  if (pos.checkers())
      return "Final evaluation: none (in check)";

  std::stringstream ss;
  ss << std::showpoint << std::noshowpos << std::fixed << std::setprecision(2);

  Value v;

  std::memset(scores, 0, sizeof(scores));

  pos.this_thread()->contempt = SCORE_ZERO; // Reset any dynamic contempt

  v = Evaluation<TRACE>(pos).value();

  ss << std::showpoint << std::noshowpos << std::fixed << std::setprecision(2)
     << "     Term    |    White    |    Black    |    Total   \n"
     << "             |   MG    EG  |   MG    EG  |   MG    EG \n"
     << " ------------+-------------+-------------+------------\n"
     << "    Material | " << Term(MATERIAL)
     << "   Imbalance | " << Term(IMBALANCE)
     << "       Pawns | " << Term(PAWN)
     << "     Knights | " << Term(KNIGHT)
     << "     Bishops | " << Term(BISHOP)
     << "       Rooks | " << Term(ROOK)
     << "      Queens | " << Term(QUEEN)
     << "    Mobility | " << Term(MOBILITY)
     << " King safety | " << Term(KING)
     << "     Threats | " << Term(THREAT)
     << "      Passed | " << Term(PASSED)
     << "       Space | " << Term(SPACE)
     << "    Winnable | " << Term(WINNABLE)
     << "     Variant | " << Term(VARIANT)
     << " ------------+-------------+-------------+------------\n"
     << "       Total | " << Term(TOTAL);

  v = pos.side_to_move() == WHITE ? v : -v;

  ss << "\nClassical evaluation: " << to_cp(v) << " (white side)\n";

#ifdef USE_NNUE
  if (Eval::useNNUE)
  {
      v = NNUE::evaluate(pos);
      v = pos.side_to_move() == WHITE ? v : -v;
      ss << "\nNNUE evaluation:      " << to_cp(v) << " (white side)\n";
  }
#endif

  v = evaluate(pos);
  v = pos.side_to_move() == WHITE ? v : -v;
  ss << "\nFinal evaluation:     " << to_cp(v) << " (white side)\n";

  return ss.str();
}<|MERGE_RESOLUTION|>--- conflicted
+++ resolved
@@ -313,11 +313,7 @@
   // SafeCheck[PieceType][single/multiple] contains safe check bonus by piece type,
   // higher if multiple safe checks are possible for that piece type.
   constexpr int SafeCheck[][2] = {
-<<<<<<< HEAD
-      {}, {435, 683}, {792, 1283}, {645, 967}, {1084, 1897}, {772, 1119}
-=======
-      {}, {}, {803, 1292}, {639, 974}, {1087, 1878}, {759, 1132}
->>>>>>> 5af09cfd
+      {}, {450, 900}, {803, 1292}, {639, 974}, {1087, 1878}, {759, 1132}
   };
 #ifdef THREECHECK
   // In Q8 fixed point
@@ -328,22 +324,21 @@
 
   // MobilityBonus[PieceType-2][attacked] contains bonuses for middle and end game,
   // indexed by piece type and number of attacked squares in the mobility area.
-<<<<<<< HEAD
   constexpr Score MobilityBonus[VARIANT_NB][4][32] = {
     {
-    { S(-62,-81), S(-53,-56), S(-12,-31), S( -4,-16), S(  3,  5), S( 13, 11), // Knight
-      S( 22, 17), S( 28, 20), S( 33, 25) },
-    { S(-48,-59), S(-20,-23), S( 16, -3), S( 26, 13), S( 38, 24), S( 51, 42), // Bishop
-      S( 55, 54), S( 63, 57), S( 63, 65), S( 68, 73), S( 81, 78), S( 81, 86),
-      S( 91, 88), S( 98, 97) },
-    { S(-60,-78), S(-20,-17), S(  2, 23), S(  3, 39), S(  3, 70), S( 11, 99), // Rook
-      S( 22,103), S( 31,121), S( 40,134), S( 40,139), S( 41,158), S( 48,164),
-      S( 57,168), S( 57,169), S( 62,172) },
-    { S(-30,-48), S(-12,-30), S( -8, -7), S( -9, 19), S( 20, 40), S( 23, 55), // Queen
-      S( 23, 59), S( 35, 75), S( 38, 78), S( 53, 96), S( 64, 96), S( 65,100),
-      S( 65,121), S( 66,127), S( 67,131), S( 67,133), S( 72,136), S( 72,141),
-      S( 77,147), S( 79,150), S( 93,151), S(108,168), S(108,168), S(108,171),
-      S(110,182), S(114,182), S(114,192), S(116,219) }
+    { S(-62,-79), S(-53,-57), S(-12,-31), S( -3,-17), S(  3,  7), S( 12, 13), // Knight
+      S( 21, 16), S( 28, 21), S( 37, 26) },
+    { S(-47,-59), S(-20,-25), S( 14, -8), S( 29, 12), S( 39, 21), S( 53, 40), // Bishop
+      S( 53, 56), S( 60, 58), S( 62, 65), S( 69, 72), S( 78, 78), S( 83, 87),
+      S( 91, 88), S( 96, 98) },
+    { S(-61,-82), S(-20,-17), S(  2, 23) ,S(  3, 40), S(  4, 72), S( 11,100), // Rook
+      S( 22,104), S( 31,120), S( 39,134), S(40 ,138), S( 41,158), S( 47,163),
+      S( 59,168), S( 60,169), S( 64,173) },
+    { S(-29,-49), S(-16,-29), S( -8, -8), S( -8, 17), S( 18, 39), S( 25, 54), // Queen
+      S( 23, 59), S( 37, 73), S( 41, 76), S( 54, 95), S( 65, 95) ,S( 68,101),
+      S( 69,124), S( 70,128), S( 70,132), S( 70,133) ,S( 71,136), S( 72,140),
+      S( 74,147), S( 76,149), S( 90,153), S(104,169), S(105,171), S(106,171),
+      S(112,178), S(114,185), S(114,187), S(119,221) }
     },
 #ifdef ANTI
     {
@@ -532,22 +527,6 @@
         S(106,184), S(109,191), S(113,206), S(116,212) }
     },
 #endif
-=======
-  constexpr Score MobilityBonus[][32] = {
-    { S(-62,-79), S(-53,-57), S(-12,-31), S( -3,-17), S(  3,  7), S( 12, 13), // Knight
-      S( 21, 16), S( 28, 21), S( 37, 26) },
-    { S(-47,-59), S(-20,-25), S( 14, -8), S( 29, 12), S( 39, 21), S( 53, 40), // Bishop
-      S( 53, 56), S( 60, 58), S( 62, 65), S( 69, 72), S( 78, 78), S( 83, 87),
-      S( 91, 88), S( 96, 98) },
-    { S(-61,-82), S(-20,-17), S(  2, 23) ,S(  3, 40), S(  4, 72), S( 11,100), // Rook
-      S( 22,104), S( 31,120), S( 39,134), S(40 ,138), S( 41,158), S( 47,163),
-      S( 59,168), S( 60,169), S( 64,173) },
-    { S(-29,-49), S(-16,-29), S( -8, -8), S( -8, 17), S( 18, 39), S( 25, 54), // Queen
-      S( 23, 59), S( 37, 73), S( 41, 76), S( 54, 95), S( 65, 95) ,S( 68,101),
-      S( 69,124), S( 70,128), S( 70,132), S( 70,133) ,S( 71,136), S( 72,140),
-      S( 74,147), S( 76,149), S( 90,153), S(104,169), S(105,171), S(106,171),
-      S(112,178), S(114,185), S(114,187), S(119,221) }
->>>>>>> 5af09cfd
   };
 
   // KingProtector[knight/bishop] contains penalty for each distance unit to own king
@@ -1957,7 +1936,7 @@
   {
       // Scale and shift NNUE for compatibility with search and classical evaluation
       auto  adjusted_NNUE = [&](){
-         int mat = pos.non_pawn_material() + PieceValue[MG][PAWN] * pos.count<PAWN>();
+         int mat = pos.non_pawn_material() + PieceValue[pos.variant()][MG][PAWN] * pos.count<PAWN>();
          return NNUE::evaluate(pos) * (720 + mat / 32) / 1024 + Tempo;
       };
 

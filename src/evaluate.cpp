--- conflicted
+++ resolved
@@ -484,8 +484,7 @@
         }
 
         // Finally, extract the king danger score from the KingDanger[]
-<<<<<<< HEAD
-        // array and subtract the score from evaluation.
+        // array and subtract the score from the evaluation.
 #ifdef THREECHECK
         if (pos.is_three_check())
         {
@@ -499,9 +498,6 @@
             }
         }
 #endif
-=======
-        // array and subtract the score from the evaluation.
->>>>>>> 9a10313a
         score -= KingDanger[std::max(std::min(attackUnits, 399), 0)];
     }
 

/*
  Stockfish, a UCI chess playing engine derived from Glaurung 2.1
  Copyright (C) 2004-2008 Tord Romstad (Glaurung author)
  Copyright (C) 2008-2015 Marco Costalba, Joona Kiiski, Tord Romstad
  Copyright (C) 2015-2020 Marco Costalba, Joona Kiiski, Gary Linscott, Tord Romstad

  Stockfish is free software: you can redistribute it and/or modify
  it under the terms of the GNU General Public License as published by
  the Free Software Foundation, either version 3 of the License, or
  (at your option) any later version.

  Stockfish is distributed in the hope that it will be useful,
  but WITHOUT ANY WARRANTY; without even the implied warranty of
  MERCHANTABILITY or FITNESS FOR A PARTICULAR PURPOSE.  See the
  GNU General Public License for more details.

  You should have received a copy of the GNU General Public License
  along with this program.  If not, see <http://www.gnu.org/licenses/>.
*/

#include <algorithm>
#include <cassert>
#include <cstring>   // For std::memset
#include <iomanip>
#include <sstream>

#include "bitboard.h"
#include "evaluate.h"
#include "material.h"
#include "pawns.h"
#include "thread.h"

namespace Trace {

  enum Tracing { NO_TRACE, TRACE };

  enum Term { // The first 8 entries are reserved for PieceType
    MATERIAL = 8, IMBALANCE, MOBILITY, THREAT, PASSED, SPACE, INITIATIVE, VARIANT, TOTAL, TERM_NB
  };

  Score scores[TERM_NB][COLOR_NB];

  double to_cp(Value v) { return double(v) / PawnValueEg; }

  void add(int idx, Color c, Score s) {
    scores[idx][c] = s;
  }

  void add(int idx, Score w, Score b = SCORE_ZERO) {
    scores[idx][WHITE] = w;
    scores[idx][BLACK] = b;
  }

  std::ostream& operator<<(std::ostream& os, Score s) {
    os << std::setw(5) << to_cp(mg_value(s)) << " "
       << std::setw(5) << to_cp(eg_value(s));
    return os;
  }

  std::ostream& operator<<(std::ostream& os, Term t) {

    if (t == MATERIAL || t == IMBALANCE || t == INITIATIVE || t == TOTAL)
        os << " ----  ----"    << " | " << " ----  ----";
    else
        os << scores[t][WHITE] << " | " << scores[t][BLACK];

    os << " | " << scores[t][WHITE] - scores[t][BLACK] << "\n";
    return os;
  }
}

using namespace Trace;

namespace {

  // Threshold for lazy and space evaluation
  constexpr Value LazyThreshold  = Value(1400);
  constexpr Value SpaceThreshold[VARIANT_NB] = {
    Value(12222),
#ifdef ANTI
    Value(12222),
#endif
#ifdef ATOMIC
    Value(12222),
#endif
#ifdef CRAZYHOUSE
    Value(12222),
#endif
#ifdef EXTINCTION
    Value(12222),
#endif
#ifdef GRID
    2 * MidgameLimit,
#endif
#ifdef HORDE
    Value(12222),
#endif
#ifdef KOTH
    VALUE_ZERO,
#endif
#ifdef LOSERS
    Value(12222),
#endif
#ifdef RACE
    Value(12222),
#endif
#ifdef THREECHECK
    Value(12222),
#endif
#ifdef TWOKINGS
    Value(12222),
#endif
  };

  // KingAttackWeights[PieceType] contains king attack weights by piece type
  constexpr int KingAttackWeights[VARIANT_NB][PIECE_TYPE_NB] = {
    { 0, 0, 81, 52, 44, 10 },
#ifdef ANTI
    {},
#endif
#ifdef ATOMIC
    { 0, 0, 76, 64, 46, 11 },
#endif
#ifdef CRAZYHOUSE
    { 0, 0, 112, 87, 63, 2 },
#endif
#ifdef EXTINCTION
    {},
#endif
#ifdef GRID
    { 0, 0, 89, 62, 47, 11 },
#endif
#ifdef HORDE
    { 0, 0, 77, 55, 44, 10 },
#endif
#ifdef KOTH
    { 0, 0, 76, 48, 44, 10 },
#endif
#ifdef LOSERS
    { 0, 0, 77, 55, 44, 10 },
#endif
#ifdef RACE
    {},
#endif
#ifdef THREECHECK
    { 0, 0, 115, 64, 62, 35 },
#endif
#ifdef TWOKINGS
    { 0, 0, 77, 55, 44, 10 },
#endif
  };

  // Per-variant king danger malus factors
  constexpr int KingDangerParams[VARIANT_NB][11] = {
    {   185,  148,   98,   69,    3, -873, -100,   -6,   -4,   37,    0 },
#ifdef ANTI
    {},
#endif
#ifdef ATOMIC
    {   166,  146,   98,  274,    3, -654, -100,  -12,   -4,   37,   29 },
#endif
#ifdef CRAZYHOUSE
    {   443,  129,   98,  120,    3, -627,  -99,   -6,   -4,   37,  314 },
#endif
#ifdef EXTINCTION
    {},
#endif
#ifdef GRID
    {   211,  158,   98,  119,    3, -722, -100,   -9,   -4,   37,    0 },
#endif
#ifdef HORDE
    {   235,  134,   98,  101,    3, -717, -100,  -11,   -4,   37,    0 },
#endif
#ifdef KOTH
    {   229,  131,   98,   85,    3, -658, -100,   -9,   -4,   37,    0 },
#endif
#ifdef LOSERS
    {   235,  134,   98,  101,    3, -717, -100, -357,   -4,   37,    0 },
#endif
#ifdef RACE
    {},
#endif
#ifdef THREECHECK
    {   136,  106,   98,   85,    3, -613, -100,   -7,   -4,   37,  181 },
#endif
#ifdef TWOKINGS
    {   155,  136,   98,   92,    3, -967, -100,   -8,   -4,   37,    0 },
#endif
  };

  // Penalties for enemy's safe checks
  constexpr int QueenSafeCheck  = 780;
  constexpr int RookSafeCheck   = 1080;
  constexpr int BishopSafeCheck = 635;
  constexpr int KnightSafeCheck = 790;
#ifdef CRAZYHOUSE
  constexpr int PawnSafeCheck   = 435;
#endif
#ifdef THREECHECK
  // In Q8 fixed point
  constexpr int ThreeCheckKSFactors[CHECKS_NB] = { 573, 581, 856, 0 };
#endif

#define S(mg, eg) make_score(mg, eg)

  // MobilityBonus[PieceType-2][attacked] contains bonuses for middle and end game,
  // indexed by piece type and number of attacked squares in the mobility area.
  constexpr Score MobilityBonus[VARIANT_NB][4][32] = {
    {
    { S(-62,-81), S(-53,-56), S(-12,-30), S( -4,-14), S(  3,  8), S( 13, 15), // Knights
      S( 22, 23), S( 28, 27), S( 33, 33) },
    { S(-48,-59), S(-20,-23), S( 16, -3), S( 26, 13), S( 38, 24), S( 51, 42), // Bishops
      S( 55, 54), S( 63, 57), S( 63, 65), S( 68, 73), S( 81, 78), S( 81, 86),
      S( 91, 88), S( 98, 97) },
    { S(-58,-76), S(-27,-18), S(-15, 28), S(-10, 55), S( -5, 69), S( -2, 82), // Rooks
      S(  9,112), S( 16,118), S( 30,132), S( 29,142), S( 32,155), S( 38,165),
      S( 46,166), S( 48,169), S( 58,171) },
    { S(-39,-36), S(-21,-15), S(  3,  8), S(  3, 18), S( 14, 34), S( 22, 54), // Queens
      S( 28, 61), S( 41, 73), S( 43, 79), S( 48, 92), S( 56, 94), S( 60,104),
      S( 60,113), S( 66,120), S( 67,123), S( 70,126), S( 71,133), S( 73,136),
      S( 79,140), S( 88,143), S( 88,148), S( 99,166), S(102,170), S(102,175),
      S(106,184), S(109,191), S(113,206), S(116,212) }
    },
#ifdef ANTI
    {
      { S(-150,-152), S(-112,-108), S(-18,-52), S( -4,-20), S( 12, 10), S( 30, 22), // Knights
        S(  44,  52), S(  60,  56), S( 72, 58) },
      { S(-96,-116), S(-42,-38), S( 32, -4), S( 52, 24), S( 74, 44), S(102, 84), // Bishops
        S(108, 108), S(126,116), S(130,126), S(142,140), S(158,148), S(162,172),
        S(184, 180), S(194,188) },
      { S(-112,-156), S(-50,-36), S(-22, 52), S(-10,110), S( -8,140), S( -2,162), // Rooks
        S(  16, 218), S( 28,240), S( 42,256), S( 46,286), S( 62,308), S( 64,320),
        S(  86, 330), S( 98,336), S(118,338) },
      { S(-80,-70), S(-50,-24), S(  4, 14), S(  8, 38), S( 28, 74), S( 48,110), // Queens
        S( 50,124), S( 80,152), S( 86,158), S( 94,174), S(108,188), S(112,204),
        S(120,222), S(140,232), S(144,236), S(146,244), S(150,256), S(154,260),
        S(170,266), S(188,272), S(198,280), S(216,314), S(224,316), S(226,322),
        S(236,348), S(238,354), S(246,382), S(256,398) }
    },
#endif
#ifdef ATOMIC
    {
      { S(-86,-77), S(-79,-64), S(-36,-40), S( -2,-24), S( 14,  8), S( 23, 25), // Knights
        S( 40, 26), S( 30, 23), S( 37, 29) },
      { S(-55,-65), S(-17,-34), S( 13, -9), S( 24, 20), S( 22, 25), S( 57, 39), // Bishops
        S( 32, 52), S( 66, 66), S( 51, 52), S( 56, 74), S( 73, 76), S( 85, 81),
        S( 93, 90), S(108, 87) },
      { S(-61,-73), S(-32,-28), S(-18,  9), S(-19, 30), S(-19, 57), S( 20, 78), // Rooks
        S( 12,104), S( 11,134), S( 21,133), S( 33,166), S( 35,168), S( 38,185),
        S( 25,172), S( 60,182), S( 58,155) },
      { S(-43,-43), S(-14,-16), S( -5,  1), S(  0, 23), S(  6, 24), S( 23, 59), // Queens
        S( 20, 55), S( 32, 66), S( 47, 89), S( 29, 77), S( 47, 89), S( 69,103),
        S( 63,110), S( 76,131), S( 73,115), S( 48,132), S( 58,131), S( 75,135),
        S( 82,122), S(111,130), S(114,144), S(101,139), S(106,146), S(107,167),
        S(115,157), S(129,175), S(132,176), S(130,210) }
    },
#endif
#ifdef CRAZYHOUSE
    {
      { S(-126, -96), S(-103,-31), S(-90,-27), S(-40,  3), S(  0,  3), S(  4,  0), // Knights
        S(  20,  12), S(  15, 33), S( 50, 46) },
      { S(-156, -79), S(-115,-43), S( 42,-14), S( 35, 26), S( 64, 26), S( 74, 38), // Bishops
        S(  70,  46), S(  83, 71), S( 70, 68), S( 66, 80), S( 64, 68), S( 70, 77),
        S(  97,  92), S(  89, 98) },
      { S( -53, -53), S( -22, -8), S(-48, 30), S(-14, 57), S( -4, 77), S( 11, 87), // Rooks
        S(   7, 115), S(  12,123), S( 27,120), S(  6,140), S( 55,156), S( 18,161),
        S(  51, 161), S(  54,171), S( 52,166) },
      { S( -26, -56), S( -24,-14), S(  7, 14), S(  8, 15), S( 18, 34), S( 14, 41), // Queens
        S(  28,  58), S(  33, 66), S( 40, 70), S( 47, 74), S( 50,100), S( 52,106),
        S(  59, 111), S(  50, 95), S( 60,115), S( 61,126), S( 75,144), S( 82,119),
        S(  95, 137), S( 102,138), S(100,142), S(119,154), S(129,156), S(107,156),
        S( 111, 177), S( 115,181), S(124,197), S(124,199) }
    },
#endif
#ifdef EXTINCTION
    {
      { S(-123, -90), S( -91,-32), S(-61,-29), S(-38,  3), S(  0,  3), S(  4,  0), // Knights
        S(  19,  12), S(  15, 33), S( 52, 45) },
      { S(-153, -80), S(-112,-41), S( 41,-14), S( 35, 24), S( 62, 26), S( 75, 41), // Bishops
        S(  72,  48), S(  85, 74), S( 74, 65), S( 66, 79), S( 64, 69), S( 73, 80),
        S( 107,  92), S(  96,101) },
      { S( -59, -51), S( -20, -8), S(-54, 32), S(-15, 54), S( -4, 70), S( 11, 84), // Rooks
        S(   6, 113), S(  13,123), S( 27,114), S(  6,144), S( 60,162), S( 19,162),
        S(  48, 170), S(  57,170), S( 52,177) },
      { S( -27, -56), S( -24,-14), S(  7, 13), S(  9, 16), S( 18, 37), S( 14, 40), // Queens
        S(  29,  56), S(  34, 64), S( 39, 73), S( 49, 65), S( 50, 98), S( 50,106),
        S(  60, 107), S(  53, 92), S( 62,119), S( 69,130), S( 77,145), S( 84,120),
        S(  90, 153), S(  98,131), S(106,139), S(116,147), S(127,157), S(112,154),
        S( 121, 174), S( 124,167), S(126,194), S(130,190) }
    },
#endif
#ifdef GRID
    {
      { S(-75,-76), S(-57,-54), S( -9,-28), S( -2,-10), S(  6,  5), S( 14, 12), // Knights
        S( 22, 26), S( 29, 29), S( 36, 29) },
      { S(-48,-59), S(-20,-23), S( 16, -3), S( 26, 13), S( 38, 24), S( 51, 42), // Bishops
        S( 55, 54), S( 63, 57), S( 63, 65), S( 68, 73), S( 81, 78), S( 81, 86),
        S( 91, 88), S( 98, 97) },
      { S(-58,-76), S(-27,-18), S(-15, 28), S(-10, 55), S( -5, 69), S( -2, 82), // Rooks
        S(  9,112), S( 16,118), S( 30,132), S( 29,142), S( 32,155), S( 38,165),
        S( 46,166), S( 48,169), S( 58,171) },
      { S(-39,-36), S(-21,-15), S(  3,  8), S(  3, 18), S( 14, 34), S( 22, 54), // Queens
        S( 28, 61), S( 41, 73), S( 43, 79), S( 48, 92), S( 56, 94), S( 60,104),
        S( 60,113), S( 66,120), S( 67,123), S( 70,126), S( 71,133), S( 73,136),
        S( 79,140), S( 88,143), S( 88,148), S( 99,166), S(102,170), S(102,175),
        S(106,184), S(109,191), S(113,206), S(116,212) }
    },
#endif
#ifdef HORDE
    {
      { S(-126,-90), S( -7,-22), S( -46,-25), S( 19,7), S( -53, 71), S( 31, -1), // Knights
        S(  -6, 51), S(-12, 47), S( -9, -56) },
      { S( -46,-2), S(30,66), S( 18, -27), S( 86, 21), S( 65, 11), S(147, 45), // Bishops
        S(  98, 38), S( 95, 52), S(122, 45), S( 95, 33), S( 89,103), S( 85, -9),
        S( 105, 70), S(131, 82) },
      { S( -56,-78), S(-25,-18), S(-11, 26), S( -5, 55), S( -4, 70), S( -1, 81), // Rooks
        S(   8,109), S( 14,120), S( 21,128), S( 23,143), S( 31,154), S( 32,160),
        S(  43,165), S( 49,168), S( 59,169) },
      { S( -40,-35), S(-25,-12), S(  2,  7), S(  4, 19), S( 14, 37), S( 24, 55), // Queens
        S(  25, 62), S( 40, 76), S( 43, 79), S( 47, 87), S( 54, 94), S( 56,102),
        S(  60,111), S( 70,116), S( 72,118), S( 73,122), S( 75,128), S( 77,130),
        S(  85,133), S( 94,136), S( 99,140), S(108,157), S(112,158), S(113,161),
        S( 118,174), S(119,177), S(123,191), S(128,199) }
    },
#endif
#ifdef KOTH
    {
      { S(-75,-76), S(-56,-54), S( -9,-26), S( -2,-10), S(  6,  5), S( 15, 11), // Knights
        S( 22, 26), S( 30, 28), S( 36, 29) },
      { S(-48,-58), S(-21,-19), S( 16, -2), S( 26, 12), S( 37, 22), S( 51, 42), // Bishops
        S( 54, 54), S( 63, 58), S( 65, 63), S( 71, 70), S( 79, 74), S( 81, 86),
        S( 92, 90), S( 97, 94) },
      { S(-56,-78), S(-25,-18), S(-11, 26), S( -5, 55), S( -4, 70), S( -1, 81), // Rooks
        S(  8,109), S( 14,120), S( 21,128), S( 23,143), S( 31,154), S( 32,160),
        S( 43,165), S( 49,168), S( 59,169) },
      { S(-40,-35), S(-25,-12), S(  2,  7), S(  4, 19), S( 14, 37), S( 24, 55), // Queens
        S( 25, 62), S( 40, 76), S( 43, 79), S( 47, 87), S( 54, 94), S( 56,102),
        S( 60,111), S( 70,116), S( 72,118), S( 73,122), S( 75,128), S( 77,130),
        S( 85,133), S( 94,136), S( 99,140), S(108,157), S(112,158), S(113,161),
        S(118,174), S(119,177), S(123,191), S(128,199) }
    },
#endif
#ifdef LOSERS
    {
      { S(-150,-152), S(-112,-108), S(-18,-52), S( -4,-20), S( 12, 10), S( 30, 22), // Knights
        S(  44,  52), S(  60,  56), S( 72, 58) },
      { S(-96,-116), S(-42,-38), S( 32, -4), S( 52, 24), S( 74, 44), S(102, 84), // Bishops
        S(108, 108), S(126,116), S(130,126), S(142,140), S(158,148), S(162,172),
        S(184, 180), S(194,188) },
      { S(-112,-156), S(-50,-36), S(-22, 52), S(-10,110), S( -8,140), S( -2,162), // Rooks
        S(  16, 218), S( 28,240), S( 42,256), S( 46,286), S( 62,308), S( 64,320),
        S(  86, 330), S( 98,336), S(118,338) },
      { S(-80,-70), S(-50,-24), S(  4, 14), S(  8, 38), S( 28, 74), S( 48,110), // Queens
        S( 50,124), S( 80,152), S( 86,158), S( 94,174), S(108,188), S(112,204),
        S(120,222), S(140,232), S(144,236), S(146,244), S(150,256), S(154,260),
        S(170,266), S(188,272), S(198,280), S(216,314), S(224,316), S(226,322),
        S(236,348), S(238,354), S(246,382), S(256,398) }
    },
#endif
#ifdef RACE
    {
      { S(-132,-117), S( -89,-110), S(-13,-49), S(-11,-15), S(-10,-30), S( 29, 17), // Knights
        S(  13,  32), S(  79,  69), S(109, 79) },
      { S(-101,-119), S( -19, -27), S( 27, -9), S( 35, 30), S( 62, 31), S(115, 72), // Bishops
        S(  91,  99), S( 138, 122), S(129,119), S(158,156), S(153,162), S(143,189),
        S( 172, 181), S( 196, 204) },
      { S(-131,-162), S( -57, -37), S( -8, 47), S( 12, 93), S(  3,127), S( 10,139), // Rooks
        S(   3, 240), S(  18, 236), S( 44,251), S( 44,291), S( 49,301), S( 67,316),
        S( 100, 324), S(  97, 340), S(110,324) },
      { S( -87, -68), S( -73,  -2), S( -7,  9), S( -5, 16), S( 39, 76), S( 39,118), // Queens
        S(  64, 131), S(  86, 169), S( 86,175), S( 78,166), S( 97,195), S(123,216),
        S( 137, 200), S( 155, 247), S(159,260), S(136,252), S(156,279), S(160,251),
        S( 165, 251), S( 194, 267), S(204,271), S(216,331), S(226,304), S(223,295),
        S( 239, 316), S( 228, 365), S(240,385), S(249,377) }
    },
#endif
#ifdef THREECHECK
    {
      { S(-74,-76), S(-55,-54), S( -9,-26), S( -2,-10), S(  6,  5), S( 15, 11), // Knights
        S( 22, 26), S( 31, 27), S( 37, 29) },
      { S(-49,-56), S(-23,-18), S( 15, -2), S( 25, 12), S( 36, 22), S( 50, 42), // Bishops
        S( 53, 54), S( 64, 57), S( 67, 63), S( 71, 68), S( 84, 76), S( 79, 87),
        S( 95, 91), S( 98, 93) },
      { S(-57,-76), S(-25,-18), S(-11, 25), S( -5, 53), S( -4, 70), S( -1, 78), // Rooks
        S(  8,111), S( 14,116), S( 22,125), S( 24,148), S( 31,159), S( 31,173),
        S( 44,163), S( 50,162), S( 56,168) },
      { S(-42,-35), S(-25,-12), S(  2,  7), S(  4, 19), S( 14, 37), S( 24, 53), // Queens
        S( 26, 63), S( 39, 80), S( 42, 77), S( 48, 88), S( 53, 96), S( 57, 96),
        S( 61,108), S( 71,116), S( 70,116), S( 74,125), S( 75,133), S( 78,133),
        S( 85,137), S( 97,135), S(103,141), S(107,165), S(109,153), S(115,162),
        S(119,164), S(121,184), S(121,192), S(131,203) }
    },
#endif
#ifdef TWOKINGS
    {
      { S(-75,-76), S(-57,-54), S( -9,-28), S( -2,-10), S(  6,  5), S( 14, 12), // Knights
        S( 22, 26), S( 29, 29), S( 36, 29) },
      { S(-48,-59), S(-20,-23), S( 16, -3), S( 26, 13), S( 38, 24), S( 51, 42), // Bishops
        S( 55, 54), S( 63, 57), S( 63, 65), S( 68, 73), S( 81, 78), S( 81, 86),
        S( 91, 88), S( 98, 97) },
      { S(-58,-76), S(-27,-18), S(-15, 28), S(-10, 55), S( -5, 69), S( -2, 82), // Rooks
        S(  9,112), S( 16,118), S( 30,132), S( 29,142), S( 32,155), S( 38,165),
        S( 46,166), S( 48,169), S( 58,171) },
      { S(-39,-36), S(-21,-15), S(  3,  8), S(  3, 18), S( 14, 34), S( 22, 54), // Queens
        S( 28, 61), S( 41, 73), S( 43, 79), S( 48, 92), S( 56, 94), S( 60,104),
        S( 60,113), S( 66,120), S( 67,123), S( 70,126), S( 71,133), S( 73,136),
        S( 79,140), S( 88,143), S( 88,148), S( 99,166), S(102,170), S(102,175),
        S(106,184), S(109,191), S(113,206), S(116,212) }
    },
#endif
  };

  // RookOnFile[semiopen/open] contains bonuses for each rook when there is
  // no (friendly) pawn on the rook file.
  constexpr Score RookOnFile[] = { S(21, 4), S(47, 25) };

  // ThreatByMinor/ByRook[attacked PieceType] contains bonuses according to
  // which piece type attacks which one. Attacks on lesser pieces which are
  // pawn-defended are not considered.
  constexpr Score ThreatByMinor[PIECE_TYPE_NB] = {
    S(0, 0), S(6, 32), S(59, 41), S(79, 56), S(90, 119), S(79, 161)
  };

  constexpr Score ThreatByRook[PIECE_TYPE_NB] = {
    S(0, 0), S(3, 44), S(38, 71), S(38, 61), S(0, 38), S(51, 38)
  };

#ifdef ATOMIC
  constexpr Score AtomicConfinedKing = S(100, 100);
  constexpr Score ThreatByBlast = S(80, 80);
#endif
#ifdef HORDE
  constexpr Score HordeShelter = S(71, 61);
#endif
#ifdef THREECHECK
  constexpr Score ChecksGivenBonus[CHECKS_NB] = {
      S(0, 0),
      S(444, 181),
      S(2425, 603),
      S(0, 0)
  };
#endif

#ifdef KOTH
  constexpr Score KothDistanceBonus[6] = {
    S(1949, 1934), S(454, 364), S(151, 158), S(75, 85), S(42, 49), S(0, 0)
  };
  constexpr Score KothSafeCenter = S(163, 207);
#endif

#ifdef ANTI
  constexpr Score PieceCountAnti    = S(119, 123);
  constexpr Score ThreatsAnti[]     = { S(192, 203), S(411, 322) };
  constexpr Score AttacksAnti[2][2][PIECE_TYPE_NB] = {
    {
      { S( 30, 141), S( 26,  94), S(161, 105), S( 70, 123), S( 61,  72), S( 78, 12), S(139, 115) },
      { S( 56,  89), S( 82, 107), S(114,  93), S(110, 115), S(188, 112), S( 73, 59), S(122,  59) }
    },
    {
      { S(119, 142), S( 99, 105), S(123, 193), S(142,  37), S(118,  96), S( 50, 12), S( 91,  85) },
      { S( 58,  81), S( 66, 110), S(105, 153), S(100, 143), S(140, 113), S(145, 73), S(153, 154) }
    }
  };
#endif

#ifdef LOSERS
  constexpr Score ThreatsLosers[]     = { S(216, 279), S(441, 341) };
  constexpr Score AttacksLosers[2][2][PIECE_TYPE_NB] = {
    {
      { S( 27, 140), S( 23,  95), S(160, 112), S( 78, 129), S( 65,  75), S( 70, 13), S(146, 123) },
      { S( 58,  82), S( 80, 112), S(124,  87), S(103, 110), S(185, 107), S( 72, 60), S(126,  62) }
    },
    {
      { S(111, 127), S(102,  95), S(121, 183), S(140,  37), S(120,  99), S( 55, 11), S( 88,  93) },
      { S( 56,  69), S( 72, 124), S(109, 154), S( 98, 149), S(129, 113), S(147, 72), S(157, 152) }
    }
  };
#endif

#ifdef CRAZYHOUSE
  constexpr int KingDangerInHand[PIECE_TYPE_NB] = {
    79, 16, 200, 61, 138, 152
  };
  constexpr Score DropMobilityBonus = S(30, 30);
#endif

#ifdef RACE
  // Bonus for distance of king from 8th rank
  constexpr Score KingRaceBonus[RANK_NB] = {
    S(14282, 14493), S(6369, 5378), S(4224, 3557), S(2633, 2219),
    S( 1614,  1456), S( 975,  885), S( 528,  502), S(   0,    0)
  };
#endif

  // PassedRank[Rank] contains a bonus according to the rank of a passed pawn
  constexpr Score PassedRank[VARIANT_NB][RANK_NB] = {
    {
    S(0, 0), S(10, 28), S(17, 33), S(15, 41), S(62, 72), S(168, 177), S(276, 260)
    },
#ifdef ANTI
    { S(0, 0), S(5, 7), S(5, 14), S(31, 38), S(73, 73), S(166, 166), S(252, 252) },
#endif
#ifdef ATOMIC
    { S(0, 0), S(95, 86), S(118, 43), S(94, 61), S(142, 62), S(196, 150), S(204, 256) },
#endif
#ifdef CRAZYHOUSE
    { S(0, 0), S(15, 27), S(23, 13), S(13, 19), S(88, 111), S(177, 140), S(229, 293) },
#endif
#ifdef EXTINCTION
    { S(0, 0), S(5, 7), S(5, 14), S(31, 38), S(73, 73), S(166, 166), S(252, 252) },
#endif
#ifdef GRID
    { S(0, 0), S(11, 2), S(4, 0), S(27, 34), S(58, 17), S(168, 165), S(251, 253) },
#endif
#ifdef HORDE
    { S(0, 0), S(-66, 10), S(-25, 7), S(66, -12), S(68, 81), S(72, 210), S(250, 258) },
#endif
#ifdef KOTH
    { S(0, 0), S(5, 7), S(5, 14), S(31, 38), S(73, 73), S(166, 166), S(252, 252) },
#endif
#ifdef LOSERS
    { S(0, 0), S(5, 8), S(5, 13), S(31, 36), S(72, 72), S(170, 159), S(276, 251) },
#endif
#ifdef RACE
    {},
#endif
#ifdef THREECHECK
    { S(0, 0), S(5, 7), S(5, 14), S(31, 38), S(73, 73), S(166, 166), S(252, 252) },
#endif
#ifdef TWOKINGS
    { S(0, 0), S(5, 7), S(5, 14), S(31, 38), S(73, 73), S(166, 166), S(252, 252) },
#endif
  };

  // Assorted bonuses and penalties
  constexpr Score BishopPawns        = S(  3,  7);
  constexpr Score CorneredBishop     = S( 50, 50);
  constexpr Score FlankAttacks[VARIANT_NB] = {
    S(  8,  0),
#ifdef ANTI
    S( 0,  0),
#endif
#ifdef ATOMIC
    S(17,  0),
#endif
#ifdef CRAZYHOUSE
    S(14, 20),
#endif
#ifdef EXTINCTION
    S( 0,  0),
#endif
#ifdef GRID
    S( 7,  0),
#endif
#ifdef HORDE
    S( 7,  0),
#endif
#ifdef KOTH
    S( 7,  0),
#endif
#ifdef LOSERS
    S( 7,  0),
#endif
#ifdef RACE
    S( 0,  0),
#endif
#ifdef THREECHECK
    S(16,  9),
#endif
#ifdef TWOKINGS
    S( 7,  0),
#endif
  };
  constexpr Score Hanging            = S( 69, 36);
  constexpr Score KingProtector      = S(  7,  8);
  constexpr Score KnightOnQueen      = S( 16, 12);
  constexpr Score LongDiagonalBishop = S( 45,  0);
  constexpr Score MinorBehindPawn    = S( 18,  3);
  constexpr Score Outpost            = S( 30, 21);
  constexpr Score PassedFile         = S( 11,  8);
  constexpr Score PawnlessFlank      = S( 17, 95);
  constexpr Score RestrictedPiece    = S(  7,  7);
  constexpr Score ReachableOutpost   = S( 32, 10);
  constexpr Score RookOnQueenFile    = S(  7,  6);
  constexpr Score SliderOnQueen      = S( 59, 18);
  constexpr Score ThreatByKing       = S( 24, 89);
  constexpr Score ThreatByPawnPush   = S( 48, 39);
  constexpr Score ThreatBySafePawn   = S(173, 94);
  constexpr Score TrappedRook        = S( 52, 30);
  constexpr Score WeakQueen          = S( 49, 15);

#undef S

  // Evaluation class computes and stores attacks tables and other working data
  template<Tracing T>
  class Evaluation {

  public:
    Evaluation() = delete;
    explicit Evaluation(const Position& p) : pos(p) {}
    Evaluation& operator=(const Evaluation&) = delete;
    Value value();

  private:
    template<Color Us> void initialize();
    template<Color Us, PieceType Pt> Score pieces();
    template<Color Us> Score king() const;
    template<Color Us> Score threats() const;
    template<Color Us> Score passed() const;
    template<Color Us> Score space() const;
    template<Color Us> Score variant() const;
    ScaleFactor scale_factor(Value eg) const;
    Score initiative(Score score) const;

    const Position& pos;
    Material::Entry* me;
    Pawns::Entry* pe;
    Bitboard mobilityArea[COLOR_NB];
    Score mobility[COLOR_NB] = { SCORE_ZERO, SCORE_ZERO };

    // attackedBy[color][piece type] is a bitboard representing all squares
    // attacked by a given color and piece type. Special "piece types" which
    // is also calculated is ALL_PIECES.
    Bitboard attackedBy[COLOR_NB][PIECE_TYPE_NB];

    // attackedBy2[color] are the squares attacked by at least 2 units of a given
    // color, including x-rays. But diagonal x-rays through pawns are not computed.
    Bitboard attackedBy2[COLOR_NB];

    // kingRing[color] are the squares adjacent to the king plus some other
    // very near squares, depending on king position.
    Bitboard kingRing[COLOR_NB];

    // kingAttackersCount[color] is the number of pieces of the given color
    // which attack a square in the kingRing of the enemy king.
    int kingAttackersCount[COLOR_NB];

    // kingAttackersWeight[color] is the sum of the "weights" of the pieces of
    // the given color which attack a square in the kingRing of the enemy king.
    // The weights of the individual piece types are given by the elements in
    // the KingAttackWeights array.
    int kingAttackersWeight[COLOR_NB];

    // kingAttacksCount[color] is the number of attacks by the given color to
    // squares directly adjacent to the enemy king. Pieces which attack more
    // than one square are counted multiple times. For instance, if there is
    // a white knight on g5 and black's king is on g8, this white knight adds 2
    // to kingAttacksCount[WHITE].
    int kingAttacksCount[COLOR_NB];
  };


  // Evaluation::initialize() computes king and pawn attacks, and the king ring
  // bitboard for a given color. This is done at the beginning of the evaluation.
  template<Tracing T> template<Color Us>
  void Evaluation<T>::initialize() {

    constexpr Color     Them = (Us == WHITE ? BLACK : WHITE);
    constexpr Direction Up   = pawn_push(Us);
    constexpr Direction Down = -Up;
    constexpr Bitboard LowRanks = (Us == WHITE ? Rank2BB | Rank3BB : Rank7BB | Rank6BB);

#ifdef HORDE
    const Square ksq = (pos.is_horde() && pos.is_horde_color(Us)) ? SQ_NONE : pos.square<KING>(Us);
#else
    const Square ksq = pos.square<KING>(Us);
#endif

    Bitboard dblAttackByPawn = pawn_double_attacks_bb<Us>(pos.pieces(Us, PAWN));

    // Find our pawns that are blocked or on the first two ranks
    Bitboard b = pos.pieces(Us, PAWN) & (shift<Down>(pos.pieces()) | LowRanks);

    // Squares occupied by those pawns, by our king or queen, by blockers to attacks on our king
    // or controlled by enemy pawns are excluded from the mobility area.
#ifdef ANTI
    if (pos.is_anti())
        mobilityArea[Us] = ~0;
    else
#endif
#ifdef HORDE
    if (pos.is_horde() && pos.is_horde_color(Us))
        mobilityArea[Us] = ~(b | pe->pawn_attacks(Them));
    else
#endif
    mobilityArea[Us] = ~(b | pos.pieces(Us, KING, QUEEN) | pos.blockers_for_king(Us) | pe->pawn_attacks(Them));

    // Initialize attackedBy[] for king and pawns
#ifdef ANTI
    if (pos.is_anti())
    {
        attackedBy[Us][KING] = 0;
        Bitboard kings = pos.pieces(Us, KING);
        while (kings)
            attackedBy[Us][KING] |= pos.attacks_from<KING>(pop_lsb(&kings));
    }
    else
#endif
#ifdef EXTINCTION
    if (pos.is_extinction())
    {
        attackedBy[Us][KING] = 0;
        Bitboard kings = pos.pieces(Us, KING);
        while (kings)
            attackedBy[Us][KING] |= pos.attacks_from<KING>(pop_lsb(&kings));
    }
    else
#endif
#ifdef HORDE
    if (pos.is_horde() && pos.is_horde_color(Us))
        attackedBy[Us][KING] = 0;
    else
#endif
#ifdef PLACEMENT
    if (pos.is_placement() && pos.count_in_hand<KING>(Us))
        attackedBy[Us][KING] = 0;
    else
#endif
    attackedBy[Us][KING] = pos.attacks_from<KING>(ksq);
    attackedBy[Us][PAWN] = pe->pawn_attacks(Us);
    attackedBy[Us][ALL_PIECES] = attackedBy[Us][KING] | attackedBy[Us][PAWN];
    attackedBy2[Us] = dblAttackByPawn | (attackedBy[Us][KING] & attackedBy[Us][PAWN]);

    // Init our king safety tables
#ifdef ANTI
    if (pos.is_anti()) {} else
#endif
#ifdef EXTINCTION
    if (pos.is_extinction()) {} else
#endif
#ifdef HORDE
    if (pos.is_horde() && pos.is_horde_color(Us)) {} else
#endif
#ifdef PLACEMENT
    if (pos.is_placement() && pos.count_in_hand<KING>(Us)) {} else
#endif
    {
    Square s = make_square(clamp(file_of(ksq), FILE_B, FILE_G),
                           clamp(rank_of(ksq), RANK_2, RANK_7));
    kingRing[Us] = PseudoAttacks[KING][s] | s;
    }

    kingAttackersCount[Them] = popcount(kingRing[Us] & pe->pawn_attacks(Them));
    kingAttacksCount[Them] = kingAttackersWeight[Them] = 0;

    // Remove from kingRing[] the squares defended by two pawns
    kingRing[Us] &= ~dblAttackByPawn;
  }


  // Evaluation::pieces() scores pieces of a given color and type
  template<Tracing T> template<Color Us, PieceType Pt>
  Score Evaluation<T>::pieces() {

    constexpr Color     Them = (Us == WHITE ? BLACK : WHITE);
    constexpr Direction Down = -pawn_push(Us);
    constexpr Bitboard OutpostRanks = (Us == WHITE ? Rank4BB | Rank5BB | Rank6BB
                                                   : Rank5BB | Rank4BB | Rank3BB);
    const Square* pl = pos.squares<Pt>(Us);

    Bitboard b, bb;
    Score score = SCORE_ZERO;

    attackedBy[Us][Pt] = 0;

    for (Square s = *pl; s != SQ_NONE; s = *++pl)
    {
        // Find attacked squares, including x-ray attacks for bishops and rooks
        b = Pt == BISHOP ? attacks_bb<BISHOP>(s, pos.pieces() ^ pos.pieces(QUEEN))
          : Pt ==   ROOK ? attacks_bb<  ROOK>(s, pos.pieces() ^ pos.pieces(QUEEN) ^ pos.pieces(Us, ROOK))
                         : pos.attacks_from<Pt>(s);

#ifdef GRID
        if (pos.is_grid())
            b &= ~pos.grid_bb(s);
#endif
        if (pos.blockers_for_king(Us) & s)
            b &= LineBB[pos.square<KING>(Us)][s];

        attackedBy2[Us] |= attackedBy[Us][ALL_PIECES] & b;
        attackedBy[Us][Pt] |= b;
        attackedBy[Us][ALL_PIECES] |= b;

        if (b & kingRing[Them])
        {
            kingAttackersCount[Us]++;
            kingAttackersWeight[Us] += KingAttackWeights[pos.variant()][Pt];
            kingAttacksCount[Us] += popcount(b & attackedBy[Them][KING]);
        }

        int mob = popcount(b & mobilityArea[Us]);

        mobility[Us] += MobilityBonus[pos.variant()][Pt - 2][mob];
#ifdef ANTI
        if (pos.is_anti())
            continue;
#endif
#ifdef HORDE
        if (pos.is_horde() && pos.is_horde_color(Us))
            continue;
#endif
#ifdef PLACEMENT
        if (pos.is_placement() && pos.count_in_hand<KING>(Us))
            continue;
#endif
#ifdef LOSERS
        if (pos.is_losers())
            continue;
#endif

        if (Pt == BISHOP || Pt == KNIGHT)
        {
            // Bonus if piece is on an outpost square or can reach one
            bb = OutpostRanks & attackedBy[Us][PAWN] & ~pe->pawn_attacks_span(Them);
            if (bb & s)
                score += Outpost * (Pt == KNIGHT ? 2 : 1);

            else if (Pt == KNIGHT && bb & b & ~pos.pieces(Us))
                score += ReachableOutpost;

            // Knight and Bishop bonus for being right behind a pawn
            if (shift<Down>(pos.pieces(PAWN)) & s)
                score += MinorBehindPawn;

            // Penalty if the piece is far from the king
            score -= KingProtector * distance(s, pos.square<KING>(Us));

            if (Pt == BISHOP)
            {
                // Penalty according to number of pawns on the same color square as the
                // bishop, bigger when the center files are blocked with pawns.
                Bitboard blocked = pos.pieces(Us, PAWN) & shift<Down>(pos.pieces());

                score -= BishopPawns * pos.pawns_on_same_color_squares(Us, s)
                                     * (1 + popcount(blocked & CenterFiles));

                // Bonus for bishop on a long diagonal which can "see" both center squares
                if (more_than_one(attacks_bb<BISHOP>(s, pos.pieces(PAWN)) & Center))
                    score += LongDiagonalBishop;

                // An important Chess960 pattern: a cornered bishop blocked by a friendly
                // pawn diagonally in front of it is a very serious problem, especially
                // when that pawn is also blocked.
                if (   pos.is_chess960()
                    && (s == relative_square(Us, SQ_A1) || s == relative_square(Us, SQ_H1)))
                {
                    Direction d = pawn_push(Us) + (file_of(s) == FILE_A ? EAST : WEST);
                    if (pos.piece_on(s + d) == make_piece(Us, PAWN))
                        score -= !pos.empty(s + d + pawn_push(Us))                ? CorneredBishop * 4
                                : pos.piece_on(s + d + d) == make_piece(Us, PAWN) ? CorneredBishop * 2
                                                                                  : CorneredBishop;
                }
            }
        }

        if (Pt == ROOK)
        {
            // Bonus for rook on the same file as a queen
            if (file_bb(s) & pos.pieces(QUEEN))
                score += RookOnQueenFile;

            // Bonus for rook on an open or semi-open file
            if (pos.is_on_semiopen_file(Us, s))
                score += RookOnFile[pos.is_on_semiopen_file(Them, s)];

            // Penalty when trapped by the king, even more if the king cannot castle
            else if (mob <= 3)
            {
                File kf = file_of(pos.square<KING>(Us));
                if ((kf < FILE_E) == (file_of(s) < kf))
                    score -= TrappedRook * (1 + !pos.castling_rights(Us));
            }
        }

        if (Pt == QUEEN)
        {
            // Penalty if any relative pin or discovered attack against the queen
            Bitboard queenPinners;
            if (pos.slider_blockers(pos.pieces(Them, ROOK, BISHOP), s, queenPinners))
                score -= WeakQueen;
        }
    }
    if (T)
        Trace::add(Pt, Us, score);

    return score;
  }


  // Evaluation::king() assigns bonuses and penalties to a king of a given color
  template<Tracing T> template<Color Us>
  Score Evaluation<T>::king() const {

#ifdef ANTI
    if (pos.is_anti())
        return SCORE_ZERO;
#endif
#ifdef EXTINCTION
    if (pos.is_extinction())
        return SCORE_ZERO;
#endif
#ifdef HORDE
    if (pos.is_horde() && pos.is_horde_color(Us))
        return SCORE_ZERO;
#endif
#ifdef PLACEMENT
    if (pos.is_placement() && pos.count_in_hand<KING>(Us))
        return SCORE_ZERO;
#endif
#ifdef RACE
    if (pos.is_race())
        return SCORE_ZERO;
#endif

    constexpr Color    Them = (Us == WHITE ? BLACK : WHITE);
    constexpr Bitboard Camp = (Us == WHITE ? AllSquares ^ Rank6BB ^ Rank7BB ^ Rank8BB
                                           : AllSquares ^ Rank1BB ^ Rank2BB ^ Rank3BB);

    Bitboard weak, b1, b2, b3, safe, unsafeChecks = 0;
    Bitboard rookChecks, queenChecks, bishopChecks, knightChecks;
    int kingDanger = 0;
    const Square ksq = pos.square<KING>(Us);

    // Init the score with king shelter and enemy pawns storm
    Score score = pe->king_safety<Us>(pos);

    // Attacked squares defended at most once by our queen or king
#ifdef ATOMIC
    if (pos.is_atomic())
        weak =  (attackedBy[Them][ALL_PIECES] ^ attackedBy[Them][KING])
              & ~(attackedBy[Us][ALL_PIECES] ^ attackedBy[Us][KING]);
    else
#endif
    weak =  attackedBy[Them][ALL_PIECES]
          & ~attackedBy2[Us]
          & (~attackedBy[Us][ALL_PIECES] | attackedBy[Us][KING] | attackedBy[Us][QUEEN]);

    Bitboard h = 0;
#ifdef CRAZYHOUSE
    if (pos.is_house())
        h = pos.count_in_hand<QUEEN>(Them) ? weak & ~pos.pieces() : 0;
#endif

    // Analyse the safe enemy's checks which are possible on next move
    safe  = ~pos.pieces(Them);
#ifdef ATOMIC
    if (pos.is_atomic())
        safe &= ~pos.pieces(Us) | attackedBy2[Them];
    else
#endif
    safe &= ~attackedBy[Us][ALL_PIECES] | (weak & attackedBy2[Them]);

    b1 = attacks_bb<ROOK  >(ksq, pos.pieces() ^ pos.pieces(Us, QUEEN));
    b2 = attacks_bb<BISHOP>(ksq, pos.pieces() ^ pos.pieces(Us, QUEEN));

    Bitboard dqko = ~attackedBy2[Us] & (attackedBy[Us][QUEEN] | attackedBy[Us][KING]);
    Bitboard dropSafe = (safe | (attackedBy[Them][ALL_PIECES] & dqko)) & ~pos.pieces(Us);

#ifdef THREECHECK
    if (pos.is_three_check() && pos.checks_given(Them))
        safe = ~pos.pieces(Them);
#endif

    // Enemy rooks checks
#ifdef CRAZYHOUSE
    h = pos.is_house() && pos.count_in_hand<ROOK>(Them) ? ~pos.pieces() : 0;
#endif
    rookChecks = b1 & safe & (attackedBy[Them][ROOK] | (h & dropSafe));

    if (rookChecks)
        kingDanger += RookSafeCheck;
    else
        unsafeChecks |= b1 & (attackedBy[Them][ROOK] | h);

    // Enemy queen safe checks: we count them only if they are from squares from
    // which we can't give a rook check, because rook checks are more valuable.
#ifdef CRAZYHOUSE
    h = pos.is_house() && pos.count_in_hand<QUEEN>(Them) ? ~pos.pieces() : 0;
#endif
    queenChecks =  (b1 | b2)
                 & (attackedBy[Them][QUEEN] | (h & dropSafe))
                 & safe
                 & ~attackedBy[Us][QUEEN]
                 & ~rookChecks;

    if (queenChecks)
        kingDanger += QueenSafeCheck;

    // Enemy bishops checks: we count them only if they are from squares from
    // which we can't give a queen check, because queen checks are more valuable.
#ifdef CRAZYHOUSE
    h = pos.is_house() && pos.count_in_hand<BISHOP>(Them) ? ~pos.pieces() : 0;
#endif
    bishopChecks =  b2
                  & (attackedBy[Them][BISHOP] | (h & dropSafe))
                  & safe
                  & ~queenChecks;

    if (bishopChecks)
        kingDanger += BishopSafeCheck;
    else
        unsafeChecks |= b2 & (attackedBy[Them][BISHOP] | (h & dropSafe));

    // Enemy knights checks
#ifdef CRAZYHOUSE
    h = pos.is_house() && pos.count_in_hand<KNIGHT>(Them) ? ~pos.pieces() : 0;
#endif
    knightChecks = pos.attacks_from<KNIGHT>(ksq) & (attackedBy[Them][KNIGHT] | (h & dropSafe));

    if (knightChecks & (safe | (h & dropSafe)))
        kingDanger += KnightSafeCheck;
    else
        unsafeChecks |= knightChecks & (attackedBy[Them][KNIGHT] | h);

#ifdef CRAZYHOUSE
    // Enemy pawn checks
    if (pos.is_house())
    {
        constexpr Direction Down = pawn_push(Them);
        Bitboard pawnChecks = pos.attacks_from<PAWN>(ksq, Us);
        h = pos.count_in_hand<PAWN>(Them) ? ~pos.pieces() : 0;
        Bitboard pawnMoves = (attackedBy[Them][PAWN] & pos.pieces(Us)) | (shift<Down>(pos.pieces(Them, PAWN)) & ~pos.pieces());
        if (pawnChecks & ((pawnMoves & safe) | (h & dropSafe)))
            kingDanger += PawnSafeCheck;
        else
            unsafeChecks |= pawnChecks & (pawnMoves | h);
    }
#endif

    // Find the squares that opponent attacks in our king flank, the squares
    // which they attack twice in that flank, and the squares that we defend.
    b1 = attackedBy[Them][ALL_PIECES] & KingFlank[file_of(ksq)] & Camp;
    b2 = b1 & attackedBy2[Them];
    b3 = attackedBy[Us][ALL_PIECES] & KingFlank[file_of(ksq)] & Camp;

    int kingFlankAttack = popcount(b1) + popcount(b2);
    int kingFlankDefense = popcount(b3);

    const auto KDP = KingDangerParams[pos.variant()];
    kingDanger +=        kingAttackersCount[Them] * kingAttackersWeight[Them]
                 + KDP[0] * popcount(kingRing[Us] & weak)
                 + KDP[1] * popcount(unsafeChecks)
                 + KDP[2] * popcount(pos.blockers_for_king(Us))
                 + KDP[3] * kingAttacksCount[Them]
                 + KDP[4] * kingFlankAttack * kingFlankAttack / 8
                 +          mg_value(mobility[Them] - mobility[Us])
                 + KDP[5] * !pos.count<QUEEN>(Them)
                 + KDP[6] * bool(attackedBy[Us][KNIGHT] & attackedBy[Us][KING])
                 + KDP[7] * mg_value(score) / 8
                 + KDP[8] * kingFlankDefense
                 + KDP[9];
#ifdef CRAZYHOUSE
        if (pos.is_house())
        {
            kingDanger += KingDangerInHand[ALL_PIECES] * pos.count_in_hand<ALL_PIECES>(Them);
            kingDanger += KingDangerInHand[PAWN] * pos.count_in_hand<PAWN>(Them);
            kingDanger += KingDangerInHand[KNIGHT] * pos.count_in_hand<KNIGHT>(Them);
            kingDanger += KingDangerInHand[BISHOP] * pos.count_in_hand<BISHOP>(Them);
            kingDanger += KingDangerInHand[ROOK] * pos.count_in_hand<ROOK>(Them);
            kingDanger += KingDangerInHand[QUEEN] * pos.count_in_hand<QUEEN>(Them);
            h = pos.count_in_hand<QUEEN>(Them) ? weak & ~pos.pieces() : 0;
        }
#endif

    // Transform the kingDanger units into a Score, and subtract it from the evaluation
    if (kingDanger > 100)
    {
#ifdef THREECHECK
        if (pos.is_three_check())
            kingDanger = ThreeCheckKSFactors[pos.checks_given(Them)] * kingDanger / 256;
#endif
        int v = kingDanger * kingDanger / 4096;
#ifdef ATOMIC
        if (pos.is_atomic())
            v = std::min(v, (int)QueenValueMg);
#endif
#ifdef CRAZYHOUSE
        if (pos.is_house() && Us == pos.side_to_move())
            v -= v / 10;
        if (pos.is_house())
            v = std::min(v, (int)QueenValueMg);
#endif
#ifdef THREECHECK
        if (pos.is_three_check())
            v = std::min(v, (int)QueenValueMg);
#endif
        score -= make_score(v, kingDanger / 16 + KDP[10] * v / 256);
    }

    // Penalty when our king is on a pawnless flank
    if (!(pos.pieces(PAWN) & KingFlank[file_of(ksq)]))
        score -= PawnlessFlank;

    // Penalty if king flank is under attack, potentially moving toward the king
    score -= FlankAttacks[pos.variant()] * kingFlankAttack;

    if (T)
        Trace::add(KING, Us, score);

    return score;
  }


  // Evaluation::threats() assigns bonuses according to the types of the
  // attacking and the attacked pieces.
  template<Tracing T> template<Color Us>
  Score Evaluation<T>::threats() const {

    constexpr Color     Them     = (Us == WHITE ? BLACK   : WHITE);
    constexpr Direction Up       = pawn_push(Us);
    constexpr Bitboard  TRank3BB = (Us == WHITE ? Rank3BB : Rank6BB);

    Bitboard b, weak, defended, nonPawnEnemies, stronglyProtected, safe;
    Score score = SCORE_ZERO;
#ifdef ANTI
    if (pos.is_anti())
    {
        constexpr Bitboard TRank2BB = (Us == WHITE ? Rank2BB : Rank7BB);
        bool weCapture = attackedBy[Us][ALL_PIECES] & pos.pieces(Them);
        bool theyCapture = attackedBy[Them][ALL_PIECES] & pos.pieces(Us);

        // Penalties for possible captures
        if (weCapture)
        {
            // Penalty if we only attack unprotected pieces
            bool theyDefended = attackedBy[Us][ALL_PIECES] & pos.pieces(Them) & attackedBy[Them][ALL_PIECES];
            for (PieceType pt = PAWN; pt <= KING; ++pt)
            {
                if (attackedBy[Us][pt] & pos.pieces(Them) & ~attackedBy2[Us])
                    score -= AttacksAnti[theyCapture][theyDefended][pt];
                else if (attackedBy[Us][pt] & pos.pieces(Them))
                    score -= AttacksAnti[theyCapture][theyDefended][NO_PIECE_TYPE];
            }
            // If both colors attack pieces, increase penalty with piece count
            if (theyCapture)
                score -= PieceCountAnti * pos.count<ALL_PIECES>(Us);
        }
        // Bonus if we threaten to force captures (ignoring possible discoveries)
        if (!weCapture || theyCapture)
        {
            b = pos.pieces(Us, PAWN);
            Bitboard pawnPushes = shift<Up>(b | (shift<Up>(b & TRank2BB) & ~pos.pieces())) & ~pos.pieces();
            Bitboard pieceMoves = (attackedBy[Us][KNIGHT] | attackedBy[Us][BISHOP] | attackedBy[Us][ROOK]
                                 | attackedBy[Us][QUEEN] | attackedBy[Us][KING]) & ~pos.pieces();
            Bitboard unprotectedPawnPushes = pawnPushes & ~attackedBy[Us][ALL_PIECES];
            Bitboard unprotectedPieceMoves = pieceMoves & ~attackedBy2[Us];

            score += ThreatsAnti[0] * popcount(attackedBy[Them][ALL_PIECES] & (pawnPushes | pieceMoves));
            score += ThreatsAnti[1] * popcount(attackedBy[Them][ALL_PIECES] & (unprotectedPawnPushes | unprotectedPieceMoves));
        }
    }
    else
#endif
#ifdef GRID
    if (pos.is_grid()) {} else
#endif
#ifdef LOSERS
    if (pos.is_losers())
    {
        constexpr Bitboard TRank2BB = (Us == WHITE ? Rank2BB : Rank7BB);
        bool weCapture = attackedBy[Us][ALL_PIECES] & pos.pieces(Them);
        bool theyCapture = attackedBy[Them][ALL_PIECES] & pos.pieces(Us);

        // Penalties for possible captures
        if (weCapture)
        {
            // Penalty if we only attack unprotected pieces
            bool theyDefended = attackedBy[Us][ALL_PIECES] & pos.pieces(Them) & attackedBy[Them][ALL_PIECES];
            for (PieceType pt = PAWN; pt <= KING; ++pt)
            {
                if (attackedBy[Us][pt] & pos.pieces(Them) & ~attackedBy2[Us])
                    score -= AttacksLosers[theyCapture][theyDefended][pt];
                else if (attackedBy[Us][pt] & pos.pieces(Them))
                    score -= AttacksLosers[theyCapture][theyDefended][NO_PIECE_TYPE];
            }
        }
        // Bonus if we threaten to force captures (ignoring possible discoveries)
        if (!weCapture || theyCapture)
        {
            b = pos.pieces(Us, PAWN);
            Bitboard pawnPushes = shift<Up>(b | (shift<Up>(b & TRank2BB) & ~pos.pieces())) & ~pos.pieces();
            Bitboard pieceMoves = (attackedBy[Us][KNIGHT] | attackedBy[Us][BISHOP] | attackedBy[Us][ROOK]
                                 | attackedBy[Us][QUEEN] | attackedBy[Us][KING]) & ~pos.pieces();
            Bitboard unprotectedPawnPushes = pawnPushes & ~attackedBy[Us][ALL_PIECES];
            Bitboard unprotectedPieceMoves = pieceMoves & ~attackedBy2[Us];

            score += ThreatsLosers[0] * popcount(attackedBy[Them][ALL_PIECES] & (pawnPushes | pieceMoves));
            score += ThreatsLosers[1] * popcount(attackedBy[Them][ALL_PIECES] & (unprotectedPawnPushes | unprotectedPieceMoves));
        }
    }
    else
#endif
    switch (pos.variant())
    {
#ifdef ATOMIC
    case ATOMIC_VARIANT:
        b = pos.pieces(Them) & attackedBy[Us][ALL_PIECES] & ~attackedBy[Us][KING];
        while (b)
        {
            Square s = pop_lsb(&b);
            Bitboard blast = (pos.attacks_from<KING>(s) & (pos.pieces() ^ pos.pieces(PAWN))) | s;
            int count = popcount(blast & pos.pieces(Them)) - popcount(blast & pos.pieces(Us)) - 1;
            if (blast & pos.pieces(Them, KING, QUEEN))
                count++;
            if ((blast & pos.pieces(Us, QUEEN)) || ((attackedBy[Us][QUEEN] & s) & ~attackedBy2[Us]))
                count--;
            score += std::max(SCORE_ZERO, ThreatByBlast * count);
        }
    break;
#endif
    default:

    // Non-pawn enemies
    nonPawnEnemies = pos.pieces(Them) & ~pos.pieces(PAWN);

    // Squares strongly protected by the enemy, either because they defend the
    // square with a pawn, or because they defend the square twice and we don't.
    stronglyProtected =  attackedBy[Them][PAWN]
                       | (attackedBy2[Them] & ~attackedBy2[Us]);

    // Non-pawn enemies, strongly protected
    defended = nonPawnEnemies & stronglyProtected;

    // Enemies not strongly protected and under our attack
    weak = pos.pieces(Them) & ~stronglyProtected & attackedBy[Us][ALL_PIECES];

    // Bonus according to the kind of attacking pieces
    if (defended | weak)
    {
        b = (defended | weak) & (attackedBy[Us][KNIGHT] | attackedBy[Us][BISHOP]);
        while (b)
            score += ThreatByMinor[type_of(pos.piece_on(pop_lsb(&b)))];

        b = weak & attackedBy[Us][ROOK];
        while (b)
            score += ThreatByRook[type_of(pos.piece_on(pop_lsb(&b)))];

        if (weak & attackedBy[Us][KING])
            score += ThreatByKing;

        b =  ~attackedBy[Them][ALL_PIECES]
           | (nonPawnEnemies & attackedBy2[Us]);
        score += Hanging * popcount(weak & b);
    }

    // Bonus for restricting their piece moves
    // Greater bonus when landing square is occupied
    b =   attackedBy[Them][ALL_PIECES]
       & ~stronglyProtected
       &  attackedBy[Us][ALL_PIECES];
    score += RestrictedPiece * (popcount(b) + popcount(b & pos.pieces()));

    // Protected or unattacked squares
    safe = ~attackedBy[Them][ALL_PIECES] | attackedBy[Us][ALL_PIECES];

    // Bonus for attacking enemy pieces with our relatively safe pawns
    b = pos.pieces(Us, PAWN) & safe;
    b = pawn_attacks_bb<Us>(b) & nonPawnEnemies;
    score += ThreatBySafePawn * popcount(b);

    // Find squares where our pawns can push on the next move
    b  = shift<Up>(pos.pieces(Us, PAWN)) & ~pos.pieces();
    b |= shift<Up>(b & TRank3BB) & ~pos.pieces();

    // Keep only the squares which are relatively safe
    b &= ~attackedBy[Them][PAWN] & safe;

    // Bonus for safe pawn threats on the next move
    b = pawn_attacks_bb<Us>(b) & nonPawnEnemies;
    score += ThreatByPawnPush * popcount(b);

    // Bonus for threats on the next moves against enemy queen
#ifdef CRAZYHOUSE
    if ((pos.is_house() ? pos.count<QUEEN>(Them) - pos.count_in_hand<QUEEN>(Them) : pos.count<QUEEN>(Them)) == 1)
#else
    if (pos.count<QUEEN>(Them) == 1)
#endif
    {
        Square s = pos.square<QUEEN>(Them);
        safe = mobilityArea[Us] & ~stronglyProtected;

        b = attackedBy[Us][KNIGHT] & pos.attacks_from<KNIGHT>(s);

        score += KnightOnQueen * popcount(b & safe);

        b =  (attackedBy[Us][BISHOP] & pos.attacks_from<BISHOP>(s))
           | (attackedBy[Us][ROOK  ] & pos.attacks_from<ROOK  >(s));

        score += SliderOnQueen * popcount(b & safe & attackedBy2[Us]);
    }
    }

    if (T)
        Trace::add(THREAT, Us, score);

    return score;
  }

  // Evaluation::passed() evaluates the passed pawns and candidate passed
  // pawns of the given color.

  template<Tracing T> template<Color Us>
  Score Evaluation<T>::passed() const {

    constexpr Color     Them = (Us == WHITE ? BLACK : WHITE);
    constexpr Direction Up   = pawn_push(Us);

    auto king_proximity = [&](Color c, Square s) {
      return std::min(distance(pos.square<KING>(c), s), 5);
    };

    Bitboard b, bb, squaresToQueen, unsafeSquares;
    Score score = SCORE_ZERO;

    b = pe->passed_pawns(Us);

    while (b)
    {
        Square s = pop_lsb(&b);

        assert(!(pos.pieces(Them, PAWN) & forward_file_bb(Us, s + Up)));

        int r = relative_rank(Us, s);

        Score bonus = PassedRank[pos.variant()][r];

#ifdef GRID
        if (pos.is_grid()) {} else
#endif
        if (r > RANK_3)
        {
            int w = 5 * r - 13;
            Square blockSq = s + Up;
#ifdef HORDE
            if (pos.is_horde())
            {
                // Assume a horde king distance of approximately 5
                if (pos.is_horde_color(Us))
                    bonus += make_score(0, king_proximity(Them, blockSq) * 5 * w);
                else
                    bonus += make_score(0, 15 * w);
            }
            else
#endif
#ifdef PLACEMENT
            if (pos.is_placement() && pos.count_in_hand<KING>(Us))
                bonus += make_score(0, 15 * w);
            else
#endif
#ifdef ANTI
            if (pos.is_anti()) {} else
#endif
#ifdef ATOMIC
            if (pos.is_atomic())
                bonus += make_score(0, king_proximity(Them, blockSq) * 5 * w);
            else
#endif
            {
            // Adjust bonus based on the king's proximity
            bonus += make_score(0, (  (king_proximity(Them, blockSq) * 19) / 4
                                     - king_proximity(Us,   blockSq) *  2) * w);

            // If blockSq is not the queening square then consider also a second push
            if (r != RANK_7)
                bonus -= make_score(0, king_proximity(Us, blockSq + Up) * w);
            }

            // If the pawn is free to advance, then increase the bonus
            if (pos.empty(blockSq))
            {
                squaresToQueen = forward_file_bb(Us, s);
                unsafeSquares = passed_pawn_span(Us, s);

                bb = forward_file_bb(Them, s) & pos.pieces(ROOK, QUEEN);

                if (!(pos.pieces(Them) & bb))
                    unsafeSquares &= attackedBy[Them][ALL_PIECES];

                // If there are no enemy attacks on passed pawn span, assign a big bonus.
                // Otherwise assign a smaller bonus if the path to queen is not attacked
                // and even smaller bonus if it is attacked but block square is not.
                int k = !unsafeSquares                    ? 35 :
                        !(unsafeSquares & squaresToQueen) ? 20 :
                        !(unsafeSquares & blockSq)        ?  9 :
                                                             0 ;

                // Assign a larger bonus if the block square is defended
                if ((pos.pieces(Us) & bb) || (attackedBy[Us][ALL_PIECES] & blockSq))
                    k += 5;

                bonus += make_score(k * w, k * w);
            }
        } // r > RANK_3

        // Scale down bonus for candidate passers which need more than one
        // pawn push to become passed, or have a pawn in front of them.
        if (   !pos.pawn_passed(Us, s + Up)
            || (pos.pieces(PAWN) & (s + Up)))
            bonus = bonus / 2;

        score += bonus - PassedFile * map_to_queenside(file_of(s));
    }

    if (T)
        Trace::add(PASSED, Us, score);

    return score;
  }


  // Evaluation::space() computes the space evaluation for a given side. The
  // space evaluation is a simple bonus based on the number of safe squares
  // available for minor pieces on the central four files on ranks 2--4. Safe
  // squares one, two or three squares behind a friendly pawn are counted
  // twice. Finally, the space bonus is multiplied by a weight. The aim is to
  // improve play on game opening.

  template<Tracing T> template<Color Us>
  Score Evaluation<T>::space() const {

    if (pos.non_pawn_material() < SpaceThreshold[pos.variant()])
        return SCORE_ZERO;

    constexpr Color Them     = (Us == WHITE ? BLACK : WHITE);
    constexpr Direction Down = -pawn_push(Us);
    constexpr Bitboard SpaceMask =
      Us == WHITE ? CenterFiles & (Rank2BB | Rank3BB | Rank4BB)
                  : CenterFiles & (Rank7BB | Rank6BB | Rank5BB);

    // Find the available squares for our pieces inside the area defined by SpaceMask
    Bitboard safe =   SpaceMask
                   & ~pos.pieces(Us, PAWN)
                   & ~attackedBy[Them][PAWN];

    // Find all squares which are at most three squares behind some friendly pawn
    Bitboard behind = pos.pieces(Us, PAWN);
    behind |= shift<Down>(behind);
    behind |= shift<Down+Down>(behind);

    int bonus = popcount(safe) + popcount(behind & safe & ~attackedBy[Them][ALL_PIECES]);
    int weight = pos.count<ALL_PIECES>(Us) - 1;
    Score score = make_score(bonus * weight * weight / 16, 0);
#ifdef KOTH
    if (pos.is_koth())
        score += KothSafeCenter * popcount(behind & safe & Center);
#endif

    if (T)
        Trace::add(SPACE, Us, score);

    return score;
  }

  // Evaluation::variant() computes variant-specific evaluation terms.

  template<Tracing T> template<Color Us>
  Score Evaluation<T>::variant() const {

    constexpr Color Them = (Us == WHITE ? BLACK : WHITE);

    Score score = SCORE_ZERO;

#ifdef ATOMIC
    if (pos.is_atomic())
        score -= AtomicConfinedKing * popcount(attackedBy[Us][KING] & pos.pieces());
#endif
#ifdef HORDE
    if (pos.is_horde() && pos.is_horde_color(Them))
    {
        // Add a bonus according to how close we are to breaking through the pawn wall
        if (pos.pieces(Us, ROOK) | pos.pieces(Us, QUEEN))
        {
            int dist = 8;
            if ((attackedBy[Us][QUEEN] | attackedBy[Us][ROOK]) & rank_bb(relative_rank(Us, RANK_8)))
                dist = 0;
            else for (File f = FILE_A; f <= FILE_H; ++f)
            {
                int pawns = popcount(pos.pieces(Them, PAWN) & file_bb(f));
                int pawnsl = std::min(popcount(pos.pieces(Them, PAWN) & shift<WEST>(file_bb(f))), pawns);
                int pawnsr = std::min(popcount(pos.pieces(Them, PAWN) & shift<EAST>(file_bb(f))), pawns);
                dist = std::min(dist, pawnsl + pawnsr);
            }
            score += HordeShelter * pos.count<PAWN>(Them) / (1 + dist) / (pos.pieces(Us, QUEEN) ? 2 : 4);
        }
    }
#endif
#ifdef KOTH
    if (pos.is_koth())
    {
        // Pinned piece (not pawn) attacks are not included in attackedBy
        constexpr Direction Up = pawn_push(Us);
        Bitboard pinned = pos.blockers_for_king(Them) & pos.pieces(Them);
        Bitboard center = Center;
        while (center)
        {
            // Skip costly attackers_to if the center is not attacked by them
            Square s = pop_lsb(&center);
            int dist = distance(pos.square<KING>(Us), s)
                      + ((pinned || (attackedBy[Them][ALL_PIECES] & s)) ? popcount(pos.attackers_to(s) & pos.pieces(Them)) : 0)
                      + !!(pos.pieces(Us) & s)
                      + !!(shift<Up>(pos.pieces(Us, PAWN) & s) & pos.pieces(Them, PAWN));
            assert(dist > 0);
            score += KothDistanceBonus[std::min(dist - 1, 5)];
        }
    }
#endif
#ifdef RACE
    if (pos.is_race())
    {
        Square ksq = pos.square<KING>(Us);
        int s = relative_rank(BLACK, ksq);
        Bitboard b = file_bb(ksq);
        for (Rank kr = rank_of(ksq), r = Rank(kr + 1); r <= RANK_8; ++r)
        {
            b |= shift<EAST>(b) | shift<WEST>(b);
            if (!(rank_bb(r) & b & ~attackedBy[Them][ALL_PIECES]))
                s++;
        }
        score += KingRaceBonus[std::min(s, 7)];
    }
#endif
#ifdef THREECHECK
    if (pos.is_three_check())
        score += ChecksGivenBonus[pos.checks_given(Us)];
#endif

    if (T)
        Trace::add(VARIANT, Us, score);

    return score;
  }


  // Evaluation::initiative() computes the initiative correction value
  // for the position. It is a second order bonus/malus based on the
  // known attacking/defending status of the players.

  template<Tracing T>
  Score Evaluation<T>::initiative(Score score) const {

#ifdef ANTI
    if (pos.is_anti())
        return SCORE_ZERO;
#endif
#ifdef HORDE
    if (pos.is_horde())
        return SCORE_ZERO;
#endif
#ifdef PLACEMENT
    if (pos.is_placement() && (pos.count_in_hand<KING>(WHITE) || pos.count_in_hand<KING>(BLACK)))
        return SCORE_ZERO;
#endif
#ifdef LOSERS
    if (pos.is_losers())
        return SCORE_ZERO;
#endif

    int outflanking =  distance<File>(pos.square<KING>(WHITE), pos.square<KING>(BLACK))
                     - distance<Rank>(pos.square<KING>(WHITE), pos.square<KING>(BLACK));

    bool infiltration =   rank_of(pos.square<KING>(WHITE)) > RANK_4
                       || rank_of(pos.square<KING>(BLACK)) < RANK_5;

    bool pawnsOnBothFlanks =   (pos.pieces(PAWN) & QueenSide)
                            && (pos.pieces(PAWN) & KingSide);

    bool almostUnwinnable =   !pe->passed_count()
                           &&  outflanking < 0
                           && !pawnsOnBothFlanks;

    // Compute the initiative bonus for the attacking side
    int complexity =   9 * pe->passed_count()
                    + 11 * pos.count<PAWN>()
                    +  9 * outflanking
                    + 12 * infiltration
                    + 21 * pawnsOnBothFlanks
                    + 51 * !pos.non_pawn_material()
                    - 43 * almostUnwinnable
                    - 100 ;

    // Give more importance to non-material score
    score = score - pos.psq_score() / 2;
    Value mg = mg_value(score);
    Value eg = eg_value(score);

    // Now apply the bonus: note that we find the attacking side by extracting the
    // sign of the midgame or endgame values, and that we carefully cap the bonus
    // so that the midgame and endgame scores do not change sign after the bonus.
    int u = ((mg > 0) - (mg < 0)) * std::max(std::min(complexity + 50, 0), -abs(mg));
    int v = ((eg > 0) - (eg < 0)) * std::max(complexity, -abs(eg));

    if (T)
        Trace::add(INITIATIVE, make_score(u, v));

    return make_score(u, v);
  }


  // Evaluation::scale_factor() computes the scale factor for the winning side

  template<Tracing T>
  ScaleFactor Evaluation<T>::scale_factor(Value eg) const {

    Color strongSide = eg > VALUE_DRAW ? WHITE : BLACK;
    int sf = me->scale_factor(pos, strongSide);

#ifdef ATOMIC
    if (pos.is_atomic())
    {
        if (   ! pe->passed_count()
            && pos.non_pawn_material(strongSide) <= RookValueMg
            && pos.count<ALL_PIECES>(WHITE) == pos.count<ALL_PIECES>(BLACK))
            sf = 10;
    }
    else
#endif
#ifdef HORDE
    if (pos.is_horde() && pos.is_horde_color(~strongSide))
    {
        if (pos.non_pawn_material(~strongSide) >= QueenValueMg)
            sf = 10;
    }
    else
#endif
    // If scale is not already specific, scale down the endgame via general heuristics
    if (sf == SCALE_FACTOR_NORMAL)
    {
        if (   pos.opposite_bishops()
            && pos.non_pawn_material() == 2 * BishopValueMg)
            sf = 22 ;
        else
            sf = std::min(sf, 36 + (pos.opposite_bishops() ? 2 : 7) * pos.count<PAWN>(strongSide));

        sf = std::max(0, sf - (pos.rule50_count() - 12) / 4);
    }

    return ScaleFactor(sf);
  }


  // Evaluation::value() is the main function of the class. It computes the various
  // parts of the evaluation and returns the value of the position from the point
  // of view of the side to move.

  template<Tracing T>
  Value Evaluation<T>::value() {

    assert(!pos.checkers());

    if (pos.is_variant_end())
        return pos.variant_result();

    // Probe the material hash table
    me = Material::probe(pos);

    // If we have a specialized evaluation function for the current material
    // configuration, call it and return.
    if (me->specialized_eval_exists())
        return me->evaluate(pos);

    // Initialize score by reading the incrementally updated scores included in
    // the position object (material + piece square tables) and the material
    // imbalance. Score is computed internally from the white point of view.
    Score score = pos.psq_score() + me->imbalance() + pos.this_thread()->contempt;

    // Probe the pawn hash table
    pe = Pawns::probe(pos);
    score += pe->pawn_score(WHITE) - pe->pawn_score(BLACK);

    // Early exit if score is high
    Value v = (mg_value(score) + eg_value(score)) / 2;
    if (pos.variant() == CHESS_VARIANT)
    {
    if (abs(v) > LazyThreshold + pos.non_pawn_material() / 64)
       return pos.side_to_move() == WHITE ? v : -v;
    }

    // Main evaluation begins here

    initialize<WHITE>();
    initialize<BLACK>();

    // Pieces should be evaluated first (populate attack tables)
    score +=  pieces<WHITE, KNIGHT>() - pieces<BLACK, KNIGHT>()
            + pieces<WHITE, BISHOP>() - pieces<BLACK, BISHOP>()
            + pieces<WHITE, ROOK  >() - pieces<BLACK, ROOK  >()
            + pieces<WHITE, QUEEN >() - pieces<BLACK, QUEEN >();

#ifdef CRAZYHOUSE
    if (pos.is_house()) {
        // Positional bonus for potential drop points - unoccupied squares in enemy territory that are not attacked by enemy non-KQ pieces
        mobility[WHITE] += DropMobilityBonus * popcount(~(attackedBy[BLACK][PAWN] | attackedBy[BLACK][KNIGHT] | attackedBy[BLACK][BISHOP] | attackedBy[BLACK][ROOK] | pos.pieces() | Rank1BB | Rank2BB | Rank3BB | Rank4BB));
        mobility[BLACK] += DropMobilityBonus * popcount(~(attackedBy[WHITE][PAWN] | attackedBy[WHITE][KNIGHT] | attackedBy[WHITE][BISHOP] | attackedBy[WHITE][ROOK] | pos.pieces() | Rank5BB | Rank6BB | Rank7BB | Rank8BB));
    }
#endif

    score += mobility[WHITE] - mobility[BLACK];

    score +=  king<   WHITE>() - king<   BLACK>()
            + threats<WHITE>() - threats<BLACK>()
            + passed< WHITE>() - passed< BLACK>()
            + space<  WHITE>() - space<  BLACK>();

<<<<<<< HEAD
    if (pos.variant() != CHESS_VARIANT)
        score += variant<WHITE>() - variant<BLACK>();

    score += initiative(score, materialScore);
=======
    score += initiative(score);
>>>>>>> 1d3efff4

    // Interpolate between a middlegame and a (scaled by 'sf') endgame score
    ScaleFactor sf = scale_factor(eg_value(score));
    v =  mg_value(score) * int(me->game_phase())
       + eg_value(score) * int(PHASE_MIDGAME - me->game_phase()) * sf / SCALE_FACTOR_NORMAL;

    v /= PHASE_MIDGAME;

    // In case of tracing add all remaining individual evaluation terms
    if (T)
    {
        Trace::add(MATERIAL, pos.psq_score());
        Trace::add(IMBALANCE, me->imbalance());
        Trace::add(PAWN, pe->pawn_score(WHITE), pe->pawn_score(BLACK));
        Trace::add(MOBILITY, mobility[WHITE], mobility[BLACK]);
        Trace::add(TOTAL, score);
    }

    return  (pos.side_to_move() == WHITE ? v : -v) // Side to move point of view
           + Eval::Tempo;
  }

} // namespace


/// evaluate() is the evaluator for the outer world. It returns a static
/// evaluation of the position from the point of view of the side to move.

Value Eval::evaluate(const Position& pos) {
  return Evaluation<NO_TRACE>(pos).value();
}


/// trace() is like evaluate(), but instead of returning a value, it returns
/// a string (suitable for outputting to stdout) that contains the detailed
/// descriptions and values of each evaluation term. Useful for debugging.

std::string Eval::trace(const Position& pos) {

  if (pos.checkers())
      return "Total evaluation: none (in check)";

  std::memset(scores, 0, sizeof(scores));

  pos.this_thread()->contempt = SCORE_ZERO; // Reset any dynamic contempt

  Value v = Evaluation<TRACE>(pos).value();

  v = pos.side_to_move() == WHITE ? v : -v; // Trace scores are from white's point of view

  std::stringstream ss;
  ss << std::showpoint << std::noshowpos << std::fixed << std::setprecision(2)
     << "     Term    |    White    |    Black    |    Total   \n"
     << "             |   MG    EG  |   MG    EG  |   MG    EG \n"
     << " ------------+-------------+-------------+------------\n"
     << "    Material | " << Term(MATERIAL)
     << "   Imbalance | " << Term(IMBALANCE)
     << "       Pawns | " << Term(PAWN)
     << "     Knights | " << Term(KNIGHT)
     << "     Bishops | " << Term(BISHOP)
     << "       Rooks | " << Term(ROOK)
     << "      Queens | " << Term(QUEEN)
     << "    Mobility | " << Term(MOBILITY)
     << " King safety | " << Term(KING)
     << "     Threats | " << Term(THREAT)
     << "      Passed | " << Term(PASSED)
     << "       Space | " << Term(SPACE)
     << "  Initiative | " << Term(INITIATIVE)
     << "     Variant | " << Term(VARIANT)
     << " ------------+-------------+-------------+------------\n"
     << "       Total | " << Term(TOTAL);

  ss << "\nTotal evaluation: " << to_cp(v) << " (white side)\n";

  return ss.str();
}<|MERGE_RESOLUTION|>--- conflicted
+++ resolved
@@ -1701,14 +1701,10 @@
             + passed< WHITE>() - passed< BLACK>()
             + space<  WHITE>() - space<  BLACK>();
 
-<<<<<<< HEAD
     if (pos.variant() != CHESS_VARIANT)
         score += variant<WHITE>() - variant<BLACK>();
 
-    score += initiative(score, materialScore);
-=======
     score += initiative(score);
->>>>>>> 1d3efff4
 
     // Interpolate between a middlegame and a (scaled by 'sf') endgame score
     ScaleFactor sf = scale_factor(eg_value(score));

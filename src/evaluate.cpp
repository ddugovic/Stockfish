/*
  Stockfish, a UCI chess playing engine derived from Glaurung 2.1
  Copyright (C) 2004-2008 Tord Romstad (Glaurung author)
  Copyright (C) 2008-2015 Marco Costalba, Joona Kiiski, Tord Romstad
  Copyright (C) 2015-2016 Marco Costalba, Joona Kiiski, Gary Linscott, Tord Romstad

  Stockfish is free software: you can redistribute it and/or modify
  it under the terms of the GNU General Public License as published by
  the Free Software Foundation, either version 3 of the License, or
  (at your option) any later version.

  Stockfish is distributed in the hope that it will be useful,
  but WITHOUT ANY WARRANTY; without even the implied warranty of
  MERCHANTABILITY or FITNESS FOR A PARTICULAR PURPOSE.  See the
  GNU General Public License for more details.

  You should have received a copy of the GNU General Public License
  along with this program.  If not, see <http://www.gnu.org/licenses/>.
*/

#include <algorithm>
#include <cassert>
#include <cstring>   // For std::memset
#include <iomanip>
#include <sstream>

#include "bitboard.h"
#include "evaluate.h"
#include "material.h"
#include "pawns.h"

namespace {

  namespace Trace {

    enum Term { // The first 8 entries are for PieceType
      MATERIAL = 8, IMBALANCE, MOBILITY, THREAT, PASSED, SPACE, TOTAL, TERM_NB
    };

    double scores[TERM_NB][COLOR_NB][PHASE_NB];

    double to_cp(Value v) { return double(v) / PawnValueEg; }

    void add(int idx, Color c, Score s) {
      scores[idx][c][MG] = to_cp(mg_value(s));
      scores[idx][c][EG] = to_cp(eg_value(s));
    }

    void add(int idx, Score w, Score b = SCORE_ZERO) {
      add(idx, WHITE, w); add(idx, BLACK, b);
    }

    std::ostream& operator<<(std::ostream& os, Term t) {

      if (t == MATERIAL || t == IMBALANCE || t == Term(PAWN) || t == TOTAL)
          os << "  ---   --- |   ---   --- | ";
      else
          os << std::setw(5) << scores[t][WHITE][MG] << " "
             << std::setw(5) << scores[t][WHITE][EG] << " | "
             << std::setw(5) << scores[t][BLACK][MG] << " "
             << std::setw(5) << scores[t][BLACK][EG] << " | ";

      os << std::setw(5) << scores[t][WHITE][MG] - scores[t][BLACK][MG] << " "
         << std::setw(5) << scores[t][WHITE][EG] - scores[t][BLACK][EG] << " \n";

      return os;
    }
  }

  using namespace Trace;

  // Struct EvalInfo contains various information computed and collected
  // by the evaluation functions.
  struct EvalInfo {

    // attackedBy[color][piece type] is a bitboard representing all squares
    // attacked by a given color and piece type (can be also ALL_PIECES).
    Bitboard attackedBy[COLOR_NB][PIECE_TYPE_NB];

    // attackedBy2[color] are the squares attacked by 2 pieces of a given color,
    // possibly via x-ray or by one pawn and one piece. Diagonal x-ray through
    // pawn or squares attacked by 2 pawns are not explicitly added.
    Bitboard attackedBy2[COLOR_NB];

    // kingRing[color] is the zone around the king which is considered
    // by the king safety evaluation. This consists of the squares directly
    // adjacent to the king, and the three (or two, for a king on an edge file)
    // squares two ranks in front of the king. For instance, if black's king
    // is on g8, kingRing[BLACK] is a bitboard containing the squares f8, h8,
    // f7, g7, h7, f6, g6 and h6.
    Bitboard kingRing[COLOR_NB];

    // kingAttackersCount[color] is the number of pieces of the given color
    // which attack a square in the kingRing of the enemy king.
    int kingAttackersCount[COLOR_NB];

    // kingAttackersWeight[color] is the sum of the "weights" of the pieces of the
    // given color which attack a square in the kingRing of the enemy king. The
    // weights of the individual piece types are given by the elements in the
    // KingAttackWeights array.
    int kingAttackersWeight[COLOR_NB];

    // kingAdjacentZoneAttacksCount[color] is the number of attacks by the given
    // color to squares directly adjacent to the enemy king. Pieces which attack
    // more than one square are counted multiple times. For instance, if there is
    // a white knight on g5 and black's king is on g8, this white knight adds 2
    // to kingAdjacentZoneAttacksCount[WHITE].
    int kingAdjacentZoneAttacksCount[COLOR_NB];

    Bitboard pinnedPieces[COLOR_NB];
    Material::Entry* me;
    Pawns::Entry* pi;
  };

  #define V(v) Value(v)
  #define S(mg, eg) make_score(mg, eg)

  // MobilityBonus[PieceType][attacked] contains bonuses for middle and end
  // game, indexed by piece type and number of attacked squares in the MobilityArea.
  const Score MobilityBonus[][32] = {
    {}, {},
    { S(-75,-76), S(-56,-54), S( -9,-26), S( -2,-10), S(  6,  5), S( 15, 11), // Knights
      S( 22, 26), S( 30, 28), S( 36, 29) },
    { S(-48,-58), S(-21,-19), S( 16, -2), S( 26, 12), S( 37, 22), S( 51, 42), // Bishops
      S( 54, 54), S( 63, 58), S( 65, 63), S( 71, 70), S( 79, 74), S( 81, 86),
      S( 92, 90), S( 97, 94) },
    { S(-56,-78), S(-25,-18), S(-11, 26), S( -5, 55), S( -4, 70), S( -1, 81), // Rooks
      S(  8,109), S( 14,120), S( 21,128), S( 23,143), S( 31,154), S( 32,160),
      S( 43,165), S( 49,168), S( 59,169) },
    { S(-40,-35), S(-25,-12), S(  2,  7), S(  4, 19), S( 14, 37), S( 24, 55), // Queens
      S( 25, 62), S( 40, 76), S( 43, 79), S( 47, 87), S( 54, 94), S( 56,102),
      S( 60,111), S( 70,116), S( 72,118), S( 73,122), S( 75,128), S( 77,130),
      S( 85,133), S( 94,136), S( 99,140), S(108,157), S(112,158), S(113,161),
      S(118,174), S(119,177), S(123,191), S(128,199) }
  };

  // Outpost[knight/bishop][supported by pawn] contains bonuses for knights and
  // bishops outposts, bigger if outpost piece is supported by a pawn.
  const Score Outpost[][2] = {
    { S(43,11), S(65,20) }, // Knights
    { S(20, 3), S(29, 8) }  // Bishops
  };

  // ReachableOutpost[knight/bishop][supported by pawn] contains bonuses for
  // knights and bishops which can reach an outpost square in one move, bigger
  // if outpost square is supported by a pawn.
  const Score ReachableOutpost[][2] = {
    { S(21, 5), S(35, 8) }, // Knights
    { S( 8, 0), S(14, 4) }  // Bishops
  };

  // RookOnFile[semiopen/open] contains bonuses for each rook when there is no
  // friendly pawn on the rook file.
  const Score RookOnFile[2] = { S(20, 7), S(45, 20) };

  // ThreatBySafePawn[PieceType] contains bonuses according to which piece
  // type is attacked by a pawn which is protected or is not attacked.
  const Score ThreatBySafePawn[PIECE_TYPE_NB] = {
    S(0, 0), S(0, 0), S(176, 139), S(131, 127), S(217, 218), S(203, 215)
  };

  // ThreatByMinor/ByRook[attacked PieceType] contains bonuses according to
  // which piece type attacks which one. Attacks on lesser pieces which are
  // pawn-defended are not considered.
  const Score ThreatByMinor[PIECE_TYPE_NB] = {
    S(0, 0), S(0, 33), S(45, 43), S(46, 47), S(72, 107), S(48, 118)
  };

  const Score ThreatByRook[PIECE_TYPE_NB] = {
    S(0, 0), S(0, 25), S(40, 62), S(40, 59), S( 0, 34), S(35, 48)
  };

  // ThreatByKing[on one/on many] contains bonuses for king attacks on
  // pawns or pieces which are not pawn-defended.
  const Score ThreatByKing[2] = { S(3, 62), S(9, 138) };

  // Passed[variant][mg/eg][Rank] contains midgame and endgame bonuses for passed pawns.
  // We don't use a Score because we process the two components independently.
  const Value Passed[VARIANT_NB][2][RANK_NB] = {
    {
      { V(5), V( 5), V(31), V(73), V(166), V(252) },
      { V(7), V(14), V(38), V(73), V(166), V(252) }
    },
#ifdef ANTI
    {
      { V(5), V( 5), V(31), V(73), V(166), V(252) },
      { V(7), V(14), V(38), V(73), V(166), V(252) }
    },
#endif
#ifdef ATOMIC
    {
      { V(106), V(124), V(147), V(165), V(169), V(177) },
      { V(103), V(118), V(148), V(155), V(142), V(153) }
    },
#endif
#ifdef CRAZYHOUSE
    {
      { V(15), V(23), V(13), V( 88), V(177), V(229) },
      { V(27), V(13), V(19), V(111), V(140), V(203) }
    },
#endif
#ifdef HORDE
    {
      { V(5), V( 5), V(31), V(73), V(166), V(252) },
      { V(7), V(14), V(38), V(73), V(166), V(252) }
    },
#endif
#ifdef KOTH
    {
      { V(5), V( 5), V(31), V(73), V(166), V(252) },
      { V(7), V(14), V(38), V(73), V(166), V(252) }
    },
#endif
#ifdef LOSERS
    {
      { V(5), V( 5), V(31), V(73), V(166), V(252) },
      { V(7), V(14), V(38), V(73), V(166), V(252) }
    },
#endif
#ifdef RACE
    {
      { V(5), V( 5), V(31), V(73), V(166), V(252) },
      { V(7), V(14), V(38), V(73), V(166), V(252) }
    },
#endif
#ifdef RELAY
    {
      { V(5), V( 5), V(31), V(73), V(166), V(252) },
      { V(7), V(14), V(38), V(73), V(166), V(252) }
    },
#endif
#ifdef THREECHECK
    {
      { V(5), V( 5), V(31), V(73), V(166), V(252) },
      { V(7), V(14), V(38), V(73), V(166), V(252) }
    },
#endif
  };

#ifdef THREECHECK
  const Score ChecksGivenBonus[CHECKS_NB] = {
      S(0, 0),
      S(472, 369),
      S(1980, 1159),
      S(0, 0)
  };
#endif

#ifdef KOTH
  const Score KothDistanceBonus[6] = {
    S(1634, 1553), S(400, 384), S(165, 174), S(83, 87), S(49, 50), S(0, 0)
  };
  const Score KothSafeCenter = S(159, 211);
#endif

#ifdef ANTI
  const Score PieceCountAnti    = S(122, 119);
  const Score ThreatsAnti[]     = { S(216, 279), S(441, 341) };
  const Score AttacksAnti[2][2][PIECE_TYPE_NB] = {
    {
      { S( 27, 140), S( 23,  95), S(160, 112), S( 78, 129), S( 65,  75), S( 70, 13), S(146, 123) },
      { S( 58,  82), S( 80, 112), S(124,  87), S(103, 110), S(185, 107), S( 72, 60), S(126,  62) }
    },
    {
      { S(111, 127), S(102,  95), S(121, 183), S(140,  37), S(120,  99), S( 55, 11), S( 88,  93) },
      { S( 56,  69), S( 72, 124), S(109, 154), S( 98, 149), S(129, 113), S(147, 72), S(157, 152) }
    }
  };
#endif

#ifdef CRAZYHOUSE
  const int KingDangerInHand[PIECE_TYPE_NB] = {
    0, 128, 128, 28, 69, 75
  };
#endif

#ifdef RACE
  // Bonus for distance of king from 8th rank
  const Score KingRaceBonus[RANK_NB] = {
    S(14216, 14428), S(5931, 5364), S(4372, 3800), S(2678, 2467),
    S( 1577,  1515), S( 960,  914), S( 518,  480), S(   0,    0)
  };
#endif

  // PassedFile[File] contains a bonus according to the file of a passed pawn
  const Score PassedFile[FILE_NB] = {
    S(  9, 10), S( 2, 10), S( 1, -8), S(-20,-12),
    S(-20,-12), S( 1, -8), S( 2, 10), S(  9, 10)
  };

  // Assorted bonuses and penalties used by evaluation
  const Score MinorBehindPawn     = S(16,  0);
  const Score BishopPawns         = S( 8, 12);
  const Score RookOnPawn          = S( 8, 24);
  const Score TrappedRook         = S(92,  0);
<<<<<<< HEAD
  const Score CloseEnemies[VARIANT_NB] = {
    S( 7,  0),
#ifdef ANTI
    S( 0,  0),
#endif
#ifdef ATOMIC
    S(17,  0),
#endif
#ifdef CRAZYHOUSE
    S(13, 20),
#endif
#ifdef HORDE
    S( 7,  0),
#endif
#ifdef KOTH
    S( 7,  0),
#endif
#ifdef LOSERS
    S( 7,  0),
#endif
#ifdef RACE
    S( 0,  0),
#endif
#ifdef RELAY
    S( 7,  0),
#endif
#ifdef THREECHECK
    S(15,  0),
#endif
  };
  const Score SafeCheck           = S(20, 20);
=======
  const Score WeakQueen           = S(50, 10);
>>>>>>> 43f6b33e
  const Score OtherCheck          = S(10, 10);
  const Score CloseEnemies        = S( 7,  0);
  const Score PawnlessFlank       = S(20, 80);
  const Score LooseEnemies        = S( 0, 25);
  const Score ThreatByHangingPawn = S(71, 61);
  const Score ThreatByRank        = S(16,  3);
  const Score Hanging             = S(48, 27);
  const Score ThreatByPawnPush    = S(38, 22);
  const Score HinderPassedPawn    = S( 7,  0);

  // Penalty for a bishop on a1/h1 (a8/h8 for black) which is trapped by
  // a friendly pawn on b2/g2 (b7/g7 for black). This can obviously only
  // happen in Chess960 games.
  const Score TrappedBishopA1H1 = S(50, 50);

  #undef S
  #undef V

  // KingAttackWeights[PieceType] contains king attack weights by piece type
  const int KingAttackWeights[PIECE_TYPE_NB] = { 0, 0, 78, 56, 45, 11 };

  // Penalties for enemy's safe checks
  const int QueenContactCheck = 997;
  const int QueenCheck        = 745;
  const int RookCheck         = 688;
  const int BishopCheck       = 588;
  const int KnightCheck       = 924;


  // eval_init() initializes king and attack bitboards for a given color
  // adding pawn attacks. To be done at the beginning of the evaluation.

  template<Color Us>
  void eval_init(const Position& pos, EvalInfo& ei) {

    const Color  Them = (Us == WHITE ? BLACK : WHITE);
    const Square Down = (Us == WHITE ? SOUTH : NORTH);

    ei.pinnedPieces[Us] = pos.pinned_pieces(Us);
    Bitboard b = ei.attackedBy[Them][KING];
    ei.attackedBy[Them][ALL_PIECES] |= b;
    ei.attackedBy[Us][ALL_PIECES] |= ei.attackedBy[Us][PAWN] = ei.pi->pawn_attacks(Us);
    ei.attackedBy2[Us] = ei.attackedBy[Us][PAWN] & ei.attackedBy[Us][KING];

    // Init king safety tables only if we are going to use them
    if (
#ifdef ANTI
    !pos.is_anti() &&
#endif
    (pos.non_pawn_material(Us) >= QueenValueMg)
#ifdef CRAZYHOUSE
    || pos.is_house()
#endif
        )
      {
        ei.kingRing[Them] = b | shift<Down>(b);
        ei.kingAttackersCount[Us] = popcount(b & ei.attackedBy[Us][PAWN]);
        ei.kingAdjacentZoneAttacksCount[Us] = ei.kingAttackersWeight[Us] = 0;
    }
    else
        ei.kingRing[Them] = ei.kingAttackersCount[Us] = 0;
  }


  // evaluate_pieces() assigns bonuses and penalties to the pieces of a given
  // color and type.

  template<bool DoTrace, Color Us = WHITE, PieceType Pt = KNIGHT>
  Score evaluate_pieces(const Position& pos, EvalInfo& ei, Score* mobility,
                        const Bitboard* mobilityArea) {
    const PieceType NextPt = (Us == WHITE ? Pt : PieceType(Pt + 1));
    const Color Them = (Us == WHITE ? BLACK : WHITE);
    const Bitboard OutpostRanks = (Us == WHITE ? Rank4BB | Rank5BB | Rank6BB
                                               : Rank5BB | Rank4BB | Rank3BB);
    const Square* pl = pos.squares<Pt>(Us);

    Bitboard b, bb;
    Square s;
    Score score = SCORE_ZERO;

    ei.attackedBy[Us][Pt] = 0;

    while ((s = *pl++) != SQ_NONE)
    {
        // Find attacked squares, including x-ray attacks for bishops and rooks
        b = Pt == BISHOP ? attacks_bb<BISHOP>(s, pos.pieces() ^ pos.pieces(Us, QUEEN))
          : Pt ==   ROOK ? attacks_bb<  ROOK>(s, pos.pieces() ^ pos.pieces(Us, ROOK, QUEEN))
                         : pos.attacks_from<Pt>(s);

        if (ei.pinnedPieces[Us] & s)
            b &= LineBB[pos.square<KING>(Us)][s];

        ei.attackedBy2[Us] |= ei.attackedBy[Us][ALL_PIECES] & b;
        ei.attackedBy[Us][ALL_PIECES] |= ei.attackedBy[Us][Pt] |= b;

        if (b & ei.kingRing[Them])
        {
            ei.kingAttackersCount[Us]++;
            ei.kingAttackersWeight[Us] += KingAttackWeights[Pt];
            ei.kingAdjacentZoneAttacksCount[Us] += popcount(b & ei.attackedBy[Them][KING]);
        }

#ifdef ANTI
        if (pos.is_anti()) {} else
#endif
        if (Pt == QUEEN)
            b &= ~(  ei.attackedBy[Them][KNIGHT]
                   | ei.attackedBy[Them][BISHOP]
                   | ei.attackedBy[Them][ROOK]);

        int mob = popcount(b & mobilityArea[Us]);
#ifdef ANTI
        if (pos.is_anti())
            mob = popcount(b);
#endif

        mobility[Us] += MobilityBonus[Pt][mob];

#ifdef ANTI
        if (pos.is_anti())
            continue;
#endif
        if (Pt == BISHOP || Pt == KNIGHT)
        {
            // Bonus for outpost squares
            bb = OutpostRanks & ~ei.pi->pawn_attacks_span(Them);
            if (bb & s)
                score += Outpost[Pt == BISHOP][!!(ei.attackedBy[Us][PAWN] & s)];
            else
            {
                bb &= b & ~pos.pieces(Us);
                if (bb)
                   score += ReachableOutpost[Pt == BISHOP][!!(ei.attackedBy[Us][PAWN] & bb)];
            }

            // Bonus when behind a pawn
            if (    relative_rank(Us, s) < RANK_5
                && (pos.pieces(PAWN) & (s + pawn_push(Us))))
                score += MinorBehindPawn;

            // Penalty for pawns on the same color square as the bishop
            if (Pt == BISHOP)
                score -= BishopPawns * ei.pi->pawns_on_same_color_squares(Us, s);

            // An important Chess960 pattern: A cornered bishop blocked by a friendly
            // pawn diagonally in front of it is a very serious problem, especially
            // when that pawn is also blocked.
            if (   Pt == BISHOP
                && pos.is_chess960()
                && (s == relative_square(Us, SQ_A1) || s == relative_square(Us, SQ_H1)))
            {
                Square d = pawn_push(Us) + (file_of(s) == FILE_A ? EAST : WEST);
                if (pos.piece_on(s + d) == make_piece(Us, PAWN))
                    score -= !pos.empty(s + d + pawn_push(Us))                ? TrappedBishopA1H1 * 4
                            : pos.piece_on(s + d + d) == make_piece(Us, PAWN) ? TrappedBishopA1H1 * 2
                                                                              : TrappedBishopA1H1;
            }
        }

        if (Pt == ROOK)
        {
            // Bonus for aligning with enemy pawns on the same rank/file
            if (relative_rank(Us, s) >= RANK_5)
                score += RookOnPawn * popcount(pos.pieces(Them, PAWN) & PseudoAttacks[ROOK][s]);

            // Bonus when on an open or semi-open file
            if (ei.pi->semiopen_file(Us, file_of(s)))
            {
                score += RookOnFile[!!ei.pi->semiopen_file(Them, file_of(s))];
            }

            // Penalize when trapped by the king, even more if the king cannot castle
            else if (mob <= 3)
            {
                Square ksq = pos.square<KING>(Us);

                if (   ((file_of(ksq) < FILE_E) == (file_of(s) < file_of(ksq)))
                    && !ei.pi->semiopen_side(Us, file_of(ksq), file_of(s) < file_of(ksq)))
                    score -= (TrappedRook - make_score(mob * 22, 0)) * (1 + !pos.can_castle(Us));
            }
        }

        if (Pt == QUEEN)
        {
            // Penalty if any relative pin or discovered attack against the queen
            Bitboard pinners;
            if (pos.slider_blockers(pos.pieces(Them, ROOK, BISHOP), s, pinners))
                score -= WeakQueen;
        }
    }

    if (DoTrace)
        Trace::add(Pt, Us, score);

    // Recursively call evaluate_pieces() of next piece type until KING is excluded
    return score - evaluate_pieces<DoTrace, Them, NextPt>(pos, ei, mobility, mobilityArea);
  }

  template<>
  Score evaluate_pieces<false, WHITE, KING>(const Position&, EvalInfo&, Score*, const Bitboard*) { return SCORE_ZERO; }
  template<>
  Score evaluate_pieces< true, WHITE, KING>(const Position&, EvalInfo&, Score*, const Bitboard*) { return SCORE_ZERO; }


  // evaluate_king() assigns bonuses and penalties to a king of a given color

  const Bitboard CenterFiles = FileCBB | FileDBB | FileEBB | FileFBB;

  const Bitboard KingFlank[FILE_NB] = {
    CenterFiles >> 2, CenterFiles >> 2, CenterFiles >> 2, CenterFiles, CenterFiles,
    CenterFiles << 2, CenterFiles << 2, CenterFiles << 2
  };

  const int maxDanger[VARIANT_NB] = {
    2 * int(BishopValueMg),
#ifdef ANTI
    2 * int(BishopValueMg),
#endif
#ifdef ATOMIC
    2 * int(BishopValueMg),
#endif
#ifdef CRAZYHOUSE
    1693,
#endif
#ifdef HORDE
    2 * int(BishopValueMg),
#endif
#ifdef KOTH
    2 * int(BishopValueMg),
#endif
#ifdef LOSERS
    2 * int(BishopValueMg),
#endif
#ifdef RACE
    2 * int(BishopValueMg),
#endif
#ifdef RELAY
    2 * int(BishopValueMg),
#endif
#ifdef THREECHECK
    4 * int(BishopValueMg),
#endif
  };

  template<Color Us, bool DoTrace>
  Score evaluate_king(const Position& pos, const EvalInfo& ei) {

    const Color Them    = (Us == WHITE ? BLACK : WHITE);
    const Square Up     = (Us == WHITE ? NORTH : SOUTH);
    const Bitboard Camp = (Us == WHITE ? ~Bitboard(0) ^ Rank6BB ^ Rank7BB ^ Rank8BB
                                       : ~Bitboard(0) ^ Rank1BB ^ Rank2BB ^ Rank3BB);

    const Square ksq = pos.square<KING>(Us);
    Bitboard undefended, b, b1, b2, safe, other;
    int kingDanger;

    // King shelter and enemy pawns storm
    Score score = ei.pi->king_safety<Us>(pos, ksq);

    // Main king safety evaluation
    if (ei.kingAttackersCount[Them])
    {
        // Find the attacked squares which are defended only by the king...
        Bitboard dko = ei.attackedBy[Us][KING]
                       & ~ei.attackedBy2[Us];
        // Misleading name, kept for ease of merging with upstream.
        // Contains squares defended only by the king which are attacked.
        undefended = dko & ei.attackedBy[Them][ALL_PIECES];

        // ... and those which are not defended at all in the larger king ring
        b =  ei.attackedBy[Them][ALL_PIECES] & ~ei.attackedBy[Us][ALL_PIECES]
           & ei.kingRing[Us] & ~pos.pieces(Them);

        // Initialize the 'kingDanger' variable, which will be transformed
        // later into a king danger score. The initial value is based on the
        // number and types of the enemy's attacking pieces, the number of
        // attacked and undefended squares around our king and the quality of
        // the pawn shelter (current 'score' value).
        kingDanger =  std::min(807, ei.kingAttackersCount[Them] * ei.kingAttackersWeight[Them])
                    + 101 * ei.kingAdjacentZoneAttacksCount[Them]
                    + 235 * popcount(undefended)
                    + 134 * (popcount(b) + !!ei.pinnedPieces[Us])
                    - 717 * (!(pos.count<QUEEN>(Them)
#ifdef CRAZYHOUSE
                               || pos.is_house()
#endif
                            ))
                    -   7 * mg_value(score) / 5 - 5;
        Bitboard h = 0;

#ifdef CRAZYHOUSE
        if (pos.is_house()) {
            for (PieceType pt = PAWN; pt <= QUEEN; ++pt)
                kingDanger += KingDangerInHand[pt] * pos.count_in_hand(Them, pt);
            h = pos.count_in_hand(Them, QUEEN) ? dko & ~pos.pieces() : 0;
        }
#endif

        // Analyse the enemy's safe queen contact checks. Firstly, find the
        // undefended squares around the king reachable by the enemy queen...
        b = undefended & ei.attackedBy[Them][QUEEN] & ~pos.pieces(Them);
#ifdef ATOMIC
        if (pos.is_atomic())
            b |= ei.attackedBy[Us][KING];
#endif

        // ...and keep squares supported by another enemy piece
        kingDanger += QueenContactCheck * popcount(b & ei.attackedBy2[Them] |
                              // or those where queen can be safely dropped
                                                   h & ei.attackedBy[Them][ALL_PIECES]);

        // Analyse the safe enemy's checks which are possible on next move...
        safe  = ~(ei.attackedBy[Us][ALL_PIECES] | pos.pieces(Them));
#ifdef ATOMIC
        if (pos.is_atomic())
            safe |= ei.attackedBy[Us][KING];
#endif

        // ... and some other potential checks, only requiring the square to be
        // safe from pawn-attacks, and not being occupied by a blocked pawn.
        other = ~(   ei.attackedBy[Us][PAWN]
                  | (pos.pieces(Them, PAWN) & shift<Up>(pos.pieces(PAWN))));
#ifdef THREECHECK
        if (pos.is_three_check() && pos.checks_given(Them))
            other = safe = ~pos.pieces(Them);
#endif

        b1 = pos.attacks_from<ROOK  >(ksq);
        b2 = pos.attacks_from<BISHOP>(ksq);

        // Enemy queen safe checks
<<<<<<< HEAD
        if ((b1 | b2) & (h | ei.attackedBy[Them][QUEEN]) & safe)
            kingDanger += QueenCheck, score -= SafeCheck;
=======
        if ((b1 | b2) & ei.attackedBy[Them][QUEEN] & safe)
            kingDanger += QueenCheck;
>>>>>>> 43f6b33e

        // Defended by our queen only
        Bitboard dqo = ~(ei.attackedBy2[Us] | pos.pieces(Them))
                         & ei.attackedBy[Us][QUEEN];
        // For other pieces, also consider the square safe if attacked twice,
        // and only defended by a queen.
        Bitboard dropSafe = (safe | ei.attackedBy[Them][ALL_PIECES] & dqo) & ~pos.pieces(Us);
        safe |=  ei.attackedBy2[Them] & dqo;

#ifdef CRAZYHOUSE
        h = pos.is_house() && pos.count_in_hand(Them, ROOK) ? ~pos.pieces() : 0;
#endif
        // Enemy rooks safe and other checks
<<<<<<< HEAD
        if (b1 & (ei.attackedBy[Them][ROOK] & safe | dropSafe & h))
            kingDanger += RookCheck, score -= SafeCheck;
=======
        if (b1 & ei.attackedBy[Them][ROOK] & safe)
            kingDanger += RookCheck;
>>>>>>> 43f6b33e

        else if (b1 & (h | ei.attackedBy[Them][ROOK]) & other)
            score -= OtherCheck;
#ifdef CRAZYHOUSE
        h = pos.is_house() && pos.count_in_hand(Them, BISHOP) ? ~pos.pieces() : 0;
#endif

        // Enemy bishops safe and other checks
<<<<<<< HEAD
        if (b2 & (ei.attackedBy[Them][BISHOP] & safe | dropSafe & h))
            kingDanger += BishopCheck, score -= SafeCheck;
=======
        if (b2 & ei.attackedBy[Them][BISHOP] & safe)
            kingDanger += BishopCheck;
>>>>>>> 43f6b33e

        else if (b2 & (h | ei.attackedBy[Them][BISHOP]) & other)
            score -= OtherCheck;
#ifdef CRAZYHOUSE
        h = pos.is_house() && pos.count_in_hand(Them, KNIGHT) ? ~pos.pieces() : 0;
#endif
        // Enemy knights safe and other checks
<<<<<<< HEAD
        Bitboard k = pos.attacks_from<KNIGHT>(ksq);
        b = k & ei.attackedBy[Them][KNIGHT];
        if (b & safe | k & h & dropSafe)
            kingDanger += KnightCheck, score -= SafeCheck;
=======
        b = pos.attacks_from<KNIGHT>(ksq) & ei.attackedBy[Them][KNIGHT];
        if (b & safe)
            kingDanger += KnightCheck;
>>>>>>> 43f6b33e

        else if ((b | k & h) & other)
            score -= OtherCheck;

#ifdef ATOMIC
    if (pos.is_atomic())
        score -= popcount(ei.attackedBy[Us][KING] & pos.pieces()) * make_score(100, 100);
#endif
        // Compute the king danger score and subtract it from the evaluation
        if (kingDanger > 0)
        {
#ifdef THREECHECK
            if (pos.is_three_check())
            {
                switch(pos.checks_given(Them))
                {
                case CHECKS_NB:
                case CHECKS_3:
                case CHECKS_2:  kingDanger += 2 * kingDanger; break;
                case CHECKS_1:  kingDanger += kingDanger; break;
                case CHECKS_0:  kingDanger += kingDanger / 2; break;
                }
            }
#endif
            int v = std::min(kingDanger * kingDanger / 4096, maxDanger[pos.variant()]);
            score -=
#ifdef CRAZYHOUSE
                     pos.is_house() ? make_score(v, v) :
#endif
                     make_score(v, 0);
        }
    }

    // King tropism: firstly, find squares that opponent attacks in our king flank
    File kf = file_of(ksq);
    b = ei.attackedBy[Them][ALL_PIECES] & KingFlank[kf] & Camp;

    assert(((Us == WHITE ? b << 4 : b >> 4) & b) == 0);
    assert(popcount(Us == WHITE ? b << 4 : b >> 4) == popcount(b));

    // Secondly, add the squares which are attacked twice in that flank and
    // which are not defended by our pawns.
    b =  (Us == WHITE ? b << 4 : b >> 4)
       | (b & ei.attackedBy2[Them] & ~ei.attackedBy[Us][PAWN]);

    score -= CloseEnemies[pos.variant()] * popcount(b);

    // Penalty when our king is on a pawnless flank
    if (!(pos.pieces(PAWN) & KingFlank[kf]))
        score -= PawnlessFlank;

    if (DoTrace)
        Trace::add(KING, Us, score);

    return score;
  }


  // evaluate_threats() assigns bonuses according to the types of the attacking
  // and the attacked pieces.

  template<Color Us, bool DoTrace>
  Score evaluate_threats(const Position& pos, const EvalInfo& ei) {

    const Color Them        = (Us == WHITE ? BLACK      : WHITE);
    const Square Up         = (Us == WHITE ? NORTH      : SOUTH);
    const Square Left       = (Us == WHITE ? NORTH_WEST : SOUTH_EAST);
    const Square Right      = (Us == WHITE ? NORTH_EAST : SOUTH_WEST);
    const Bitboard TRank2BB = (Us == WHITE ? Rank2BB    : Rank7BB);
    const Bitboard TRank7BB = (Us == WHITE ? Rank7BB    : Rank2BB);

    Bitboard b, weak, defended, safeThreats;
    Score score = SCORE_ZERO;
#ifdef ANTI
    if (pos.is_anti())
    {
        bool weCapture = ei.attackedBy[Us][ALL_PIECES] & pos.pieces(Them);
        bool theyCapture = ei.attackedBy[Them][ALL_PIECES] & pos.pieces(Us);

        // Penalties for possible captures
        if (weCapture)
        {
            // Penalty if we only attack unprotected pieces
            bool theyDefended = ei.attackedBy[Us][ALL_PIECES] & pos.pieces(Them) & ei.attackedBy[Them][ALL_PIECES];
            for (PieceType pt = PAWN; pt <= KING; ++pt)
            {
                if (ei.attackedBy[Us][pt] & pos.pieces(Them) & ~ei.attackedBy2[Us])
                    score -= AttacksAnti[theyCapture][theyDefended][pt];
                else if (ei.attackedBy[Us][pt] & pos.pieces(Them))
                    score -= AttacksAnti[theyCapture][theyDefended][NO_PIECE_TYPE];
            }
            // If both colors attack pieces, increase penalty with piece count
            if (theyCapture)
                score -= pos.count<ALL_PIECES>(Us) * PieceCountAnti;
        }
        // Bonus if we threaten to force captures (ignoring possible discoveries)
        if (!weCapture || theyCapture)
        {
            b = pos.pieces(Us, PAWN);
            Bitboard pawnPushes = shift<Up>(b | (shift<Up>(b & TRank2BB) & ~pos.pieces())) & ~pos.pieces();
            Bitboard pieceMoves = (ei.attackedBy[Us][KNIGHT] | ei.attackedBy[Us][BISHOP] | ei.attackedBy[Us][ROOK]
                                 | ei.attackedBy[Us][QUEEN] | ei.attackedBy[Us][KING]) & ~pos.pieces();
            Bitboard threats = pawnPushes | pieceMoves;
            Bitboard unprotectedPawnPushes = pawnPushes & ~ei.attackedBy[Us][ALL_PIECES];
            Bitboard unprotectedPieceMoves = pieceMoves & ~ei.attackedBy2[Us];
            safeThreats = unprotectedPawnPushes | unprotectedPieceMoves;

            score += popcount(ei.attackedBy[Them][ALL_PIECES] & threats) * ThreatsAnti[0];
            score += popcount(ei.attackedBy[Them][ALL_PIECES] & safeThreats) * ThreatsAnti[1];
        }
    }
    else
    {
#endif

#ifdef ATOMIC
    if (pos.is_atomic()) {} else
#endif
    // Small bonus if the opponent has loose pawns or pieces
    if (   (pos.pieces(Them) ^ pos.pieces(Them, QUEEN, KING))
        & ~(ei.attackedBy[Us][ALL_PIECES] | ei.attackedBy[Them][ALL_PIECES]))
        score += LooseEnemies;

    // Non-pawn enemies attacked by a pawn
#ifdef ATOMIC
    if (pos.is_atomic())
        weak = 0;
    else
#endif
    weak = (pos.pieces(Them) ^ pos.pieces(Them, PAWN)) & ei.attackedBy[Us][PAWN];

    if (weak)
    {
        b = pos.pieces(Us, PAWN) & ( ~ei.attackedBy[Them][ALL_PIECES]
                                    | ei.attackedBy[Us][ALL_PIECES]);

        safeThreats = (shift<Right>(b) | shift<Left>(b)) & weak;

        if (weak ^ safeThreats)
            score += ThreatByHangingPawn;

        while (safeThreats)
            score += ThreatBySafePawn[type_of(pos.piece_on(pop_lsb(&safeThreats)))];
    }

    // Non-pawn enemies defended by a pawn
#ifdef ATOMIC
    if (pos.is_atomic())
        defended = pos.pieces(Them) ^ pos.pieces(Them, PAWN);
    else
#endif
    defended = (pos.pieces(Them) ^ pos.pieces(Them, PAWN)) & ei.attackedBy[Them][PAWN];

    // Enemies not defended by a pawn and under our attack
#ifdef ATOMIC
    if (pos.is_atomic())
        weak = 0;
    else
#endif
    weak =   pos.pieces(Them)
          & ~ei.attackedBy[Them][PAWN]
          &  ei.attackedBy[Us][ALL_PIECES];

    // Add a bonus according to the kind of attacking pieces
    if (defended | weak)
    {
        b = (defended | weak) & (ei.attackedBy[Us][KNIGHT] | ei.attackedBy[Us][BISHOP]);
        while (b)
        {
            Square s = pop_lsb(&b);
            score += ThreatByMinor[type_of(pos.piece_on(s))];
            if (type_of(pos.piece_on(s)) != PAWN)
                score += ThreatByRank * (int)relative_rank(Them, s);
        }

        b = (pos.pieces(Them, QUEEN) | weak) & ei.attackedBy[Us][ROOK];
        while (b)
        {
            Square s = pop_lsb(&b);
            score += ThreatByRook[type_of(pos.piece_on(s))];
            if (type_of(pos.piece_on(s)) != PAWN)
                score += ThreatByRank * (int)relative_rank(Them, s);
        }

        score += Hanging * popcount(weak & ~ei.attackedBy[Them][ALL_PIECES]);

        b = weak & ei.attackedBy[Us][KING];
#ifdef ATOMIC
        if (pos.is_atomic()) {} else
#endif
        if (b)
            score += ThreatByKing[more_than_one(b)];
    }

    // Bonus if some pawns can safely push and attack an enemy piece
    b = pos.pieces(Us, PAWN) & ~TRank7BB;
    b = shift<Up>(b | (shift<Up>(b & TRank2BB) & ~pos.pieces()));

#ifdef ATOMIC
    if (pos.is_atomic())
        b &=  ~pos.pieces();
    else
#endif
    b &=  ~pos.pieces()
        & ~ei.attackedBy[Them][PAWN]
        & (ei.attackedBy[Us][ALL_PIECES] | ~ei.attackedBy[Them][ALL_PIECES]);

    b =  (shift<Left>(b) | shift<Right>(b))
       &  pos.pieces(Them)
       & ~ei.attackedBy[Us][PAWN];

    score += ThreatByPawnPush * popcount(b);

#ifdef THREECHECK
    if (pos.is_three_check())
        score += ChecksGivenBonus[pos.checks_given(Us)];
#endif
#ifdef HORDE
    if (pos.is_horde() && pos.is_horde_color(Them))
    {
        // Add a bonus according to how close we are to breaking through the pawn wall
        if (pos.pieces(Us, ROOK) | pos.pieces(Us, QUEEN))
        {
            int min = 8;
            if ((ei.attackedBy[Us][QUEEN] | ei.attackedBy[Us][ROOK]) & rank_bb(RANK_1))
                min = 0;
            else
            {
                for (File f = FILE_A; f <= FILE_H; ++f)
                {
                    int pawns = popcount(pos.pieces(Them, PAWN) & file_bb(f));
                    int pawnsl = f > FILE_A ? std::min(popcount(pos.pieces(Them, PAWN) & FileBB[f - 1]), pawns) : 0;
                    int pawnsr = f < FILE_H ? std::min(popcount(pos.pieces(Them, PAWN) & FileBB[f + 1]), pawns) : 0;
                    min = std::min(min, pawnsl + pawnsr);
                }
            }
            score += ThreatByHangingPawn * pos.count<PAWN>(Them) / (1 + min) / (pos.pieces(Us, QUEEN) ? 2 : 4);
        }
    }
#endif
#ifdef ANTI
    }
#endif
    if (DoTrace)
        Trace::add(THREAT, Us, score);

    return score;
  }


  // evaluate_passed_pawns() evaluates the passed pawns of the given color

  template<Color Us, bool DoTrace>
  Score evaluate_passed_pawns(const Position& pos, const EvalInfo& ei) {

    const Color Them = (Us == WHITE ? BLACK : WHITE);

    Bitboard b, bb, squaresToQueen, defendedSquares, unsafeSquares;
    Score score = SCORE_ZERO;

#ifdef RACE
    if (pos.is_race())
    {
        Square ksq = pos.square<KING>(Us);
        int s = relative_rank(BLACK, ksq);
        for (Rank kr = rank_of(ksq), r = Rank(kr + 1); r <= RANK_8; ++r)
            if (!(rank_bb(r) & DistanceRingBB[ksq][r - 1 - kr] & ~ei.attackedBy[Them][ALL_PIECES] & ~pos.pieces(Us)))
                s++;
        score = KingRaceBonus[std::min(s, 7)];
    }
    else
    {
#endif
    b = ei.pi->passed_pawns(Us);

#ifdef KOTH
    if (pos.is_koth())
    {
        Square ksq = pos.square<KING>(Us);
        Square center[4] = {SQ_E4, SQ_D4, SQ_D5, SQ_E5};
        for (int i = 0; i<4; i++)
        {
            int dist = distance(ksq, center[i])
                      + popcount(pos.attackers_to(center[i]) & pos.pieces(Them))
                      + popcount(pos.pieces(Us) & center[i]) ;
            assert(dist > 0);
            score += KothDistanceBonus[std::min(dist - 1, 5)];
        }
    }
#endif
    while (b)
    {
        Square s = pop_lsb(&b);

        assert(pos.pawn_passed(Us, s));
        assert(!(pos.pieces(PAWN) & forward_bb(Us, s)));

        bb = forward_bb(Us, s) & (ei.attackedBy[Them][ALL_PIECES] | pos.pieces(Them));
        score -= HinderPassedPawn * popcount(bb);

        int r = relative_rank(Us, s) - RANK_2;
        int rr = r * (r - 1);

        Value mbonus = Passed[pos.variant()][MG][r], ebonus = Passed[pos.variant()][EG][r];

        if (rr)
        {
            Square pawnPush = pawn_push(Us);
            Square blockSq = s + pawnPush;
#ifdef HORDE
            if (pos.is_horde())
            {
                // Assume a horde king distance of approximately 5
                if (pos.is_horde_color(Us))
                    ebonus += distance(pos.square<KING>(Them), blockSq) * 5 * rr - 10 * rr;
                else
                    ebonus += 25 * rr - distance(pos.square<KING>(Us), blockSq) * 2 * rr;
            }
            else
#endif
#ifdef ANTI
            if (pos.is_anti()) {} else
#endif
            {
            // Adjust bonus based on the king's proximity
            ebonus +=  distance(pos.square<KING>(Them), blockSq) * 5 * rr
                     - distance(pos.square<KING>(Us  ), blockSq) * 2 * rr;

            // If blockSq is not the queening square then consider also a second push
            if (relative_rank(Us, blockSq) != RANK_8)
                ebonus -= distance(pos.square<KING>(Us), blockSq + pawnPush) * rr;
            }

            // If the pawn is free to advance, then increase the bonus
            if (pos.empty(blockSq))
            {
                // If there is a rook or queen attacking/defending the pawn from behind,
                // consider all the squaresToQueen. Otherwise consider only the squares
                // in the pawn's path attacked or occupied by the enemy.
                defendedSquares = unsafeSquares = squaresToQueen = forward_bb(Us, s);

                bb = forward_bb(Them, s) & pos.pieces(ROOK, QUEEN) & pos.attacks_from<ROOK>(s);

                if (!(pos.pieces(Us) & bb))
                    defendedSquares &= ei.attackedBy[Us][ALL_PIECES];

                if (!(pos.pieces(Them) & bb))
                {
                    unsafeSquares &= ei.attackedBy[Them][ALL_PIECES] | pos.pieces(Them);
                }

                // If there aren't any enemy attacks, assign a big bonus. Otherwise
                // assign a smaller bonus if the block square isn't attacked.
                int k = !unsafeSquares ? 18 : !(unsafeSquares & blockSq) ? 8 : 0;

                // If the path to the queen is fully defended, assign a big bonus.
                // Otherwise assign a smaller bonus if the block square is defended.
                if (defendedSquares == squaresToQueen)
                    k += 6;
                else if (defendedSquares & blockSq)
                    k += 4;

                mbonus += k * rr, ebonus += k * rr;
            }
            else if (pos.pieces(Us) & blockSq)
                mbonus += rr + r * 2, ebonus += rr + r * 2;
        } // rr != 0

        // Assign a small bonus when no pieces left (unstoppable)
        if (!pos.non_pawn_material(Us) && !pos.non_pawn_material(Them))
            ebonus += 20;

        score += make_score(mbonus, ebonus) + PassedFile[file_of(s)];
    }
#ifdef RACE
    }
#endif
    if (DoTrace)
        Trace::add(PASSED, Us, score);

    // Add the scores to the middlegame and endgame eval
    return score;
  }


  // evaluate_space() computes the space evaluation for a given side. The
  // space evaluation is a simple bonus based on the number of safe squares
  // available for minor pieces on the central four files on ranks 2--4. Safe
  // squares one, two or three squares behind a friendly pawn are counted
  // twice. Finally, the space bonus is multiplied by a weight. The aim is to
  // improve play on game opening.
  template<Color Us>
  Score evaluate_space(const Position& pos, const EvalInfo& ei) {

    const Color Them = (Us == WHITE ? BLACK : WHITE);
    const Bitboard SpaceMask =
      Us == WHITE ? CenterFiles & (Rank2BB | Rank3BB | Rank4BB)
                  : CenterFiles & (Rank7BB | Rank6BB | Rank5BB);

    // Find the safe squares for our pieces inside the area defined by
    // SpaceMask. A square is unsafe if it is attacked by an enemy
    // pawn, or if it is undefended and attacked by an enemy piece.
    Bitboard safe =   SpaceMask
                   & ~pos.pieces(Us, PAWN)
                   & ~ei.attackedBy[Them][PAWN]
                   & (ei.attackedBy[Us][ALL_PIECES] | ~ei.attackedBy[Them][ALL_PIECES]);
#ifdef HORDE
    if (pos.is_horde())
        safe =   ~ei.attackedBy[Them][PAWN]
               & (ei.attackedBy[Us][ALL_PIECES] | ~ei.attackedBy[Them][ALL_PIECES]);
#endif

    // Find all squares which are at most three squares behind some friendly pawn
    Bitboard behind = pos.pieces(Us, PAWN);
    behind |= (Us == WHITE ? behind >>  8 : behind <<  8);
    behind |= (Us == WHITE ? behind >> 16 : behind << 16);
#ifdef HORDE
    if (pos.is_horde())
        behind |= (Us == WHITE ? behind >> 24 : behind << 24);
#endif

    // Since SpaceMask[Us] is fully on our half of the board...
#ifdef HORDE
    assert(pos.is_horde() || unsigned(safe >> (Us == WHITE ? 32 : 0)) == 0);
#else
    assert(unsigned(safe >> (Us == WHITE ? 32 : 0)) == 0);
#endif

    // ...count safe + (behind & safe) with a single popcount
    int bonus = popcount((Us == WHITE ? safe << 32 : safe >> 32) | (behind & safe));
#ifdef HORDE
    if (pos.is_horde())
        bonus = popcount(safe) + popcount(behind & safe);
    else
#endif
    bonus = std::min(16, bonus);
    int weight = pos.count<ALL_PIECES>(Us) - 2 * ei.pi->open_files();
#ifdef THREECHECK
    if (pos.is_three_check())
        weight -= pos.checks_count();
#endif
#ifdef HORDE
    if (pos.is_horde() && pos.is_horde_color(Us))
        return make_score(bonus * weight * weight / 200, 0);
#endif
#ifdef KOTH
    if (pos.is_koth())
        return make_score(bonus * weight * weight / 22, 0)
              + KothSafeCenter * popcount(safe & behind & (Rank4BB | Rank5BB) & (FileDBB | FileEBB));
#endif

    return make_score(bonus * weight * weight / 18, 0);
  }


  // evaluate_initiative() computes the initiative correction value for the
  // position, i.e., second order bonus/malus based on the known attacking/defending
  // status of the players.
  Score evaluate_initiative(const Position& pos, int asymmetry, Value eg) {

#ifdef ANTI
    if (pos.is_anti())
        return make_score(TempoValue[pos.variant()][MG], TempoValue[pos.variant()][EG]);
#endif
    int kingDistance =  distance<File>(pos.square<KING>(WHITE), pos.square<KING>(BLACK))
                      - distance<Rank>(pos.square<KING>(WHITE), pos.square<KING>(BLACK));
    int pawns = pos.count<PAWN>(WHITE) + pos.count<PAWN>(BLACK);

    // Compute the initiative bonus for the attacking side
    int initiative = TempoValue[pos.variant()][EG] + 8 * (asymmetry + kingDistance - 15) + 12 * pawns;

    // Now apply the bonus: note that we find the attacking side by extracting
    // the sign of the endgame value, and that we carefully cap the bonus so
    // that the endgame score will never be divided by more than two.
    int value = ((eg > 0) - (eg < 0)) * std::max(initiative, -abs(eg / 2));

    return make_score(TempoValue[pos.variant()][MG], value);
  }


  // evaluate_scale_factor() computes the scale factor for the winning side
  ScaleFactor evaluate_scale_factor(const Position& pos, const EvalInfo& ei, Value eg) {

    Color strongSide = eg > VALUE_DRAW ? WHITE : BLACK;
    ScaleFactor sf = ei.me->scale_factor(pos, strongSide);

    // If we don't already have an unusual scale factor, check for certain
    // types of endgames, and use a lower scale for those.
    if (    ei.me->game_phase() < PHASE_MIDGAME
        && (sf == SCALE_FACTOR_NORMAL || sf == SCALE_FACTOR_ONEPAWN))
    {
        if (pos.opposite_bishops())
        {
            // Endgame with opposite-colored bishops and no other pieces (ignoring pawns)
            // is almost a draw, in case of KBP vs KB, it is even more a draw.
            if (   pos.non_pawn_material(WHITE) == BishopValueMg
                && pos.non_pawn_material(BLACK) == BishopValueMg)
                sf = more_than_one(pos.pieces(PAWN)) ? ScaleFactor(31) : ScaleFactor(9);

            // Endgame with opposite-colored bishops, but also other pieces. Still
            // a bit drawish, but not as drawish as with only the two bishops.
            else
                sf = ScaleFactor(46);
        }
        // Endings where weaker side can place his king in front of the opponent's
        // pawns are drawish.
        else if (    abs(eg) <= BishopValueEg
                 &&  pos.count<PAWN>(strongSide) <= 2
                 && !pos.pawn_passed(~strongSide, pos.square<KING>(~strongSide)))
            sf = ScaleFactor(37 + 7 * pos.count<PAWN>(strongSide));
    }

    return sf;
  }

} // namespace

/// evaluate() is the main evaluation function. It returns a static evaluation
/// of the position from the point of view of the side to move.

template<bool DoTrace>
Value Eval::evaluate(const Position& pos) {

  assert(!pos.checkers());

  Score mobility[COLOR_NB] = { SCORE_ZERO, SCORE_ZERO };
  EvalInfo ei;

#ifdef KOTH
    // Possibly redundant static evaluator
    if (pos.is_koth())
    {
        if (pos.is_koth_win())
            return VALUE_MATE;
        if (pos.is_koth_loss())
            return -VALUE_MATE;
    }
#endif
#ifdef LOSERS
    // Possibly redundant static evaluator
    if (pos.is_losers())
    {
        if (pos.is_losers_win())
            return VALUE_MATE;
        if (pos.is_losers_loss())
            return -VALUE_MATE;
    }
#endif
#ifdef RACE
    // Possibly redundant static evaluator
    if (pos.is_race())
    {
        if (pos.is_race_draw())
            return VALUE_DRAW;
        if (pos.is_race_win())
            return VALUE_MATE;
        if (pos.is_race_loss())
            return -VALUE_MATE;
    }
#endif
#ifdef THREECHECK
    if (pos.is_three_check())
    {
        // Possibly redundant static evaluator
        if (pos.is_three_check_win())
            return VALUE_MATE;
        if (pos.is_three_check_loss())
            return -VALUE_MATE;
    }
#endif
#ifdef HORDE
    // Possibly redundant static evaluator
    if (pos.is_horde())
    {
        if (pos.is_horde_loss())
            return -VALUE_MATE;
    }
#endif
#ifdef ATOMIC
    // Possibly redundant static evaluator
    if (pos.is_atomic())
    {
        if (pos.is_atomic_win())
            return VALUE_MATE;
        if (pos.is_atomic_loss())
            return -VALUE_MATE;
    }
#endif
#ifdef ANTI
    // Possibly redundant static evaluator
    if (pos.is_anti())
    {
        if (pos.is_anti_win())
            return VALUE_MATE;
        if (pos.is_anti_loss())
            return -VALUE_MATE;
    }
#endif

  // Probe the material hash table
  ei.me = Material::probe(pos);

  // If we have a specialized evaluation function for the current material
  // configuration, call it and return.
#ifdef KOTH
  if (pos.is_koth()) {} else
#endif
#ifdef LOSERS
  if (pos.is_losers()) {} else
#endif
#ifdef RACE
  if (pos.is_race()) {} else
#endif
#ifdef THREECHECK
  if (pos.is_three_check()) {} else
#endif
#ifdef HORDE
  if (pos.is_horde()) {} else
#endif
#ifdef ATOMIC
  if (pos.is_atomic()) {} else
#endif
#ifdef ANTI
  if (pos.is_anti()) {} else
#endif
#ifdef CRAZYHOUSE
  if (pos.is_house()) {} else
#endif
  if (ei.me->specialized_eval_exists())
      return ei.me->evaluate(pos);

  // Initialize score by reading the incrementally updated scores included in
  // the position object (material + piece square tables) and the material
  // imbalance. Score is computed internally from the white point of view.
  Score score = pos.psq_score() + ei.me->imbalance();

  // Probe the pawn hash table
  ei.pi = Pawns::probe(pos);
  score += ei.pi->pawns_score();

  // Initialize attack and king safety bitboards
  ei.attackedBy[WHITE][ALL_PIECES] = ei.attackedBy[BLACK][ALL_PIECES] = 0;
  ei.attackedBy[WHITE][KING] = pos.attacks_from<KING>(pos.square<KING>(WHITE));
  ei.attackedBy[BLACK][KING] = pos.attacks_from<KING>(pos.square<KING>(BLACK));
  eval_init<WHITE>(pos, ei);
  eval_init<BLACK>(pos, ei);

  // Pawns blocked or on ranks 2 and 3 will be excluded from the mobility area
  Bitboard blockedPawns[] = {
    pos.pieces(WHITE, PAWN) & (shift<SOUTH>(pos.pieces()) | Rank2BB | Rank3BB),
    pos.pieces(BLACK, PAWN) & (shift<NORTH>(pos.pieces()) | Rank7BB | Rank6BB)
  };

  // Do not include in mobility area squares protected by enemy pawns, or occupied
  // by our blocked pawns or king.
  Bitboard mobilityArea[] = {
    ~(ei.attackedBy[BLACK][PAWN] | blockedPawns[WHITE] | pos.square<KING>(WHITE)),
    ~(ei.attackedBy[WHITE][PAWN] | blockedPawns[BLACK] | pos.square<KING>(BLACK))
  };

  // Evaluate all pieces but king and pawns
  score += evaluate_pieces<DoTrace>(pos, ei, mobility, mobilityArea);
#ifdef ANTI
  if (pos.is_anti())
      score += 2 * (mobility[WHITE] - mobility[BLACK]);
  else
#endif
  score += mobility[WHITE] - mobility[BLACK];

#ifdef ANTI
  if (pos.is_anti()) {} else
#endif
#ifdef RACE
  if (pos.is_race()) {} else
#endif
  // Evaluate kings after all other pieces because we need full attack
  // information when computing the king safety evaluation.
  score +=  evaluate_king<WHITE, DoTrace>(pos, ei)
          - evaluate_king<BLACK, DoTrace>(pos, ei);

  // Evaluate tactical threats, we need full attack information including king
  score +=  evaluate_threats<WHITE, DoTrace>(pos, ei)
          - evaluate_threats<BLACK, DoTrace>(pos, ei);

  // Evaluate passed pawns, we need full attack information including king
  score +=  evaluate_passed_pawns<WHITE, DoTrace>(pos, ei)
          - evaluate_passed_pawns<BLACK, DoTrace>(pos, ei);

  // Evaluate space for both sides, only during opening
#ifdef HORDE
  if (pos.is_horde())
  {
      score +=  evaluate_space<WHITE>(pos, ei)
              - evaluate_space<BLACK>(pos, ei);
  }
  else
  {
#endif
  if (pos.non_pawn_material(WHITE) + pos.non_pawn_material(BLACK) >= 12222)
      score +=  evaluate_space<WHITE>(pos, ei)
              - evaluate_space<BLACK>(pos, ei);

  // Evaluate position potential for the winning side
  score += evaluate_initiative(pos, ei.pi->pawn_asymmetry(), eg_value(score));
#ifdef HORDE
  }
#endif

  // Evaluate scale factor for the winning side
  ScaleFactor sf = evaluate_scale_factor(pos, ei, eg_value(score));

  // Interpolate between a middlegame and a (scaled by 'sf') endgame score
  Value v =  mg_value(score) * int(ei.me->game_phase())
           + eg_value(score) * int(PHASE_MIDGAME - ei.me->game_phase()) * sf / SCALE_FACTOR_NORMAL;

  v /= int(PHASE_MIDGAME);

  // In case of tracing add all remaining individual evaluation terms
  if (DoTrace)
  {
      Trace::add(MATERIAL, pos.psq_score());
      Trace::add(IMBALANCE, ei.me->imbalance());
      Trace::add(PAWN, ei.pi->pawns_score());
      Trace::add(MOBILITY, mobility[WHITE], mobility[BLACK]);
      if (pos.non_pawn_material(WHITE) + pos.non_pawn_material(BLACK) >= 12222)
          Trace::add(SPACE, evaluate_space<WHITE>(pos, ei)
                          , evaluate_space<BLACK>(pos, ei));
      Trace::add(TOTAL, score);
  }

  return (pos.side_to_move() == WHITE ? v : -v) + Eval::Tempo[pos.variant()]; // Side to move point of view
}

// Explicit template instantiations
template Value Eval::evaluate<true >(const Position&);
template Value Eval::evaluate<false>(const Position&);


/// trace() is like evaluate(), but instead of returning a value, it returns
/// a string (suitable for outputting to stdout) that contains the detailed
/// descriptions and values of each evaluation term. Useful for debugging.

std::string Eval::trace(const Position& pos) {

  std::memset(scores, 0, sizeof(scores));

  Value v = evaluate<true>(pos);
  v = pos.side_to_move() == WHITE ? v : -v; // White's point of view

  std::stringstream ss;
  ss << std::showpoint << std::noshowpos << std::fixed << std::setprecision(2)
     << "      Eval term |    White    |    Black    |    Total    \n"
     << "                |   MG    EG  |   MG    EG  |   MG    EG  \n"
     << "----------------+-------------+-------------+-------------\n"
     << "       Material | " << Term(MATERIAL)
     << "      Imbalance | " << Term(IMBALANCE)
     << "          Pawns | " << Term(PAWN)
     << "        Knights | " << Term(KNIGHT)
     << "         Bishop | " << Term(BISHOP)
     << "          Rooks | " << Term(ROOK)
     << "         Queens | " << Term(QUEEN)
     << "       Mobility | " << Term(MOBILITY)
     << "    King safety | " << Term(KING)
     << "        Threats | " << Term(THREAT)
     << "   Passed pawns | " << Term(PASSED)
     << "          Space | " << Term(SPACE)
     << "----------------+-------------+-------------+-------------\n"
     << "          Total | " << Term(TOTAL);

  ss << "\nTotal Evaluation: " << to_cp(v) << " (white side)\n";

  return ss.str();
}<|MERGE_RESOLUTION|>--- conflicted
+++ resolved
@@ -293,7 +293,8 @@
   const Score BishopPawns         = S( 8, 12);
   const Score RookOnPawn          = S( 8, 24);
   const Score TrappedRook         = S(92,  0);
-<<<<<<< HEAD
+  const Score WeakQueen           = S(50, 10);
+  const Score OtherCheck          = S(10, 10);
   const Score CloseEnemies[VARIANT_NB] = {
     S( 7,  0),
 #ifdef ANTI
@@ -324,12 +325,6 @@
     S(15,  0),
 #endif
   };
-  const Score SafeCheck           = S(20, 20);
-=======
-  const Score WeakQueen           = S(50, 10);
->>>>>>> 43f6b33e
-  const Score OtherCheck          = S(10, 10);
-  const Score CloseEnemies        = S( 7,  0);
   const Score PawnlessFlank       = S(20, 80);
   const Score LooseEnemies        = S( 0, 25);
   const Score ThreatByHangingPawn = S(71, 61);
@@ -659,13 +654,8 @@
         b2 = pos.attacks_from<BISHOP>(ksq);
 
         // Enemy queen safe checks
-<<<<<<< HEAD
         if ((b1 | b2) & (h | ei.attackedBy[Them][QUEEN]) & safe)
-            kingDanger += QueenCheck, score -= SafeCheck;
-=======
-        if ((b1 | b2) & ei.attackedBy[Them][QUEEN] & safe)
             kingDanger += QueenCheck;
->>>>>>> 43f6b33e
 
         // Defended by our queen only
         Bitboard dqo = ~(ei.attackedBy2[Us] | pos.pieces(Them))
@@ -679,13 +669,8 @@
         h = pos.is_house() && pos.count_in_hand(Them, ROOK) ? ~pos.pieces() : 0;
 #endif
         // Enemy rooks safe and other checks
-<<<<<<< HEAD
         if (b1 & (ei.attackedBy[Them][ROOK] & safe | dropSafe & h))
-            kingDanger += RookCheck, score -= SafeCheck;
-=======
-        if (b1 & ei.attackedBy[Them][ROOK] & safe)
             kingDanger += RookCheck;
->>>>>>> 43f6b33e
 
         else if (b1 & (h | ei.attackedBy[Them][ROOK]) & other)
             score -= OtherCheck;
@@ -694,13 +679,8 @@
 #endif
 
         // Enemy bishops safe and other checks
-<<<<<<< HEAD
         if (b2 & (ei.attackedBy[Them][BISHOP] & safe | dropSafe & h))
-            kingDanger += BishopCheck, score -= SafeCheck;
-=======
-        if (b2 & ei.attackedBy[Them][BISHOP] & safe)
             kingDanger += BishopCheck;
->>>>>>> 43f6b33e
 
         else if (b2 & (h | ei.attackedBy[Them][BISHOP]) & other)
             score -= OtherCheck;
@@ -708,16 +688,10 @@
         h = pos.is_house() && pos.count_in_hand(Them, KNIGHT) ? ~pos.pieces() : 0;
 #endif
         // Enemy knights safe and other checks
-<<<<<<< HEAD
         Bitboard k = pos.attacks_from<KNIGHT>(ksq);
         b = k & ei.attackedBy[Them][KNIGHT];
         if (b & safe | k & h & dropSafe)
-            kingDanger += KnightCheck, score -= SafeCheck;
-=======
-        b = pos.attacks_from<KNIGHT>(ksq) & ei.attackedBy[Them][KNIGHT];
-        if (b & safe)
             kingDanger += KnightCheck;
->>>>>>> 43f6b33e
 
         else if ((b | k & h) & other)
             score -= OtherCheck;

--- conflicted
+++ resolved
@@ -533,9 +533,8 @@
   };
 
   // Assorted bonuses and penalties
-<<<<<<< HEAD
-  constexpr Score BishopPawns        = S(  3,  7);
-  constexpr Score CorneredBishop     = S( 50, 50);
+  constexpr Score BishopPawns         = S(  3,  7);
+  constexpr Score CorneredBishop      = S( 50, 50);
   constexpr Score FlankAttacks[VARIANT_NB] = {
     S(  8,  0),
 #ifdef ANTI
@@ -572,26 +571,6 @@
     S( 7,  0),
 #endif
   };
-  constexpr Score Hanging            = S( 69, 36);
-  constexpr Score KingProtector      = S(  7,  8);
-  constexpr Score KnightOnQueen      = S( 16, 12);
-  constexpr Score LongDiagonalBishop = S( 45,  0);
-  constexpr Score MinorBehindPawn    = S( 18,  3);
-  constexpr Score Outpost            = S( 30, 21);
-  constexpr Score PassedFile         = S( 11,  8);
-  constexpr Score PawnlessFlank      = S( 17, 95);
-  constexpr Score RestrictedPiece    = S(  7,  7);
-  constexpr Score RookOnQueenFile    = S(  7,  6);
-  constexpr Score SliderOnQueen      = S( 59, 18);
-  constexpr Score ThreatByKing       = S( 24, 89);
-  constexpr Score ThreatByPawnPush   = S( 48, 39);
-  constexpr Score ThreatBySafePawn   = S(173, 94);
-  constexpr Score TrappedRook        = S( 52, 10);
-  constexpr Score WeakQueen          = S( 49, 15);
-=======
-  constexpr Score BishopPawns         = S(  3,  7);
-  constexpr Score CorneredBishop      = S( 50, 50);
-  constexpr Score FlankAttacks        = S(  8,  0);
   constexpr Score Hanging             = S( 69, 36);
   constexpr Score KingProtector       = S(  7,  8);
   constexpr Score KnightOnQueen       = S( 16, 12);
@@ -609,7 +588,6 @@
   constexpr Score TrappedRook         = S( 52, 10);
   constexpr Score WeakQueen           = S( 49, 15);
   constexpr Score WeakQueenProtection = S( 14,  0);
->>>>>>> c6839a26
 
 #undef S
 

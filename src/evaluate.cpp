/*
  Stockfish, a UCI chess playing engine derived from Glaurung 2.1
  Copyright (C) 2004-2020 The Stockfish developers (see AUTHORS file)

  Stockfish is free software: you can redistribute it and/or modify
  it under the terms of the GNU General Public License as published by
  the Free Software Foundation, either version 3 of the License, or
  (at your option) any later version.

  Stockfish is distributed in the hope that it will be useful,
  but WITHOUT ANY WARRANTY; without even the implied warranty of
  MERCHANTABILITY or FITNESS FOR A PARTICULAR PURPOSE.  See the
  GNU General Public License for more details.

  You should have received a copy of the GNU General Public License
  along with this program.  If not, see <http://www.gnu.org/licenses/>.
*/

#include <algorithm>
#include <cassert>
#include <cstdlib>
#include <cstring>   // For std::memset
#include <fstream>
#include <iomanip>
#include <sstream>
#include <iostream>
#include <streambuf>
#include <vector>

#include "bitboard.h"
#include "evaluate.h"
#include "material.h"
#include "misc.h"
#include "pawns.h"
#include "thread.h"
#include "uci.h"
#include "incbin/incbin.h"


// Macro to embed the default NNUE file data in the engine binary (using incbin.h, by Dale Weiler).
// This macro invocation will declare the following three variables
//     const unsigned char        gEmbeddedNNUEData[];  // a pointer to the embedded data
//     const unsigned char *const gEmbeddedNNUEEnd;     // a marker to the end
//     const unsigned int         gEmbeddedNNUESize;    // the size of the embedded file
// Note that this does not work in Microsof Visual Studio.
#ifdef USE_NNUE
#if !defined(_MSC_VER) && !defined(NNUE_EMBEDDING_OFF)
  INCBIN(EmbeddedNNUE, EvalFileDefaultName);
#else
  const unsigned char        gEmbeddedNNUEData[1] = {0x0};
  const unsigned char *const gEmbeddedNNUEEnd = &gEmbeddedNNUEData[1];
  const unsigned int         gEmbeddedNNUESize = 1;
#endif
#endif


using namespace std;
#ifdef USE_NNUE
using namespace Eval::NNUE;

namespace Eval {

  bool useNNUE;
  string eval_file_loaded = "None";

  /// NNUE::init() tries to load a nnue network at startup time, or when the engine
  /// receives a UCI command "setoption name EvalFile value nn-[a-z0-9]{12}.nnue"
  /// The name of the nnue network is always retrieved from the EvalFile option.
  /// We search the given network in three locations: internally (the default
  /// network may be embedded in the binary), in the active working directory and
  /// in the engine directory. Distro packagers may define the DEFAULT_NNUE_DIRECTORY
  /// variable to have the engine search in a special directory in their distro.

  void NNUE::init() {

    useNNUE = Options["Use NNUE"];
    if (!useNNUE)
        return;

    string eval_file = string(Options["EvalFile"]);

    #if defined(DEFAULT_NNUE_DIRECTORY)
    #define stringify2(x) #x
    #define stringify(x) stringify2(x)
    vector<string> dirs = { "<internal>" , "" , CommandLine::binaryDirectory , stringify(DEFAULT_NNUE_DIRECTORY) };
    #else
    vector<string> dirs = { "<internal>" , "" , CommandLine::binaryDirectory };
    #endif

    for (string directory : dirs)
        if (eval_file_loaded != eval_file)
        {
            if (directory != "<internal>")
            {
                ifstream stream(directory + eval_file, ios::binary);
                if (load_eval(eval_file, stream))
                    eval_file_loaded = eval_file;
            }

            if (directory == "<internal>" && eval_file == EvalFileDefaultName)
            {
                // C++ way to prepare a buffer for a memory stream
                class MemoryBuffer : public basic_streambuf<char> {
                    public: MemoryBuffer(char* p, size_t n) { setg(p, p, p + n); setp(p, p + n); }
                };

                MemoryBuffer buffer(const_cast<char*>(reinterpret_cast<const char*>(gEmbeddedNNUEData)),
                                    size_t(gEmbeddedNNUESize));

                istream stream(&buffer);
                if (load_eval(eval_file, stream))
                    eval_file_loaded = eval_file;
            }
        }
  }

  /// NNUE::verify() verifies that the last net used was loaded successfully
  void NNUE::verify() {

    string eval_file = string(Options["EvalFile"]);

    if (useNNUE && eval_file_loaded != eval_file)
    {
        UCI::OptionsMap defaults;
        UCI::init(defaults);

        string msg1 = "If the UCI option \"Use NNUE\" is set to true, network evaluation parameters compatible with the engine must be available.";
        string msg2 = "The option is set to true, but the network file " + eval_file + " was not loaded successfully.";
        string msg3 = "The UCI option EvalFile might need to specify the full path, including the directory name, to the network file.";
        string msg4 = "The default net can be downloaded from: https://tests.stockfishchess.org/api/nn/" + string(defaults["EvalFile"]);
        string msg5 = "The engine will be terminated now.";

        sync_cout << "info string ERROR: " << msg1 << sync_endl;
        sync_cout << "info string ERROR: " << msg2 << sync_endl;
        sync_cout << "info string ERROR: " << msg3 << sync_endl;
        sync_cout << "info string ERROR: " << msg4 << sync_endl;
        sync_cout << "info string ERROR: " << msg5 << sync_endl;

        exit(EXIT_FAILURE);
    }

    if (useNNUE)
        sync_cout << "info string NNUE evaluation using " << eval_file << " enabled" << sync_endl;
    else
        sync_cout << "info string classical evaluation enabled" << sync_endl;
  }
}
#endif

namespace Trace {

  enum Tracing { NO_TRACE, TRACE };

  enum Term { // The first 8 entries are reserved for PieceType
    MATERIAL = 8, IMBALANCE, MOBILITY, THREAT, PASSED, SPACE, WINNABLE, VARIANT, TOTAL, TERM_NB
  };

  Score scores[TERM_NB][COLOR_NB];

  double to_cp(Value v) { return double(v) / PawnValueEg; }

  void add(int idx, Color c, Score s) {
    scores[idx][c] = s;
  }

  void add(int idx, Score w, Score b = SCORE_ZERO) {
    scores[idx][WHITE] = w;
    scores[idx][BLACK] = b;
  }

  std::ostream& operator<<(std::ostream& os, Score s) {
    os << std::setw(5) << to_cp(mg_value(s)) << " "
       << std::setw(5) << to_cp(eg_value(s));
    return os;
  }

  std::ostream& operator<<(std::ostream& os, Term t) {

    if (t == MATERIAL || t == IMBALANCE || t == WINNABLE || t == TOTAL)
        os << " ----  ----"    << " | " << " ----  ----";
    else
        os << scores[t][WHITE] << " | " << scores[t][BLACK];

    os << " | " << scores[t][WHITE] - scores[t][BLACK] << "\n";
    return os;
  }
}

using namespace Trace;

namespace {

  // Threshold for lazy and space evaluation
  constexpr Value LazyThreshold1 =  Value(1565);
  constexpr Value LazyThreshold2 =  Value(1102);
  constexpr Value SpaceThreshold[VARIANT_NB] = {
    Value(11551),
#ifdef ANTI
    Value(11551),
#endif
#ifdef ATOMIC
    Value(11551),
#endif
#ifdef CRAZYHOUSE
    Value(11551),
#endif
#ifdef EXTINCTION
    Value(11551),
#endif
#ifdef GRID
    2 * MidgameLimit,
#endif
#ifdef HORDE
    Value(11551),
#endif
#ifdef KOTH
    VALUE_ZERO,
#endif
#ifdef LOSERS
    Value(11551),
#endif
#ifdef RACE
    Value(11551),
#endif
#ifdef THREECHECK
    Value(11551),
#endif
#ifdef TWOKINGS
    Value(11551),
#endif
  };
#ifdef USE_NNUE
  constexpr Value NNUEThreshold1 =   Value(682);
  constexpr Value NNUEThreshold2 =   Value(176);
#endif

  // KingAttackWeights[PieceType] contains king attack weights by piece type
  constexpr int KingAttackWeights[VARIANT_NB][PIECE_TYPE_NB] = {
    { 0, 0, 81, 52, 44, 10 },
#ifdef ANTI
    {},
#endif
#ifdef ATOMIC
    { 0, 0, 76, 64, 46, 11 },
#endif
#ifdef CRAZYHOUSE
    { 0, 0, 112, 87, 63, 2 },
#endif
#ifdef EXTINCTION
    {},
#endif
#ifdef GRID
    { 0, 0, 89, 62, 47, 11 },
#endif
#ifdef HORDE
    { 0, 0, 77, 55, 44, 10 },
#endif
#ifdef KOTH
    { 0, 0, 76, 48, 44, 10 },
#endif
#ifdef LOSERS
    { 0, 0, 77, 55, 44, 10 },
#endif
#ifdef RACE
    {},
#endif
#ifdef THREECHECK
    { 0, 0, 115, 64, 62, 35 },
#endif
#ifdef TWOKINGS
    { 0, 0, 77, 55, 44, 10 },
#endif
  };

  // Per-variant king danger malus factors
  constexpr int KingDangerParams[VARIANT_NB][11] = {
    {   185,  148,   98,   69,    3, -873, -100,   -6,   -4,   37,    0 },
#ifdef ANTI
    {},
#endif
#ifdef ATOMIC
    {   166,  146,   98,  274,    3, -654, -100,  -12,   -4,   37,   29 },
#endif
#ifdef CRAZYHOUSE
    {   463,  129,   99,  121,    3, -631,  -99,   -6,   -4,   37,  315 },
#endif
#ifdef EXTINCTION
    {},
#endif
#ifdef GRID
    {   211,  158,   98,  119,    3, -722, -100,   -9,   -4,   37,    0 },
#endif
#ifdef HORDE
    {   235,  134,   98,  101,    3, -717, -100,  -11,   -4,   37,    0 },
#endif
#ifdef KOTH
    {   229,  131,   98,   85,    3, -658, -100,   -9,   -4,   37,    0 },
#endif
#ifdef LOSERS
    {   235,  134,   98,  101,    3, -717, -100, -357,   -4,   37,    0 },
#endif
#ifdef RACE
    {     0,    0,    0,    0,    0,    0,    0,    0,    0,    0,    0 },
#endif
#ifdef THREECHECK
    {   136,  106,   98,   85,    3, -613, -100,   -7,   -4,   37,  181 },
#endif
#ifdef TWOKINGS
    {   155,  136,   98,   92,    3, -967, -100,   -8,   -4,   37,    0 },
#endif
  };

  // SafeCheck[PieceType][single/multiple] contains safe check bonus by piece type,
  // higher if multiple safe checks are possible for that piece type.
  constexpr int SafeCheck[][2] = {
      {}, {450, 900}, {803, 1292}, {639, 974}, {1087, 1878}, {759, 1132}
  };
#ifdef THREECHECK
  // In Q8 fixed point
  constexpr int ThreeCheckKSFactors[CHECKS_NB] = { 573, 581, 856, 0 };
#endif

#define S(mg, eg) make_score(mg, eg)

  // MobilityBonus[PieceType-2][attacked] contains bonuses for middle and end game,
  // indexed by piece type and number of attacked squares in the mobility area.
  constexpr Score MobilityBonus[VARIANT_NB][4][32] = {
    {
    { S(-62,-79), S(-53,-57), S(-12,-31), S( -3,-17), S(  3,  7), S( 12, 13), // Knight
      S( 21, 16), S( 28, 21), S( 37, 26) },
    { S(-47,-59), S(-20,-25), S( 14, -8), S( 29, 12), S( 39, 21), S( 53, 40), // Bishop
      S( 53, 56), S( 60, 58), S( 62, 65), S( 69, 72), S( 78, 78), S( 83, 87),
      S( 91, 88), S( 96, 98) },
    { S(-60,-82), S(-24,-15), S(  0, 17) ,S(  3, 43), S(  4, 72), S( 14,100), // Rook
      S( 20,102), S( 30,122), S( 41,133), S(41 ,139), S( 41,153), S( 45,160),
      S( 57,165), S( 58,170), S( 67,175) },
    { S(-29,-49), S(-16,-29), S( -8, -8), S( -8, 17), S( 18, 39), S( 25, 54), // Queen
      S( 23, 59), S( 37, 73), S( 41, 76), S( 54, 95), S( 65, 95) ,S( 68,101),
      S( 69,124), S( 70,128), S( 70,132), S( 70,133) ,S( 71,136), S( 72,140),
      S( 74,147), S( 76,149), S( 90,153), S(104,169), S(105,171), S(106,171),
      S(112,178), S(114,185), S(114,187), S(119,221) }
    },
#ifdef ANTI
    {
      { S(-150,-152), S(-112,-108), S(-18,-52), S( -4,-20), S( 12, 10), S( 30, 22), // Knights
        S(  44,  52), S(  60,  56), S( 72, 58) },
      { S(-96,-116), S(-42,-38), S( 32, -4), S( 52, 24), S( 74, 44), S(102, 84), // Bishops
        S(108, 108), S(126,116), S(130,126), S(142,140), S(158,148), S(162,172),
        S(184, 180), S(194,188) },
      { S(-112,-156), S(-50,-36), S(-22, 52), S(-10,110), S( -8,140), S( -2,162), // Rooks
        S(  16, 218), S( 28,240), S( 42,256), S( 46,286), S( 62,308), S( 64,320),
        S(  86, 330), S( 98,336), S(118,338) },
      { S(-80,-70), S(-50,-24), S(  4, 14), S(  8, 38), S( 28, 74), S( 48,110), // Queens
        S( 50,124), S( 80,152), S( 86,158), S( 94,174), S(108,188), S(112,204),
        S(120,222), S(140,232), S(144,236), S(146,244), S(150,256), S(154,260),
        S(170,266), S(188,272), S(198,280), S(216,314), S(224,316), S(226,322),
        S(236,348), S(238,354), S(246,382), S(256,398) }
    },
#endif
#ifdef ATOMIC
    {
      { S(-86,-77), S(-79,-64), S(-36,-40), S( -2,-24), S( 14,  8), S( 23, 25), // Knights
        S( 40, 26), S( 30, 23), S( 37, 29) },
      { S(-55,-65), S(-17,-34), S( 13, -9), S( 24, 20), S( 22, 25), S( 57, 39), // Bishops
        S( 32, 52), S( 66, 66), S( 51, 52), S( 56, 74), S( 73, 76), S( 85, 81),
        S( 93, 90), S(108, 87) },
      { S(-61,-73), S(-32,-28), S(-18,  9), S(-19, 30), S(-19, 57), S( 20, 78), // Rooks
        S( 12,104), S( 11,134), S( 21,133), S( 33,166), S( 35,168), S( 38,185),
        S( 25,172), S( 60,182), S( 58,155) },
      { S(-43,-43), S(-14,-16), S( -5,  1), S(  0, 23), S(  6, 24), S( 23, 59), // Queens
        S( 20, 55), S( 32, 66), S( 47, 89), S( 29, 77), S( 47, 89), S( 69,103),
        S( 63,110), S( 76,131), S( 73,115), S( 48,132), S( 58,131), S( 75,135),
        S( 82,122), S(111,130), S(114,144), S(101,139), S(106,146), S(107,167),
        S(115,157), S(129,175), S(132,176), S(130,210) }
    },
#endif
#ifdef CRAZYHOUSE
    {
      { S(-126, -96), S(-103,-31), S(-90,-27), S(-40,  3), S(  0,  3), S(  4,  0), // Knights
        S(  20,  12), S(  15, 33), S( 50, 46) },
      { S(-156, -79), S(-115,-43), S( 42,-14), S( 35, 26), S( 64, 26), S( 74, 38), // Bishops
        S(  70,  46), S(  83, 71), S( 70, 68), S( 66, 80), S( 64, 68), S( 70, 77),
        S(  97,  92), S(  89, 98) },
      { S( -53, -53), S( -22, -8), S(-48, 30), S(-14, 57), S( -4, 77), S( 11, 87), // Rooks
        S(   7, 115), S(  12,123), S( 27,120), S(  6,140), S( 55,156), S( 18,161),
        S(  51, 161), S(  54,171), S( 52,166) },
      { S( -26, -56), S( -24,-14), S(  7, 14), S(  8, 15), S( 18, 34), S( 14, 41), // Queens
        S(  28,  58), S(  33, 66), S( 40, 70), S( 47, 74), S( 50,100), S( 52,106),
        S(  59, 111), S(  50, 95), S( 60,115), S( 61,126), S( 75,144), S( 82,119),
        S(  95, 137), S( 102,138), S(100,142), S(119,154), S(129,156), S(107,156),
        S( 111, 177), S( 115,181), S(124,197), S(124,199) }
    },
#endif
#ifdef EXTINCTION
    {
      { S(-123, -90), S( -91,-32), S(-61,-29), S(-38,  3), S(  0,  3), S(  4,  0), // Knights
        S(  19,  12), S(  15, 33), S( 52, 45) },
      { S(-153, -80), S(-112,-41), S( 41,-14), S( 35, 24), S( 62, 26), S( 75, 41), // Bishops
        S(  72,  48), S(  85, 74), S( 74, 65), S( 66, 79), S( 64, 69), S( 73, 80),
        S( 107,  92), S(  96,101) },
      { S( -59, -51), S( -20, -8), S(-54, 32), S(-15, 54), S( -4, 70), S( 11, 84), // Rooks
        S(   6, 113), S(  13,123), S( 27,114), S(  6,144), S( 60,162), S( 19,162),
        S(  48, 170), S(  57,170), S( 52,177) },
      { S( -27, -56), S( -24,-14), S(  7, 13), S(  9, 16), S( 18, 37), S( 14, 40), // Queens
        S(  29,  56), S(  34, 64), S( 39, 73), S( 49, 65), S( 50, 98), S( 50,106),
        S(  60, 107), S(  53, 92), S( 62,119), S( 69,130), S( 77,145), S( 84,120),
        S(  90, 153), S(  98,131), S(106,139), S(116,147), S(127,157), S(112,154),
        S( 121, 174), S( 124,167), S(126,194), S(130,190) }
    },
#endif
#ifdef GRID
    {
      { S(-75,-76), S(-57,-54), S( -9,-28), S( -2,-10), S(  6,  5), S( 14, 12), // Knights
        S( 22, 26), S( 29, 29), S( 36, 29) },
      { S(-48,-59), S(-20,-23), S( 16, -3), S( 26, 13), S( 38, 24), S( 51, 42), // Bishops
        S( 55, 54), S( 63, 57), S( 63, 65), S( 68, 73), S( 81, 78), S( 81, 86),
        S( 91, 88), S( 98, 97) },
      { S(-58,-76), S(-27,-18), S(-15, 28), S(-10, 55), S( -5, 69), S( -2, 82), // Rooks
        S(  9,112), S( 16,118), S( 30,132), S( 29,142), S( 32,155), S( 38,165),
        S( 46,166), S( 48,169), S( 58,171) },
      { S(-39,-36), S(-21,-15), S(  3,  8), S(  3, 18), S( 14, 34), S( 22, 54), // Queens
        S( 28, 61), S( 41, 73), S( 43, 79), S( 48, 92), S( 56, 94), S( 60,104),
        S( 60,113), S( 66,120), S( 67,123), S( 70,126), S( 71,133), S( 73,136),
        S( 79,140), S( 88,143), S( 88,148), S( 99,166), S(102,170), S(102,175),
        S(106,184), S(109,191), S(113,206), S(116,212) }
    },
#endif
#ifdef HORDE
    {
      { S(-126,-90), S( -7,-22), S( -46,-25), S( 19,7), S( -53, 71), S( 31, -1), // Knights
        S(  -6, 51), S(-12, 47), S( -9, -56) },
      { S( -46,-2), S(30,66), S( 18, -27), S( 86, 21), S( 65, 11), S(147, 45), // Bishops
        S(  98, 38), S( 95, 52), S(122, 45), S( 95, 33), S( 89,103), S( 85, -9),
        S( 105, 70), S(131, 82) },
      { S( -56,-78), S(-25,-18), S(-11, 26), S( -5, 55), S( -4, 70), S( -1, 81), // Rooks
        S(   8,109), S( 14,120), S( 21,128), S( 23,143), S( 31,154), S( 32,160),
        S(  43,165), S( 49,168), S( 59,169) },
      { S( -40,-35), S(-25,-12), S(  2,  7), S(  4, 19), S( 14, 37), S( 24, 55), // Queens
        S(  25, 62), S( 40, 76), S( 43, 79), S( 47, 87), S( 54, 94), S( 56,102),
        S(  60,111), S( 70,116), S( 72,118), S( 73,122), S( 75,128), S( 77,130),
        S(  85,133), S( 94,136), S( 99,140), S(108,157), S(112,158), S(113,161),
        S( 118,174), S(119,177), S(123,191), S(128,199) }
    },
#endif
#ifdef KOTH
    {
      { S(-75,-76), S(-56,-54), S( -9,-26), S( -2,-10), S(  6,  5), S( 15, 11), // Knights
        S( 22, 26), S( 30, 28), S( 36, 29) },
      { S(-48,-58), S(-21,-19), S( 16, -2), S( 26, 12), S( 37, 22), S( 51, 42), // Bishops
        S( 54, 54), S( 63, 58), S( 65, 63), S( 71, 70), S( 79, 74), S( 81, 86),
        S( 92, 90), S( 97, 94) },
      { S(-56,-78), S(-25,-18), S(-11, 26), S( -5, 55), S( -4, 70), S( -1, 81), // Rooks
        S(  8,109), S( 14,120), S( 21,128), S( 23,143), S( 31,154), S( 32,160),
        S( 43,165), S( 49,168), S( 59,169) },
      { S(-40,-35), S(-25,-12), S(  2,  7), S(  4, 19), S( 14, 37), S( 24, 55), // Queens
        S( 25, 62), S( 40, 76), S( 43, 79), S( 47, 87), S( 54, 94), S( 56,102),
        S( 60,111), S( 70,116), S( 72,118), S( 73,122), S( 75,128), S( 77,130),
        S( 85,133), S( 94,136), S( 99,140), S(108,157), S(112,158), S(113,161),
        S(118,174), S(119,177), S(123,191), S(128,199) }
    },
#endif
#ifdef LOSERS
    {
      { S(-150,-152), S(-112,-108), S(-18,-52), S( -4,-20), S( 12, 10), S( 30, 22), // Knights
        S(  44,  52), S(  60,  56), S( 72, 58) },
      { S(-96,-116), S(-42,-38), S( 32, -4), S( 52, 24), S( 74, 44), S(102, 84), // Bishops
        S(108, 108), S(126,116), S(130,126), S(142,140), S(158,148), S(162,172),
        S(184, 180), S(194,188) },
      { S(-112,-156), S(-50,-36), S(-22, 52), S(-10,110), S( -8,140), S( -2,162), // Rooks
        S(  16, 218), S( 28,240), S( 42,256), S( 46,286), S( 62,308), S( 64,320),
        S(  86, 330), S( 98,336), S(118,338) },
      { S(-80,-70), S(-50,-24), S(  4, 14), S(  8, 38), S( 28, 74), S( 48,110), // Queens
        S( 50,124), S( 80,152), S( 86,158), S( 94,174), S(108,188), S(112,204),
        S(120,222), S(140,232), S(144,236), S(146,244), S(150,256), S(154,260),
        S(170,266), S(188,272), S(198,280), S(216,314), S(224,316), S(226,322),
        S(236,348), S(238,354), S(246,382), S(256,398) }
    },
#endif
#ifdef RACE
    {
      { S(-132,-117), S( -89,-110), S(-13,-49), S(-11,-15), S(-10,-30), S( 29, 17), // Knights
        S(  13,  32), S(  79,  69), S(109, 79) },
      { S(-101,-119), S( -19, -27), S( 27, -9), S( 35, 30), S( 62, 31), S(115, 72), // Bishops
        S(  91,  99), S( 138, 122), S(129,119), S(158,156), S(153,162), S(143,189),
        S( 172, 181), S( 196, 204) },
      { S(-131,-162), S( -57, -37), S( -8, 47), S( 12, 93), S(  3,127), S( 10,139), // Rooks
        S(   3, 240), S(  18, 236), S( 44,251), S( 44,291), S( 49,301), S( 67,316),
        S( 100, 324), S(  97, 340), S(110,324) },
      { S( -87, -68), S( -73,  -2), S( -7,  9), S( -5, 16), S( 39, 76), S( 39,118), // Queens
        S(  64, 131), S(  86, 169), S( 86,175), S( 78,166), S( 97,195), S(123,216),
        S( 137, 200), S( 155, 247), S(159,260), S(136,252), S(156,279), S(160,251),
        S( 165, 251), S( 194, 267), S(204,271), S(216,331), S(226,304), S(223,295),
        S( 239, 316), S( 228, 365), S(240,385), S(249,377) }
    },
#endif
#ifdef THREECHECK
    {
      { S(-74,-76), S(-55,-54), S( -9,-26), S( -2,-10), S(  6,  5), S( 15, 11), // Knights
        S( 22, 26), S( 31, 27), S( 37, 29) },
      { S(-49,-56), S(-23,-18), S( 15, -2), S( 25, 12), S( 36, 22), S( 50, 42), // Bishops
        S( 53, 54), S( 64, 57), S( 67, 63), S( 71, 68), S( 84, 76), S( 79, 87),
        S( 95, 91), S( 98, 93) },
      { S(-57,-76), S(-25,-18), S(-11, 25), S( -5, 53), S( -4, 70), S( -1, 78), // Rooks
        S(  8,111), S( 14,116), S( 22,125), S( 24,148), S( 31,159), S( 31,173),
        S( 44,163), S( 50,162), S( 56,168) },
      { S(-42,-35), S(-25,-12), S(  2,  7), S(  4, 19), S( 14, 37), S( 24, 53), // Queens
        S( 26, 63), S( 39, 80), S( 42, 77), S( 48, 88), S( 53, 96), S( 57, 96),
        S( 61,108), S( 71,116), S( 70,116), S( 74,125), S( 75,133), S( 78,133),
        S( 85,137), S( 97,135), S(103,141), S(107,165), S(109,153), S(115,162),
        S(119,164), S(121,184), S(121,192), S(131,203) }
    },
#endif
#ifdef TWOKINGS
    {
      { S(-75,-76), S(-57,-54), S( -9,-28), S( -2,-10), S(  6,  5), S( 14, 12), // Knights
        S( 22, 26), S( 29, 29), S( 36, 29) },
      { S(-48,-59), S(-20,-23), S( 16, -3), S( 26, 13), S( 38, 24), S( 51, 42), // Bishops
        S( 55, 54), S( 63, 57), S( 63, 65), S( 68, 73), S( 81, 78), S( 81, 86),
        S( 91, 88), S( 98, 97) },
      { S(-58,-76), S(-27,-18), S(-15, 28), S(-10, 55), S( -5, 69), S( -2, 82), // Rooks
        S(  9,112), S( 16,118), S( 30,132), S( 29,142), S( 32,155), S( 38,165),
        S( 46,166), S( 48,169), S( 58,171) },
      { S(-39,-36), S(-21,-15), S(  3,  8), S(  3, 18), S( 14, 34), S( 22, 54), // Queens
        S( 28, 61), S( 41, 73), S( 43, 79), S( 48, 92), S( 56, 94), S( 60,104),
        S( 60,113), S( 66,120), S( 67,123), S( 70,126), S( 71,133), S( 73,136),
        S( 79,140), S( 88,143), S( 88,148), S( 99,166), S(102,170), S(102,175),
        S(106,184), S(109,191), S(113,206), S(116,212) }
    },
#endif
  };

  // BishopPawns[distance from edge] contains a file-dependent penalty for pawns on
  // squares of the same color as our bishop.
  constexpr Score BishopPawns[int(FILE_NB) / 2] = {
    S(3, 8), S(3, 9), S(1, 8), S(3, 7)
  };

  // KingProtector[knight/bishop] contains penalty for each distance unit to own king
  constexpr Score KingProtector[] = { S(8, 9), S(6, 9) };

  // Outpost[knight/bishop] contains bonuses for each knight or bishop occupying a
  // pawn protected square on rank 4 to 6 which is also safe from a pawn attack.
  constexpr Score Outpost[] = { S(56, 34), S(31, 23) };

  // PassedRank[Rank] contains a bonus according to the rank of a passed pawn
  constexpr Score PassedRank[VARIANT_NB][RANK_NB] = {
    {
    S(0, 0), S(9, 28), S(15, 31), S(17, 39), S(64, 70), S(171, 177), S(277, 260)
    },
#ifdef ANTI
    { S(0, 0), S(5, 7), S(5, 14), S(31, 38), S(73, 73), S(166, 166), S(252, 252) },
#endif
#ifdef ATOMIC
    { S(0, 0), S(95, 86), S(118, 43), S(94, 61), S(142, 62), S(196, 150), S(204, 256) },
#endif
#ifdef CRAZYHOUSE
    { S(0, 0), S(15, 27), S(23, 13), S(13, 19), S(88, 111), S(177, 140), S(229, 293) },
#endif
#ifdef EXTINCTION
    { S(0, 0), S(5, 7), S(5, 14), S(31, 38), S(73, 73), S(166, 166), S(252, 252) },
#endif
#ifdef GRID
    { S(0, 0), S(11, 2), S(4, 0), S(27, 34), S(58, 17), S(168, 165), S(251, 253) },
#endif
#ifdef HORDE
    { S(0, 0), S(-66, 10), S(-25, 7), S(66, -12), S(68, 81), S(72, 210), S(250, 258) },
#endif
#ifdef KOTH
    { S(0, 0), S(5, 7), S(5, 14), S(31, 38), S(73, 73), S(166, 166), S(252, 252) },
#endif
#ifdef LOSERS
    { S(0, 0), S(5, 8), S(5, 13), S(31, 36), S(72, 72), S(170, 159), S(276, 251) },
#endif
#ifdef RACE
    {},
#endif
#ifdef THREECHECK
    { S(0, 0), S(5, 7), S(5, 14), S(31, 38), S(73, 73), S(166, 166), S(252, 252) },
#endif
#ifdef TWOKINGS
    { S(0, 0), S(5, 7), S(5, 14), S(31, 38), S(73, 73), S(166, 166), S(252, 252) },
#endif
  };

  constexpr Score RookOnClosedFile = S(10, 5);
  constexpr Score RookOnOpenFile[] = { S(19, 7), S(48, 27) };

  // ThreatByMinor/ByRook[attacked PieceType] contains bonuses according to
  // which piece type attacks which one. Attacks on lesser pieces which are
  // pawn-defended are not considered.
  constexpr Score ThreatByMinor[PIECE_TYPE_NB] = {
    S(0, 0), S(5, 32), S(55, 41), S(77, 56), S(89, 119), S(79, 162)
  };

  constexpr Score ThreatByRook[PIECE_TYPE_NB] = {
    S(0, 0), S(3, 44), S(37, 68), S(42, 60), S(0, 39), S(58, 43)
  };

  // Assorted bonuses and penalties
#ifdef ATOMIC
  constexpr Score AtomicConfinedKing = S(100, 100);
  constexpr Score ThreatByBlast = S(80, 80);
#endif
#ifdef HORDE
  constexpr Score HordeShelter = S(71, 61);
#endif
#ifdef THREECHECK
  constexpr Score ChecksGivenBonus[CHECKS_NB] = {
      S(0, 0),
      S(444, 181),
      S(2425, 603),
      S(0, 0)
  };
#endif
#ifdef KOTH
  constexpr Score KothDistanceBonus[6] = {
    S(1949, 1934), S(454, 364), S(151, 158), S(75, 85), S(42, 49), S(0, 0)
  };
  constexpr Score KothSafeCenter = S(163, 207);
#endif
#ifdef ANTI
  constexpr Score PieceCountAnti    = S(119, 123);
  constexpr Score ThreatsAnti[]     = { S(192, 203), S(411, 322) };
  constexpr Score AttacksAnti[2][2][PIECE_TYPE_NB] = {
    {
      { S( 30, 141), S( 26,  94), S(161, 105), S( 70, 123), S( 61,  72), S( 78, 12), S(139, 115) },
      { S( 56,  89), S( 82, 107), S(114,  93), S(110, 115), S(188, 112), S( 73, 59), S(122,  59) }
    },
    {
      { S(119, 142), S( 99, 105), S(123, 193), S(142,  37), S(118,  96), S( 50, 12), S( 91,  85) },
      { S( 58,  81), S( 66, 110), S(105, 153), S(100, 143), S(140, 113), S(145, 73), S(153, 154) }
    }
  };
#endif
#ifdef LOSERS
  constexpr Score ThreatsLosers[]     = { S(216, 279), S(441, 341) };
  constexpr Score AttacksLosers[2][2][PIECE_TYPE_NB] = {
    {
      { S( 27, 140), S( 23,  95), S(160, 112), S( 78, 129), S( 65,  75), S( 70, 13), S(146, 123) },
      { S( 58,  82), S( 80, 112), S(124,  87), S(103, 110), S(185, 107), S( 72, 60), S(126,  62) }
    },
    {
      { S(111, 127), S(102,  95), S(121, 183), S(140,  37), S(120,  99), S( 55, 11), S( 88,  93) },
      { S( 56,  69), S( 72, 124), S(109, 154), S( 98, 149), S(129, 113), S(147, 72), S(157, 152) }
    }
  };
#endif
#ifdef CRAZYHOUSE
  constexpr int KingDangerInHand[PIECE_TYPE_NB] = {
    79, 16, 200, 61, 138, 152
  };
#endif
#ifdef RACE
  // Bonus for distance of king from 8th rank
  constexpr Score KingRaceBonus[RANK_NB] = {
    S(14282, 14493), S(6369, 5378), S(4224, 3557), S(2633, 2219),
    S( 1614,  1456), S( 975,  885), S( 528,  502), S(   0,    0)
  };
#endif
  constexpr Score BadOutpost          = S( -7, 36);
  constexpr Score BishopOnKingRing    = S( 24,  0);
  constexpr Score BishopXRayPawns     = S(  4,  5);
  constexpr Score CorneredBishop      = S( 50, 50);
  constexpr Score FlankAttacks[VARIANT_NB] = {
    S(  8,  0),
#ifdef ANTI
    S( 0,  0),
#endif
#ifdef ATOMIC
    S(17,  0),
#endif
#ifdef CRAZYHOUSE
    S(14, 20),
#endif
#ifdef EXTINCTION
    S( 0,  0),
#endif
#ifdef GRID
    S( 7,  0),
#endif
#ifdef HORDE
    S( 7,  0),
#endif
#ifdef KOTH
    S( 7,  0),
#endif
#ifdef LOSERS
    S( 7,  0),
#endif
#ifdef RACE
    S( 0,  0),
#endif
#ifdef THREECHECK
    S(16,  9),
#endif
#ifdef TWOKINGS
    S( 7,  0),
#endif
  };
  constexpr Score Hanging             = S( 69, 36);
  constexpr Score KnightOnQueen       = S( 16, 11);
  constexpr Score LongDiagonalBishop  = S( 45,  0);
  constexpr Score MinorBehindPawn     = S( 18,  3);
  constexpr Score PassedFile          = S( 11,  8);
  constexpr Score PawnlessFlank       = S( 17, 95);
  constexpr Score ReachableOutpost    = S( 31, 22);
  constexpr Score RestrictedPiece     = S(  7,  7);
  constexpr Score RookOnKingRing      = S( 16,  0);
  constexpr Score SliderOnQueen       = S( 60, 18);
  constexpr Score ThreatByKing        = S( 24, 89);
  constexpr Score ThreatByPawnPush    = S( 48, 39);
  constexpr Score ThreatBySafePawn    = S(173, 94);
  constexpr Score TrappedRook         = S( 55, 13);
  constexpr Score WeakQueenProtection = S( 14,  0);
  constexpr Score WeakQueen           = S( 56, 15);


#undef S

  // Evaluation class computes and stores attacks tables and other working data
  template<Tracing T>
  class Evaluation {

  public:
    Evaluation() = delete;
    explicit Evaluation(const Position& p) : pos(p) {}
    Evaluation& operator=(const Evaluation&) = delete;
    Value value();

  private:
    template<Color Us> void initialize();
    template<Color Us, PieceType Pt> Score pieces();
    template<Color Us> Score king() const;
    template<Color Us> Score threats() const;
    template<Color Us> Score passed() const;
    template<Color Us> Score space() const;
    template<Color Us> Score variant() const;
    Value winnable(Score score) const;

    const Position& pos;
    Material::Entry* me;
    Pawns::Entry* pe;
    Bitboard mobilityArea[COLOR_NB];
    Score mobility[COLOR_NB] = { SCORE_ZERO, SCORE_ZERO };

    // attackedBy[color][piece type] is a bitboard representing all squares
    // attacked by a given color and piece type. Special "piece types" which
    // is also calculated is ALL_PIECES.
    Bitboard attackedBy[COLOR_NB][PIECE_TYPE_NB];

    // attackedBy2[color] are the squares attacked by at least 2 units of a given
    // color, including x-rays. But diagonal x-rays through pawns are not computed.
    Bitboard attackedBy2[COLOR_NB];

    // kingRing[color] are the squares adjacent to the king plus some other
    // very near squares, depending on king position.
    Bitboard kingRing[COLOR_NB];

    // kingAttackersCount[color] is the number of pieces of the given color
    // which attack a square in the kingRing of the enemy king.
    int kingAttackersCount[COLOR_NB];

    // kingAttackersWeight[color] is the sum of the "weights" of the pieces of
    // the given color which attack a square in the kingRing of the enemy king.
    // The weights of the individual piece types are given by the elements in
    // the KingAttackWeights array.
    int kingAttackersWeight[COLOR_NB];

    // kingAttacksCount[color] is the number of attacks by the given color to
    // squares directly adjacent to the enemy king. Pieces which attack more
    // than one square are counted multiple times. For instance, if there is
    // a white knight on g5 and black's king is on g8, this white knight adds 2
    // to kingAttacksCount[WHITE].
    int kingAttacksCount[COLOR_NB];
  };


  // Evaluation::initialize() computes king and pawn attacks, and the king ring
  // bitboard for a given color. This is done at the beginning of the evaluation.

  template<Tracing T> template<Color Us>
  void Evaluation<T>::initialize() {

    constexpr Color     Them = ~Us;
    constexpr Direction Up   = pawn_push(Us);
    constexpr Direction Down = -Up;
    constexpr Bitboard LowRanks = (Us == WHITE ? Rank2BB | Rank3BB : Rank7BB | Rank6BB);

#ifdef HORDE
    const Square ksq = (pos.is_horde() && pos.is_horde_color(Us)) ? SQ_NONE : pos.square<KING>(Us);
#else
    const Square ksq = pos.square<KING>(Us);
#endif

    Bitboard dblAttackByPawn = pawn_double_attacks_bb<Us>(pos.pieces(Us, PAWN));

    // Find our pawns that are blocked or on the first two ranks
    Bitboard b = pos.pieces(Us, PAWN) & (shift<Down>(pos.pieces()) | LowRanks);

    // Squares occupied by those pawns, by our king or queen, by blockers to attacks on our king
    // or controlled by enemy pawns are excluded from the mobility area.
#ifdef ANTI
    if (pos.is_anti())
        mobilityArea[Us] = ~b;
    else
#endif
#ifdef HORDE
    if (pos.is_horde() && pos.is_horde_color(Us))
        mobilityArea[Us] = ~(b | pe->pawn_attacks(Them));
    else
#endif
    mobilityArea[Us] = ~(b | pos.pieces(Us, KING, QUEEN) | pos.blockers_for_king(Us) | pe->pawn_attacks(Them));

    // Initialize attackedBy[] for king and pawns
#ifdef PLACEMENT
    if (pos.is_placement() && pos.count_in_hand<KING>(Us))
        attackedBy[Us][KING] = 0;
    else
#endif
    switch (pos.variant())
    {
#ifdef ANTI
    case ANTI_VARIANT:
        attackedBy[Us][KING] = 0;
        for (Bitboard kings = pos.pieces(Us, KING); kings; )
            attackedBy[Us][KING] |= attacks_bb<KING>(pop_lsb(&kings));
    break;
#endif
#ifdef EXTINCTION
    case EXTINCTION_VARIANT:
        attackedBy[Us][KING] = 0;
        for (Bitboard kings = pos.pieces(Us, KING); kings; )
            attackedBy[Us][KING] |= attacks_bb<KING>(pop_lsb(&kings));
    break;
#endif
#ifdef HORDE
    case HORDE_VARIANT:
        if (pos.is_horde_color(Us))
        {
            attackedBy[Us][KING] = 0;
            break;
        }
    [[fallthrough]];
#endif
    default:
    attackedBy[Us][KING] = attacks_bb<KING>(ksq);
    }
    attackedBy[Us][PAWN] = pe->pawn_attacks(Us);
    attackedBy[Us][ALL_PIECES] = attackedBy[Us][KING] | attackedBy[Us][PAWN];
    attackedBy2[Us] = dblAttackByPawn | (attackedBy[Us][KING] & attackedBy[Us][PAWN]);

    // Init our king safety tables
#ifdef PLACEMENT
    if (pos.is_placement() && pos.count_in_hand<KING>(Us))
        kingRing[Us] = 0;
    else
#endif
    switch (pos.variant())
    {
#ifdef ANTI
    case ANTI_VARIANT:
        kingRing[Us] = 0;
    break;
#endif
#ifdef EXTINCTION
    case EXTINCTION_VARIANT:
        kingRing[Us] = 0;
    break;
#endif
#ifdef HORDE
    case HORDE_VARIANT:
        if (pos.is_horde_color(Us))
        {
            kingRing[Us] = 0;
            break;
        }
    [[fallthrough]];
#endif
    default:
    Square s = make_square(std::clamp(file_of(ksq), FILE_B, FILE_G),
                           std::clamp(rank_of(ksq), RANK_2, RANK_7));
    kingRing[Us] = attacks_bb<KING>(s) | s;
    }

    kingAttackersCount[Them] = popcount(kingRing[Us] & pe->pawn_attacks(Them));
    kingAttacksCount[Them] = kingAttackersWeight[Them] = 0;

    // Remove from kingRing[] the squares defended by two pawns
    kingRing[Us] &= ~dblAttackByPawn;
  }


  // Evaluation::pieces() scores pieces of a given color and type

  template<Tracing T> template<Color Us, PieceType Pt>
  Score Evaluation<T>::pieces() {

    constexpr Color     Them = ~Us;
    constexpr Direction Down = -pawn_push(Us);
    constexpr Bitboard OutpostRanks = (Us == WHITE ? Rank4BB | Rank5BB | Rank6BB
                                                   : Rank5BB | Rank4BB | Rank3BB);
    Bitboard b1 = pos.pieces(Us, Pt);
    Bitboard b, bb;
    Score score = SCORE_ZERO;

    attackedBy[Us][Pt] = 0;

    while (b1) {
        Square s = pop_lsb(&b1);

        // Find attacked squares, including x-ray attacks for bishops and rooks
        b = Pt == BISHOP ? attacks_bb<BISHOP>(s, pos.pieces() ^ pos.pieces(QUEEN))
          : Pt ==   ROOK ? attacks_bb<  ROOK>(s, pos.pieces() ^ pos.pieces(QUEEN) ^ pos.pieces(Us, ROOK))
                         : attacks_bb<Pt>(s, pos.pieces());

#ifdef GRID
        if (pos.is_grid())
            b &= ~pos.grid_bb(s);
#endif
        if (pos.blockers_for_king(Us) & s)
            b &= line_bb(pos.square<KING>(Us), s);

        attackedBy2[Us] |= attackedBy[Us][ALL_PIECES] & b;
        attackedBy[Us][Pt] |= b;
        attackedBy[Us][ALL_PIECES] |= b;

        if (b & kingRing[Them])
        {
            kingAttackersCount[Us]++;
            kingAttackersWeight[Us] += KingAttackWeights[pos.variant()][Pt];
            kingAttacksCount[Us] += popcount(b & attackedBy[Them][KING]);
        }

        else if (Pt == ROOK && (file_bb(s) & kingRing[Them]))
            score += RookOnKingRing;

        else if (Pt == BISHOP && (attacks_bb<BISHOP>(s, pos.pieces(PAWN)) & kingRing[Them]))
            score += BishopOnKingRing;

        int mob = popcount(b & mobilityArea[Us]);

        mobility[Us] += MobilityBonus[pos.variant()][Pt - 2][mob];
#ifdef ANTI
        if (pos.is_anti())
            continue;
#endif
#ifdef HORDE
        if (pos.is_horde() && pos.is_horde_color(Us))
            continue;
#endif
#ifdef PLACEMENT
        if (pos.is_placement() && pos.count_in_hand<KING>(Us))
            continue;
#endif
#ifdef LOSERS
        if (pos.is_losers())
            continue;
#endif

        if (Pt == BISHOP || Pt == KNIGHT)
        {
            // Bonus if the piece is on an outpost square or can reach one
            // Reduced bonus for knights (BadOutpost) if few relevant targets
            bb = OutpostRanks & (attackedBy[Us][PAWN] | shift<Down>(pos.pieces(PAWN)))
                              & ~pe->pawn_attacks_span(Them);
            Bitboard targets = pos.pieces(Them) & ~pos.pieces(PAWN);

            if (   Pt == KNIGHT
                && bb & s & ~CenterFiles // on a side outpost
                && !(b & targets)        // no relevant attacks
                && (!more_than_one(targets & (s & QueenSide ? QueenSide : KingSide))))
                score += BadOutpost;
            else if (bb & s)
                score += Outpost[Pt == BISHOP];
            else if (Pt == KNIGHT && bb & b & ~pos.pieces(Us))
                score += ReachableOutpost;

            // Bonus for a knight or bishop shielded by pawn
            if (shift<Down>(pos.pieces(PAWN)) & s)
                score += MinorBehindPawn;

            // Penalty if the piece is far from the king
            score -= KingProtector[Pt == BISHOP] * distance(pos.square<KING>(Us), s);

            if (Pt == BISHOP)
            {
                // Penalty according to the number of our pawns on the same color square as the
                // bishop, bigger when the center files are blocked with pawns and smaller
                // when the bishop is outside the pawn chain.
                Bitboard blocked = pos.pieces(Us, PAWN) & shift<Down>(pos.pieces());

                score -= BishopPawns[edge_distance(file_of(s))] * pos.pawns_on_same_color_squares(Us, s)
                                     * (!(attackedBy[Us][PAWN] & s) + popcount(blocked & CenterFiles));

                // Penalty for all enemy pawns x-rayed
                score -= BishopXRayPawns * popcount(attacks_bb<BISHOP>(s) & pos.pieces(Them, PAWN));

                // Bonus for bishop on a long diagonal which can "see" both center squares
                if (more_than_one(attacks_bb<BISHOP>(s, pos.pieces(PAWN)) & Center))
                    score += LongDiagonalBishop;

                // An important Chess960 pattern: a cornered bishop blocked by a friendly
                // pawn diagonally in front of it is a very serious problem, especially
                // when that pawn is also blocked.
                if (   pos.is_chess960()
                    && (s == relative_square(Us, SQ_A1) || s == relative_square(Us, SQ_H1)))
                {
                    Direction d = pawn_push(Us) + (file_of(s) == FILE_A ? EAST : WEST);
                    if (pos.piece_on(s + d) == make_piece(Us, PAWN))
                        score -= !pos.empty(s + d + pawn_push(Us))                ? CorneredBishop * 4
                                : pos.piece_on(s + d + d) == make_piece(Us, PAWN) ? CorneredBishop * 2
                                                                                  : CorneredBishop;
                }
            }
        }

        if (Pt == ROOK)
        {
            // Bonuses for rook on a (semi-)open or closed file
            if (pos.is_on_semiopen_file(Us, s))
            {
                score += RookOnOpenFile[pos.is_on_semiopen_file(Them, s)];
            }
            else
            {
                // If our pawn on this file is blocked, increase penalty
                if ( pos.pieces(Us, PAWN)
                   & shift<Down>(pos.pieces())
                   & file_bb(s))
                {
                    score -= RookOnClosedFile;
                }

                // Penalty when trapped by the king, even more if the king cannot castle
                if (mob <= 3)
                {
                    File kf = file_of(pos.square<KING>(Us));
                    if ((kf < FILE_E) == (file_of(s) < kf))
                        score -= TrappedRook * (1 + !pos.castling_rights(Us));
                }
            }
        }

        if (Pt == QUEEN)
        {
            // Penalty if any relative pin or discovered attack against the queen
            Bitboard queenPinners;
            if (pos.slider_blockers(pos.pieces(Them, ROOK, BISHOP), s, queenPinners))
                score -= WeakQueen;
        }
    }
    if (T)
        Trace::add(Pt, Us, score);

    return score;
  }


  // Evaluation::king() assigns bonuses and penalties to a king of a given color

  template<Tracing T> template<Color Us>
  Score Evaluation<T>::king() const {

#ifdef ANTI
    if (pos.is_anti())
        return SCORE_ZERO;
#endif
#ifdef EXTINCTION
    if (pos.is_extinction())
        return SCORE_ZERO;
#endif
#ifdef HORDE
    if (pos.is_horde() && pos.is_horde_color(Us))
        return SCORE_ZERO;
#endif
#ifdef PLACEMENT
    if (pos.is_placement() && pos.count_in_hand<KING>(Us))
        return SCORE_ZERO;
#endif

    constexpr Color    Them = ~Us;
    constexpr Bitboard Camp = (Us == WHITE ? AllSquares ^ Rank6BB ^ Rank7BB ^ Rank8BB
                                           : AllSquares ^ Rank1BB ^ Rank2BB ^ Rank3BB);

    Bitboard weak, b1, b2, b3, safe, unsafeChecks = 0;
    Bitboard rookChecks, queenChecks, bishopChecks, knightChecks;
    int kingDanger = 0;
    const Square ksq = pos.square<KING>(Us);

    // Init the score with king shelter and enemy pawns storm
    Score score = pe->king_safety<Us>(pos);

    // Attacked squares defended at most once by our queen or king
#ifdef ATOMIC
    if (pos.is_atomic())
        weak =  (attackedBy[Them][ALL_PIECES] ^ attackedBy[Them][KING])
              & ~(attackedBy[Us][ALL_PIECES] ^ attackedBy[Us][KING]);
    else
#endif
    weak =  attackedBy[Them][ALL_PIECES]
          & ~attackedBy2[Us]
          & (~attackedBy[Us][ALL_PIECES] | attackedBy[Us][KING] | attackedBy[Us][QUEEN]);

    Bitboard h = 0;
#ifdef CRAZYHOUSE
    if (pos.is_house())
        h = pos.count_in_hand<QUEEN>(Them) ? weak & ~pos.pieces() : 0;
#endif

    // Analyse the safe enemy's checks which are possible on next move
    safe  = ~pos.pieces(Them);
#ifdef ATOMIC
    if (pos.is_atomic())
        safe &= ~pos.pieces(Us) | attackedBy2[Them];
    else
#endif
    safe &= ~attackedBy[Us][ALL_PIECES] | (weak & attackedBy2[Them]);

    b1 = attacks_bb<ROOK  >(ksq, pos.pieces() ^ pos.pieces(Us, QUEEN));
    b2 = attacks_bb<BISHOP>(ksq, pos.pieces() ^ pos.pieces(Us, QUEEN));

    Bitboard dqko = ~attackedBy2[Us] & (attackedBy[Us][QUEEN] | attackedBy[Us][KING]);
    Bitboard dropSafe = (safe | (attackedBy[Them][ALL_PIECES] & dqko)) & ~pos.pieces(Us);

#ifdef THREECHECK
    if (pos.is_three_check() && pos.checks_given(Them))
        safe = ~pos.pieces(Them);
#endif

    // Enemy rooks checks
#ifdef CRAZYHOUSE
    h = pos.is_house() && pos.count_in_hand<ROOK>(Them) ? ~pos.pieces() : 0;
#endif
    rookChecks = b1 & (attackedBy[Them][ROOK] | (h & dropSafe)) & safe;
    if (rookChecks)
        kingDanger += SafeCheck[ROOK][more_than_one(rookChecks)];
    else
        unsafeChecks |= b1 & (attackedBy[Them][ROOK] | h);

    // Enemy queen safe checks: count them only if the checks are from squares from
    // which opponent cannot give a rook check, because rook checks are more valuable.
#ifdef CRAZYHOUSE
    h = pos.is_house() && pos.count_in_hand<QUEEN>(Them) ? ~pos.pieces() : 0;
#endif
    queenChecks =  (b1 | b2) & (attackedBy[Them][QUEEN] | (h & dropSafe)) & safe
                 & ~(attackedBy[Us][QUEEN] | rookChecks);
    if (queenChecks)
        kingDanger += SafeCheck[QUEEN][more_than_one(queenChecks)];

    // Enemy bishops checks: count them only if they are from squares from which
    // opponent cannot give a queen check, because queen checks are more valuable.
#ifdef CRAZYHOUSE
    h = pos.is_house() && pos.count_in_hand<BISHOP>(Them) ? ~pos.pieces() : 0;
#endif
    bishopChecks =  b2 & (attackedBy[Them][BISHOP] | (h & dropSafe)) & safe
                  & ~queenChecks;
    if (bishopChecks)
        kingDanger += SafeCheck[BISHOP][more_than_one(bishopChecks)];

    else
        unsafeChecks |= b2 & (attackedBy[Them][BISHOP] | (h & dropSafe));

    // Enemy knights checks
#ifdef CRAZYHOUSE
    h = pos.is_house() && pos.count_in_hand<KNIGHT>(Them) ? ~pos.pieces() : 0;
#endif
    knightChecks = attacks_bb<KNIGHT>(ksq) & (attackedBy[Them][KNIGHT] | (h & dropSafe));
    if (knightChecks & safe)
        kingDanger += SafeCheck[KNIGHT][more_than_one(knightChecks & (safe | (h & dropSafe)))];
    else
        unsafeChecks |= knightChecks & (attackedBy[Them][KNIGHT] | h);

#ifdef CRAZYHOUSE
    // Enemy pawn checks
    if (pos.is_house())
    {
        constexpr Direction Down = pawn_push(Them);
        Bitboard pawnChecks = pawn_attacks_bb<Us>(ksq);
        h = pos.count_in_hand<PAWN>(Them) ? ~pos.pieces() : 0;
        Bitboard pawnMoves = (attackedBy[Them][PAWN] & pos.pieces(Us)) | (shift<Down>(pos.pieces(Them, PAWN)) & ~pos.pieces());
        if (pawnChecks & ((pawnMoves & safe) | (h & dropSafe)))
            kingDanger += SafeCheck[PAWN][more_than_one(pawnChecks & (safe | (h & dropSafe)))];
        else
            unsafeChecks |= pawnChecks & (pawnMoves | h);
    }
#endif
#ifdef RACE
    if (pos.is_race())
        kingDanger = -kingDanger;
#endif

    // Find the squares that opponent attacks in our king flank, the squares
    // which they attack twice in that flank, and the squares that we defend.
    b1 = attackedBy[Them][ALL_PIECES] & KingFlank[file_of(ksq)] & Camp;
    b2 = b1 & attackedBy2[Them];
    b3 = attackedBy[Us][ALL_PIECES] & KingFlank[file_of(ksq)] & Camp;

    int kingFlankAttack  = popcount(b1) + popcount(b2);
    int kingFlankDefense = popcount(b3);

    const auto KDP = KingDangerParams[pos.variant()];
    kingDanger +=        kingAttackersCount[Them] * kingAttackersWeight[Them] // (~10 Elo)
<<<<<<< HEAD
                 + KDP[0] * popcount(kingRing[Us] & weak)                        // (~15 Elo)
                 + KDP[1] * popcount(unsafeChecks)                               // (~4 Elo)
                 + KDP[2] * popcount(pos.blockers_for_king(Us))                  // (~2 Elo)
                 + KDP[3] * kingAttacksCount[Them]                               // (~0.5 Elo)
                 + KDP[4] * kingFlankAttack * kingFlankAttack / 8                // (~0.5 Elo)
=======
                 + 183 * popcount(kingRing[Us] & weak)                        // (~15 Elo)
                 + 148 * popcount(unsafeChecks)                               // (~4 Elo)
                 +  98 * popcount(pos.blockers_for_king(Us))                  // (~2 Elo)
                 +  69 * kingAttacksCount[Them]                               // (~0.5 Elo)
                 +   3 * kingFlankAttack * kingFlankAttack / 8                // (~0.5 Elo)
>>>>>>> d706ae62
                 +       mg_value(mobility[Them] - mobility[Us])              // (~0.5 Elo)
                 + KDP[5] * !pos.count<QUEEN>(Them)                              // (~24 Elo)
                 + KDP[6] * bool(attackedBy[Us][KNIGHT] & attackedBy[Us][KING])  // (~5 Elo)
                 + KDP[7] * mg_value(score) / 8                                  // (~8 Elo)
                 + KDP[8] * kingFlankDefense                                     // (~5 Elo)
                 + KDP[9];                                                       // (~0.5 Elo)
#ifdef CRAZYHOUSE
    if (pos.is_house())
    {
        kingDanger += KingDangerInHand[ALL_PIECES] * pos.count_in_hand<ALL_PIECES>(Them);
        kingDanger += KingDangerInHand[PAWN] * pos.count_in_hand<PAWN>(Them);
        kingDanger += KingDangerInHand[KNIGHT] * pos.count_in_hand<KNIGHT>(Them);
        kingDanger += KingDangerInHand[BISHOP] * pos.count_in_hand<BISHOP>(Them);
        kingDanger += KingDangerInHand[ROOK] * pos.count_in_hand<ROOK>(Them);
        kingDanger += KingDangerInHand[QUEEN] * pos.count_in_hand<QUEEN>(Them);
        h = pos.count_in_hand<QUEEN>(Them) ? weak & ~pos.pieces() : 0;
    }
#endif

    // Transform the kingDanger units into a Score, and subtract it from the evaluation
    if (kingDanger > 100)
    {
#ifdef THREECHECK
        if (pos.is_three_check())
            kingDanger = ThreeCheckKSFactors[pos.checks_given(Them)] * kingDanger / 256;
#endif
        int v = kingDanger * kingDanger / 4096;
#ifdef CRAZYHOUSE
        if (pos.is_house() && Us == pos.side_to_move())
            v -= v / 10;
        if (pos.is_house())
            v = std::min(v, (int)QueenValueMg);
#endif
#ifdef THREECHECK
        if (pos.is_three_check())
            v = std::min(v, (int)QueenValueMg);
#endif
        score -= make_score(v, kingDanger / 16 + KDP[10] * v / 256);
    }

    // Penalty when our king is on a pawnless flank
    if (!(pos.pieces(PAWN) & KingFlank[file_of(ksq)]))
        score -= PawnlessFlank;

    // Penalty if king flank is under attack, potentially moving toward the king
    score -= FlankAttacks[pos.variant()] * kingFlankAttack;

    if (T)
        Trace::add(KING, Us, score);

    return score;
  }


  // Evaluation::threats() assigns bonuses according to the types of the
  // attacking and the attacked pieces.

  template<Tracing T> template<Color Us>
  Score Evaluation<T>::threats() const {

    constexpr Color     Them     = ~Us;
    constexpr Direction Up       = pawn_push(Us);
    constexpr Bitboard  TRank3BB = (Us == WHITE ? Rank3BB : Rank6BB);

    Bitboard b, weak, defended, nonPawnEnemies, stronglyProtected, safe;
    Score score = SCORE_ZERO;
#ifdef ANTI
    if (pos.is_anti())
    {
        constexpr Bitboard TRank2BB = (Us == WHITE ? Rank2BB : Rank7BB);
        bool weCapture = attackedBy[Us][ALL_PIECES] & pos.pieces(Them);
        bool theyCapture = attackedBy[Them][ALL_PIECES] & pos.pieces(Us);

        // Penalties for possible captures
        if (weCapture)
        {
            // Penalty if we only attack unprotected pieces
            bool theyDefended = attackedBy[Us][ALL_PIECES] & pos.pieces(Them) & attackedBy[Them][ALL_PIECES];
            for (PieceType pt = PAWN; pt <= KING; ++pt)
            {
                if (attackedBy[Us][pt] & pos.pieces(Them) & ~attackedBy2[Us])
                    score -= AttacksAnti[theyCapture][theyDefended][pt];
                else if (attackedBy[Us][pt] & pos.pieces(Them))
                    score -= AttacksAnti[theyCapture][theyDefended][NO_PIECE_TYPE];
            }
            // If both colors attack pieces, increase penalty with piece count
            if (theyCapture)
                score -= PieceCountAnti * pos.count<ALL_PIECES>(Us);
        }
        // Bonus if we threaten to force captures (ignoring possible discoveries)
        if (!weCapture || theyCapture)
        {
            b = pos.pieces(Us, PAWN);
            Bitboard pawnPushes = shift<Up>(b | (shift<Up>(b & TRank2BB) & ~pos.pieces())) & ~pos.pieces();
            Bitboard pieceMoves = (attackedBy[Us][KNIGHT] | attackedBy[Us][BISHOP] | attackedBy[Us][ROOK]
                                 | attackedBy[Us][QUEEN] | attackedBy[Us][KING]) & ~pos.pieces();
            Bitboard unprotectedPawnPushes = pawnPushes & ~attackedBy[Us][ALL_PIECES];
            Bitboard unprotectedPieceMoves = pieceMoves & ~attackedBy2[Us];

            score += ThreatsAnti[0] * popcount(attackedBy[Them][ALL_PIECES] & (pawnPushes | pieceMoves));
            score += ThreatsAnti[1] * popcount(attackedBy[Them][ALL_PIECES] & (unprotectedPawnPushes | unprotectedPieceMoves));
        }
    }
    else
#endif
#ifdef GRID
    if (pos.is_grid()) {} else
#endif
#ifdef LOSERS
    if (pos.is_losers())
    {
        constexpr Bitboard TRank2BB = (Us == WHITE ? Rank2BB : Rank7BB);
        bool weCapture = attackedBy[Us][ALL_PIECES] & pos.pieces(Them);
        bool theyCapture = attackedBy[Them][ALL_PIECES] & pos.pieces(Us);

        // Penalties for possible captures
        if (weCapture)
        {
            // Penalty if we only attack unprotected pieces
            bool theyDefended = attackedBy[Us][ALL_PIECES] & pos.pieces(Them) & attackedBy[Them][ALL_PIECES];
            for (PieceType pt = PAWN; pt <= KING; ++pt)
            {
                if (attackedBy[Us][pt] & pos.pieces(Them) & ~attackedBy2[Us])
                    score -= AttacksLosers[theyCapture][theyDefended][pt];
                else if (attackedBy[Us][pt] & pos.pieces(Them))
                    score -= AttacksLosers[theyCapture][theyDefended][NO_PIECE_TYPE];
            }
        }
        // Bonus if we threaten to force captures (ignoring possible discoveries)
        if (!weCapture || theyCapture)
        {
            b = pos.pieces(Us, PAWN);
            Bitboard pawnPushes = shift<Up>(b | (shift<Up>(b & TRank2BB) & ~pos.pieces())) & ~pos.pieces();
            Bitboard pieceMoves = (attackedBy[Us][KNIGHT] | attackedBy[Us][BISHOP] | attackedBy[Us][ROOK]
                                 | attackedBy[Us][QUEEN] | attackedBy[Us][KING]) & ~pos.pieces();
            Bitboard unprotectedPawnPushes = pawnPushes & ~attackedBy[Us][ALL_PIECES];
            Bitboard unprotectedPieceMoves = pieceMoves & ~attackedBy2[Us];

            score += ThreatsLosers[0] * popcount(attackedBy[Them][ALL_PIECES] & (pawnPushes | pieceMoves));
            score += ThreatsLosers[1] * popcount(attackedBy[Them][ALL_PIECES] & (unprotectedPawnPushes | unprotectedPieceMoves));
        }
    }
    else
#endif
    switch (pos.variant())
    {
#ifdef ATOMIC
    case ATOMIC_VARIANT:
        b = pos.pieces(Them) & attackedBy[Us][ALL_PIECES] & ~attackedBy[Us][KING];
        while (b)
        {
            Square s = pop_lsb(&b);
            Bitboard blast = (attacks_bb<KING>(s) & (pos.pieces() ^ pos.pieces(PAWN))) | s;
            int count = popcount(blast & pos.pieces(Them)) - popcount(blast & pos.pieces(Us)) - 1;
            if (blast & pos.pieces(Them, KING, QUEEN))
                count++;
            if ((blast & pos.pieces(Us, QUEEN)) || ((attackedBy[Us][QUEEN] & s) & ~attackedBy2[Us]))
                count--;
            score += std::max(SCORE_ZERO, ThreatByBlast * count);
        }
    break;
#endif
    default:

    // Non-pawn enemies
    nonPawnEnemies = pos.pieces(Them) & ~pos.pieces(PAWN);

    // Squares strongly protected by the enemy, either because they defend the
    // square with a pawn, or because they defend the square twice and we don't.
    stronglyProtected =  attackedBy[Them][PAWN]
                       | (attackedBy2[Them] & ~attackedBy2[Us]);

    // Non-pawn enemies, strongly protected
    defended = nonPawnEnemies & stronglyProtected;

    // Enemies not strongly protected and under our attack
    weak = pos.pieces(Them) & ~stronglyProtected & attackedBy[Us][ALL_PIECES];

    // Bonus according to the kind of attacking pieces
    if (defended | weak)
    {
        b = (defended | weak) & (attackedBy[Us][KNIGHT] | attackedBy[Us][BISHOP]);
        while (b)
            score += ThreatByMinor[type_of(pos.piece_on(pop_lsb(&b)))];

        b = weak & attackedBy[Us][ROOK];
        while (b)
            score += ThreatByRook[type_of(pos.piece_on(pop_lsb(&b)))];

        if (weak & attackedBy[Us][KING])
            score += ThreatByKing;

        b =  ~attackedBy[Them][ALL_PIECES]
           | (nonPawnEnemies & attackedBy2[Us]);
        score += Hanging * popcount(weak & b);

        // Additional bonus if weak piece is only protected by a queen
        score += WeakQueenProtection * popcount(weak & attackedBy[Them][QUEEN]);
    }

    // Bonus for restricting their piece moves
    b =   attackedBy[Them][ALL_PIECES]
       & ~stronglyProtected
       &  attackedBy[Us][ALL_PIECES];
    score += RestrictedPiece * popcount(b);

    // Protected or unattacked squares
    safe = ~attackedBy[Them][ALL_PIECES] | attackedBy[Us][ALL_PIECES];

    // Bonus for attacking enemy pieces with our relatively safe pawns
    b = pos.pieces(Us, PAWN) & safe;
    b = pawn_attacks_bb<Us>(b) & nonPawnEnemies;
    score += ThreatBySafePawn * popcount(b);

    // Find squares where our pawns can push on the next move
    b  = shift<Up>(pos.pieces(Us, PAWN)) & ~pos.pieces();
    b |= shift<Up>(b & TRank3BB) & ~pos.pieces();

    // Keep only the squares which are relatively safe
    b &= ~attackedBy[Them][PAWN] & safe;

    // Bonus for safe pawn threats on the next move
    b = pawn_attacks_bb<Us>(b) & nonPawnEnemies;
    score += ThreatByPawnPush * popcount(b);

    // Bonus for threats on the next moves against enemy queen
#ifdef CRAZYHOUSE
    if ((pos.is_house() ? pos.count<QUEEN>(Them) - pos.count_in_hand<QUEEN>(Them) : pos.count<QUEEN>(Them)) == 1)
#else
    if (pos.count<QUEEN>(Them) == 1)
#endif
    {
        bool queenImbalance = pos.count<QUEEN>() == 1;

        Square s = pos.square<QUEEN>(Them);
        safe =   mobilityArea[Us]
              & ~pos.pieces(Us, PAWN)
              & ~stronglyProtected;

        b = attackedBy[Us][KNIGHT] & attacks_bb<KNIGHT>(s);

        score += KnightOnQueen * popcount(b & safe) * (1 + queenImbalance);

        b =  (attackedBy[Us][BISHOP] & attacks_bb<BISHOP>(s, pos.pieces()))
           | (attackedBy[Us][ROOK  ] & attacks_bb<ROOK  >(s, pos.pieces()));

        score += SliderOnQueen * popcount(b & safe & attackedBy2[Us]) * (1 + queenImbalance);
    }
    }

    if (T)
        Trace::add(THREAT, Us, score);

    return score;
  }

  // Evaluation::passed() evaluates the passed pawns and candidate passed
  // pawns of the given color.

  template<Tracing T> template<Color Us>
  Score Evaluation<T>::passed() const {

    constexpr Color     Them = ~Us;
    constexpr Direction Up   = pawn_push(Us);
    constexpr Direction Down = -Up;

    auto king_proximity = [&](Color c, Square s) {
      return std::min(distance(pos.square<KING>(c), s), 5);
    };

    Bitboard b, bb, squaresToQueen, unsafeSquares, blockedPassers, helpers;
    Score score = SCORE_ZERO;

    b = pe->passed_pawns(Us);

    blockedPassers = b & shift<Down>(pos.pieces(Them, PAWN));
    if (blockedPassers)
    {
        helpers =  shift<Up>(pos.pieces(Us, PAWN))
                 & ~pos.pieces(Them)
                 & (~attackedBy2[Them] | attackedBy[Us][ALL_PIECES]);

        // Remove blocked candidate passers that don't have help to pass
        b &=  ~blockedPassers
            | shift<WEST>(helpers)
            | shift<EAST>(helpers);
    }

    while (b)
    {
        Square s = pop_lsb(&b);

        assert(!(pos.pieces(Them, PAWN) & forward_file_bb(Us, s + Up)));

        int r = relative_rank(Us, s);

        Score bonus = PassedRank[pos.variant()][r];

#ifdef GRID
        if (pos.is_grid()) {} else
#endif
        if (r > RANK_3)
        {
            int w = 5 * r - 13;
            Square blockSq = s + Up;
#ifdef HORDE
            if (pos.is_horde())
            {
                // Assume a horde king distance of approximately 5
                if (pos.is_horde_color(Us))
                    bonus += make_score(0, king_proximity(Them, blockSq) * 5 * w);
                else
                    bonus += make_score(0, 15 * w);
            }
            else
#endif
#ifdef PLACEMENT
            if (pos.is_placement() && pos.count_in_hand<KING>(Us))
                bonus += make_score(0, 15 * w);
            else
#endif
#ifdef ANTI
            if (pos.is_anti()) {} else
#endif
#ifdef ATOMIC
            if (pos.is_atomic())
                bonus += make_score(0, king_proximity(Them, blockSq) * 5 * w);
            else
#endif
            {
            // Adjust bonus based on the king's proximity
            bonus += make_score(0, (  king_proximity(Them, blockSq) * 19 / 4
                                    - king_proximity(Us,   blockSq) *  2) * w);

            // If blockSq is not the queening square then consider also a second push
            if (r != RANK_7)
                bonus -= make_score(0, king_proximity(Us, blockSq + Up) * w);
            }

            // If the pawn is free to advance, then increase the bonus
            if (pos.empty(blockSq))
            {
                squaresToQueen = forward_file_bb(Us, s);
                unsafeSquares = passed_pawn_span(Us, s);

                bb = forward_file_bb(Them, s) & pos.pieces(ROOK, QUEEN);

                if (!(pos.pieces(Them) & bb))
                    unsafeSquares &= attackedBy[Them][ALL_PIECES];

                // If there are no enemy attacks on passed pawn span, assign a big bonus.
                // Otherwise assign a smaller bonus if the path to queen is not attacked
                // and even smaller bonus if it is attacked but block square is not.
                int k = !unsafeSquares                    ? 35 :
                        !(unsafeSquares & squaresToQueen) ? 20 :
                        !(unsafeSquares & blockSq)        ?  9 :
                                                             0 ;

                // Assign a larger bonus if the block square is defended
                if ((pos.pieces(Us) & bb) || (attackedBy[Us][ALL_PIECES] & blockSq))
                    k += 5;

                bonus += make_score(k * w, k * w);
            }
        } // r > RANK_3

        score += bonus - PassedFile * edge_distance(file_of(s));
    }

    if (T)
        Trace::add(PASSED, Us, score);

    return score;
  }


  // Evaluation::space() computes a space evaluation for a given side, aiming to improve game
  // play in the opening. It is based on the number of safe squares on the four central files
  // on ranks 2 to 4. Completely safe squares behind a friendly pawn are counted twice.
  // Finally, the space bonus is multiplied by a weight which decreases according to occupancy.

  template<Tracing T> template<Color Us>
  Score Evaluation<T>::space() const {

    // Early exit if, for example, both queens or 6 minor pieces have been exchanged
    if (pos.non_pawn_material() < SpaceThreshold[pos.variant()])
        return SCORE_ZERO;

    constexpr Color Them     = ~Us;
    constexpr Direction Down = -pawn_push(Us);
    constexpr Bitboard SpaceMask =
      Us == WHITE ? CenterFiles & (Rank2BB | Rank3BB | Rank4BB)
                  : CenterFiles & (Rank7BB | Rank6BB | Rank5BB);

    // Find the available squares for our pieces inside the area defined by SpaceMask
    Bitboard safe =   SpaceMask
                   & ~pos.pieces(Us, PAWN)
                   & ~attackedBy[Them][PAWN];

    // Find all squares which are at most three squares behind some friendly pawn
    Bitboard behind = pos.pieces(Us, PAWN);
    behind |= shift<Down>(behind);
    behind |= shift<Down+Down>(behind);

    // Compute space score based on the number of safe squares and number of our pieces
    // increased with number of total blocked pawns in position.
    int bonus = popcount(safe) + popcount(behind & safe & ~attackedBy[Them][ALL_PIECES]);
    int weight = pos.count<ALL_PIECES>(Us) - 3 + std::min(pe->blocked_count(), 9);
    Score score = make_score(bonus * weight * weight / 16, 0);
#ifdef KOTH
    if (pos.is_koth())
        score += KothSafeCenter * popcount(behind & safe & Center);
#endif

    if (T)
        Trace::add(SPACE, Us, score);

    return score;
  }

  // Evaluation::variant() computes variant-specific evaluation terms.

  template<Tracing T> template<Color Us>
  Score Evaluation<T>::variant() const {

    constexpr Color Them = (Us == WHITE ? BLACK : WHITE);

    Score score = SCORE_ZERO;

#ifdef ATOMIC
    if (pos.is_atomic())
        score -= AtomicConfinedKing * popcount(attackedBy[Us][KING] & pos.pieces());
#endif
#ifdef HORDE
    if (pos.is_horde() && pos.is_horde_color(Them))
    {
        // Add a bonus according to how close we are to breaking through the pawn wall
        if (pos.pieces(Us, ROOK) | pos.pieces(Us, QUEEN))
        {
            int dist = 8;
            if ((attackedBy[Us][QUEEN] | attackedBy[Us][ROOK]) & rank_bb(relative_rank(Us, RANK_8)))
                dist = 0;
            else for (File f = FILE_A; f <= FILE_H; ++f)
            {
                int pawns = popcount(pos.pieces(Them, PAWN) & file_bb(f));
                int pawnsl = std::min(popcount(pos.pieces(Them, PAWN) & shift<WEST>(file_bb(f))), pawns);
                int pawnsr = std::min(popcount(pos.pieces(Them, PAWN) & shift<EAST>(file_bb(f))), pawns);
                dist = std::min(dist, pawnsl + pawnsr);
            }
            score += HordeShelter * pos.count<PAWN>(Them) / (1 + dist) / (pos.pieces(Us, QUEEN) ? 2 : 4);
        }
    }
#endif
#ifdef KOTH
    if (pos.is_koth())
    {
        // Pinned piece (not pawn) attacks are not included in attackedBy
        constexpr Direction Up = pawn_push(Us);
        Bitboard pinned = pos.blockers_for_king(Them) & pos.pieces(Them);
        Bitboard center = Center;
        while (center)
        {
            // Skip costly attackers_to if the center is not attacked by them
            Square s = pop_lsb(&center);
            int dist = distance(pos.square<KING>(Us), s)
                      + ((pinned || (attackedBy[Them][ALL_PIECES] & s)) ? popcount(pos.attackers_to(s) & pos.pieces(Them)) : 0)
                      + !!(pos.pieces(Us) & s)
                      + !!(shift<Up>(pos.pieces(Us, PAWN) & s) & pos.pieces(Them, PAWN));
            assert(dist > 0);
            score += KothDistanceBonus[std::min(dist - 1, 5)];
        }
    }
#endif
#ifdef RACE
    if (pos.is_race())
    {
        Square ksq = pos.square<KING>(Us);
        int s = relative_rank(BLACK, ksq);
        Bitboard b = file_bb(ksq);
        for (Rank kr = rank_of(ksq), r = Rank(kr + 1); r <= RANK_8; ++r)
        {
            b |= shift<EAST>(b) | shift<WEST>(b);
            if (!(rank_bb(r) & b & ~attackedBy[Them][ALL_PIECES]))
                s++;
        }
        score += KingRaceBonus[std::min(s, 7)];
    }
#endif
#ifdef THREECHECK
    if (pos.is_three_check())
        score += ChecksGivenBonus[pos.checks_given(Us)];
#endif

    if (T)
        Trace::add(VARIANT, Us, score);

    return score;
  }


  // Evaluation::winnable() adjusts the midgame and endgame score components, based on
  // the known attacking/defending status of the players. The final value is derived
  // by interpolation from the midgame and endgame values.

  template<Tracing T>
  Value Evaluation<T>::winnable(Score score) const {

    int complexity = 0;

    bool pawnsOnBothFlanks =   (pos.pieces(PAWN) & QueenSide)
                            && (pos.pieces(PAWN) & KingSide);

#ifdef ANTI
    if (pos.is_anti()) {} else
#endif
#ifdef HORDE
    if (pos.is_horde()) {} else
#endif
#ifdef PLACEMENT
    if (pos.is_placement() && (pos.count_in_hand<KING>(WHITE) || pos.count_in_hand<KING>(BLACK))) {} else
#endif
#ifdef LOSERS
    if (pos.is_losers()) {} else
#endif
    {
    int outflanking =  distance<File>(pos.square<KING>(WHITE), pos.square<KING>(BLACK))
                     - distance<Rank>(pos.square<KING>(WHITE), pos.square<KING>(BLACK));

    bool almostUnwinnable =   outflanking < 0
                           && !pawnsOnBothFlanks;

    bool infiltration =   rank_of(pos.square<KING>(WHITE)) > RANK_4
                       || rank_of(pos.square<KING>(BLACK)) < RANK_5;

    // Compute the initiative bonus for the attacking side
    complexity =   9 * pe->passed_count()
                    + 12 * pos.count<PAWN>()
                    +  9 * outflanking
                    + 21 * pawnsOnBothFlanks
                    + 24 * infiltration
                    + 51 * !pos.non_pawn_material()
                    - 43 * almostUnwinnable
                    -110 ;
    }

    Value mg = mg_value(score);
    Value eg = eg_value(score);

    // Now apply the bonus: note that we find the attacking side by extracting the
    // sign of the midgame or endgame values, and that we carefully cap the bonus
    // so that the midgame and endgame scores do not change sign after the bonus.
    int u = ((mg > 0) - (mg < 0)) * std::clamp(complexity + 50, -abs(mg), 0);
    int v = ((eg > 0) - (eg < 0)) * std::max(complexity, -abs(eg));

    mg += u;
    eg += v;

    // Compute the scale factor for the winning side
    Color strongSide = eg > VALUE_DRAW ? WHITE : BLACK;
    int sf = me->scale_factor(pos, strongSide);

#ifdef ANTI
    if (pos.is_anti()) {} else
#endif
#ifdef EXTINCTION
    if (pos.is_extinction()) {} else
#endif
#ifdef PLACEMENT
    if (pos.is_placement() && pos.count_in_hand<KING>(~strongSide)) {} else
#endif
#ifdef ATOMIC
    if (pos.is_atomic())
    {
        if (   pos.non_pawn_material(~strongSide) <= RookValueMg
            && pos.count<PAWN>(WHITE) == pos.count<PAWN>(BLACK))
            sf = std::max(0, sf - pos.rule50_count() / 2);
    }
    else
#endif
#ifdef HORDE
    if (pos.is_horde() && pos.is_horde_color(~strongSide))
    {
        if (pos.non_pawn_material(~strongSide) >= QueenValueMg)
            sf = 10;
    }
    else
#endif
    // If scale factor is not already specific, scale down via general heuristics
    if (sf == SCALE_FACTOR_NORMAL)
    {
        if (pos.opposite_bishops())
        {
            // For pure opposite colored bishops endgames use scale factor
            // based on the number of passed pawns of the strong side.
            if (   pos.non_pawn_material(WHITE) == BishopValueMg
                && pos.non_pawn_material(BLACK) == BishopValueMg)
                sf = 18 + 4 * popcount(pe->passed_pawns(strongSide));
            // For every other opposite colored bishops endgames use scale factor
            // based on the number of all pieces of the strong side.
            else
                sf = 22 + 3 * pos.count<ALL_PIECES>(strongSide);
        }
        // For rook endgames with strong side not having overwhelming pawn number advantage
        // and its pawns being on one flank and weak side protecting its pieces with a king
        // use lower scale factor.
        else if (  pos.non_pawn_material(WHITE) == RookValueMg
                && pos.non_pawn_material(BLACK) == RookValueMg
                && pos.count<PAWN>(strongSide) - pos.count<PAWN>(~strongSide) <= 1
                && bool(KingSide & pos.pieces(strongSide, PAWN)) != bool(QueenSide & pos.pieces(strongSide, PAWN))
                && (attacks_bb<KING>(pos.square<KING>(~strongSide)) & pos.pieces(~strongSide, PAWN)))
            sf = 36;
        // For queen vs no queen endgames use scale factor
        // based on number of minors of side that doesn't have queen.
        else if (pos.count<QUEEN>() == 1)
            sf = 37 + 3 * (pos.count<QUEEN>(WHITE) == 1 ? pos.count<BISHOP>(BLACK) + pos.count<KNIGHT>(BLACK)
                                                        : pos.count<BISHOP>(WHITE) + pos.count<KNIGHT>(WHITE));
        // In every other case use scale factor based on
        // the number of pawns of the strong side reduced if pawns are on a single flank.
        else
            sf = std::min(sf, 36 + 7 * pos.count<PAWN>(strongSide)) - 4 * !pawnsOnBothFlanks;

        // Reduce scale factor in case of pawns being on a single flank
        sf -= 4 * !pawnsOnBothFlanks;
    }

    // Interpolate between the middlegame and (scaled by 'sf') endgame score
    v =  mg * int(me->game_phase())
       + eg * int(PHASE_MIDGAME - me->game_phase()) * ScaleFactor(sf) / SCALE_FACTOR_NORMAL;
    v /= PHASE_MIDGAME;

    if (T)
    {
        Trace::add(WINNABLE, make_score(u, eg * ScaleFactor(sf) / SCALE_FACTOR_NORMAL - eg_value(score)));
        Trace::add(TOTAL, make_score(mg, eg * ScaleFactor(sf) / SCALE_FACTOR_NORMAL));
    }

    return Value(v);
  }


  // Evaluation::value() is the main function of the class. It computes the various
  // parts of the evaluation and returns the value of the position from the point
  // of view of the side to move.

  template<Tracing T>
  Value Evaluation<T>::value() {

    assert(!pos.checkers());

    if (pos.is_variant_end())
        return pos.variant_result();

    // Probe the material hash table
    me = Material::probe(pos);

    // If we have a specialized evaluation function for the current material
    // configuration, call it and return.
    if (me->specialized_eval_exists())
        return me->evaluate(pos);

    // Initialize score by reading the incrementally updated scores included in
    // the position object (material + piece square tables) and the material
    // imbalance. Score is computed internally from the white point of view.
    Score score = pos.psq_score() + me->imbalance() + pos.this_thread()->contempt;

    // Probe the pawn hash table
    pe = Pawns::probe(pos);
    score += pe->pawn_score(WHITE) - pe->pawn_score(BLACK);

    // Early exit if score is high
    auto lazy_skip = [&](Value lazyThreshold) {
        return abs(mg_value(score) + eg_value(score)) / 2 > lazyThreshold + pos.non_pawn_material() / 64;
    };

    if (pos.variant() == CHESS_VARIANT)
    if (lazy_skip(LazyThreshold1))
        goto make_v;

    // Main evaluation begins here
    initialize<WHITE>();
    initialize<BLACK>();

    // Pieces evaluated first (also populates attackedBy, attackedBy2).
    // Note that the order of evaluation of the terms is left unspecified.
    score +=  pieces<WHITE, KNIGHT>() - pieces<BLACK, KNIGHT>()
            + pieces<WHITE, BISHOP>() - pieces<BLACK, BISHOP>()
            + pieces<WHITE, ROOK  >() - pieces<BLACK, ROOK  >()
            + pieces<WHITE, QUEEN >() - pieces<BLACK, QUEEN >();

    score += mobility[WHITE] - mobility[BLACK];

    // More complex interactions that require fully populated attack bitboards
    score +=  king<   WHITE>() - king<   BLACK>()
            + passed< WHITE>() - passed< BLACK>();

    if (pos.variant() == CHESS_VARIANT)
    if (lazy_skip(LazyThreshold2))
        goto make_v;

    score +=  threats<WHITE>() - threats<BLACK>()
            + space<  WHITE>() - space<  BLACK>();

    if (pos.variant() != CHESS_VARIANT)
        score += variant<WHITE>() - variant<BLACK>();
make_v:
    // Derive single value from mg and eg parts of score
    Value v = winnable(score);

    // In case of tracing add all remaining individual evaluation terms
    if (T)
    {
        Trace::add(MATERIAL, pos.psq_score());
        Trace::add(IMBALANCE, me->imbalance());
        Trace::add(PAWN, pe->pawn_score(WHITE), pe->pawn_score(BLACK));
        Trace::add(MOBILITY, mobility[WHITE], mobility[BLACK]);
    }

    // Evaluation grain
    v = (v / 16) * 16;

    // Side to move point of view
    v = (pos.side_to_move() == WHITE ? v : -v) + Tempo;

    return v;
  }

} // namespace


/// evaluate() is the evaluator for the outer world. It returns a static
/// evaluation of the position from the point of view of the side to move.

Value Eval::evaluate(const Position& pos) {

  Value v;

#ifdef USE_NNUE
  if (!Eval::useNNUE)
#endif
      v = Evaluation<NO_TRACE>(pos).value();
#ifdef USE_NNUE
  else
  {
      // Scale and shift NNUE for compatibility with search and classical evaluation
      auto  adjusted_NNUE = [&](){
         int mat = pos.non_pawn_material() + PawnValueMg * pos.count<PAWN>();
         return NNUE::evaluate(pos) * (679 + mat / 32) / 1024 + Tempo;
      };

      // If there is PSQ imbalance use classical eval, with small probability if it is small
      Value psq = Value(abs(eg_value(pos.psq_score())));
      int   r50 = 16 + pos.rule50_count();
      bool  largePsq = psq * 16 > (NNUEThreshold1 + pos.non_pawn_material() / 64) * r50;
      bool  classical = largePsq || (psq > PawnValueMg / 4 && !(pos.this_thread()->nodes & 0xB));

      // Use classical evaluation for really low piece endgames.
      // The most critical case is a bishop + A/H file pawn vs naked king draw.
      bool strongClassical = pos.non_pawn_material() < 2 * RookValueMg && pos.count<PAWN>() < 2;

      v = classical || strongClassical ? Evaluation<NO_TRACE>(pos).value() : adjusted_NNUE();

      // If the classical eval is small and imbalance large, use NNUE nevertheless.
      // For the case of opposite colored bishops, switch to NNUE eval with
      // small probability if the classical eval is less than the threshold.
      if (   largePsq && !strongClassical
          && (   abs(v) * 16 < NNUEThreshold2 * r50
              || (   pos.opposite_bishops()
                  && abs(v) * 16 < (NNUEThreshold1 + pos.non_pawn_material() / 64) * r50
                  && !(pos.this_thread()->nodes & 0xB))))
          v = adjusted_NNUE();
  }
#endif

  // Damp down the evaluation linearly when shuffling
  v = v * (100 - pos.rule50_count()) / 100;

  // Guarantee evaluation does not hit the tablebase range
  v = std::clamp(v, VALUE_TB_LOSS_IN_MAX_PLY + 1, VALUE_TB_WIN_IN_MAX_PLY - 1);

  return v;
}

/// trace() is like evaluate(), but instead of returning a value, it returns
/// a string (suitable for outputting to stdout) that contains the detailed
/// descriptions and values of each evaluation term. Useful for debugging.
/// Trace scores are from white's point of view

std::string Eval::trace(const Position& pos) {

  if (pos.checkers())
      return "Final evaluation: none (in check)";

  std::stringstream ss;
  ss << std::showpoint << std::noshowpos << std::fixed << std::setprecision(2);

  Value v;

  std::memset(scores, 0, sizeof(scores));

  pos.this_thread()->contempt = SCORE_ZERO; // Reset any dynamic contempt

  v = Evaluation<TRACE>(pos).value();

  ss << std::showpoint << std::noshowpos << std::fixed << std::setprecision(2)
     << "     Term    |    White    |    Black    |    Total   \n"
     << "             |   MG    EG  |   MG    EG  |   MG    EG \n"
     << " ------------+-------------+-------------+------------\n"
     << "    Material | " << Term(MATERIAL)
     << "   Imbalance | " << Term(IMBALANCE)
     << "       Pawns | " << Term(PAWN)
     << "     Knights | " << Term(KNIGHT)
     << "     Bishops | " << Term(BISHOP)
     << "       Rooks | " << Term(ROOK)
     << "      Queens | " << Term(QUEEN)
     << "    Mobility | " << Term(MOBILITY)
     << " King safety | " << Term(KING)
     << "     Threats | " << Term(THREAT)
     << "      Passed | " << Term(PASSED)
     << "       Space | " << Term(SPACE)
     << "    Winnable | " << Term(WINNABLE)
     << "     Variant | " << Term(VARIANT)
     << " ------------+-------------+-------------+------------\n"
     << "       Total | " << Term(TOTAL);

  v = pos.side_to_move() == WHITE ? v : -v;

  ss << "\nClassical evaluation: " << to_cp(v) << " (white side)\n";

#ifdef USE_NNUE
  if (Eval::useNNUE)
  {
      v = NNUE::evaluate(pos);
      v = pos.side_to_move() == WHITE ? v : -v;
      ss << "\nNNUE evaluation:      " << to_cp(v) << " (white side)\n";
  }
#endif

  v = evaluate(pos);
  v = pos.side_to_move() == WHITE ? v : -v;
  ss << "\nFinal evaluation:     " << to_cp(v) << " (white side)\n";

  return ss.str();
}<|MERGE_RESOLUTION|>--- conflicted
+++ resolved
@@ -274,7 +274,7 @@
 
   // Per-variant king danger malus factors
   constexpr int KingDangerParams[VARIANT_NB][11] = {
-    {   185,  148,   98,   69,    3, -873, -100,   -6,   -4,   37,    0 },
+    {   183,  148,   98,   69,    3, -873, -100,   -6,   -4,   37,    0 },
 #ifdef ANTI
     {},
 #endif
@@ -1200,19 +1200,11 @@
 
     const auto KDP = KingDangerParams[pos.variant()];
     kingDanger +=        kingAttackersCount[Them] * kingAttackersWeight[Them] // (~10 Elo)
-<<<<<<< HEAD
-                 + KDP[0] * popcount(kingRing[Us] & weak)                        // (~15 Elo)
-                 + KDP[1] * popcount(unsafeChecks)                               // (~4 Elo)
-                 + KDP[2] * popcount(pos.blockers_for_king(Us))                  // (~2 Elo)
-                 + KDP[3] * kingAttacksCount[Them]                               // (~0.5 Elo)
-                 + KDP[4] * kingFlankAttack * kingFlankAttack / 8                // (~0.5 Elo)
-=======
-                 + 183 * popcount(kingRing[Us] & weak)                        // (~15 Elo)
-                 + 148 * popcount(unsafeChecks)                               // (~4 Elo)
-                 +  98 * popcount(pos.blockers_for_king(Us))                  // (~2 Elo)
-                 +  69 * kingAttacksCount[Them]                               // (~0.5 Elo)
-                 +   3 * kingFlankAttack * kingFlankAttack / 8                // (~0.5 Elo)
->>>>>>> d706ae62
+                 + KDP[0] * popcount(kingRing[Us] & weak)                     // (~15 Elo)
+                 + KDP[1] * popcount(unsafeChecks)                            // (~4 Elo)
+                 + KDP[2] * popcount(pos.blockers_for_king(Us))               // (~2 Elo)
+                 + KDP[3] * kingAttacksCount[Them]                            // (~0.5 Elo)
+                 + KDP[4] * kingFlankAttack * kingFlankAttack / 8             // (~0.5 Elo)
                  +       mg_value(mobility[Them] - mobility[Us])              // (~0.5 Elo)
                  + KDP[5] * !pos.count<QUEEN>(Them)                              // (~24 Elo)
                  + KDP[6] * bool(attackedBy[Us][KNIGHT] & attackedBy[Us][KING])  // (~5 Elo)

/*
  Stockfish, a UCI chess playing engine derived from Glaurung 2.1
  Copyright (C) 2004-2008 Tord Romstad (Glaurung author)
  Copyright (C) 2008-2015 Marco Costalba, Joona Kiiski, Tord Romstad
  Copyright (C) 2015-2020 Marco Costalba, Joona Kiiski, Gary Linscott, Tord Romstad

  Stockfish is free software: you can redistribute it and/or modify
  it under the terms of the GNU General Public License as published by
  the Free Software Foundation, either version 3 of the License, or
  (at your option) any later version.

  Stockfish is distributed in the hope that it will be useful,
  but WITHOUT ANY WARRANTY; without even the implied warranty of
  MERCHANTABILITY or FITNESS FOR A PARTICULAR PURPOSE.  See the
  GNU General Public License for more details.

  You should have received a copy of the GNU General Public License
  along with this program.  If not, see <http://www.gnu.org/licenses/>.
*/

#include <algorithm>
#include <cassert>
#include <cstring>   // For std::memset
#include <iomanip>
#include <sstream>

#include "bitboard.h"
#include "evaluate.h"
#include "material.h"
#include "pawns.h"
#include "thread.h"

namespace Trace {

  enum Tracing { NO_TRACE, TRACE };

  enum Term { // The first 8 entries are reserved for PieceType
<<<<<<< HEAD
    MATERIAL = 8, IMBALANCE, MOBILITY, THREAT, PASSED, SPACE, INITIATIVE, VARIANT, TOTAL, TERM_NB
=======
    MATERIAL = 8, IMBALANCE, MOBILITY, THREAT, PASSED, SPACE, WINNABLE, TOTAL, TERM_NB
>>>>>>> 4b10578a
  };

  Score scores[TERM_NB][COLOR_NB];

  double to_cp(Value v) { return double(v) / PawnValueEg; }

  void add(int idx, Color c, Score s) {
    scores[idx][c] = s;
  }

  void add(int idx, Score w, Score b = SCORE_ZERO) {
    scores[idx][WHITE] = w;
    scores[idx][BLACK] = b;
  }

  std::ostream& operator<<(std::ostream& os, Score s) {
    os << std::setw(5) << to_cp(mg_value(s)) << " "
       << std::setw(5) << to_cp(eg_value(s));
    return os;
  }

  std::ostream& operator<<(std::ostream& os, Term t) {

    if (t == MATERIAL || t == IMBALANCE || t == WINNABLE || t == TOTAL)
        os << " ----  ----"    << " | " << " ----  ----";
    else
        os << scores[t][WHITE] << " | " << scores[t][BLACK];

    os << " | " << scores[t][WHITE] - scores[t][BLACK] << "\n";
    return os;
  }
}

using namespace Trace;

namespace {

  // Threshold for lazy and space evaluation
  constexpr Value LazyThreshold  = Value(1400);
  constexpr Value SpaceThreshold[VARIANT_NB] = {
    Value(12222),
#ifdef ANTI
    Value(12222),
#endif
#ifdef ATOMIC
    Value(12222),
#endif
#ifdef CRAZYHOUSE
    Value(12222),
#endif
#ifdef EXTINCTION
    Value(12222),
#endif
#ifdef GRID
    2 * MidgameLimit,
#endif
#ifdef HORDE
    Value(12222),
#endif
#ifdef KOTH
    VALUE_ZERO,
#endif
#ifdef LOSERS
    Value(12222),
#endif
#ifdef RACE
    Value(12222),
#endif
#ifdef THREECHECK
    Value(12222),
#endif
#ifdef TWOKINGS
    Value(12222),
#endif
  };

  // KingAttackWeights[PieceType] contains king attack weights by piece type
  constexpr int KingAttackWeights[VARIANT_NB][PIECE_TYPE_NB] = {
    { 0, 0, 81, 52, 44, 10 },
#ifdef ANTI
    {},
#endif
#ifdef ATOMIC
    { 0, 0, 76, 64, 46, 11 },
#endif
#ifdef CRAZYHOUSE
    { 0, 0, 112, 87, 63, 2 },
#endif
#ifdef EXTINCTION
    {},
#endif
#ifdef GRID
    { 0, 0, 89, 62, 47, 11 },
#endif
#ifdef HORDE
    { 0, 0, 77, 55, 44, 10 },
#endif
#ifdef KOTH
    { 0, 0, 76, 48, 44, 10 },
#endif
#ifdef LOSERS
    { 0, 0, 77, 55, 44, 10 },
#endif
#ifdef RACE
    {},
#endif
#ifdef THREECHECK
    { 0, 0, 115, 64, 62, 35 },
#endif
#ifdef TWOKINGS
    { 0, 0, 77, 55, 44, 10 },
#endif
  };

  // Per-variant king danger malus factors
  constexpr int KingDangerParams[VARIANT_NB][11] = {
    {   185,  148,   98,   69,    3, -873, -100,   -6,   -4,   37,    0 },
#ifdef ANTI
    {},
#endif
#ifdef ATOMIC
    {   166,  146,   98,  274,    3, -654, -100,  -12,   -4,   37,   29 },
#endif
#ifdef CRAZYHOUSE
    {   463,  129,   99,  121,    3, -631,  -99,   -6,   -4,   37,  315 },
#endif
#ifdef EXTINCTION
    {},
#endif
#ifdef GRID
    {   211,  158,   98,  119,    3, -722, -100,   -9,   -4,   37,    0 },
#endif
#ifdef HORDE
    {   235,  134,   98,  101,    3, -717, -100,  -11,   -4,   37,    0 },
#endif
#ifdef KOTH
    {   229,  131,   98,   85,    3, -658, -100,   -9,   -4,   37,    0 },
#endif
#ifdef LOSERS
    {   235,  134,   98,  101,    3, -717, -100, -357,   -4,   37,    0 },
#endif
#ifdef RACE
    {     0,    0,    0,    0,    0,    0,    0,    0,    0,    0,    0 },
#endif
#ifdef THREECHECK
    {   136,  106,   98,   85,    3, -613, -100,   -7,   -4,   37,  181 },
#endif
#ifdef TWOKINGS
    {   155,  136,   98,   92,    3, -967, -100,   -8,   -4,   37,    0 },
#endif
  };

  // Penalties for enemy's safe checks
  constexpr int QueenSafeCheck  = 772;
  constexpr int RookSafeCheck   = 1084;
  constexpr int BishopSafeCheck = 645;
  constexpr int KnightSafeCheck = 792;
#ifdef CRAZYHOUSE
  constexpr int PawnSafeCheck   = 435;
#endif
#ifdef THREECHECK
  // In Q8 fixed point
  constexpr int ThreeCheckKSFactors[CHECKS_NB] = { 573, 581, 856, 0 };
#endif

#define S(mg, eg) make_score(mg, eg)

  // MobilityBonus[PieceType-2][attacked] contains bonuses for middle and end game,
  // indexed by piece type and number of attacked squares in the mobility area.
  constexpr Score MobilityBonus[VARIANT_NB][4][32] = {
    {
    { S(-62,-81), S(-53,-56), S(-12,-31), S( -4,-16), S(  3,  5), S( 13, 11), // Knight
      S( 22, 17), S( 28, 20), S( 33, 25) },
    { S(-48,-59), S(-20,-23), S( 16, -3), S( 26, 13), S( 38, 24), S( 51, 42), // Bishop
      S( 55, 54), S( 63, 57), S( 63, 65), S( 68, 73), S( 81, 78), S( 81, 86),
      S( 91, 88), S( 98, 97) },
    { S(-60,-78), S(-20,-17), S(  2, 23), S(  3, 39), S(  3, 70), S( 11, 99), // Rook
      S( 22,103), S( 31,121), S( 40,134), S( 40,139), S( 41,158), S( 48,164),
      S( 57,168), S( 57,169), S( 62,172) },
    { S(-30,-48), S(-12,-30), S( -8, -7), S( -9, 19), S( 20, 40), S( 23, 55), // Queen
      S( 23, 59), S( 35, 75), S( 38, 78), S( 53, 96), S( 64, 96), S( 65,100),
      S( 65,121), S( 66,127), S( 67,131), S( 67,133), S( 72,136), S( 72,141),
      S( 77,147), S( 79,150), S( 93,151), S(108,168), S(108,168), S(108,171),
      S(110,182), S(114,182), S(114,192), S(116,219) }
    },
#ifdef ANTI
    {
      { S(-150,-152), S(-112,-108), S(-18,-52), S( -4,-20), S( 12, 10), S( 30, 22), // Knights
        S(  44,  52), S(  60,  56), S( 72, 58) },
      { S(-96,-116), S(-42,-38), S( 32, -4), S( 52, 24), S( 74, 44), S(102, 84), // Bishops
        S(108, 108), S(126,116), S(130,126), S(142,140), S(158,148), S(162,172),
        S(184, 180), S(194,188) },
      { S(-112,-156), S(-50,-36), S(-22, 52), S(-10,110), S( -8,140), S( -2,162), // Rooks
        S(  16, 218), S( 28,240), S( 42,256), S( 46,286), S( 62,308), S( 64,320),
        S(  86, 330), S( 98,336), S(118,338) },
      { S(-80,-70), S(-50,-24), S(  4, 14), S(  8, 38), S( 28, 74), S( 48,110), // Queens
        S( 50,124), S( 80,152), S( 86,158), S( 94,174), S(108,188), S(112,204),
        S(120,222), S(140,232), S(144,236), S(146,244), S(150,256), S(154,260),
        S(170,266), S(188,272), S(198,280), S(216,314), S(224,316), S(226,322),
        S(236,348), S(238,354), S(246,382), S(256,398) }
    },
#endif
#ifdef ATOMIC
    {
      { S(-86,-77), S(-79,-64), S(-36,-40), S( -2,-24), S( 14,  8), S( 23, 25), // Knights
        S( 40, 26), S( 30, 23), S( 37, 29) },
      { S(-55,-65), S(-17,-34), S( 13, -9), S( 24, 20), S( 22, 25), S( 57, 39), // Bishops
        S( 32, 52), S( 66, 66), S( 51, 52), S( 56, 74), S( 73, 76), S( 85, 81),
        S( 93, 90), S(108, 87) },
      { S(-61,-73), S(-32,-28), S(-18,  9), S(-19, 30), S(-19, 57), S( 20, 78), // Rooks
        S( 12,104), S( 11,134), S( 21,133), S( 33,166), S( 35,168), S( 38,185),
        S( 25,172), S( 60,182), S( 58,155) },
      { S(-43,-43), S(-14,-16), S( -5,  1), S(  0, 23), S(  6, 24), S( 23, 59), // Queens
        S( 20, 55), S( 32, 66), S( 47, 89), S( 29, 77), S( 47, 89), S( 69,103),
        S( 63,110), S( 76,131), S( 73,115), S( 48,132), S( 58,131), S( 75,135),
        S( 82,122), S(111,130), S(114,144), S(101,139), S(106,146), S(107,167),
        S(115,157), S(129,175), S(132,176), S(130,210) }
    },
#endif
#ifdef CRAZYHOUSE
    {
      { S(-126, -96), S(-103,-31), S(-90,-27), S(-40,  3), S(  0,  3), S(  4,  0), // Knights
        S(  20,  12), S(  15, 33), S( 50, 46) },
      { S(-156, -79), S(-115,-43), S( 42,-14), S( 35, 26), S( 64, 26), S( 74, 38), // Bishops
        S(  70,  46), S(  83, 71), S( 70, 68), S( 66, 80), S( 64, 68), S( 70, 77),
        S(  97,  92), S(  89, 98) },
      { S( -53, -53), S( -22, -8), S(-48, 30), S(-14, 57), S( -4, 77), S( 11, 87), // Rooks
        S(   7, 115), S(  12,123), S( 27,120), S(  6,140), S( 55,156), S( 18,161),
        S(  51, 161), S(  54,171), S( 52,166) },
      { S( -26, -56), S( -24,-14), S(  7, 14), S(  8, 15), S( 18, 34), S( 14, 41), // Queens
        S(  28,  58), S(  33, 66), S( 40, 70), S( 47, 74), S( 50,100), S( 52,106),
        S(  59, 111), S(  50, 95), S( 60,115), S( 61,126), S( 75,144), S( 82,119),
        S(  95, 137), S( 102,138), S(100,142), S(119,154), S(129,156), S(107,156),
        S( 111, 177), S( 115,181), S(124,197), S(124,199) }
    },
#endif
#ifdef EXTINCTION
    {
      { S(-123, -90), S( -91,-32), S(-61,-29), S(-38,  3), S(  0,  3), S(  4,  0), // Knights
        S(  19,  12), S(  15, 33), S( 52, 45) },
      { S(-153, -80), S(-112,-41), S( 41,-14), S( 35, 24), S( 62, 26), S( 75, 41), // Bishops
        S(  72,  48), S(  85, 74), S( 74, 65), S( 66, 79), S( 64, 69), S( 73, 80),
        S( 107,  92), S(  96,101) },
      { S( -59, -51), S( -20, -8), S(-54, 32), S(-15, 54), S( -4, 70), S( 11, 84), // Rooks
        S(   6, 113), S(  13,123), S( 27,114), S(  6,144), S( 60,162), S( 19,162),
        S(  48, 170), S(  57,170), S( 52,177) },
      { S( -27, -56), S( -24,-14), S(  7, 13), S(  9, 16), S( 18, 37), S( 14, 40), // Queens
        S(  29,  56), S(  34, 64), S( 39, 73), S( 49, 65), S( 50, 98), S( 50,106),
        S(  60, 107), S(  53, 92), S( 62,119), S( 69,130), S( 77,145), S( 84,120),
        S(  90, 153), S(  98,131), S(106,139), S(116,147), S(127,157), S(112,154),
        S( 121, 174), S( 124,167), S(126,194), S(130,190) }
    },
#endif
#ifdef GRID
    {
      { S(-75,-76), S(-57,-54), S( -9,-28), S( -2,-10), S(  6,  5), S( 14, 12), // Knights
        S( 22, 26), S( 29, 29), S( 36, 29) },
      { S(-48,-59), S(-20,-23), S( 16, -3), S( 26, 13), S( 38, 24), S( 51, 42), // Bishops
        S( 55, 54), S( 63, 57), S( 63, 65), S( 68, 73), S( 81, 78), S( 81, 86),
        S( 91, 88), S( 98, 97) },
      { S(-58,-76), S(-27,-18), S(-15, 28), S(-10, 55), S( -5, 69), S( -2, 82), // Rooks
        S(  9,112), S( 16,118), S( 30,132), S( 29,142), S( 32,155), S( 38,165),
        S( 46,166), S( 48,169), S( 58,171) },
      { S(-39,-36), S(-21,-15), S(  3,  8), S(  3, 18), S( 14, 34), S( 22, 54), // Queens
        S( 28, 61), S( 41, 73), S( 43, 79), S( 48, 92), S( 56, 94), S( 60,104),
        S( 60,113), S( 66,120), S( 67,123), S( 70,126), S( 71,133), S( 73,136),
        S( 79,140), S( 88,143), S( 88,148), S( 99,166), S(102,170), S(102,175),
        S(106,184), S(109,191), S(113,206), S(116,212) }
    },
#endif
#ifdef HORDE
    {
      { S(-126,-90), S( -7,-22), S( -46,-25), S( 19,7), S( -53, 71), S( 31, -1), // Knights
        S(  -6, 51), S(-12, 47), S( -9, -56) },
      { S( -46,-2), S(30,66), S( 18, -27), S( 86, 21), S( 65, 11), S(147, 45), // Bishops
        S(  98, 38), S( 95, 52), S(122, 45), S( 95, 33), S( 89,103), S( 85, -9),
        S( 105, 70), S(131, 82) },
      { S( -56,-78), S(-25,-18), S(-11, 26), S( -5, 55), S( -4, 70), S( -1, 81), // Rooks
        S(   8,109), S( 14,120), S( 21,128), S( 23,143), S( 31,154), S( 32,160),
        S(  43,165), S( 49,168), S( 59,169) },
      { S( -40,-35), S(-25,-12), S(  2,  7), S(  4, 19), S( 14, 37), S( 24, 55), // Queens
        S(  25, 62), S( 40, 76), S( 43, 79), S( 47, 87), S( 54, 94), S( 56,102),
        S(  60,111), S( 70,116), S( 72,118), S( 73,122), S( 75,128), S( 77,130),
        S(  85,133), S( 94,136), S( 99,140), S(108,157), S(112,158), S(113,161),
        S( 118,174), S(119,177), S(123,191), S(128,199) }
    },
#endif
#ifdef KOTH
    {
      { S(-75,-76), S(-56,-54), S( -9,-26), S( -2,-10), S(  6,  5), S( 15, 11), // Knights
        S( 22, 26), S( 30, 28), S( 36, 29) },
      { S(-48,-58), S(-21,-19), S( 16, -2), S( 26, 12), S( 37, 22), S( 51, 42), // Bishops
        S( 54, 54), S( 63, 58), S( 65, 63), S( 71, 70), S( 79, 74), S( 81, 86),
        S( 92, 90), S( 97, 94) },
      { S(-56,-78), S(-25,-18), S(-11, 26), S( -5, 55), S( -4, 70), S( -1, 81), // Rooks
        S(  8,109), S( 14,120), S( 21,128), S( 23,143), S( 31,154), S( 32,160),
        S( 43,165), S( 49,168), S( 59,169) },
      { S(-40,-35), S(-25,-12), S(  2,  7), S(  4, 19), S( 14, 37), S( 24, 55), // Queens
        S( 25, 62), S( 40, 76), S( 43, 79), S( 47, 87), S( 54, 94), S( 56,102),
        S( 60,111), S( 70,116), S( 72,118), S( 73,122), S( 75,128), S( 77,130),
        S( 85,133), S( 94,136), S( 99,140), S(108,157), S(112,158), S(113,161),
        S(118,174), S(119,177), S(123,191), S(128,199) }
    },
#endif
#ifdef LOSERS
    {
      { S(-150,-152), S(-112,-108), S(-18,-52), S( -4,-20), S( 12, 10), S( 30, 22), // Knights
        S(  44,  52), S(  60,  56), S( 72, 58) },
      { S(-96,-116), S(-42,-38), S( 32, -4), S( 52, 24), S( 74, 44), S(102, 84), // Bishops
        S(108, 108), S(126,116), S(130,126), S(142,140), S(158,148), S(162,172),
        S(184, 180), S(194,188) },
      { S(-112,-156), S(-50,-36), S(-22, 52), S(-10,110), S( -8,140), S( -2,162), // Rooks
        S(  16, 218), S( 28,240), S( 42,256), S( 46,286), S( 62,308), S( 64,320),
        S(  86, 330), S( 98,336), S(118,338) },
      { S(-80,-70), S(-50,-24), S(  4, 14), S(  8, 38), S( 28, 74), S( 48,110), // Queens
        S( 50,124), S( 80,152), S( 86,158), S( 94,174), S(108,188), S(112,204),
        S(120,222), S(140,232), S(144,236), S(146,244), S(150,256), S(154,260),
        S(170,266), S(188,272), S(198,280), S(216,314), S(224,316), S(226,322),
        S(236,348), S(238,354), S(246,382), S(256,398) }
    },
#endif
#ifdef RACE
    {
      { S(-132,-117), S( -89,-110), S(-13,-49), S(-11,-15), S(-10,-30), S( 29, 17), // Knights
        S(  13,  32), S(  79,  69), S(109, 79) },
      { S(-101,-119), S( -19, -27), S( 27, -9), S( 35, 30), S( 62, 31), S(115, 72), // Bishops
        S(  91,  99), S( 138, 122), S(129,119), S(158,156), S(153,162), S(143,189),
        S( 172, 181), S( 196, 204) },
      { S(-131,-162), S( -57, -37), S( -8, 47), S( 12, 93), S(  3,127), S( 10,139), // Rooks
        S(   3, 240), S(  18, 236), S( 44,251), S( 44,291), S( 49,301), S( 67,316),
        S( 100, 324), S(  97, 340), S(110,324) },
      { S( -87, -68), S( -73,  -2), S( -7,  9), S( -5, 16), S( 39, 76), S( 39,118), // Queens
        S(  64, 131), S(  86, 169), S( 86,175), S( 78,166), S( 97,195), S(123,216),
        S( 137, 200), S( 155, 247), S(159,260), S(136,252), S(156,279), S(160,251),
        S( 165, 251), S( 194, 267), S(204,271), S(216,331), S(226,304), S(223,295),
        S( 239, 316), S( 228, 365), S(240,385), S(249,377) }
    },
#endif
#ifdef THREECHECK
    {
      { S(-74,-76), S(-55,-54), S( -9,-26), S( -2,-10), S(  6,  5), S( 15, 11), // Knights
        S( 22, 26), S( 31, 27), S( 37, 29) },
      { S(-49,-56), S(-23,-18), S( 15, -2), S( 25, 12), S( 36, 22), S( 50, 42), // Bishops
        S( 53, 54), S( 64, 57), S( 67, 63), S( 71, 68), S( 84, 76), S( 79, 87),
        S( 95, 91), S( 98, 93) },
      { S(-57,-76), S(-25,-18), S(-11, 25), S( -5, 53), S( -4, 70), S( -1, 78), // Rooks
        S(  8,111), S( 14,116), S( 22,125), S( 24,148), S( 31,159), S( 31,173),
        S( 44,163), S( 50,162), S( 56,168) },
      { S(-42,-35), S(-25,-12), S(  2,  7), S(  4, 19), S( 14, 37), S( 24, 53), // Queens
        S( 26, 63), S( 39, 80), S( 42, 77), S( 48, 88), S( 53, 96), S( 57, 96),
        S( 61,108), S( 71,116), S( 70,116), S( 74,125), S( 75,133), S( 78,133),
        S( 85,137), S( 97,135), S(103,141), S(107,165), S(109,153), S(115,162),
        S(119,164), S(121,184), S(121,192), S(131,203) }
    },
#endif
#ifdef TWOKINGS
    {
      { S(-75,-76), S(-57,-54), S( -9,-28), S( -2,-10), S(  6,  5), S( 14, 12), // Knights
        S( 22, 26), S( 29, 29), S( 36, 29) },
      { S(-48,-59), S(-20,-23), S( 16, -3), S( 26, 13), S( 38, 24), S( 51, 42), // Bishops
        S( 55, 54), S( 63, 57), S( 63, 65), S( 68, 73), S( 81, 78), S( 81, 86),
        S( 91, 88), S( 98, 97) },
      { S(-58,-76), S(-27,-18), S(-15, 28), S(-10, 55), S( -5, 69), S( -2, 82), // Rooks
        S(  9,112), S( 16,118), S( 30,132), S( 29,142), S( 32,155), S( 38,165),
        S( 46,166), S( 48,169), S( 58,171) },
      { S(-39,-36), S(-21,-15), S(  3,  8), S(  3, 18), S( 14, 34), S( 22, 54), // Queens
        S( 28, 61), S( 41, 73), S( 43, 79), S( 48, 92), S( 56, 94), S( 60,104),
        S( 60,113), S( 66,120), S( 67,123), S( 70,126), S( 71,133), S( 73,136),
        S( 79,140), S( 88,143), S( 88,148), S( 99,166), S(102,170), S(102,175),
        S(106,184), S(109,191), S(113,206), S(116,212) }
    },
#endif
  };

  // RookOnFile[semiopen/open] contains bonuses for each rook when there is
  // no (friendly) pawn on the rook file.
  constexpr Score RookOnFile[] = { S(19, 7), S(48, 29) };

  // ThreatByMinor/ByRook[attacked PieceType] contains bonuses according to
  // which piece type attacks which one. Attacks on lesser pieces which are
  // pawn-defended are not considered.
  constexpr Score ThreatByMinor[PIECE_TYPE_NB] = {
    S(0, 0), S(5, 32), S(57, 41), S(77, 56), S(88, 119), S(79, 161)
  };

  constexpr Score ThreatByRook[PIECE_TYPE_NB] = {
    S(0, 0), S(3, 46), S(37, 68), S(42, 60), S(0, 38), S(58, 41)
  };

#ifdef ATOMIC
  constexpr Score AtomicConfinedKing = S(100, 100);
  constexpr Score ThreatByBlast = S(80, 80);
#endif
#ifdef HORDE
  constexpr Score HordeShelter = S(71, 61);
#endif
#ifdef THREECHECK
  constexpr Score ChecksGivenBonus[CHECKS_NB] = {
      S(0, 0),
      S(444, 181),
      S(2425, 603),
      S(0, 0)
  };
#endif

#ifdef KOTH
  constexpr Score KothDistanceBonus[6] = {
    S(1949, 1934), S(454, 364), S(151, 158), S(75, 85), S(42, 49), S(0, 0)
  };
  constexpr Score KothSafeCenter = S(163, 207);
#endif

#ifdef ANTI
  constexpr Score PieceCountAnti    = S(119, 123);
  constexpr Score ThreatsAnti[]     = { S(192, 203), S(411, 322) };
  constexpr Score AttacksAnti[2][2][PIECE_TYPE_NB] = {
    {
      { S( 30, 141), S( 26,  94), S(161, 105), S( 70, 123), S( 61,  72), S( 78, 12), S(139, 115) },
      { S( 56,  89), S( 82, 107), S(114,  93), S(110, 115), S(188, 112), S( 73, 59), S(122,  59) }
    },
    {
      { S(119, 142), S( 99, 105), S(123, 193), S(142,  37), S(118,  96), S( 50, 12), S( 91,  85) },
      { S( 58,  81), S( 66, 110), S(105, 153), S(100, 143), S(140, 113), S(145, 73), S(153, 154) }
    }
  };
#endif

#ifdef LOSERS
  constexpr Score ThreatsLosers[]     = { S(216, 279), S(441, 341) };
  constexpr Score AttacksLosers[2][2][PIECE_TYPE_NB] = {
    {
      { S( 27, 140), S( 23,  95), S(160, 112), S( 78, 129), S( 65,  75), S( 70, 13), S(146, 123) },
      { S( 58,  82), S( 80, 112), S(124,  87), S(103, 110), S(185, 107), S( 72, 60), S(126,  62) }
    },
    {
      { S(111, 127), S(102,  95), S(121, 183), S(140,  37), S(120,  99), S( 55, 11), S( 88,  93) },
      { S( 56,  69), S( 72, 124), S(109, 154), S( 98, 149), S(129, 113), S(147, 72), S(157, 152) }
    }
  };
#endif

#ifdef CRAZYHOUSE
  constexpr int KingDangerInHand[PIECE_TYPE_NB] = {
    79, 16, 200, 61, 138, 152
  };
  constexpr Score DropMobilityBonus = S(30, 30);
#endif

#ifdef RACE
  // Bonus for distance of king from 8th rank
  constexpr Score KingRaceBonus[RANK_NB] = {
    S(14282, 14493), S(6369, 5378), S(4224, 3557), S(2633, 2219),
    S( 1614,  1456), S( 975,  885), S( 528,  502), S(   0,    0)
  };
#endif

  // PassedRank[Rank] contains a bonus according to the rank of a passed pawn
  constexpr Score PassedRank[VARIANT_NB][RANK_NB] = {
    {
    S(0, 0), S(10, 28), S(17, 33), S(15, 41), S(62, 72), S(168, 177), S(276, 260)
    },
#ifdef ANTI
    { S(0, 0), S(5, 7), S(5, 14), S(31, 38), S(73, 73), S(166, 166), S(252, 252) },
#endif
#ifdef ATOMIC
    { S(0, 0), S(95, 86), S(118, 43), S(94, 61), S(142, 62), S(196, 150), S(204, 256) },
#endif
#ifdef CRAZYHOUSE
    { S(0, 0), S(15, 27), S(23, 13), S(13, 19), S(88, 111), S(177, 140), S(229, 293) },
#endif
#ifdef EXTINCTION
    { S(0, 0), S(5, 7), S(5, 14), S(31, 38), S(73, 73), S(166, 166), S(252, 252) },
#endif
#ifdef GRID
    { S(0, 0), S(11, 2), S(4, 0), S(27, 34), S(58, 17), S(168, 165), S(251, 253) },
#endif
#ifdef HORDE
    { S(0, 0), S(-66, 10), S(-25, 7), S(66, -12), S(68, 81), S(72, 210), S(250, 258) },
#endif
#ifdef KOTH
    { S(0, 0), S(5, 7), S(5, 14), S(31, 38), S(73, 73), S(166, 166), S(252, 252) },
#endif
#ifdef LOSERS
    { S(0, 0), S(5, 8), S(5, 13), S(31, 36), S(72, 72), S(170, 159), S(276, 251) },
#endif
#ifdef RACE
    {},
#endif
#ifdef THREECHECK
    { S(0, 0), S(5, 7), S(5, 14), S(31, 38), S(73, 73), S(166, 166), S(252, 252) },
#endif
#ifdef TWOKINGS
    { S(0, 0), S(5, 7), S(5, 14), S(31, 38), S(73, 73), S(166, 166), S(252, 252) },
#endif
  };

  // Assorted bonuses and penalties
  constexpr Score BishopPawns         = S(  3,  7);
  constexpr Score BishopOnKingRing    = S( 24,  0);
  constexpr Score BishopXRayPawns     = S(  4,  5);
  constexpr Score CorneredBishop      = S( 50, 50);
  constexpr Score FlankAttacks[VARIANT_NB] = {
    S(  8,  0),
#ifdef ANTI
    S( 0,  0),
#endif
#ifdef ATOMIC
    S(17,  0),
#endif
#ifdef CRAZYHOUSE
    S(14, 20),
#endif
#ifdef EXTINCTION
    S( 0,  0),
#endif
#ifdef GRID
    S( 7,  0),
#endif
#ifdef HORDE
    S( 7,  0),
#endif
#ifdef KOTH
    S( 7,  0),
#endif
#ifdef LOSERS
    S( 7,  0),
#endif
#ifdef RACE
    S( 0,  0),
#endif
#ifdef THREECHECK
    S(16,  9),
#endif
#ifdef TWOKINGS
    S( 7,  0),
#endif
  };
  constexpr Score Hanging             = S( 69, 36);
  constexpr Score BishopKingProtector = S(  6,  9);
  constexpr Score KnightKingProtector = S(  8,  9);
  constexpr Score KnightOnQueen       = S( 16, 11);
  constexpr Score LongDiagonalBishop  = S( 45,  0);
  constexpr Score MinorBehindPawn     = S( 18,  3);
  constexpr Score KnightOutpost       = S( 56, 36);
  constexpr Score BishopOutpost       = S( 30, 23);
  constexpr Score ReachableOutpost    = S( 31, 22);
  constexpr Score PassedFile          = S( 11,  8);
  constexpr Score PawnlessFlank       = S( 17, 95);
  constexpr Score RestrictedPiece     = S(  7,  7);
  constexpr Score RookOnKingRing      = S( 16,  0);
  constexpr Score RookOnQueenFile     = S(  5,  9);
  constexpr Score SliderOnQueen       = S( 59, 18);
  constexpr Score ThreatByKing        = S( 24, 89);
  constexpr Score ThreatByPawnPush    = S( 48, 39);
  constexpr Score ThreatBySafePawn    = S(173, 94);
  constexpr Score TrappedRook         = S( 55, 13);
  constexpr Score WeakQueen           = S( 51, 14);
  constexpr Score WeakQueenProtection = S( 15,  0);

#undef S

  // Evaluation class computes and stores attacks tables and other working data
  template<Tracing T>
  class Evaluation {

  public:
    Evaluation() = delete;
    explicit Evaluation(const Position& p) : pos(p) {}
    Evaluation& operator=(const Evaluation&) = delete;
    Value value();

  private:
    template<Color Us> void initialize();
    template<Color Us, PieceType Pt> Score pieces();
    template<Color Us> Score king() const;
    template<Color Us> Score threats() const;
    template<Color Us> Score passed() const;
    template<Color Us> Score space() const;
<<<<<<< HEAD
    template<Color Us> Score variant() const;
    ScaleFactor scale_factor(Value eg) const;
    Score initiative(Score score) const;
=======
    Value winnable(Score score) const;
>>>>>>> 4b10578a

    const Position& pos;
    Material::Entry* me;
    Pawns::Entry* pe;
    Bitboard mobilityArea[COLOR_NB];
    Score mobility[COLOR_NB] = { SCORE_ZERO, SCORE_ZERO };

    // attackedBy[color][piece type] is a bitboard representing all squares
    // attacked by a given color and piece type. Special "piece types" which
    // is also calculated is ALL_PIECES.
    Bitboard attackedBy[COLOR_NB][PIECE_TYPE_NB];

    // attackedBy2[color] are the squares attacked by at least 2 units of a given
    // color, including x-rays. But diagonal x-rays through pawns are not computed.
    Bitboard attackedBy2[COLOR_NB];

    // kingRing[color] are the squares adjacent to the king plus some other
    // very near squares, depending on king position.
    Bitboard kingRing[COLOR_NB];

    // kingAttackersCount[color] is the number of pieces of the given color
    // which attack a square in the kingRing of the enemy king.
    int kingAttackersCount[COLOR_NB];

    // kingAttackersWeight[color] is the sum of the "weights" of the pieces of
    // the given color which attack a square in the kingRing of the enemy king.
    // The weights of the individual piece types are given by the elements in
    // the KingAttackWeights array.
    int kingAttackersWeight[COLOR_NB];

    // kingAttacksCount[color] is the number of attacks by the given color to
    // squares directly adjacent to the enemy king. Pieces which attack more
    // than one square are counted multiple times. For instance, if there is
    // a white knight on g5 and black's king is on g8, this white knight adds 2
    // to kingAttacksCount[WHITE].
    int kingAttacksCount[COLOR_NB];
  };


  // Evaluation::initialize() computes king and pawn attacks, and the king ring
  // bitboard for a given color. This is done at the beginning of the evaluation.
  template<Tracing T> template<Color Us>
  void Evaluation<T>::initialize() {

    constexpr Color     Them = ~Us;
    constexpr Direction Up   = pawn_push(Us);
    constexpr Direction Down = -Up;
    constexpr Bitboard LowRanks = (Us == WHITE ? Rank2BB | Rank3BB : Rank7BB | Rank6BB);

#ifdef HORDE
    const Square ksq = (pos.is_horde() && pos.is_horde_color(Us)) ? SQ_NONE : pos.square<KING>(Us);
#else
    const Square ksq = pos.square<KING>(Us);
#endif

    Bitboard dblAttackByPawn = pawn_double_attacks_bb<Us>(pos.pieces(Us, PAWN));

    // Find our pawns that are blocked or on the first two ranks
    Bitboard b = pos.pieces(Us, PAWN) & (shift<Down>(pos.pieces()) | LowRanks);

    // Squares occupied by those pawns, by our king or queen, by blockers to attacks on our king
    // or controlled by enemy pawns are excluded from the mobility area.
#ifdef ANTI
    if (pos.is_anti())
        mobilityArea[Us] = ~b;
    else
#endif
#ifdef HORDE
    if (pos.is_horde() && pos.is_horde_color(Us))
        mobilityArea[Us] = ~(b | pe->pawn_attacks(Them));
    else
#endif
    mobilityArea[Us] = ~(b | pos.pieces(Us, KING, QUEEN) | pos.blockers_for_king(Us) | pe->pawn_attacks(Them));

    // Initialize attackedBy[] for king and pawns
#ifdef ANTI
    if (pos.is_anti())
    {
        attackedBy[Us][KING] = 0;
        Bitboard kings = pos.pieces(Us, KING);
        while (kings)
            attackedBy[Us][KING] |= attacks_bb<KING>(pop_lsb(&kings));
    }
    else
#endif
#ifdef EXTINCTION
    if (pos.is_extinction())
    {
        attackedBy[Us][KING] = 0;
        Bitboard kings = pos.pieces(Us, KING);
        while (kings)
            attackedBy[Us][KING] |= attacks_bb<KING>(pop_lsb(&kings));
    }
    else
#endif
#ifdef HORDE
    if (pos.is_horde() && pos.is_horde_color(Us))
        attackedBy[Us][KING] = 0;
    else
#endif
#ifdef PLACEMENT
    if (pos.is_placement() && pos.count_in_hand<KING>(Us))
        attackedBy[Us][KING] = 0;
    else
#endif
    attackedBy[Us][KING] = attacks_bb<KING>(ksq);
    attackedBy[Us][PAWN] = pe->pawn_attacks(Us);
    attackedBy[Us][ALL_PIECES] = attackedBy[Us][KING] | attackedBy[Us][PAWN];
    attackedBy2[Us] = dblAttackByPawn | (attackedBy[Us][KING] & attackedBy[Us][PAWN]);

    // Init our king safety tables
#ifdef ANTI
    if (pos.is_anti()) {} else
#endif
#ifdef EXTINCTION
    if (pos.is_extinction()) {} else
#endif
#ifdef HORDE
    if (pos.is_horde() && pos.is_horde_color(Us)) {} else
#endif
#ifdef PLACEMENT
    if (pos.is_placement() && pos.count_in_hand<KING>(Us)) {} else
#endif
    {
    Square s = make_square(Utility::clamp(file_of(ksq), FILE_B, FILE_G),
                           Utility::clamp(rank_of(ksq), RANK_2, RANK_7));
    kingRing[Us] = attacks_bb<KING>(s) | s;
    }

    kingAttackersCount[Them] = popcount(kingRing[Us] & pe->pawn_attacks(Them));
    kingAttacksCount[Them] = kingAttackersWeight[Them] = 0;

    // Remove from kingRing[] the squares defended by two pawns
    kingRing[Us] &= ~dblAttackByPawn;
  }


  // Evaluation::pieces() scores pieces of a given color and type
  template<Tracing T> template<Color Us, PieceType Pt>
  Score Evaluation<T>::pieces() {

    constexpr Color     Them = ~Us;
    constexpr Direction Down = -pawn_push(Us);
    constexpr Bitboard OutpostRanks = (Us == WHITE ? Rank4BB | Rank5BB | Rank6BB
                                                   : Rank5BB | Rank4BB | Rank3BB);
    const Square* pl = pos.squares<Pt>(Us);

    Bitboard b, bb;
    Score score = SCORE_ZERO;

    attackedBy[Us][Pt] = 0;

    for (Square s = *pl; s != SQ_NONE; s = *++pl)
    {
        // Find attacked squares, including x-ray attacks for bishops and rooks
        b = Pt == BISHOP ? attacks_bb<BISHOP>(s, pos.pieces() ^ pos.pieces(QUEEN))
          : Pt ==   ROOK ? attacks_bb<  ROOK>(s, pos.pieces() ^ pos.pieces(QUEEN) ^ pos.pieces(Us, ROOK))
                         : attacks_bb<Pt>(s, pos.pieces());

#ifdef GRID
        if (pos.is_grid())
            b &= ~pos.grid_bb(s);
#endif
        if (pos.blockers_for_king(Us) & s)
            b &= line_bb(pos.square<KING>(Us), s);

        attackedBy2[Us] |= attackedBy[Us][ALL_PIECES] & b;
        attackedBy[Us][Pt] |= b;
        attackedBy[Us][ALL_PIECES] |= b;

        if (b & kingRing[Them])
        {
            kingAttackersCount[Us]++;
            kingAttackersWeight[Us] += KingAttackWeights[pos.variant()][Pt];
            kingAttacksCount[Us] += popcount(b & attackedBy[Them][KING]);
        }

        else if (Pt == ROOK && (file_bb(s) & kingRing[Them]))
            score += RookOnKingRing;

        else if (Pt == BISHOP && (attacks_bb<BISHOP>(s, pos.pieces(PAWN)) & kingRing[Them]))
            score += BishopOnKingRing;

        int mob = popcount(b & mobilityArea[Us]);

        mobility[Us] += MobilityBonus[pos.variant()][Pt - 2][mob];
#ifdef ANTI
        if (pos.is_anti())
            continue;
#endif
#ifdef HORDE
        if (pos.is_horde() && pos.is_horde_color(Us))
            continue;
#endif
#ifdef PLACEMENT
        if (pos.is_placement() && pos.count_in_hand<KING>(Us))
            continue;
#endif
#ifdef LOSERS
        if (pos.is_losers())
            continue;
#endif

        if (Pt == BISHOP || Pt == KNIGHT)
        {
            // Bonus if piece is on an outpost square or can reach one
            bb = OutpostRanks & attackedBy[Us][PAWN] & ~pe->pawn_attacks_span(Them);
            if (bb & s)
                score += (Pt == KNIGHT) ? KnightOutpost : BishopOutpost;
            else if (Pt == KNIGHT && bb & b & ~pos.pieces(Us))
                score += ReachableOutpost;

            // Bonus for a knight or bishop shielded by pawn
            if (shift<Down>(pos.pieces(PAWN)) & s)
                score += MinorBehindPawn;

            // Penalty if the piece is far from the king
            score -= (Pt == KNIGHT ? KnightKingProtector
                                   : BishopKingProtector) * distance(pos.square<KING>(Us), s);

            if (Pt == BISHOP)
            {
                // Penalty according to the number of our pawns on the same color square as the
                // bishop, bigger when the center files are blocked with pawns and smaller
                // when the bishop is outside the pawn chain.
                Bitboard blocked = pos.pieces(Us, PAWN) & shift<Down>(pos.pieces());

                score -= BishopPawns * pos.pawns_on_same_color_squares(Us, s)
                                     * (!(attackedBy[Us][PAWN] & s) + popcount(blocked & CenterFiles));

                // Penalty for all enemy pawns x-rayed
                score -= BishopXRayPawns * popcount(attacks_bb<BISHOP>(s) & pos.pieces(Them, PAWN));

                // Bonus for bishop on a long diagonal which can "see" both center squares
                if (more_than_one(attacks_bb<BISHOP>(s, pos.pieces(PAWN)) & Center))
                    score += LongDiagonalBishop;

                // An important Chess960 pattern: a cornered bishop blocked by a friendly
                // pawn diagonally in front of it is a very serious problem, especially
                // when that pawn is also blocked.
                if (   pos.is_chess960()
                    && (s == relative_square(Us, SQ_A1) || s == relative_square(Us, SQ_H1)))
                {
                    Direction d = pawn_push(Us) + (file_of(s) == FILE_A ? EAST : WEST);
                    if (pos.piece_on(s + d) == make_piece(Us, PAWN))
                        score -= !pos.empty(s + d + pawn_push(Us))                ? CorneredBishop * 4
                                : pos.piece_on(s + d + d) == make_piece(Us, PAWN) ? CorneredBishop * 2
                                                                                  : CorneredBishop;
                }
            }
        }

        if (Pt == ROOK)
        {
            // Bonus for rook on the same file as a queen
            if (file_bb(s) & pos.pieces(QUEEN))
                score += RookOnQueenFile;

            // Bonus for rook on an open or semi-open file
            if (pos.is_on_semiopen_file(Us, s))
                score += RookOnFile[pos.is_on_semiopen_file(Them, s)];

            // Penalty when trapped by the king, even more if the king cannot castle
            else if (mob <= 3)
            {
                File kf = file_of(pos.square<KING>(Us));
                if ((kf < FILE_E) == (file_of(s) < kf))
                    score -= TrappedRook * (1 + !pos.castling_rights(Us));
            }
        }

        if (Pt == QUEEN)
        {
            // Penalty if any relative pin or discovered attack against the queen
            Bitboard queenPinners;
            if (pos.slider_blockers(pos.pieces(Them, ROOK, BISHOP), s, queenPinners))
                score -= WeakQueen;
        }
    }
    if (T)
        Trace::add(Pt, Us, score);

    return score;
  }


  // Evaluation::king() assigns bonuses and penalties to a king of a given color
  template<Tracing T> template<Color Us>
  Score Evaluation<T>::king() const {

#ifdef ANTI
    if (pos.is_anti())
        return SCORE_ZERO;
#endif
#ifdef EXTINCTION
    if (pos.is_extinction())
        return SCORE_ZERO;
#endif
#ifdef HORDE
    if (pos.is_horde() && pos.is_horde_color(Us))
        return SCORE_ZERO;
#endif
#ifdef PLACEMENT
    if (pos.is_placement() && pos.count_in_hand<KING>(Us))
        return SCORE_ZERO;
#endif

    constexpr Color    Them = ~Us;
    constexpr Bitboard Camp = (Us == WHITE ? AllSquares ^ Rank6BB ^ Rank7BB ^ Rank8BB
                                           : AllSquares ^ Rank1BB ^ Rank2BB ^ Rank3BB);

    Bitboard weak, b1, b2, b3, safe, unsafeChecks = 0;
    Bitboard rookChecks, queenChecks, bishopChecks, knightChecks;
    int kingDanger = 0;
    const Square ksq = pos.square<KING>(Us);

    // Init the score with king shelter and enemy pawns storm
    Score score = pe->king_safety<Us>(pos);

    // Attacked squares defended at most once by our queen or king
#ifdef ATOMIC
    if (pos.is_atomic())
        weak =  (attackedBy[Them][ALL_PIECES] ^ attackedBy[Them][KING])
              & ~(attackedBy[Us][ALL_PIECES] ^ attackedBy[Us][KING]);
    else
#endif
    weak =  attackedBy[Them][ALL_PIECES]
          & ~attackedBy2[Us]
          & (~attackedBy[Us][ALL_PIECES] | attackedBy[Us][KING] | attackedBy[Us][QUEEN]);

    Bitboard h = 0;
#ifdef CRAZYHOUSE
    if (pos.is_house())
        h = pos.count_in_hand<QUEEN>(Them) ? weak & ~pos.pieces() : 0;
#endif

    // Analyse the safe enemy's checks which are possible on next move
    safe  = ~pos.pieces(Them);
#ifdef ATOMIC
    if (pos.is_atomic())
        safe &= ~pos.pieces(Us) | attackedBy2[Them];
    else
#endif
    safe &= ~attackedBy[Us][ALL_PIECES] | (weak & attackedBy2[Them]);

    b1 = attacks_bb<ROOK  >(ksq, pos.pieces() ^ pos.pieces(Us, QUEEN));
    b2 = attacks_bb<BISHOP>(ksq, pos.pieces() ^ pos.pieces(Us, QUEEN));

    Bitboard dqko = ~attackedBy2[Us] & (attackedBy[Us][QUEEN] | attackedBy[Us][KING]);
    Bitboard dropSafe = (safe | (attackedBy[Them][ALL_PIECES] & dqko)) & ~pos.pieces(Us);

#ifdef THREECHECK
    if (pos.is_three_check() && pos.checks_given(Them))
        safe = ~pos.pieces(Them);
#endif

    // Enemy rooks checks
#ifdef CRAZYHOUSE
    h = pos.is_house() && pos.count_in_hand<ROOK>(Them) ? ~pos.pieces() : 0;
#endif
    rookChecks = b1 & safe & (attackedBy[Them][ROOK] | (h & dropSafe));
    if (rookChecks)
        kingDanger += more_than_one(rookChecks) ? RookSafeCheck * 175/100
                                                : RookSafeCheck;
    else
        unsafeChecks |= b1 & (attackedBy[Them][ROOK] | h);

    // Enemy queen safe checks: we count them only if they are from squares from
    // which we can't give a rook check, because rook checks are more valuable.
#ifdef CRAZYHOUSE
    h = pos.is_house() && pos.count_in_hand<QUEEN>(Them) ? ~pos.pieces() : 0;
#endif
    queenChecks =  (b1 | b2)
                 & (attackedBy[Them][QUEEN] | (h & dropSafe))
                 & safe
                 & ~attackedBy[Us][QUEEN]
                 & ~rookChecks;
    if (queenChecks)
        kingDanger += more_than_one(queenChecks) ? QueenSafeCheck * 145/100
                                                 : QueenSafeCheck;

    // Enemy bishops checks: we count them only if they are from squares from
    // which we can't give a queen check, because queen checks are more valuable.
#ifdef CRAZYHOUSE
    h = pos.is_house() && pos.count_in_hand<BISHOP>(Them) ? ~pos.pieces() : 0;
#endif
    bishopChecks =  b2
                  & (attackedBy[Them][BISHOP] | (h & dropSafe))
                  & safe
                  & ~queenChecks;
    if (bishopChecks)
        kingDanger += more_than_one(bishopChecks) ? BishopSafeCheck * 3/2
                                                  : BishopSafeCheck;
    else
        unsafeChecks |= b2 & (attackedBy[Them][BISHOP] | (h & dropSafe));

    // Enemy knights checks
#ifdef CRAZYHOUSE
    h = pos.is_house() && pos.count_in_hand<KNIGHT>(Them) ? ~pos.pieces() : 0;
#endif
    knightChecks = attacks_bb<KNIGHT>(ksq) & (attackedBy[Them][KNIGHT] | (h & dropSafe));
    if (knightChecks & (safe | (h & dropSafe)))
        kingDanger += more_than_one(knightChecks & (safe | (h & dropSafe))) ? KnightSafeCheck * 162/100
                                                         : KnightSafeCheck;
    else
        unsafeChecks |= knightChecks & (attackedBy[Them][KNIGHT] | h);

#ifdef CRAZYHOUSE
    // Enemy pawn checks
    if (pos.is_house())
    {
        constexpr Direction Down = pawn_push(Them);
        Bitboard pawnChecks = pawn_attacks_bb<Us>(ksq);
        h = pos.count_in_hand<PAWN>(Them) ? ~pos.pieces() : 0;
        Bitboard pawnMoves = (attackedBy[Them][PAWN] & pos.pieces(Us)) | (shift<Down>(pos.pieces(Them, PAWN)) & ~pos.pieces());
        if (pawnChecks & ((pawnMoves & safe) | (h & dropSafe)))
            kingDanger += PawnSafeCheck;
        else
            unsafeChecks |= pawnChecks & (pawnMoves | h);
    }
#endif
#ifdef RACE
    if (pos.is_race())
        kingDanger = -kingDanger;
#endif

    // Find the squares that opponent attacks in our king flank, the squares
    // which they attack twice in that flank, and the squares that we defend.
    b1 = attackedBy[Them][ALL_PIECES] & KingFlank[file_of(ksq)] & Camp;
    b2 = b1 & attackedBy2[Them];
    b3 = attackedBy[Us][ALL_PIECES] & KingFlank[file_of(ksq)] & Camp;

    int kingFlankAttack = popcount(b1) + popcount(b2);
    int kingFlankDefense = popcount(b3);

    const auto KDP = KingDangerParams[pos.variant()];
    kingDanger +=        kingAttackersCount[Them] * kingAttackersWeight[Them]
                 + KDP[0] * popcount(kingRing[Us] & weak)
                 + KDP[1] * popcount(unsafeChecks)
                 + KDP[2] * popcount(pos.blockers_for_king(Us))
                 + KDP[3] * kingAttacksCount[Them]
                 + KDP[4] * kingFlankAttack * kingFlankAttack / 8
                 +          mg_value(mobility[Them] - mobility[Us])
                 + KDP[5] * !pos.count<QUEEN>(Them)
                 + KDP[6] * bool(attackedBy[Us][KNIGHT] & attackedBy[Us][KING])
                 + KDP[7] * mg_value(score) / 8
                 + KDP[8] * kingFlankDefense
                 + KDP[9];
#ifdef CRAZYHOUSE
    if (pos.is_house())
    {
        kingDanger += KingDangerInHand[ALL_PIECES] * pos.count_in_hand<ALL_PIECES>(Them);
        kingDanger += KingDangerInHand[PAWN] * pos.count_in_hand<PAWN>(Them);
        kingDanger += KingDangerInHand[KNIGHT] * pos.count_in_hand<KNIGHT>(Them);
        kingDanger += KingDangerInHand[BISHOP] * pos.count_in_hand<BISHOP>(Them);
        kingDanger += KingDangerInHand[ROOK] * pos.count_in_hand<ROOK>(Them);
        kingDanger += KingDangerInHand[QUEEN] * pos.count_in_hand<QUEEN>(Them);
        h = pos.count_in_hand<QUEEN>(Them) ? weak & ~pos.pieces() : 0;
    }
#endif

    // Transform the kingDanger units into a Score, and subtract it from the evaluation
    if (kingDanger > 100)
    {
#ifdef THREECHECK
        if (pos.is_three_check())
            kingDanger = ThreeCheckKSFactors[pos.checks_given(Them)] * kingDanger / 256;
#endif
        int v = kingDanger * kingDanger / 4096;
#ifdef ATOMIC
        if (pos.is_atomic())
            v = std::min(v, (int)QueenValueMg);
#endif
#ifdef CRAZYHOUSE
        if (pos.is_house() && Us == pos.side_to_move())
            v -= v / 10;
        if (pos.is_house())
            v = std::min(v, (int)QueenValueMg);
#endif
#ifdef THREECHECK
        if (pos.is_three_check())
            v = std::min(v, (int)QueenValueMg);
#endif
        score -= make_score(v, kingDanger / 16 + KDP[10] * v / 256);
    }

    // Penalty when our king is on a pawnless flank
    if (!(pos.pieces(PAWN) & KingFlank[file_of(ksq)]))
        score -= PawnlessFlank;

    // Penalty if king flank is under attack, potentially moving toward the king
    score -= FlankAttacks[pos.variant()] * kingFlankAttack;

    if (T)
        Trace::add(KING, Us, score);

    return score;
  }


  // Evaluation::threats() assigns bonuses according to the types of the
  // attacking and the attacked pieces.
  template<Tracing T> template<Color Us>
  Score Evaluation<T>::threats() const {

    constexpr Color     Them     = ~Us;
    constexpr Direction Up       = pawn_push(Us);
    constexpr Bitboard  TRank3BB = (Us == WHITE ? Rank3BB : Rank6BB);

    Bitboard b, weak, defended, nonPawnEnemies, stronglyProtected, safe;
    Score score = SCORE_ZERO;
#ifdef ANTI
    if (pos.is_anti())
    {
        constexpr Bitboard TRank2BB = (Us == WHITE ? Rank2BB : Rank7BB);
        bool weCapture = attackedBy[Us][ALL_PIECES] & pos.pieces(Them);
        bool theyCapture = attackedBy[Them][ALL_PIECES] & pos.pieces(Us);

        // Penalties for possible captures
        if (weCapture)
        {
            // Penalty if we only attack unprotected pieces
            bool theyDefended = attackedBy[Us][ALL_PIECES] & pos.pieces(Them) & attackedBy[Them][ALL_PIECES];
            for (PieceType pt = PAWN; pt <= KING; ++pt)
            {
                if (attackedBy[Us][pt] & pos.pieces(Them) & ~attackedBy2[Us])
                    score -= AttacksAnti[theyCapture][theyDefended][pt];
                else if (attackedBy[Us][pt] & pos.pieces(Them))
                    score -= AttacksAnti[theyCapture][theyDefended][NO_PIECE_TYPE];
            }
            // If both colors attack pieces, increase penalty with piece count
            if (theyCapture)
                score -= PieceCountAnti * pos.count<ALL_PIECES>(Us);
        }
        // Bonus if we threaten to force captures (ignoring possible discoveries)
        if (!weCapture || theyCapture)
        {
            b = pos.pieces(Us, PAWN);
            Bitboard pawnPushes = shift<Up>(b | (shift<Up>(b & TRank2BB) & ~pos.pieces())) & ~pos.pieces();
            Bitboard pieceMoves = (attackedBy[Us][KNIGHT] | attackedBy[Us][BISHOP] | attackedBy[Us][ROOK]
                                 | attackedBy[Us][QUEEN] | attackedBy[Us][KING]) & ~pos.pieces();
            Bitboard unprotectedPawnPushes = pawnPushes & ~attackedBy[Us][ALL_PIECES];
            Bitboard unprotectedPieceMoves = pieceMoves & ~attackedBy2[Us];

            score += ThreatsAnti[0] * popcount(attackedBy[Them][ALL_PIECES] & (pawnPushes | pieceMoves));
            score += ThreatsAnti[1] * popcount(attackedBy[Them][ALL_PIECES] & (unprotectedPawnPushes | unprotectedPieceMoves));
        }
    }
    else
#endif
#ifdef GRID
    if (pos.is_grid()) {} else
#endif
#ifdef LOSERS
    if (pos.is_losers())
    {
        constexpr Bitboard TRank2BB = (Us == WHITE ? Rank2BB : Rank7BB);
        bool weCapture = attackedBy[Us][ALL_PIECES] & pos.pieces(Them);
        bool theyCapture = attackedBy[Them][ALL_PIECES] & pos.pieces(Us);

        // Penalties for possible captures
        if (weCapture)
        {
            // Penalty if we only attack unprotected pieces
            bool theyDefended = attackedBy[Us][ALL_PIECES] & pos.pieces(Them) & attackedBy[Them][ALL_PIECES];
            for (PieceType pt = PAWN; pt <= KING; ++pt)
            {
                if (attackedBy[Us][pt] & pos.pieces(Them) & ~attackedBy2[Us])
                    score -= AttacksLosers[theyCapture][theyDefended][pt];
                else if (attackedBy[Us][pt] & pos.pieces(Them))
                    score -= AttacksLosers[theyCapture][theyDefended][NO_PIECE_TYPE];
            }
        }
        // Bonus if we threaten to force captures (ignoring possible discoveries)
        if (!weCapture || theyCapture)
        {
            b = pos.pieces(Us, PAWN);
            Bitboard pawnPushes = shift<Up>(b | (shift<Up>(b & TRank2BB) & ~pos.pieces())) & ~pos.pieces();
            Bitboard pieceMoves = (attackedBy[Us][KNIGHT] | attackedBy[Us][BISHOP] | attackedBy[Us][ROOK]
                                 | attackedBy[Us][QUEEN] | attackedBy[Us][KING]) & ~pos.pieces();
            Bitboard unprotectedPawnPushes = pawnPushes & ~attackedBy[Us][ALL_PIECES];
            Bitboard unprotectedPieceMoves = pieceMoves & ~attackedBy2[Us];

            score += ThreatsLosers[0] * popcount(attackedBy[Them][ALL_PIECES] & (pawnPushes | pieceMoves));
            score += ThreatsLosers[1] * popcount(attackedBy[Them][ALL_PIECES] & (unprotectedPawnPushes | unprotectedPieceMoves));
        }
    }
    else
#endif
    switch (pos.variant())
    {
#ifdef ATOMIC
    case ATOMIC_VARIANT:
        b = pos.pieces(Them) & attackedBy[Us][ALL_PIECES] & ~attackedBy[Us][KING];
        while (b)
        {
            Square s = pop_lsb(&b);
            Bitboard blast = (attacks_bb<KING>(s) & (pos.pieces() ^ pos.pieces(PAWN))) | s;
            int count = popcount(blast & pos.pieces(Them)) - popcount(blast & pos.pieces(Us)) - 1;
            if (blast & pos.pieces(Them, KING, QUEEN))
                count++;
            if ((blast & pos.pieces(Us, QUEEN)) || ((attackedBy[Us][QUEEN] & s) & ~attackedBy2[Us]))
                count--;
            score += std::max(SCORE_ZERO, ThreatByBlast * count);
        }
    break;
#endif
    default:

    // Non-pawn enemies
    nonPawnEnemies = pos.pieces(Them) & ~pos.pieces(PAWN);

    // Squares strongly protected by the enemy, either because they defend the
    // square with a pawn, or because they defend the square twice and we don't.
    stronglyProtected =  attackedBy[Them][PAWN]
                       | (attackedBy2[Them] & ~attackedBy2[Us]);

    // Non-pawn enemies, strongly protected
    defended = nonPawnEnemies & stronglyProtected;

    // Enemies not strongly protected and under our attack
    weak = pos.pieces(Them) & ~stronglyProtected & attackedBy[Us][ALL_PIECES];

    // Bonus according to the kind of attacking pieces
    if (defended | weak)
    {
        b = (defended | weak) & (attackedBy[Us][KNIGHT] | attackedBy[Us][BISHOP]);
        while (b)
            score += ThreatByMinor[type_of(pos.piece_on(pop_lsb(&b)))];

        b = weak & attackedBy[Us][ROOK];
        while (b)
            score += ThreatByRook[type_of(pos.piece_on(pop_lsb(&b)))];

        if (weak & attackedBy[Us][KING])
            score += ThreatByKing;

        b =  ~attackedBy[Them][ALL_PIECES]
           | (nonPawnEnemies & attackedBy2[Us]);
        score += Hanging * popcount(weak & b);

        // Additional bonus if weak piece is only protected by a queen
        score += WeakQueenProtection * popcount(weak & attackedBy[Them][QUEEN]);
    }

    // Bonus for restricting their piece moves
    b =   attackedBy[Them][ALL_PIECES]
       & ~stronglyProtected
       &  attackedBy[Us][ALL_PIECES];
    score += RestrictedPiece * popcount(b);

    // Protected or unattacked squares
    safe = ~attackedBy[Them][ALL_PIECES] | attackedBy[Us][ALL_PIECES];

    // Bonus for attacking enemy pieces with our relatively safe pawns
    b = pos.pieces(Us, PAWN) & safe;
    b = pawn_attacks_bb<Us>(b) & nonPawnEnemies;
    score += ThreatBySafePawn * popcount(b);

    // Find squares where our pawns can push on the next move
    b  = shift<Up>(pos.pieces(Us, PAWN)) & ~pos.pieces();
    b |= shift<Up>(b & TRank3BB) & ~pos.pieces();

    // Keep only the squares which are relatively safe
    b &= ~attackedBy[Them][PAWN] & safe;

    // Bonus for safe pawn threats on the next move
    b = pawn_attacks_bb<Us>(b) & nonPawnEnemies;
    score += ThreatByPawnPush * popcount(b);

    // Bonus for threats on the next moves against enemy queen
#ifdef CRAZYHOUSE
    if ((pos.is_house() ? pos.count<QUEEN>(Them) - pos.count_in_hand<QUEEN>(Them) : pos.count<QUEEN>(Them)) == 1)
#else
    if (pos.count<QUEEN>(Them) == 1)
#endif
    {
        Square s = pos.square<QUEEN>(Them);
        safe = mobilityArea[Us] & ~stronglyProtected;

        b = attackedBy[Us][KNIGHT] & attacks_bb<KNIGHT>(s);

        score += KnightOnQueen * popcount(b & safe);

        b =  (attackedBy[Us][BISHOP] & attacks_bb<BISHOP>(s, pos.pieces()))
           | (attackedBy[Us][ROOK  ] & attacks_bb<ROOK  >(s, pos.pieces()));

        score += SliderOnQueen * popcount(b & safe & attackedBy2[Us]);
    }
    }

    if (T)
        Trace::add(THREAT, Us, score);

    return score;
  }

  // Evaluation::passed() evaluates the passed pawns and candidate passed
  // pawns of the given color.

  template<Tracing T> template<Color Us>
  Score Evaluation<T>::passed() const {

    constexpr Color     Them = ~Us;
    constexpr Direction Up   = pawn_push(Us);
    constexpr Direction Down = -Up;

    auto king_proximity = [&](Color c, Square s) {
      return std::min(distance(pos.square<KING>(c), s), 5);
    };

    Bitboard b, bb, squaresToQueen, unsafeSquares, blockedPassers, helpers;
    Score score = SCORE_ZERO;

    b = pe->passed_pawns(Us);

    blockedPassers = b & shift<Down>(pos.pieces(Them, PAWN));
    if (blockedPassers)
    {
        helpers =  shift<Up>(pos.pieces(Us, PAWN))
                 & ~pos.pieces(Them)
                 & (~attackedBy2[Them] | attackedBy[Us][ALL_PIECES]);

        // Remove blocked candidate passers that don't have help to pass
        b &=  ~blockedPassers
            | shift<WEST>(helpers)
            | shift<EAST>(helpers);
    }

    while (b)
    {
        Square s = pop_lsb(&b);

        assert(!(pos.pieces(Them, PAWN) & forward_file_bb(Us, s + Up)));

        int r = relative_rank(Us, s);

        Score bonus = PassedRank[pos.variant()][r];

#ifdef GRID
        if (pos.is_grid()) {} else
#endif
        if (r > RANK_3)
        {
            int w = 5 * r - 13;
            Square blockSq = s + Up;
#ifdef HORDE
            if (pos.is_horde())
            {
                // Assume a horde king distance of approximately 5
                if (pos.is_horde_color(Us))
                    bonus += make_score(0, king_proximity(Them, blockSq) * 5 * w);
                else
                    bonus += make_score(0, 15 * w);
            }
            else
#endif
#ifdef PLACEMENT
            if (pos.is_placement() && pos.count_in_hand<KING>(Us))
                bonus += make_score(0, 15 * w);
            else
#endif
#ifdef ANTI
            if (pos.is_anti()) {} else
#endif
#ifdef ATOMIC
            if (pos.is_atomic())
                bonus += make_score(0, king_proximity(Them, blockSq) * 5 * w);
            else
#endif
            {
            // Adjust bonus based on the king's proximity
            bonus += make_score(0, (  (king_proximity(Them, blockSq) * 19) / 4
                                     - king_proximity(Us,   blockSq) *  2) * w);

            // If blockSq is not the queening square then consider also a second push
            if (r != RANK_7)
                bonus -= make_score(0, king_proximity(Us, blockSq + Up) * w);
            }

            // If the pawn is free to advance, then increase the bonus
            if (pos.empty(blockSq))
            {
                squaresToQueen = forward_file_bb(Us, s);
                unsafeSquares = passed_pawn_span(Us, s);

                bb = forward_file_bb(Them, s) & pos.pieces(ROOK, QUEEN);

                if (!(pos.pieces(Them) & bb))
                    unsafeSquares &= attackedBy[Them][ALL_PIECES];

                // If there are no enemy attacks on passed pawn span, assign a big bonus.
                // Otherwise assign a smaller bonus if the path to queen is not attacked
                // and even smaller bonus if it is attacked but block square is not.
                int k = !unsafeSquares                    ? 35 :
                        !(unsafeSquares & squaresToQueen) ? 20 :
                        !(unsafeSquares & blockSq)        ?  9 :
                                                             0 ;

                // Assign a larger bonus if the block square is defended
                if ((pos.pieces(Us) & bb) || (attackedBy[Us][ALL_PIECES] & blockSq))
                    k += 5;

                bonus += make_score(k * w, k * w);
            }
        } // r > RANK_3

        score += bonus - PassedFile * edge_distance(file_of(s));
    }

    if (T)
        Trace::add(PASSED, Us, score);

    return score;
  }


  // Evaluation::space() computes the space evaluation for a given side. The
  // space evaluation is a simple bonus based on the number of safe squares
  // available for minor pieces on the central four files on ranks 2--4. Safe
  // squares one, two or three squares behind a friendly pawn are counted
  // twice. Finally, the space bonus is multiplied by a weight. The aim is to
  // improve play on game opening.

  template<Tracing T> template<Color Us>
  Score Evaluation<T>::space() const {

    if (pos.non_pawn_material() < SpaceThreshold[pos.variant()])
        return SCORE_ZERO;

    constexpr Color Them     = ~Us;
    constexpr Direction Down = -pawn_push(Us);
    constexpr Bitboard SpaceMask =
      Us == WHITE ? CenterFiles & (Rank2BB | Rank3BB | Rank4BB)
                  : CenterFiles & (Rank7BB | Rank6BB | Rank5BB);

    // Find the available squares for our pieces inside the area defined by SpaceMask
    Bitboard safe =   SpaceMask
                   & ~pos.pieces(Us, PAWN)
                   & ~attackedBy[Them][PAWN];

    // Find all squares which are at most three squares behind some friendly pawn
    Bitboard behind = pos.pieces(Us, PAWN);
    behind |= shift<Down>(behind);
    behind |= shift<Down+Down>(behind);

    int bonus = popcount(safe) + popcount(behind & safe & ~attackedBy[Them][ALL_PIECES]);
    int weight = pos.count<ALL_PIECES>(Us) - 3 + std::min(pe->blocked_count(), 9);
    Score score = make_score(bonus * weight * weight / 16, 0);
#ifdef KOTH
    if (pos.is_koth())
        score += KothSafeCenter * popcount(behind & safe & Center);
#endif

    if (T)
        Trace::add(SPACE, Us, score);

    return score;
  }

  // Evaluation::variant() computes variant-specific evaluation terms.

  template<Tracing T> template<Color Us>
  Score Evaluation<T>::variant() const {

    constexpr Color Them = (Us == WHITE ? BLACK : WHITE);

    Score score = SCORE_ZERO;

#ifdef ATOMIC
    if (pos.is_atomic())
        score -= AtomicConfinedKing * popcount(attackedBy[Us][KING] & pos.pieces());
#endif
#ifdef HORDE
    if (pos.is_horde() && pos.is_horde_color(Them))
    {
        // Add a bonus according to how close we are to breaking through the pawn wall
        if (pos.pieces(Us, ROOK) | pos.pieces(Us, QUEEN))
        {
            int dist = 8;
            if ((attackedBy[Us][QUEEN] | attackedBy[Us][ROOK]) & rank_bb(relative_rank(Us, RANK_8)))
                dist = 0;
            else for (File f = FILE_A; f <= FILE_H; ++f)
            {
                int pawns = popcount(pos.pieces(Them, PAWN) & file_bb(f));
                int pawnsl = std::min(popcount(pos.pieces(Them, PAWN) & shift<WEST>(file_bb(f))), pawns);
                int pawnsr = std::min(popcount(pos.pieces(Them, PAWN) & shift<EAST>(file_bb(f))), pawns);
                dist = std::min(dist, pawnsl + pawnsr);
            }
            score += HordeShelter * pos.count<PAWN>(Them) / (1 + dist) / (pos.pieces(Us, QUEEN) ? 2 : 4);
        }
    }
#endif
#ifdef KOTH
    if (pos.is_koth())
    {
        // Pinned piece (not pawn) attacks are not included in attackedBy
        constexpr Direction Up = pawn_push(Us);
        Bitboard pinned = pos.blockers_for_king(Them) & pos.pieces(Them);
        Bitboard center = Center;
        while (center)
        {
            // Skip costly attackers_to if the center is not attacked by them
            Square s = pop_lsb(&center);
            int dist = distance(pos.square<KING>(Us), s)
                      + ((pinned || (attackedBy[Them][ALL_PIECES] & s)) ? popcount(pos.attackers_to(s) & pos.pieces(Them)) : 0)
                      + !!(pos.pieces(Us) & s)
                      + !!(shift<Up>(pos.pieces(Us, PAWN) & s) & pos.pieces(Them, PAWN));
            assert(dist > 0);
            score += KothDistanceBonus[std::min(dist - 1, 5)];
        }
    }
#endif
#ifdef RACE
    if (pos.is_race())
    {
        Square ksq = pos.square<KING>(Us);
        int s = relative_rank(BLACK, ksq);
        Bitboard b = file_bb(ksq);
        for (Rank kr = rank_of(ksq), r = Rank(kr + 1); r <= RANK_8; ++r)
        {
            b |= shift<EAST>(b) | shift<WEST>(b);
            if (!(rank_bb(r) & b & ~attackedBy[Them][ALL_PIECES]))
                s++;
        }
        score += KingRaceBonus[std::min(s, 7)];
    }
#endif
#ifdef THREECHECK
    if (pos.is_three_check())
        score += ChecksGivenBonus[pos.checks_given(Us)];
#endif

    if (T)
        Trace::add(VARIANT, Us, score);

    return score;
  }


  // Evaluation::winnable() adjusts the mg and eg score components based on the
  // known attacking/defending status of the players.
  // A single value is derived from the mg and eg values and returned.

  template<Tracing T>
  Value Evaluation<T>::winnable(Score score) const {

#ifdef ANTI
    if (pos.is_anti())
        return SCORE_ZERO;
#endif
#ifdef HORDE
    if (pos.is_horde())
        return SCORE_ZERO;
#endif
#ifdef PLACEMENT
    if (pos.is_placement() && (pos.count_in_hand<KING>(WHITE) || pos.count_in_hand<KING>(BLACK)))
        return SCORE_ZERO;
#endif
#ifdef LOSERS
    if (pos.is_losers())
        return SCORE_ZERO;
#endif

    int outflanking =  distance<File>(pos.square<KING>(WHITE), pos.square<KING>(BLACK))
                     - distance<Rank>(pos.square<KING>(WHITE), pos.square<KING>(BLACK));

    bool pawnsOnBothFlanks =   (pos.pieces(PAWN) & QueenSide)
                            && (pos.pieces(PAWN) & KingSide);

    bool almostUnwinnable =   outflanking < 0
                           && !pawnsOnBothFlanks;

    bool infiltration = rank_of(pos.square<KING>(WHITE)) > RANK_4
                     || rank_of(pos.square<KING>(BLACK)) < RANK_5;

    // Compute the initiative bonus for the attacking side
    int complexity =   9 * pe->passed_count()
                    + 12 * pos.count<PAWN>()
                    +  9 * outflanking
                    + 21 * pawnsOnBothFlanks
                    + 24 * infiltration
                    + 51 * !pos.non_pawn_material()
                    - 43 * almostUnwinnable
                    -  2 * pos.rule50_count()
                    -110 ;

    Value mg = mg_value(score);
    Value eg = eg_value(score);

    // Now apply the bonus: note that we find the attacking side by extracting the
    // sign of the midgame or endgame values, and that we carefully cap the bonus
    // so that the midgame and endgame scores do not change sign after the bonus.
    int u = ((mg > 0) - (mg < 0)) * Utility::clamp(complexity + 50, -abs(mg), 0);
    int v = ((eg > 0) - (eg < 0)) * std::max(complexity, -abs(eg));

    mg += u;
    eg += v;

    // Compute the scale factor for the winning side

    Color strongSide = eg > VALUE_DRAW ? WHITE : BLACK;
    int sf = me->scale_factor(pos, strongSide);

#ifdef ATOMIC
    if (pos.is_atomic())
    {
        if (   pos.non_pawn_material(~strongSide) <= RookValueMg
            && pos.count<PAWN>(WHITE) == pos.count<PAWN>(BLACK))
            sf = std::max(0, sf - pos.rule50_count() / 2);
    }
    else
#endif
#ifdef HORDE
    if (pos.is_horde() && pos.is_horde_color(~strongSide))
    {
        if (pos.non_pawn_material(~strongSide) >= QueenValueMg)
            sf = 10;
    }
    else
#endif
    // If scale is not already specific, scale down the endgame via general heuristics
    if (sf == SCALE_FACTOR_NORMAL)
    {
        if (pos.opposite_bishops())
        {
            if (   pos.non_pawn_material(WHITE) == BishopValueMg
                && pos.non_pawn_material(BLACK) == BishopValueMg)
                sf = 18 + 4 * popcount(pe->passed_pawns(strongSide));
            else
                sf = 22 + 3 * pos.count<ALL_PIECES>(strongSide);
        }
        else
            sf = std::min(sf, 36 + 7 * pos.count<PAWN>(strongSide));
    }

    // Interpolate between the middlegame and (scaled by 'sf') endgame score
    v =  mg * int(me->game_phase())
       + eg * int(PHASE_MIDGAME - me->game_phase()) * ScaleFactor(sf) / SCALE_FACTOR_NORMAL;
    v /= PHASE_MIDGAME;

    if (T)
    {
        Trace::add(WINNABLE, make_score(u, eg * ScaleFactor(sf) / SCALE_FACTOR_NORMAL - eg_value(score)));
        Trace::add(TOTAL, make_score(mg, eg * ScaleFactor(sf) / SCALE_FACTOR_NORMAL));
    }

    return Value(v);
  }


  // Evaluation::value() is the main function of the class. It computes the various
  // parts of the evaluation and returns the value of the position from the point
  // of view of the side to move.

  template<Tracing T>
  Value Evaluation<T>::value() {

    assert(!pos.checkers());

    if (pos.is_variant_end())
        return pos.variant_result();

    // Probe the material hash table
    me = Material::probe(pos);

    // If we have a specialized evaluation function for the current material
    // configuration, call it and return.
    if (me->specialized_eval_exists())
        return me->evaluate(pos);

    // Initialize score by reading the incrementally updated scores included in
    // the position object (material + piece square tables) and the material
    // imbalance. Score is computed internally from the white point of view.
    Score score = pos.psq_score() + me->imbalance() + pos.this_thread()->contempt;

    // Probe the pawn hash table
    pe = Pawns::probe(pos);
    score += pe->pawn_score(WHITE) - pe->pawn_score(BLACK);

    // Early exit if score is high
    Value v = (mg_value(score) + eg_value(score)) / 2;
    if (pos.variant() == CHESS_VARIANT)
    {
    if (abs(v) > LazyThreshold + pos.non_pawn_material() / 64)
       return pos.side_to_move() == WHITE ? v : -v;
    }

    // Main evaluation begins here

    initialize<WHITE>();
    initialize<BLACK>();

    // Pieces evaluated first (also populates attackedBy, attackedBy2).
    // Note that the order of evaluation of the terms is left unspecified
    score +=  pieces<WHITE, KNIGHT>() - pieces<BLACK, KNIGHT>()
            + pieces<WHITE, BISHOP>() - pieces<BLACK, BISHOP>()
            + pieces<WHITE, ROOK  >() - pieces<BLACK, ROOK  >()
            + pieces<WHITE, QUEEN >() - pieces<BLACK, QUEEN >();

#ifdef CRAZYHOUSE
    if (pos.is_house()) {
        // Positional bonus for potential drop points - unoccupied squares in enemy territory that are not attacked by enemy non-KQ pieces
        mobility[WHITE] += DropMobilityBonus * popcount(~(attackedBy[BLACK][PAWN] | attackedBy[BLACK][KNIGHT] | attackedBy[BLACK][BISHOP] | attackedBy[BLACK][ROOK] | pos.pieces() | Rank1BB | Rank2BB | Rank3BB | Rank4BB));
        mobility[BLACK] += DropMobilityBonus * popcount(~(attackedBy[WHITE][PAWN] | attackedBy[WHITE][KNIGHT] | attackedBy[WHITE][BISHOP] | attackedBy[WHITE][ROOK] | pos.pieces() | Rank5BB | Rank6BB | Rank7BB | Rank8BB));
    }
#endif

    score += mobility[WHITE] - mobility[BLACK];

    // More complex interactions that require fully populated attack bitboards
    score +=  king<   WHITE>() - king<   BLACK>()
            + threats<WHITE>() - threats<BLACK>()
            + passed< WHITE>() - passed< BLACK>()
            + space<  WHITE>() - space<  BLACK>();

<<<<<<< HEAD
    if (pos.variant() != CHESS_VARIANT)
        score += variant<WHITE>() - variant<BLACK>();

    score += initiative(score);

    // Interpolate between a middlegame and a (scaled by 'sf') endgame score
    ScaleFactor sf = scale_factor(eg_value(score));
    v =  mg_value(score) * int(me->game_phase())
       + eg_value(score) * int(PHASE_MIDGAME - me->game_phase()) * sf / SCALE_FACTOR_NORMAL;

    v /= PHASE_MIDGAME;
=======
    // Derive single value from mg and eg parts of score
    v = winnable(score);
>>>>>>> 4b10578a

    // In case of tracing add all remaining individual evaluation terms
    if (T)
    {
        Trace::add(MATERIAL, pos.psq_score());
        Trace::add(IMBALANCE, me->imbalance());
        Trace::add(PAWN, pe->pawn_score(WHITE), pe->pawn_score(BLACK));
        Trace::add(MOBILITY, mobility[WHITE], mobility[BLACK]);
    }

    // Side to move point of view
    return (pos.side_to_move() == WHITE ? v : -v) + Tempo;
  }

} // namespace


/// evaluate() is the evaluator for the outer world. It returns a static
/// evaluation of the position from the point of view of the side to move.

Value Eval::evaluate(const Position& pos) {
  return Evaluation<NO_TRACE>(pos).value();
}


/// trace() is like evaluate(), but instead of returning a value, it returns
/// a string (suitable for outputting to stdout) that contains the detailed
/// descriptions and values of each evaluation term. Useful for debugging.

std::string Eval::trace(const Position& pos) {

  if (pos.checkers())
      return "Total evaluation: none (in check)";

  std::memset(scores, 0, sizeof(scores));

  pos.this_thread()->contempt = SCORE_ZERO; // Reset any dynamic contempt

  Value v = Evaluation<TRACE>(pos).value();

  v = pos.side_to_move() == WHITE ? v : -v; // Trace scores are from white's point of view

  std::stringstream ss;
  ss << std::showpoint << std::noshowpos << std::fixed << std::setprecision(2)
     << "     Term    |    White    |    Black    |    Total   \n"
     << "             |   MG    EG  |   MG    EG  |   MG    EG \n"
     << " ------------+-------------+-------------+------------\n"
     << "    Material | " << Term(MATERIAL)
     << "   Imbalance | " << Term(IMBALANCE)
     << "       Pawns | " << Term(PAWN)
     << "     Knights | " << Term(KNIGHT)
     << "     Bishops | " << Term(BISHOP)
     << "       Rooks | " << Term(ROOK)
     << "      Queens | " << Term(QUEEN)
     << "    Mobility | " << Term(MOBILITY)
     << " King safety | " << Term(KING)
     << "     Threats | " << Term(THREAT)
     << "      Passed | " << Term(PASSED)
     << "       Space | " << Term(SPACE)
<<<<<<< HEAD
     << "  Initiative | " << Term(INITIATIVE)
     << "     Variant | " << Term(VARIANT)
=======
     << "    Winnable | " << Term(WINNABLE)
>>>>>>> 4b10578a
     << " ------------+-------------+-------------+------------\n"
     << "       Total | " << Term(TOTAL);

  ss << "\nFinal evaluation: " << to_cp(v) << " (white side)\n";

  return ss.str();
}<|MERGE_RESOLUTION|>--- conflicted
+++ resolved
@@ -35,11 +35,7 @@
   enum Tracing { NO_TRACE, TRACE };
 
   enum Term { // The first 8 entries are reserved for PieceType
-<<<<<<< HEAD
-    MATERIAL = 8, IMBALANCE, MOBILITY, THREAT, PASSED, SPACE, INITIATIVE, VARIANT, TOTAL, TERM_NB
-=======
-    MATERIAL = 8, IMBALANCE, MOBILITY, THREAT, PASSED, SPACE, WINNABLE, TOTAL, TERM_NB
->>>>>>> 4b10578a
+    MATERIAL = 8, IMBALANCE, MOBILITY, THREAT, PASSED, SPACE, WINNABLE, VARIANT, TOTAL, TERM_NB
   };
 
   Score scores[TERM_NB][COLOR_NB];
@@ -618,13 +614,8 @@
     template<Color Us> Score threats() const;
     template<Color Us> Score passed() const;
     template<Color Us> Score space() const;
-<<<<<<< HEAD
     template<Color Us> Score variant() const;
-    ScaleFactor scale_factor(Value eg) const;
-    Score initiative(Score score) const;
-=======
     Value winnable(Score score) const;
->>>>>>> 4b10578a
 
     const Position& pos;
     Material::Entry* me;
@@ -1574,19 +1565,19 @@
 
 #ifdef ANTI
     if (pos.is_anti())
-        return SCORE_ZERO;
+        return VALUE_ZERO;
 #endif
 #ifdef HORDE
     if (pos.is_horde())
-        return SCORE_ZERO;
+        return VALUE_ZERO;
 #endif
 #ifdef PLACEMENT
     if (pos.is_placement() && (pos.count_in_hand<KING>(WHITE) || pos.count_in_hand<KING>(BLACK)))
-        return SCORE_ZERO;
+        return VALUE_ZERO;
 #endif
 #ifdef LOSERS
     if (pos.is_losers())
-        return SCORE_ZERO;
+        return VALUE_ZERO;
 #endif
 
     int outflanking =  distance<File>(pos.square<KING>(WHITE), pos.square<KING>(BLACK))
@@ -1741,22 +1732,11 @@
             + passed< WHITE>() - passed< BLACK>()
             + space<  WHITE>() - space<  BLACK>();
 
-<<<<<<< HEAD
     if (pos.variant() != CHESS_VARIANT)
         score += variant<WHITE>() - variant<BLACK>();
 
-    score += initiative(score);
-
-    // Interpolate between a middlegame and a (scaled by 'sf') endgame score
-    ScaleFactor sf = scale_factor(eg_value(score));
-    v =  mg_value(score) * int(me->game_phase())
-       + eg_value(score) * int(PHASE_MIDGAME - me->game_phase()) * sf / SCALE_FACTOR_NORMAL;
-
-    v /= PHASE_MIDGAME;
-=======
     // Derive single value from mg and eg parts of score
     v = winnable(score);
->>>>>>> 4b10578a
 
     // In case of tracing add all remaining individual evaluation terms
     if (T)
@@ -1816,12 +1796,8 @@
      << "     Threats | " << Term(THREAT)
      << "      Passed | " << Term(PASSED)
      << "       Space | " << Term(SPACE)
-<<<<<<< HEAD
-     << "  Initiative | " << Term(INITIATIVE)
+     << "    Winnable | " << Term(WINNABLE)
      << "     Variant | " << Term(VARIANT)
-=======
-     << "    Winnable | " << Term(WINNABLE)
->>>>>>> 4b10578a
      << " ------------+-------------+-------------+------------\n"
      << "       Total | " << Term(TOTAL);
 

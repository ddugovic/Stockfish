--- conflicted
+++ resolved
@@ -516,10 +516,9 @@
 #endif
 
   // PassedRank[Rank] contains a bonus according to the rank of a passed pawn
-<<<<<<< HEAD
   constexpr Score PassedRank[VARIANT_NB][RANK_NB] = {
     {
-    S(0, 0), S(5, 7), S(5, 13), S(32, 42), S(70, 70), S(172, 170), S(217, 269)
+    S(0, 0), S(5, 7), S(5, 13), S(18, 23), S(74, 58), S(164, 166), S(268, 243)
     },
 #ifdef ANTI
     { S(0, 0), S(5, 7), S(5, 14), S(31, 38), S(73, 73), S(166, 166), S(252, 252) },
@@ -554,10 +553,6 @@
 #ifdef TWOKINGS
     { S(0, 0), S(5, 7), S(5, 14), S(31, 38), S(73, 73), S(166, 166), S(252, 252) },
 #endif
-=======
-  constexpr Score PassedRank[RANK_NB] = {
-    S(0, 0), S(5, 7), S(5, 13), S(18, 23), S(74, 58), S(164, 166), S(268, 243)
->>>>>>> fc0a1f37
   };
 
   // PassedFile[File] contains a bonus according to the file of a passed pawn

--- conflicted
+++ resolved
@@ -2014,41 +2014,28 @@
 Value Eval::evaluate(const Position& pos) {
 
   Value v;
+#ifdef USE_NNUE
   bool useClassical = false;
 
   // Deciding between classical and NNUE eval (~10 Elo): for high PSQ imbalance we use classical,
   // but we switch to NNUE during long shuffling or with high material on the board.
-<<<<<<< HEAD
-
-#ifdef USE_NNUE
-  bool classical = false;
-
-=======
->>>>>>> 061f98a9
   if (  !useNNUE
       || pos.variant() != CHESS_VARIANT
       || abs(eg_value(pos.psq_score())) * 5 > (850 + pos.non_pawn_material() / 64) * (5 + pos.rule50_count()))
   {
+#endif
       v = Evaluation<NO_TRACE>(pos).value();          // classical
-<<<<<<< HEAD
-#endif
-      classical = abs(v) >= 300;
 #ifdef USE_NNUE
-=======
       useClassical = abs(v) >= 300;
->>>>>>> 061f98a9
   }
 
   // If result of a classical evaluation is much lower than threshold fall back to NNUE
   if (useNNUE && !useClassical)
   {
        Value nnue     = NNUE::evaluate(pos, true);     // NNUE
-<<<<<<< HEAD
        if (pos.variant() != CHESS_VARIANT)
            nnue = Evaluation<NO_TRACE>(pos).variantValue(nnue);
-=======
        int scale      = 1136 + 20 * pos.non_pawn_material() / 1024;
->>>>>>> 061f98a9
        Color stm      = pos.side_to_move();
        Value optimism = pos.this_thread()->optimism[stm];
        Value psq      = (stm == WHITE ? 1 : -1) * eg_value(pos.psq_score());

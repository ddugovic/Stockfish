--- conflicted
+++ resolved
@@ -427,14 +427,6 @@
             attackUnits += QueenContactCheck * popcount(b);
         }
 
-<<<<<<< HEAD
-        // Analyse the enemy's safe distance checks for sliders and knights
-        safe = ~(ei.attackedBy[Us][ALL_PIECES] | pos.pieces(Them));
-#ifdef THREECHECK
-        if (pos.is_three_check() && pos.checks_taken())
-            safe = ~pos.pieces(Them);
-#endif
-=======
         // Analyse the safe enemy's checks which are possible on next move...
         safe  = ~(ei.attackedBy[Us][ALL_PIECES] | pos.pieces(Them));
 
@@ -442,7 +434,10 @@
         // safe from pawn-attacks, and not being occupied by a blocked pawn.
         other = ~(   ei.attackedBy[Us][PAWN]
                   | (pos.pieces(Them, PAWN) & shift_bb<Up>(pos.pieces(PAWN))));
->>>>>>> 0784bd54
+#ifdef THREECHECK
+        if (pos.is_three_check() && pos.checks_taken())
+            other = safe = ~pos.pieces(Them);
+#endif
 
         b1 = pos.attacks_from<ROOK  >(ksq);
         b2 = pos.attacks_from<BISHOP>(ksq);

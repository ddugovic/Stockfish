--- conflicted
+++ resolved
@@ -152,39 +152,39 @@
 
   // Per-variant king danger malus factors
   constexpr int KingDangerParams[VARIANT_NB][11] = {
-    {    69,  185, -100,  -35,  148,   98, -873,   -6,    5,   -7,    0 },
+    {    69,  185, -100,  -35,  148,   98, -873,   -6,    3,   -7,    0 },
 #ifdef ANTI
     {},
 #endif
 #ifdef ATOMIC
-    {   274,  166, -100,  -35,  146,   98, -654,  -12,    5,   -7,   29 },
-#endif
-#ifdef CRAZYHOUSE
-    {   119,  439, -100,  -35,  130,   98, -613,   -6,    5,   -1,  320 },
+    {   274,  166, -100,  -35,  146,   98, -654,  -12,    3,   -7,   29 },
+#endif
+#ifdef CRAZYHOUSE
+    {   119,  439, -100,  -35,  130,   98, -613,   -6,    3,   -1,  320 },
 #endif
 #ifdef EXTINCTION
     {},
 #endif
 #ifdef GRID
-    {   119,  211, -100,  -35,  158,   98, -722,   -9,    5,   41,    0 },
+    {   119,  211, -100,  -35,  158,   98, -722,   -9,    3,   41,    0 },
 #endif
 #ifdef HORDE
-    {   101,  235, -100,  -35,  134,   98, -717,  -11,    5,   -5,    0 },
+    {   101,  235, -100,  -35,  134,   98, -717,  -11,    3,   -5,    0 },
 #endif
 #ifdef KOTH
-    {    85,  229, -100,  -35,  131,   98, -658,   -9,    5,   -5,    0 },
+    {    85,  229, -100,  -35,  131,   98, -658,   -9,    3,   -5,    0 },
 #endif
 #ifdef LOSERS
-    {   101,  235, -100,  -35,  134,   98, -717, -357,    5,   -5,    0 },
+    {   101,  235, -100,  -35,  134,   98, -717, -357,    3,   -5,    0 },
 #endif
 #ifdef RACE
     {},
 #endif
 #ifdef THREECHECK
-    {    85,  136, -100,  -35,  106,   98, -613,   -7,    5,  -73,  181 },
+    {    85,  136, -100,  -35,  106,   98, -613,   -7,    3,  -73,  181 },
 #endif
 #ifdef TWOKINGS
-    {    92,  155, -100,  -35,  136,   98, -967,   -8,    5,   38,    0 },
+    {    92,  155, -100,  -35,  136,   98, -967,   -8,    3,   38,    0 },
 #endif
   };
 
@@ -1035,7 +1035,6 @@
 
     const auto KDP = KingDangerParams[pos.variant()];
     kingDanger +=        kingAttackersCount[Them] * kingAttackersWeight[Them]
-<<<<<<< HEAD
                  + KDP[0] * kingAttacksCount[Them]
                  + KDP[1] * popcount(kingRing[Us] & weak)
                  + KDP[2] * bool(attackedBy[Us][KNIGHT] & attackedBy[Us][KING])
@@ -1045,7 +1044,7 @@
                  + KDP[6] * !pos.count<QUEEN>(Them)
                  + KDP[7] * mg_value(score) / 8
                  +          mg_value(mobility[Them] - mobility[Us])
-                 + KDP[8] * kingFlankAttacks * kingFlankAttacks / 16
+                 + KDP[8] * kingFlankAttacks * kingFlankAttacks / 8
                  + KDP[9];
 #ifdef CRAZYHOUSE
         if (pos.is_house())
@@ -1059,19 +1058,6 @@
             h = pos.count_in_hand<QUEEN>(Them) ? weak & ~pos.pieces() : 0;
         }
 #endif
-=======
-                 +  69 * kingAttacksCount[Them]
-                 + 185 * popcount(kingRing[Us] & weak)
-                 - 100 * bool(attackedBy[Us][KNIGHT] & attackedBy[Us][KING])
-                 -  35 * bool(attackedBy[Us][BISHOP] & attackedBy[Us][KING])
-                 + 148 * popcount(unsafeChecks)
-                 +  98 * popcount(pos.blockers_for_king(Us))
-                 - 873 * !pos.count<QUEEN>(Them)
-                 -   6 * mg_value(score) / 8
-                 +       mg_value(mobility[Them] - mobility[Us])
-                 +   3 * kingFlankAttacks * kingFlankAttacks / 8
-                 -   7;
->>>>>>> 0b0b21c6
 
 #ifdef ATOMIC
     if (pos.is_atomic())

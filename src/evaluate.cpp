/*
  Stockfish, a UCI chess playing engine derived from Glaurung 2.1
  Copyright (C) 2004-2021 The Stockfish developers (see AUTHORS file)

  Stockfish is free software: you can redistribute it and/or modify
  it under the terms of the GNU General Public License as published by
  the Free Software Foundation, either version 3 of the License, or
  (at your option) any later version.

  Stockfish is distributed in the hope that it will be useful,
  but WITHOUT ANY WARRANTY; without even the implied warranty of
  MERCHANTABILITY or FITNESS FOR A PARTICULAR PURPOSE.  See the
  GNU General Public License for more details.

  You should have received a copy of the GNU General Public License
  along with this program.  If not, see <http://www.gnu.org/licenses/>.
*/

#include <algorithm>
#include <cassert>
#include <cstdlib>
#include <cstring>   // For std::memset
#include <fstream>
#include <iomanip>
#include <sstream>
#include <iostream>
#include <streambuf>
#include <vector>

#include "bitboard.h"
#include "evaluate.h"
#include "material.h"
#include "misc.h"
#include "pawns.h"
#include "thread.h"
#include "timeman.h"
#include "uci.h"
#include "incbin/incbin.h"


// Macro to embed the default efficiently updatable neural network (NNUE) file
// data in the engine binary (using incbin.h, by Dale Weiler).
// This macro invocation will declare the following three variables
//     const unsigned char        gEmbeddedNNUEData[];  // a pointer to the embedded data
//     const unsigned char *const gEmbeddedNNUEEnd;     // a marker to the end
//     const unsigned int         gEmbeddedNNUESize;    // the size of the embedded file
// Note that this does not work in Microsoft Visual Studio.
#ifdef USE_NNUE
#if !defined(_MSC_VER) && !defined(NNUE_EMBEDDING_OFF)
  INCBIN(EmbeddedNNUE, EvalFileDefaultName);
#else
  const unsigned char        gEmbeddedNNUEData[1] = {0x0};
  const unsigned char *const gEmbeddedNNUEEnd = &gEmbeddedNNUEData[1];
  const unsigned int         gEmbeddedNNUESize = 1;
#endif
#endif


using namespace std;
<<<<<<< HEAD
#ifdef USE_NNUE
using namespace Eval::NNUE;
=======

namespace Stockfish {
>>>>>>> 21ad356c

namespace Eval {

  bool useNNUE;
  string eval_file_loaded = "None";

  /// NNUE::init() tries to load a NNUE network at startup time, or when the engine
  /// receives a UCI command "setoption name EvalFile value nn-[a-z0-9]{12}.nnue"
  /// The name of the NNUE network is always retrieved from the EvalFile option.
  /// We search the given network in three locations: internally (the default
  /// network may be embedded in the binary), in the active working directory and
  /// in the engine directory. Distro packagers may define the DEFAULT_NNUE_DIRECTORY
  /// variable to have the engine search in a special directory in their distro.

  void NNUE::init() {

    useNNUE = Options["Use NNUE"];
    if (!useNNUE)
        return;

    string eval_file = string(Options["EvalFile"]);
    if (eval_file.empty())
        eval_file = EvalFileDefaultName;

    #if defined(DEFAULT_NNUE_DIRECTORY)
    #define stringify2(x) #x
    #define stringify(x) stringify2(x)
    vector<string> dirs = { "<internal>" , "" , CommandLine::binaryDirectory , stringify(DEFAULT_NNUE_DIRECTORY) };
    #else
    vector<string> dirs = { "<internal>" , "" , CommandLine::binaryDirectory };
    #endif

    for (string directory : dirs)
        if (eval_file_loaded != eval_file)
        {
            if (directory != "<internal>")
            {
                ifstream stream(directory + eval_file, ios::binary);
                if (load_eval(eval_file, stream))
                    eval_file_loaded = eval_file;
            }

            if (directory == "<internal>" && eval_file == EvalFileDefaultName)
            {
                // C++ way to prepare a buffer for a memory stream
                class MemoryBuffer : public basic_streambuf<char> {
                    public: MemoryBuffer(char* p, size_t n) { setg(p, p, p + n); setp(p, p + n); }
                };

                MemoryBuffer buffer(const_cast<char*>(reinterpret_cast<const char*>(gEmbeddedNNUEData)),
                                    size_t(gEmbeddedNNUESize));

                istream stream(&buffer);
                if (load_eval(eval_file, stream))
                    eval_file_loaded = eval_file;
            }
        }
  }

  /// NNUE::verify() verifies that the last net used was loaded successfully
  void NNUE::verify() {

    string eval_file = string(Options["EvalFile"]);
    if (eval_file.empty())
        eval_file = EvalFileDefaultName;

    if (useNNUE && eval_file_loaded != eval_file)
    {

        string msg1 = "If the UCI option \"Use NNUE\" is set to true, network evaluation parameters compatible with the engine must be available.";
        string msg2 = "The option is set to true, but the network file " + eval_file + " was not loaded successfully.";
        string msg3 = "The UCI option EvalFile might need to specify the full path, including the directory name, to the network file.";
        string msg4 = "The default net can be downloaded from: https://tests.stockfishchess.org/api/nn/" + std::string(EvalFileDefaultName);
        string msg5 = "The engine will be terminated now.";

        sync_cout << "info string ERROR: " << msg1 << sync_endl;
        sync_cout << "info string ERROR: " << msg2 << sync_endl;
        sync_cout << "info string ERROR: " << msg3 << sync_endl;
        sync_cout << "info string ERROR: " << msg4 << sync_endl;
        sync_cout << "info string ERROR: " << msg5 << sync_endl;

        exit(EXIT_FAILURE);
    }

    if (useNNUE)
        sync_cout << "info string NNUE evaluation using " << eval_file << " enabled" << sync_endl;
    else
        sync_cout << "info string classical evaluation enabled" << sync_endl;
  }
}
#endif

namespace Trace {

  enum Tracing { NO_TRACE, TRACE };

  enum Term { // The first 8 entries are reserved for PieceType
    MATERIAL = 8, IMBALANCE, MOBILITY, THREAT, PASSED, SPACE, WINNABLE, VARIANT, TOTAL, TERM_NB
  };

  Score scores[TERM_NB][COLOR_NB];

  double to_cp(Value v) { return double(v) / PawnValueEg; }

  void add(int idx, Color c, Score s) {
    scores[idx][c] = s;
  }

  void add(int idx, Score w, Score b = SCORE_ZERO) {
    scores[idx][WHITE] = w;
    scores[idx][BLACK] = b;
  }

  std::ostream& operator<<(std::ostream& os, Score s) {
    os << std::setw(5) << to_cp(mg_value(s)) << " "
       << std::setw(5) << to_cp(eg_value(s));
    return os;
  }

  std::ostream& operator<<(std::ostream& os, Term t) {

    if (t == MATERIAL || t == IMBALANCE || t == WINNABLE || t == TOTAL)
        os << " ----  ----"    << " | " << " ----  ----";
    else
        os << scores[t][WHITE] << " | " << scores[t][BLACK];

    os << " | " << scores[t][WHITE] - scores[t][BLACK] << " |\n";
    return os;
  }
}

using namespace Trace;

namespace {

  // Threshold for lazy and space evaluation
<<<<<<< HEAD
  constexpr Value LazyThreshold1[VARIANT_NB] = {
    Value(1565),
#ifdef ANTI
    2 * MidgameLimit,
#endif
#ifdef ATOMIC
    Value(1547),
#endif
#ifdef CRAZYHOUSE
    2 * MidgameLimit,
#endif
#ifdef EXTINCTION
    Value(1565),
#endif
#ifdef GRID
    Value(1565),
#endif
#ifdef HORDE
    2 * MidgameLimit,
#endif
#ifdef KOTH
    Value(1565),
#endif
#ifdef LOSERS
    2 * MidgameLimit,
#endif
#ifdef RACE
    2 * MidgameLimit,
#endif
#ifdef THREECHECK
    Value(1529),
#endif
#ifdef TWOKINGS
    Value(1565),
#endif
  };
  constexpr Value LazyThreshold2 =  Value(1102);
  constexpr Value SpaceThreshold[VARIANT_NB] = {
    Value(11551),
#ifdef ANTI
    Value(11551),
#endif
#ifdef ATOMIC
    Value(11551),
#endif
#ifdef CRAZYHOUSE
    Value(11551),
#endif
#ifdef EXTINCTION
    Value(11551),
#endif
#ifdef GRID
    2 * MidgameLimit,
#endif
#ifdef HORDE
    Value(11551),
#endif
#ifdef KOTH
    VALUE_ZERO,
#endif
#ifdef LOSERS
    Value(11551),
#endif
#ifdef RACE
    Value(11551),
#endif
#ifdef THREECHECK
    Value(11551),
#endif
#ifdef TWOKINGS
    Value(11551),
#endif
  };
#ifdef USE_NNUE
  constexpr Value NNUEThreshold1 =   Value(682);
  constexpr Value NNUEThreshold2 =   Value(176);
#endif
=======
  constexpr Value LazyThreshold1    =  Value(3130);
  constexpr Value LazyThreshold2    =  Value(2204);
  constexpr Value SpaceThreshold    =  Value(11551);
>>>>>>> 21ad356c

  // KingAttackWeights[PieceType] contains king attack weights by piece type
  constexpr int KingAttackWeights[VARIANT_NB][PIECE_TYPE_NB] = {
    { 0, 0, 81, 52, 44, 10 },
#ifdef ANTI
    {},
#endif
#ifdef ATOMIC
    { 0, 0, 76, 64, 46, 11 },
#endif
#ifdef CRAZYHOUSE
    { 0, 0, 112, 87, 63, 2 },
#endif
#ifdef EXTINCTION
    {},
#endif
#ifdef GRID
    { 0, 0, 89, 62, 47, 11 },
#endif
#ifdef HORDE
    { 0, 0, 77, 55, 44, 10 },
#endif
#ifdef KOTH
    { 0, 0, 76, 48, 44, 10 },
#endif
#ifdef LOSERS
    { 0, 0, 77, 55, 44, 10 },
#endif
#ifdef RACE
    {},
#endif
#ifdef THREECHECK
    { 0, 0, 118, 66, 62, 35 },
#endif
#ifdef TWOKINGS
    { 0, 0, 77, 55, 44, 10 },
#endif
  };

  // Per-variant king danger malus factors
  constexpr int KingDangerParams[VARIANT_NB][11] = {
    {   183,  148,   98,   69,    3, -873, -100,   -6,   -4,   37,    0 },
#ifdef ANTI
    {},
#endif
#ifdef ATOMIC
    {   166,  146,   98,  274,    3, -654, -100,  -12,   -4,   37,   29 },
#endif
#ifdef CRAZYHOUSE
    {   463,  129,   99,  121,    3, -631,  -99,   -6,   -4,   37,  315 },
#endif
#ifdef EXTINCTION
    {},
#endif
#ifdef GRID
    {   211,  158,   98,  119,    3, -722, -100,   -9,   -4,   37,    0 },
#endif
#ifdef HORDE
    {   235,  134,   98,  101,    3, -717, -100,  -11,   -4,   37,    0 },
#endif
#ifdef KOTH
    {   229,  131,   98,   85,    3, -658, -100,   -9,   -4,   37,    0 },
#endif
#ifdef LOSERS
    {   235,  134,   98,  101,    3, -717, -100, -357,   -4,   37,    0 },
#endif
#ifdef RACE
    {     0,    0,    0,    0,    0,    0,    0,    0,    0,    0,    0 },
#endif
#ifdef THREECHECK
    {   203,  149,  101,   72,    3, -787,  -91,   -6,   -4,   38,  192 },
#endif
#ifdef TWOKINGS
    {   155,  136,   98,   92,    3, -967, -100,   -8,   -4,   37,    0 },
#endif
  };

  // SafeCheck[PieceType][single/multiple] contains safe check bonus by piece type,
  // higher if multiple safe checks are possible for that piece type.
  constexpr int SafeCheck[][2] = {
      {}, {450, 900}, {803, 1292}, {639, 974}, {1087, 1878}, {759, 1132}
  };

#define S(mg, eg) make_score(mg, eg)

  // MobilityBonus[PieceType-2][attacked] contains bonuses for middle and end game,
  // indexed by piece type and number of attacked squares in the mobility area.
  constexpr Score MobilityBonus[VARIANT_NB][4][32] = {
    {
    { S(-62,-79), S(-53,-57), S(-12,-31), S( -3,-17), S(  3,  7), S( 12, 13), // Knight
      S( 21, 16), S( 28, 21), S( 37, 26) },
    { S(-47,-59), S(-20,-25), S( 14, -8), S( 29, 12), S( 39, 21), S( 53, 40), // Bishop
      S( 53, 56), S( 60, 58), S( 62, 65), S( 69, 72), S( 78, 78), S( 83, 87),
      S( 91, 88), S( 96, 98) },
    { S(-60,-82), S(-24,-15), S(  0, 17) ,S(  3, 43), S(  4, 72), S( 14,100), // Rook
      S( 20,102), S( 30,122), S( 41,133), S(41 ,139), S( 41,153), S( 45,160),
      S( 57,165), S( 58,170), S( 67,175) },
    { S(-29,-49), S(-16,-29), S( -8, -8), S( -8, 17), S( 18, 39), S( 25, 54), // Queen
      S( 23, 59), S( 37, 73), S( 41, 76), S( 54, 95), S( 65, 95) ,S( 68,101),
      S( 69,124), S( 70,128), S( 70,132), S( 70,133) ,S( 71,136), S( 72,140),
      S( 74,147), S( 76,149), S( 90,153), S(104,169), S(105,171), S(106,171),
      S(112,178), S(114,185), S(114,187), S(119,221) }
    },
#ifdef ANTI
    {
      { S(-150,-152), S(-112,-108), S(-18,-52), S( -4,-20), S( 12, 10), S( 30, 22), // Knights
        S(  44,  52), S(  60,  56), S( 72, 58) },
      { S(-96,-116), S(-42,-38), S( 32, -4), S( 52, 24), S( 74, 44), S(102, 84), // Bishops
        S(108, 108), S(126,116), S(130,126), S(142,140), S(158,148), S(162,172),
        S(184, 180), S(194,188) },
      { S(-112,-156), S(-50,-36), S(-22, 52), S(-10,110), S( -8,140), S( -2,162), // Rooks
        S(  16, 218), S( 28,240), S( 42,256), S( 46,286), S( 62,308), S( 64,320),
        S(  86, 330), S( 98,336), S(118,338) },
      { S(-80,-70), S(-50,-24), S(  4, 14), S(  8, 38), S( 28, 74), S( 48,110), // Queens
        S( 50,124), S( 80,152), S( 86,158), S( 94,174), S(108,188), S(112,204),
        S(120,222), S(140,232), S(144,236), S(146,244), S(150,256), S(154,260),
        S(170,266), S(188,272), S(198,280), S(216,314), S(224,316), S(226,322),
        S(236,348), S(238,354), S(246,382), S(256,398) }
    },
#endif
#ifdef ATOMIC
    {
      { S(-86,-77), S(-79,-64), S(-36,-40), S( -2,-24), S( 14,  8), S( 23, 25), // Knights
        S( 40, 26), S( 30, 23), S( 37, 29) },
      { S(-55,-65), S(-17,-34), S( 13, -9), S( 24, 20), S( 22, 25), S( 57, 39), // Bishops
        S( 32, 52), S( 66, 66), S( 51, 52), S( 56, 74), S( 73, 76), S( 85, 81),
        S( 93, 90), S(108, 87) },
      { S(-61,-73), S(-32,-28), S(-18,  9), S(-19, 30), S(-19, 57), S( 20, 78), // Rooks
        S( 12,104), S( 11,134), S( 21,133), S( 33,166), S( 35,168), S( 38,185),
        S( 25,172), S( 60,182), S( 58,155) },
      { S(-43,-43), S(-14,-16), S( -5,  1), S(  0, 23), S(  6, 24), S( 23, 59), // Queens
        S( 20, 55), S( 32, 66), S( 47, 89), S( 29, 77), S( 47, 89), S( 69,103),
        S( 63,110), S( 76,131), S( 73,115), S( 48,132), S( 58,131), S( 75,135),
        S( 82,122), S(111,130), S(114,144), S(101,139), S(106,146), S(107,167),
        S(115,157), S(129,175), S(132,176), S(130,210) }
    },
#endif
#ifdef CRAZYHOUSE
    {
      { S(-126, -96), S(-103,-31), S(-90,-27), S(-40,  3), S(  0,  3), S(  4,  0), // Knights
        S(  20,  12), S(  15, 33), S( 50, 46) },
      { S(-156, -79), S(-115,-43), S( 42,-14), S( 35, 26), S( 64, 26), S( 74, 38), // Bishops
        S(  70,  46), S(  83, 71), S( 70, 68), S( 66, 80), S( 64, 68), S( 70, 77),
        S(  97,  92), S(  89, 98) },
      { S( -53, -53), S( -22, -8), S(-48, 30), S(-14, 57), S( -4, 77), S( 11, 87), // Rooks
        S(   7, 115), S(  12,123), S( 27,120), S(  6,140), S( 55,156), S( 18,161),
        S(  51, 161), S(  54,171), S( 52,166) },
      { S( -26, -56), S( -24,-14), S(  7, 14), S(  8, 15), S( 18, 34), S( 14, 41), // Queens
        S(  28,  58), S(  33, 66), S( 40, 70), S( 47, 74), S( 50,100), S( 52,106),
        S(  59, 111), S(  50, 95), S( 60,115), S( 61,126), S( 75,144), S( 82,119),
        S(  95, 137), S( 102,138), S(100,142), S(119,154), S(129,156), S(107,156),
        S( 111, 177), S( 115,181), S(124,197), S(124,199) }
    },
#endif
#ifdef EXTINCTION
    {
      { S(-123, -90), S( -91,-32), S(-61,-29), S(-38,  3), S(  0,  3), S(  4,  0), // Knights
        S(  19,  12), S(  15, 33), S( 52, 45) },
      { S(-153, -80), S(-112,-41), S( 41,-14), S( 35, 24), S( 62, 26), S( 75, 41), // Bishops
        S(  72,  48), S(  85, 74), S( 74, 65), S( 66, 79), S( 64, 69), S( 73, 80),
        S( 107,  92), S(  96,101) },
      { S( -59, -51), S( -20, -8), S(-54, 32), S(-15, 54), S( -4, 70), S( 11, 84), // Rooks
        S(   6, 113), S(  13,123), S( 27,114), S(  6,144), S( 60,162), S( 19,162),
        S(  48, 170), S(  57,170), S( 52,177) },
      { S( -27, -56), S( -24,-14), S(  7, 13), S(  9, 16), S( 18, 37), S( 14, 40), // Queens
        S(  29,  56), S(  34, 64), S( 39, 73), S( 49, 65), S( 50, 98), S( 50,106),
        S(  60, 107), S(  53, 92), S( 62,119), S( 69,130), S( 77,145), S( 84,120),
        S(  90, 153), S(  98,131), S(106,139), S(116,147), S(127,157), S(112,154),
        S( 121, 174), S( 124,167), S(126,194), S(130,190) }
    },
#endif
#ifdef GRID
    {
      { S(-75,-76), S(-57,-54), S( -9,-28), S( -2,-10), S(  6,  5), S( 14, 12), // Knights
        S( 22, 26), S( 29, 29), S( 36, 29) },
      { S(-48,-59), S(-20,-23), S( 16, -3), S( 26, 13), S( 38, 24), S( 51, 42), // Bishops
        S( 55, 54), S( 63, 57), S( 63, 65), S( 68, 73), S( 81, 78), S( 81, 86),
        S( 91, 88), S( 98, 97) },
      { S(-58,-76), S(-27,-18), S(-15, 28), S(-10, 55), S( -5, 69), S( -2, 82), // Rooks
        S(  9,112), S( 16,118), S( 30,132), S( 29,142), S( 32,155), S( 38,165),
        S( 46,166), S( 48,169), S( 58,171) },
      { S(-39,-36), S(-21,-15), S(  3,  8), S(  3, 18), S( 14, 34), S( 22, 54), // Queens
        S( 28, 61), S( 41, 73), S( 43, 79), S( 48, 92), S( 56, 94), S( 60,104),
        S( 60,113), S( 66,120), S( 67,123), S( 70,126), S( 71,133), S( 73,136),
        S( 79,140), S( 88,143), S( 88,148), S( 99,166), S(102,170), S(102,175),
        S(106,184), S(109,191), S(113,206), S(116,212) }
    },
#endif
#ifdef HORDE
    {
      { S(-126,-90), S( -7,-22), S( -46,-25), S( 19,7), S( -53, 71), S( 31, -1), // Knights
        S(  -6, 51), S(-12, 47), S( -9, -56) },
      { S( -46,-2), S(30,66), S( 18, -27), S( 86, 21), S( 65, 11), S(147, 45), // Bishops
        S(  98, 38), S( 95, 52), S(122, 45), S( 95, 33), S( 89,103), S( 85, -9),
        S( 105, 70), S(131, 82) },
      { S( -56,-78), S(-25,-18), S(-11, 26), S( -5, 55), S( -4, 70), S( -1, 81), // Rooks
        S(   8,109), S( 14,120), S( 21,128), S( 23,143), S( 31,154), S( 32,160),
        S(  43,165), S( 49,168), S( 59,169) },
      { S( -40,-35), S(-25,-12), S(  2,  7), S(  4, 19), S( 14, 37), S( 24, 55), // Queens
        S(  25, 62), S( 40, 76), S( 43, 79), S( 47, 87), S( 54, 94), S( 56,102),
        S(  60,111), S( 70,116), S( 72,118), S( 73,122), S( 75,128), S( 77,130),
        S(  85,133), S( 94,136), S( 99,140), S(108,157), S(112,158), S(113,161),
        S( 118,174), S(119,177), S(123,191), S(128,199) }
    },
#endif
#ifdef KOTH
    {
      { S(-75,-76), S(-56,-54), S( -9,-26), S( -2,-10), S(  6,  5), S( 15, 11), // Knights
        S( 22, 26), S( 30, 28), S( 36, 29) },
      { S(-48,-58), S(-21,-19), S( 16, -2), S( 26, 12), S( 37, 22), S( 51, 42), // Bishops
        S( 54, 54), S( 63, 58), S( 65, 63), S( 71, 70), S( 79, 74), S( 81, 86),
        S( 92, 90), S( 97, 94) },
      { S(-56,-78), S(-25,-18), S(-11, 26), S( -5, 55), S( -4, 70), S( -1, 81), // Rooks
        S(  8,109), S( 14,120), S( 21,128), S( 23,143), S( 31,154), S( 32,160),
        S( 43,165), S( 49,168), S( 59,169) },
      { S(-40,-35), S(-25,-12), S(  2,  7), S(  4, 19), S( 14, 37), S( 24, 55), // Queens
        S( 25, 62), S( 40, 76), S( 43, 79), S( 47, 87), S( 54, 94), S( 56,102),
        S( 60,111), S( 70,116), S( 72,118), S( 73,122), S( 75,128), S( 77,130),
        S( 85,133), S( 94,136), S( 99,140), S(108,157), S(112,158), S(113,161),
        S(118,174), S(119,177), S(123,191), S(128,199) }
    },
#endif
#ifdef LOSERS
    {
      { S(-150,-152), S(-112,-108), S(-18,-52), S( -4,-20), S( 12, 10), S( 30, 22), // Knights
        S(  44,  52), S(  60,  56), S( 72, 58) },
      { S(-96,-116), S(-42,-38), S( 32, -4), S( 52, 24), S( 74, 44), S(102, 84), // Bishops
        S(108, 108), S(126,116), S(130,126), S(142,140), S(158,148), S(162,172),
        S(184, 180), S(194,188) },
      { S(-112,-156), S(-50,-36), S(-22, 52), S(-10,110), S( -8,140), S( -2,162), // Rooks
        S(  16, 218), S( 28,240), S( 42,256), S( 46,286), S( 62,308), S( 64,320),
        S(  86, 330), S( 98,336), S(118,338) },
      { S(-80,-70), S(-50,-24), S(  4, 14), S(  8, 38), S( 28, 74), S( 48,110), // Queens
        S( 50,124), S( 80,152), S( 86,158), S( 94,174), S(108,188), S(112,204),
        S(120,222), S(140,232), S(144,236), S(146,244), S(150,256), S(154,260),
        S(170,266), S(188,272), S(198,280), S(216,314), S(224,316), S(226,322),
        S(236,348), S(238,354), S(246,382), S(256,398) }
    },
#endif
#ifdef RACE
    {
      { S(-132,-117), S( -89,-110), S(-13,-49), S(-11,-15), S(-10,-30), S( 29, 17), // Knights
        S(  13,  32), S(  79,  69), S(109, 79) },
      { S(-101,-119), S( -19, -27), S( 27, -9), S( 35, 30), S( 62, 31), S(115, 72), // Bishops
        S(  91,  99), S( 138, 122), S(129,119), S(158,156), S(153,162), S(143,189),
        S( 172, 181), S( 196, 204) },
      { S(-131,-162), S( -57, -37), S( -8, 47), S( 12, 93), S(  3,127), S( 10,139), // Rooks
        S(   3, 240), S(  18, 236), S( 44,251), S( 44,291), S( 49,301), S( 67,316),
        S( 100, 324), S(  97, 340), S(110,324) },
      { S( -87, -68), S( -73,  -2), S( -7,  9), S( -5, 16), S( 39, 76), S( 39,118), // Queens
        S(  64, 131), S(  86, 169), S( 86,175), S( 78,166), S( 97,195), S(123,216),
        S( 137, 200), S( 155, 247), S(159,260), S(136,252), S(156,279), S(160,251),
        S( 165, 251), S( 194, 267), S(204,271), S(216,331), S(226,304), S(223,295),
        S( 239, 316), S( 228, 365), S(240,385), S(249,377) }
    },
#endif
#ifdef THREECHECK
    {
      { S(-74,-76), S(-55,-54), S( -9,-26), S( -2,-10), S(  6,  5), S( 15, 11), // Knights
        S( 22, 26), S( 31, 27), S( 37, 29) },
      { S(-49,-56), S(-23,-18), S( 15, -2), S( 25, 12), S( 36, 22), S( 50, 42), // Bishops
        S( 53, 54), S( 64, 57), S( 67, 63), S( 71, 68), S( 84, 76), S( 79, 87),
        S( 95, 91), S( 98, 93) },
      { S(-57,-76), S(-25,-18), S(-11, 25), S( -5, 53), S( -4, 70), S( -1, 78), // Rooks
        S(  8,111), S( 14,116), S( 22,125), S( 24,148), S( 31,159), S( 31,173),
        S( 44,163), S( 50,162), S( 56,168) },
      { S(-42,-35), S(-25,-12), S(  2,  7), S(  4, 19), S( 14, 37), S( 24, 53), // Queens
        S( 26, 63), S( 39, 80), S( 42, 77), S( 48, 88), S( 53, 96), S( 57, 96),
        S( 61,108), S( 71,116), S( 70,116), S( 74,125), S( 75,133), S( 78,133),
        S( 85,137), S( 97,135), S(103,141), S(107,165), S(109,153), S(115,162),
        S(119,164), S(121,184), S(121,192), S(131,203) }
    },
#endif
#ifdef TWOKINGS
    {
      { S(-75,-76), S(-57,-54), S( -9,-28), S( -2,-10), S(  6,  5), S( 14, 12), // Knights
        S( 22, 26), S( 29, 29), S( 36, 29) },
      { S(-48,-59), S(-20,-23), S( 16, -3), S( 26, 13), S( 38, 24), S( 51, 42), // Bishops
        S( 55, 54), S( 63, 57), S( 63, 65), S( 68, 73), S( 81, 78), S( 81, 86),
        S( 91, 88), S( 98, 97) },
      { S(-58,-76), S(-27,-18), S(-15, 28), S(-10, 55), S( -5, 69), S( -2, 82), // Rooks
        S(  9,112), S( 16,118), S( 30,132), S( 29,142), S( 32,155), S( 38,165),
        S( 46,166), S( 48,169), S( 58,171) },
      { S(-39,-36), S(-21,-15), S(  3,  8), S(  3, 18), S( 14, 34), S( 22, 54), // Queens
        S( 28, 61), S( 41, 73), S( 43, 79), S( 48, 92), S( 56, 94), S( 60,104),
        S( 60,113), S( 66,120), S( 67,123), S( 70,126), S( 71,133), S( 73,136),
        S( 79,140), S( 88,143), S( 88,148), S( 99,166), S(102,170), S(102,175),
        S(106,184), S(109,191), S(113,206), S(116,212) }
    },
#endif
  };

  // BishopPawns[distance from edge] contains a file-dependent penalty for pawns on
  // squares of the same color as our bishop.
  constexpr Score BishopPawns[int(FILE_NB) / 2] = {
    S(3, 8), S(3, 9), S(2, 8), S(3, 8)
  };

  // KingProtector[knight/bishop] contains penalty for each distance unit to own king
  constexpr Score KingProtector[] = { S(8, 9), S(6, 9) };

  // Outpost[knight/bishop] contains bonuses for each knight or bishop occupying a
  // pawn protected square on rank 4 to 6 which is also safe from a pawn attack.
  constexpr Score Outpost[] = { S(57, 38), S(31, 24) };

  // PassedRank[Rank] contains a bonus according to the rank of a passed pawn
  constexpr Score PassedRank[VARIANT_NB][RANK_NB] = {
    {
    S(0, 0), S(7, 27), S(16, 32), S(17, 40), S(64, 71), S(170, 174), S(278, 262)
    },
#ifdef ANTI
    { S(0, 0), S(5, 7), S(5, 14), S(31, 38), S(73, 73), S(166, 166), S(252, 252) },
#endif
#ifdef ATOMIC
    { S(0, 0), S(95, 86), S(118, 43), S(94, 61), S(142, 62), S(196, 150), S(204, 256) },
#endif
#ifdef CRAZYHOUSE
    { S(0, 0), S(15, 27), S(23, 13), S(13, 19), S(88, 111), S(177, 140), S(229, 293) },
#endif
#ifdef EXTINCTION
    { S(0, 0), S(5, 7), S(5, 14), S(31, 38), S(73, 73), S(166, 166), S(252, 252) },
#endif
#ifdef GRID
    { S(0, 0), S(11, 2), S(4, 0), S(27, 34), S(58, 17), S(168, 165), S(251, 253) },
#endif
#ifdef HORDE
    { S(0, 0), S(-66, 10), S(-25, 7), S(66, -12), S(68, 81), S(72, 210), S(250, 258) },
#endif
#ifdef KOTH
    { S(0, 0), S(5, 7), S(5, 14), S(31, 38), S(73, 73), S(166, 166), S(252, 252) },
#endif
#ifdef LOSERS
    { S(0, 0), S(5, 8), S(5, 13), S(31, 36), S(72, 72), S(170, 159), S(276, 251) },
#endif
#ifdef RACE
    {},
#endif
#ifdef THREECHECK
    { S(0, 0), S(5, 7), S(5, 14), S(31, 38), S(73, 73), S(166, 166), S(252, 252) },
#endif
#ifdef TWOKINGS
    { S(0, 0), S(5, 7), S(5, 14), S(31, 38), S(73, 73), S(166, 166), S(252, 252) },
#endif
  };

  constexpr Score RookOnClosedFile = S(10, 5);
  constexpr Score RookOnOpenFile[] = { S(19, 6), S(47, 26) };

  // ThreatByMinor/ByRook[attacked PieceType] contains bonuses according to
  // which piece type attacks which one. Attacks on lesser pieces which are
  // pawn-defended are not considered.
  constexpr Score ThreatByMinor[PIECE_TYPE_NB] = {
    S(0, 0), S(5, 32), S(55, 41), S(77, 56), S(89, 119), S(79, 162)
  };

  constexpr Score ThreatByRook[PIECE_TYPE_NB] = {
    S(0, 0), S(3, 44), S(37, 68), S(42, 60), S(0, 39), S(58, 43)
  };

  constexpr Value CorneredBishop = Value(50);

  // Assorted bonuses and penalties
#ifdef ATOMIC
  constexpr Score AtomicConfinedKing = S(104, 97);
  constexpr Score ThreatByBlast      = S( 84, 78);
#endif
#ifdef HORDE
  constexpr Score HordeShelter = S(71, 61);
#endif
#ifdef KOTH
  constexpr Score KothDistanceBonus[6] = {
    S(1949, 1934), S(454, 364), S(151, 158), S(75, 85), S(42, 49), S(0, 0)
  };
  constexpr Score KothSafeCenter = S(163, 207);
#endif
#ifdef ANTI
  constexpr Score PieceCountAnti    = S(119, 123);
  constexpr Score ThreatsAnti[]     = { S(192, 203), S(411, 322) };
  constexpr Score AttacksAnti[2][2][PIECE_TYPE_NB] = {
    {
      { S( 30, 141), S( 26,  94), S(161, 105), S( 70, 123), S( 61,  72), S( 78, 12), S(139, 115) },
      { S( 56,  89), S( 82, 107), S(114,  93), S(110, 115), S(188, 112), S( 73, 59), S(122,  59) }
    },
    {
      { S(119, 142), S( 99, 105), S(123, 193), S(142,  37), S(118,  96), S( 50, 12), S( 91,  85) },
      { S( 58,  81), S( 66, 110), S(105, 153), S(100, 143), S(140, 113), S(145, 73), S(153, 154) }
    }
  };
#endif
#ifdef LOSERS
  constexpr Score ThreatsLosers[]     = { S(216, 279), S(441, 341) };
  constexpr Score AttacksLosers[2][2][PIECE_TYPE_NB] = {
    {
      { S( 27, 140), S( 23,  95), S(160, 112), S( 78, 129), S( 65,  75), S( 70, 13), S(146, 123) },
      { S( 58,  82), S( 80, 112), S(124,  87), S(103, 110), S(185, 107), S( 72, 60), S(126,  62) }
    },
    {
      { S(111, 127), S(102,  95), S(121, 183), S(140,  37), S(120,  99), S( 55, 11), S( 88,  93) },
      { S( 56,  69), S( 72, 124), S(109, 154), S( 98, 149), S(129, 113), S(147, 72), S(157, 152) }
    }
  };
#endif
#ifdef CRAZYHOUSE
  constexpr int KingDangerInHand[PIECE_TYPE_NB] = {
    79, 16, 200, 61, 138, 152
  };
#endif
#ifdef RACE
  // Bonus for distance of king from 8th rank
  constexpr Score KingRaceBonus[RANK_NB] = {
    S(14282, 14493), S(6369, 5378), S(4224, 3557), S(2633, 2219),
    S( 1614,  1456), S( 975,  885), S( 528,  502), S(   0,    0)
  };
#endif
  constexpr Score UncontestedOutpost  = S(  1, 10);
  constexpr Score BishopOnKingRing    = S( 24,  0);
  constexpr Score BishopXRayPawns     = S(  4,  5);
<<<<<<< HEAD
  constexpr Score CorneredBishop      = S( 50, 50);
  constexpr Score FlankAttacks[VARIANT_NB] = {
    S(  8,  0),
#ifdef ANTI
    S( 0,  0),
#endif
#ifdef ATOMIC
    S(17,  0),
#endif
#ifdef CRAZYHOUSE
    S(14, 20),
#endif
#ifdef EXTINCTION
    S( 0,  0),
#endif
#ifdef GRID
    S( 7,  0),
#endif
#ifdef HORDE
    S( 7,  0),
#endif
#ifdef KOTH
    S( 7,  0),
#endif
#ifdef LOSERS
    S( 7,  0),
#endif
#ifdef RACE
    S( 0,  0),
#endif
#ifdef THREECHECK
    S(16,  9),
#endif
#ifdef TWOKINGS
    S( 7,  0),
#endif
  };
=======
  constexpr Score FlankAttacks        = S(  8,  0);
>>>>>>> 21ad356c
  constexpr Score Hanging             = S( 69, 36);
  constexpr Score KnightOnQueen       = S( 16, 11);
  constexpr Score LongDiagonalBishop  = S( 45,  0);
  constexpr Score MinorBehindPawn     = S( 18,  3);
  constexpr Score PassedFile          = S( 11,  8);
  constexpr Score PawnlessFlank       = S( 17, 95);
  constexpr Score ReachableOutpost    = S( 31, 22);
  constexpr Score RestrictedPiece     = S(  7,  7);
  constexpr Score RookOnKingRing      = S( 16,  0);
  constexpr Score SliderOnQueen       = S( 60, 18);
  constexpr Score ThreatByKing        = S( 24, 89);
  constexpr Score ThreatByPawnPush    = S( 48, 39);
  constexpr Score ThreatBySafePawn    = S(173, 94);
  constexpr Score TrappedRook         = S( 55, 13);
  constexpr Score WeakQueenProtection = S( 14,  0);
  constexpr Score WeakQueen           = S( 56, 15);


#undef S

  // Evaluation class computes and stores attacks tables and other working data
  template<Tracing T>
  class Evaluation {

  public:
    Evaluation() = delete;
    explicit Evaluation(const Position& p) : pos(p) {}
    Evaluation& operator=(const Evaluation&) = delete;
    Value value();
    Value variantValue(Value v);

  private:
    template<Color Us> void initialize();
    template<Color Us, PieceType Pt> Score pieces();
    template<Color Us> Score king() const;
    template<Color Us> Score threats() const;
    template<Color Us> Score passed() const;
    template<Color Us> Score space() const;
    template<Color Us> Score variant() const;
    Value winnable(Score score) const;

    const Position& pos;
    Material::Entry* me;
    Pawns::Entry* pe;
    Bitboard mobilityArea[COLOR_NB];
    Score mobility[COLOR_NB] = { SCORE_ZERO, SCORE_ZERO };

    // attackedBy[color][piece type] is a bitboard representing all squares
    // attacked by a given color and piece type. Special "piece types" which
    // is also calculated is ALL_PIECES.
    Bitboard attackedBy[COLOR_NB][PIECE_TYPE_NB];

    // attackedBy2[color] are the squares attacked by at least 2 units of a given
    // color, including x-rays. But diagonal x-rays through pawns are not computed.
    Bitboard attackedBy2[COLOR_NB];

    // kingRing[color] are the squares adjacent to the king plus some other
    // very near squares, depending on king position.
    Bitboard kingRing[COLOR_NB];

    // kingAttackersCount[color] is the number of pieces of the given color
    // which attack a square in the kingRing of the enemy king.
    int kingAttackersCount[COLOR_NB];

    // kingAttackersWeight[color] is the sum of the "weights" of the pieces of
    // the given color which attack a square in the kingRing of the enemy king.
    // The weights of the individual piece types are given by the elements in
    // the KingAttackWeights array.
    int kingAttackersWeight[COLOR_NB];

    // kingAttacksCount[color] is the number of attacks by the given color to
    // squares directly adjacent to the enemy king. Pieces which attack more
    // than one square are counted multiple times. For instance, if there is
    // a white knight on g5 and black's king is on g8, this white knight adds 2
    // to kingAttacksCount[WHITE].
    int kingAttacksCount[COLOR_NB];
  };


  // Evaluation::initialize() computes king and pawn attacks, and the king ring
  // bitboard for a given color. This is done at the beginning of the evaluation.

  template<Tracing T> template<Color Us>
  void Evaluation<T>::initialize() {

    constexpr Color     Them = ~Us;
    constexpr Direction Up   = pawn_push(Us);
    constexpr Direction Down = -Up;
    constexpr Bitboard LowRanks = (Us == WHITE ? Rank2BB | Rank3BB : Rank7BB | Rank6BB);

#ifdef HORDE
    const Square ksq = (pos.is_horde() && pos.is_horde_color(Us)) ? SQ_NONE : pos.square<KING>(Us);
#else
    const Square ksq = pos.square<KING>(Us);
#endif

    Bitboard dblAttackByPawn = pawn_double_attacks_bb<Us>(pos.pieces(Us, PAWN));

    // Find our pawns that are blocked or on the first two ranks
    Bitboard b = pos.pieces(Us, PAWN) & (shift<Down>(pos.pieces()) | LowRanks);

    // Squares occupied by those pawns, by our king or queen, by blockers to attacks on our king
    // or controlled by enemy pawns are excluded from the mobility area.
#ifdef ANTI
    if (pos.is_anti())
        mobilityArea[Us] = ~b;
    else
#endif
#ifdef HORDE
    if (pos.is_horde() && pos.is_horde_color(Us))
        mobilityArea[Us] = ~(b | pe->pawn_attacks(Them));
    else
#endif
    mobilityArea[Us] = ~(b | pos.pieces(Us, KING, QUEEN) | pos.blockers_for_king(Us) | pe->pawn_attacks(Them));

    // Initialize attackedBy[] for king and pawns
#ifdef PLACEMENT
    if (pos.is_placement() && pos.count_in_hand<KING>(Us))
        attackedBy[Us][KING] = 0;
    else
#endif
    switch (pos.variant())
    {
#ifdef ANTI
    case ANTI_VARIANT:
        attackedBy[Us][KING] = 0;
        for (Bitboard kings = pos.pieces(Us, KING); kings; )
            attackedBy[Us][KING] |= attacks_bb<KING>(pop_lsb(&kings));
    break;
#endif
#ifdef EXTINCTION
    case EXTINCTION_VARIANT:
        attackedBy[Us][KING] = 0;
        for (Bitboard kings = pos.pieces(Us, KING); kings; )
            attackedBy[Us][KING] |= attacks_bb<KING>(pop_lsb(&kings));
    break;
#endif
#ifdef HORDE
    case HORDE_VARIANT:
        if (pos.is_horde_color(Us))
        {
            attackedBy[Us][KING] = 0;
            break;
        }
    [[fallthrough]];
#endif
    default:
    attackedBy[Us][KING] = attacks_bb<KING>(ksq);
    }
    attackedBy[Us][PAWN] = pe->pawn_attacks(Us);
    attackedBy[Us][ALL_PIECES] = attackedBy[Us][KING] | attackedBy[Us][PAWN];
    attackedBy2[Us] = dblAttackByPawn | (attackedBy[Us][KING] & attackedBy[Us][PAWN]);

    // Init our king safety tables
#ifdef PLACEMENT
    if (pos.is_placement() && pos.count_in_hand<KING>(Us))
        kingRing[Us] = 0;
    else
#endif
    switch (pos.variant())
    {
#ifdef ANTI
    case ANTI_VARIANT:
        kingRing[Us] = 0;
    break;
#endif
#ifdef EXTINCTION
    case EXTINCTION_VARIANT:
        kingRing[Us] = 0;
    break;
#endif
#ifdef HORDE
    case HORDE_VARIANT:
        if (pos.is_horde_color(Us))
        {
            kingRing[Us] = 0;
            break;
        }
    [[fallthrough]];
#endif
    default:
    Square s = make_square(std::clamp(file_of(ksq), FILE_B, FILE_G),
                           std::clamp(rank_of(ksq), RANK_2, RANK_7));
    kingRing[Us] = attacks_bb<KING>(s) | s;
    }

    kingAttackersCount[Them] = popcount(kingRing[Us] & pe->pawn_attacks(Them));
    kingAttacksCount[Them] = kingAttackersWeight[Them] = 0;

    // Remove from kingRing[] the squares defended by two pawns
    kingRing[Us] &= ~dblAttackByPawn;
  }


  // Evaluation::pieces() scores pieces of a given color and type

  template<Tracing T> template<Color Us, PieceType Pt>
  Score Evaluation<T>::pieces() {

    constexpr Color     Them = ~Us;
    constexpr Direction Down = -pawn_push(Us);
    constexpr Bitboard OutpostRanks = (Us == WHITE ? Rank4BB | Rank5BB | Rank6BB
                                                   : Rank5BB | Rank4BB | Rank3BB);
    Bitboard b1 = pos.pieces(Us, Pt);
    Bitboard b, bb;
    Score score = SCORE_ZERO;

    attackedBy[Us][Pt] = 0;

    while (b1)
    {
        Square s = pop_lsb(b1);

        // Find attacked squares, including x-ray attacks for bishops and rooks
        b = Pt == BISHOP ? attacks_bb<BISHOP>(s, pos.pieces() ^ pos.pieces(QUEEN))
          : Pt ==   ROOK ? attacks_bb<  ROOK>(s, pos.pieces() ^ pos.pieces(QUEEN) ^ pos.pieces(Us, ROOK))
                         : attacks_bb<Pt>(s, pos.pieces());

#ifdef GRID
        if (pos.is_grid())
            b &= ~pos.grid_bb(s);
#endif
        if (pos.blockers_for_king(Us) & s)
            b &= line_bb(pos.square<KING>(Us), s);

        attackedBy2[Us] |= attackedBy[Us][ALL_PIECES] & b;
        attackedBy[Us][Pt] |= b;
        attackedBy[Us][ALL_PIECES] |= b;

        if (b & kingRing[Them])
        {
            kingAttackersCount[Us]++;
            kingAttackersWeight[Us] += KingAttackWeights[pos.variant()][Pt];
            kingAttacksCount[Us] += popcount(b & attackedBy[Them][KING]);
        }

        else if (Pt == ROOK && (file_bb(s) & kingRing[Them]))
            score += RookOnKingRing;

        else if (Pt == BISHOP && (attacks_bb<BISHOP>(s, pos.pieces(PAWN)) & kingRing[Them]))
            score += BishopOnKingRing;

        int mob = popcount(b & mobilityArea[Us]);
#ifdef ANTI
        if (pos.is_anti())
            continue;
#endif
#ifdef HORDE
        if (pos.is_horde() && pos.is_horde_color(Us))
            continue;
#endif
#ifdef PLACEMENT
        if (pos.is_placement() && pos.count_in_hand<KING>(Us))
            continue;
#endif
#ifdef LOSERS
        if (pos.is_losers())
            continue;
#endif
        mobility[Us] += MobilityBonus[pos.variant()][Pt - 2][mob];

        if (Pt == BISHOP || Pt == KNIGHT)
        {
            // Bonus if the piece is on an outpost square or can reach one
            // Bonus for knights (UncontestedOutpost) if few relevant targets
            bb = OutpostRanks & (attackedBy[Us][PAWN] | shift<Down>(pos.pieces(PAWN)))
                              & ~pe->pawn_attacks_span(Them);
            Bitboard targets = pos.pieces(Them) & ~pos.pieces(PAWN);

            if (   Pt == KNIGHT
                && bb & s & ~CenterFiles // on a side outpost
                && !(b & targets)        // no relevant attacks
                && (!more_than_one(targets & (s & QueenSide ? QueenSide : KingSide))))
                score += UncontestedOutpost * popcount(pos.pieces(PAWN) & (s & QueenSide ? QueenSide : KingSide));
            else if (bb & s)
                score += Outpost[Pt == BISHOP];
            else if (Pt == KNIGHT && bb & b & ~pos.pieces(Us))
                score += ReachableOutpost;

            // Bonus for a knight or bishop shielded by pawn
            if (shift<Down>(pos.pieces(PAWN)) & s)
                score += MinorBehindPawn;

            // Penalty if the piece is far from the king
            score -= KingProtector[Pt == BISHOP] * distance(pos.square<KING>(Us), s);

            if constexpr (Pt == BISHOP)
            {
                // Penalty according to the number of our pawns on the same color square as the
                // bishop, bigger when the center files are blocked with pawns and smaller
                // when the bishop is outside the pawn chain.
                Bitboard blocked = pos.pieces(Us, PAWN) & shift<Down>(pos.pieces());

                score -= BishopPawns[edge_distance(file_of(s))] * pos.pawns_on_same_color_squares(Us, s)
                                     * (!(attackedBy[Us][PAWN] & s) + popcount(blocked & CenterFiles));

                // Penalty for all enemy pawns x-rayed
                score -= BishopXRayPawns * popcount(attacks_bb<BISHOP>(s) & pos.pieces(Them, PAWN));

                // Bonus for bishop on a long diagonal which can "see" both center squares
                if (more_than_one(attacks_bb<BISHOP>(s, pos.pieces(PAWN)) & Center))
                    score += LongDiagonalBishop;

                // An important Chess960 pattern: a cornered bishop blocked by a friendly
                // pawn diagonally in front of it is a very serious problem, especially
                // when that pawn is also blocked.
                if (   pos.is_chess960()
                    && (s == relative_square(Us, SQ_A1) || s == relative_square(Us, SQ_H1)))
                {
                    Direction d = pawn_push(Us) + (file_of(s) == FILE_A ? EAST : WEST);
                    if (pos.piece_on(s + d) == make_piece(Us, PAWN))
                        score -= !pos.empty(s + d + pawn_push(Us)) ? 4 * make_score(CorneredBishop, CorneredBishop)
                                                                   : 3 * make_score(CorneredBishop, CorneredBishop);
                }
            }
        }

        if constexpr (Pt == ROOK)
        {
            // Bonuses for rook on a (semi-)open or closed file
            if (pos.is_on_semiopen_file(Us, s))
            {
                score += RookOnOpenFile[pos.is_on_semiopen_file(Them, s)];
            }
            else
            {
                // If our pawn on this file is blocked, increase penalty
                if ( pos.pieces(Us, PAWN)
                   & shift<Down>(pos.pieces())
                   & file_bb(s))
                {
                    score -= RookOnClosedFile;
                }

                // Penalty when trapped by the king, even more if the king cannot castle
                if (mob <= 3)
                {
                    File kf = file_of(pos.square<KING>(Us));
                    if ((kf < FILE_E) == (file_of(s) < kf))
                        score -= TrappedRook * (1 + !pos.castling_rights(Us));
                }
            }
        }

        if constexpr (Pt == QUEEN)
        {
            // Penalty if any relative pin or discovered attack against the queen
            Bitboard queenPinners;
            if (pos.slider_blockers(pos.pieces(Them, ROOK, BISHOP), s, queenPinners))
                score -= WeakQueen;
        }
    }
    if constexpr (T)
        Trace::add(Pt, Us, score);

    return score;
  }


  // Evaluation::king() assigns bonuses and penalties to a king of a given color

  template<Tracing T> template<Color Us>
  Score Evaluation<T>::king() const {

#ifdef ANTI
    if (pos.is_anti())
        return SCORE_ZERO;
#endif
#ifdef EXTINCTION
    if (pos.is_extinction())
        return SCORE_ZERO;
#endif
#ifdef HORDE
    if (pos.is_horde() && pos.is_horde_color(Us))
        return SCORE_ZERO;
#endif
#ifdef PLACEMENT
    if (pos.is_placement() && pos.count_in_hand<KING>(Us))
        return SCORE_ZERO;
#endif

    constexpr Color    Them = ~Us;
    constexpr Bitboard Camp = (Us == WHITE ? AllSquares ^ Rank6BB ^ Rank7BB ^ Rank8BB
                                           : AllSquares ^ Rank1BB ^ Rank2BB ^ Rank3BB);

    Bitboard weak, b1, b2, b3, safe, unsafeChecks = 0;
    Bitboard rookChecks, queenChecks, bishopChecks, knightChecks;
    int kingDanger = 0;
    const Square ksq = pos.square<KING>(Us);

    // Init the score with king shelter and enemy pawns storm
    Score score = pe->king_safety<Us>(pos);

    // Attacked squares defended at most once by our queen or king
#ifdef ATOMIC
    if (pos.is_atomic())
        weak =  (attackedBy[Them][ALL_PIECES] ^ attackedBy[Them][KING])
              & ~(attackedBy[Us][ALL_PIECES] ^ attackedBy[Us][KING]);
    else
#endif
    weak =  attackedBy[Them][ALL_PIECES]
          & ~attackedBy2[Us]
          & (~attackedBy[Us][ALL_PIECES] | attackedBy[Us][KING] | attackedBy[Us][QUEEN]);

    Bitboard h = 0;
#ifdef CRAZYHOUSE
    if (pos.is_house())
        h = pos.count_in_hand<QUEEN>(Them) ? weak & ~pos.pieces() : 0;
#endif

    // Analyse the safe enemy's checks which are possible on next move
    safe  = ~pos.pieces(Them);
#ifdef ATOMIC
    if (pos.is_atomic())
        safe &= ~pos.pieces(Us) | attackedBy2[Them];
    else
#endif
    safe &= ~attackedBy[Us][ALL_PIECES] | (weak & attackedBy2[Them]);

    b1 = attacks_bb<ROOK  >(ksq, pos.pieces() ^ pos.pieces(Us, QUEEN));
    b2 = attacks_bb<BISHOP>(ksq, pos.pieces() ^ pos.pieces(Us, QUEEN));

    Bitboard dqko = ~attackedBy2[Us] & (attackedBy[Us][QUEEN] | attackedBy[Us][KING]);
    Bitboard dropSafe = (safe | (attackedBy[Them][ALL_PIECES] & dqko)) & ~pos.pieces(Us);

    // Enemy rooks checks
#ifdef CRAZYHOUSE
    h = pos.is_house() && pos.count_in_hand<ROOK>(Them) ? ~pos.pieces() : 0;
#endif
    rookChecks = b1 & (attackedBy[Them][ROOK] | (h & dropSafe)) & safe;
    if (rookChecks)
        kingDanger += SafeCheck[ROOK][more_than_one(rookChecks)];
    else
        unsafeChecks |= b1 & (attackedBy[Them][ROOK] | h);

    // Enemy queen safe checks: count them only if the checks are from squares from
    // which opponent cannot give a rook check, because rook checks are more valuable.
#ifdef CRAZYHOUSE
    h = pos.is_house() && pos.count_in_hand<QUEEN>(Them) ? ~pos.pieces() : 0;
#endif
    queenChecks =  (b1 | b2) & (attackedBy[Them][QUEEN] | (h & dropSafe)) & safe
                 & ~(attackedBy[Us][QUEEN] | rookChecks);
    if (queenChecks)
        kingDanger += SafeCheck[QUEEN][more_than_one(queenChecks)];

    // Enemy bishops checks: count them only if they are from squares from which
    // opponent cannot give a queen check, because queen checks are more valuable.
#ifdef CRAZYHOUSE
    h = pos.is_house() && pos.count_in_hand<BISHOP>(Them) ? ~pos.pieces() : 0;
#endif
    bishopChecks =  b2 & (attackedBy[Them][BISHOP] | (h & dropSafe)) & safe
                  & ~queenChecks;
    if (bishopChecks)
        kingDanger += SafeCheck[BISHOP][more_than_one(bishopChecks)];

    else
        unsafeChecks |= b2 & (attackedBy[Them][BISHOP] | (h & dropSafe));

    // Enemy knights checks
#ifdef CRAZYHOUSE
    h = pos.is_house() && pos.count_in_hand<KNIGHT>(Them) ? ~pos.pieces() : 0;
#endif
    knightChecks = attacks_bb<KNIGHT>(ksq) & (attackedBy[Them][KNIGHT] | (h & dropSafe));
    if (knightChecks & safe)
        kingDanger += SafeCheck[KNIGHT][more_than_one(knightChecks & (safe | (h & dropSafe)))];
    else
        unsafeChecks |= knightChecks & (attackedBy[Them][KNIGHT] | h);

#ifdef CRAZYHOUSE
    // Enemy pawn checks
    if (pos.is_house())
    {
        constexpr Direction Down = pawn_push(Them);
        Bitboard pawnChecks = pawn_attacks_bb<Us>(ksq);
        h = pos.count_in_hand<PAWN>(Them) ? ~pos.pieces() : 0;
        Bitboard pawnMoves = (attackedBy[Them][PAWN] & pos.pieces(Us)) | (shift<Down>(pos.pieces(Them, PAWN)) & ~pos.pieces());
        if (pawnChecks & ((pawnMoves & safe) | (h & dropSafe)))
            kingDanger += SafeCheck[PAWN][more_than_one(pawnChecks & (safe | (h & dropSafe)))];
        else
            unsafeChecks |= pawnChecks & (pawnMoves | h);
    }
#endif
#ifdef RACE
    if (pos.is_race())
    {
        kingDanger = -kingDanger;
        int s = relative_rank(BLACK, ksq);
        Bitboard b = file_bb(ksq);
        for (Rank kr = rank_of(ksq), r = Rank(kr + 1); r <= RANK_8; ++r)
        {
            // Pinned piece attacks are not included in attackedBy
            b |= shift<EAST>(b) | shift<WEST>(b);
            if (!(rank_bb(r) & b & ~attackedBy[Them][ALL_PIECES]))
                s++;
        }
        score += KingRaceBonus[std::min(s, 7)];
    }
#endif

    // Find the squares that opponent attacks in our king flank, the squares
    // which they attack twice in that flank, and the squares that we defend.
    b1 = attackedBy[Them][ALL_PIECES] & KingFlank[file_of(ksq)] & Camp;
    b2 = b1 & attackedBy2[Them];
    b3 = attackedBy[Us][ALL_PIECES] & KingFlank[file_of(ksq)] & Camp;

    int kingFlankAttack  = popcount(b1) + popcount(b2);
    int kingFlankDefense = popcount(b3);

    const auto KDP = KingDangerParams[pos.variant()];
    kingDanger +=        kingAttackersCount[Them] * kingAttackersWeight[Them] // (~10 Elo)
                 + KDP[0] * popcount(kingRing[Us] & weak)                     // (~15 Elo)
                 + KDP[1] * popcount(unsafeChecks)                            // (~4 Elo)
                 + KDP[2] * popcount(pos.blockers_for_king(Us))               // (~2 Elo)
                 + KDP[3] * kingAttacksCount[Them]                            // (~0.5 Elo)
                 + KDP[4] * kingFlankAttack * kingFlankAttack / 8             // (~0.5 Elo)
                 +       mg_value(mobility[Them] - mobility[Us])              // (~0.5 Elo)
                 + KDP[5] * !pos.count<QUEEN>(Them)                              // (~24 Elo)
                 + KDP[6] * bool(attackedBy[Us][KNIGHT] & attackedBy[Us][KING])  // (~5 Elo)
                 + KDP[7] * mg_value(score) / 8                                  // (~8 Elo)
                 + KDP[8] * kingFlankDefense                                     // (~5 Elo)
                 + KDP[9];                                                       // (~0.5 Elo)
#ifdef CRAZYHOUSE
    if (pos.is_house())
    {
        kingDanger += KingDangerInHand[ALL_PIECES] * pos.count_in_hand<ALL_PIECES>(Them);
        kingDanger += KingDangerInHand[PAWN] * pos.count_in_hand<PAWN>(Them);
        kingDanger += KingDangerInHand[KNIGHT] * pos.count_in_hand<KNIGHT>(Them);
        kingDanger += KingDangerInHand[BISHOP] * pos.count_in_hand<BISHOP>(Them);
        kingDanger += KingDangerInHand[ROOK] * pos.count_in_hand<ROOK>(Them);
        kingDanger += KingDangerInHand[QUEEN] * pos.count_in_hand<QUEEN>(Them);
        h = pos.count_in_hand<QUEEN>(Them) ? weak & ~pos.pieces() : 0;
    }
#endif

    // Transform the kingDanger units into a Score, and subtract it from the evaluation
    if (kingDanger > 100)
    {
        int v = kingDanger * kingDanger / 4096;
#ifdef CRAZYHOUSE
        if (pos.is_house() && Us == pos.side_to_move())
            v -= v / 10;
        if (pos.is_house())
            v = std::min(v, (int)QueenValueMg);
#endif
        score -= make_score(v, kingDanger / 16 + KDP[10] * v / 256);
    }

    // Penalty when our king is on a pawnless flank
    if (!(pos.pieces(PAWN) & KingFlank[file_of(ksq)]))
        score -= PawnlessFlank;

    // Penalty if king flank is under attack, potentially moving toward the king
    score -= FlankAttacks[pos.variant()] * kingFlankAttack;

    if constexpr (T)
        Trace::add(KING, Us, score);

    return score;
  }


  // Evaluation::threats() assigns bonuses according to the types of the
  // attacking and the attacked pieces.

  template<Tracing T> template<Color Us>
  Score Evaluation<T>::threats() const {

    constexpr Color     Them     = ~Us;
    constexpr Direction Up       = pawn_push(Us);
    constexpr Bitboard  TRank3BB = (Us == WHITE ? Rank3BB : Rank6BB);

    Bitboard b, weak, defended, nonPawnEnemies, stronglyProtected, safe;
    Score score = SCORE_ZERO;
#ifdef ANTI
    if (pos.is_anti()) {} else
#endif
#ifdef ATOMIC
    if (pos.is_atomic()) {} else
#endif
#ifdef GRID
    if (pos.is_grid()) {} else
#endif
#ifdef LOSERS
    if (pos.is_losers()) {} else
#endif
    {
    // Non-pawn enemies
    nonPawnEnemies = pos.pieces(Them) & ~pos.pieces(PAWN);

    // Squares strongly protected by the enemy, either because they defend the
    // square with a pawn, or because they defend the square twice and we don't.
    stronglyProtected =  attackedBy[Them][PAWN]
                       | (attackedBy2[Them] & ~attackedBy2[Us]);

    // Non-pawn enemies, strongly protected
    defended = nonPawnEnemies & stronglyProtected;

    // Enemies not strongly protected and under our attack
    weak = pos.pieces(Them) & ~stronglyProtected & attackedBy[Us][ALL_PIECES];

    // Bonus according to the kind of attacking pieces
    if (defended | weak)
    {
        b = (defended | weak) & (attackedBy[Us][KNIGHT] | attackedBy[Us][BISHOP]);
        while (b)
            score += ThreatByMinor[type_of(pos.piece_on(pop_lsb(b)))];

        b = weak & attackedBy[Us][ROOK];
        while (b)
            score += ThreatByRook[type_of(pos.piece_on(pop_lsb(b)))];

        if (weak & attackedBy[Us][KING])
            score += ThreatByKing;

        b =  ~attackedBy[Them][ALL_PIECES]
           | (nonPawnEnemies & attackedBy2[Us]);
        score += Hanging * popcount(weak & b);

        // Additional bonus if weak piece is only protected by a queen
        score += WeakQueenProtection * popcount(weak & attackedBy[Them][QUEEN]);
    }

    // Bonus for restricting their piece moves
    b =   attackedBy[Them][ALL_PIECES]
       & ~stronglyProtected
       &  attackedBy[Us][ALL_PIECES];
    score += RestrictedPiece * popcount(b);

    // Protected or unattacked squares
    safe = ~attackedBy[Them][ALL_PIECES] | attackedBy[Us][ALL_PIECES];

    // Bonus for attacking enemy pieces with our relatively safe pawns
    b = pos.pieces(Us, PAWN) & safe;
    b = pawn_attacks_bb<Us>(b) & nonPawnEnemies;
    score += ThreatBySafePawn * popcount(b);

    // Find squares where our pawns can push on the next move
    b  = shift<Up>(pos.pieces(Us, PAWN)) & ~pos.pieces();
    b |= shift<Up>(b & TRank3BB) & ~pos.pieces();

    // Keep only the squares which are relatively safe
    b &= ~attackedBy[Them][PAWN] & safe;

    // Bonus for safe pawn threats on the next move
    b = pawn_attacks_bb<Us>(b) & nonPawnEnemies;
    score += ThreatByPawnPush * popcount(b);

    // Bonus for threats on the next moves against enemy queen
#ifdef CRAZYHOUSE
    if ((pos.is_house() ? pos.count<QUEEN>(Them) - pos.count_in_hand<QUEEN>(Them) : pos.count<QUEEN>(Them)) == 1)
#else
    if (pos.count<QUEEN>(Them) == 1)
#endif
    {
        bool queenImbalance = pos.count<QUEEN>() == 1;

        Square s = pos.square<QUEEN>(Them);
        safe =   mobilityArea[Us]
              & ~pos.pieces(Us, PAWN)
              & ~stronglyProtected;

        b = attackedBy[Us][KNIGHT] & attacks_bb<KNIGHT>(s);

        score += KnightOnQueen * popcount(b & safe) * (1 + queenImbalance);

        b =  (attackedBy[Us][BISHOP] & attacks_bb<BISHOP>(s, pos.pieces()))
           | (attackedBy[Us][ROOK  ] & attacks_bb<ROOK  >(s, pos.pieces()));

        score += SliderOnQueen * popcount(b & safe & attackedBy2[Us]) * (1 + queenImbalance);
    }
    }

    if constexpr (T)
        Trace::add(THREAT, Us, score);

    return score;
  }

  // Evaluation::passed() evaluates the passed pawns and candidate passed
  // pawns of the given color.

  template<Tracing T> template<Color Us>
  Score Evaluation<T>::passed() const {

    constexpr Color     Them = ~Us;
    constexpr Direction Up   = pawn_push(Us);
    constexpr Direction Down = -Up;

    auto king_proximity = [&](Color c, Square s) {
      return std::min(distance(pos.square<KING>(c), s), 5);
    };

    Bitboard b, bb, squaresToQueen, unsafeSquares, blockedPassers, helpers;
    Score score = SCORE_ZERO;

    b = pe->passed_pawns(Us);

    blockedPassers = b & shift<Down>(pos.pieces(Them, PAWN));
    if (blockedPassers)
    {
        helpers =  shift<Up>(pos.pieces(Us, PAWN))
                 & ~pos.pieces(Them)
                 & (~attackedBy2[Them] | attackedBy[Us][ALL_PIECES]);

        // Remove blocked candidate passers that don't have help to pass
        b &=  ~blockedPassers
            | shift<WEST>(helpers)
            | shift<EAST>(helpers);
    }

    while (b)
    {
        Square s = pop_lsb(b);

        assert(!(pos.pieces(Them, PAWN) & forward_file_bb(Us, s + Up)));

        int r = relative_rank(Us, s);

        Score bonus = PassedRank[pos.variant()][r];

#ifdef GRID
        if (pos.is_grid()) {} else
#endif
        if (r > RANK_3)
        {
            int w = 5 * r - 13;
            Square blockSq = s + Up;
#ifdef HORDE
            if (pos.is_horde())
            {
                // Assume a horde king distance of approximately 5
                if (pos.is_horde_color(Us))
                    bonus += make_score(0, king_proximity(Them, blockSq) * 5 * w);
                else
                    bonus += make_score(0, 15 * w);
            }
            else
#endif
#ifdef PLACEMENT
            if (pos.is_placement() && pos.count_in_hand<KING>(Us))
                bonus += make_score(0, 15 * w);
            else
#endif
#ifdef ANTI
            if (pos.is_anti()) {} else
#endif
#ifdef ATOMIC
            if (pos.is_atomic())
                bonus += make_score(0, king_proximity(Them, blockSq) * 5 * w);
            else
#endif
            {
            // Adjust bonus based on the king's proximity
            bonus += make_score(0, (  king_proximity(Them, blockSq) * 19 / 4
                                    - king_proximity(Us,   blockSq) *  2) * w);

            // If blockSq is not the queening square then consider also a second push
            if (r != RANK_7)
                bonus -= make_score(0, king_proximity(Us, blockSq + Up) * w);
            }

            // If the pawn is free to advance, then increase the bonus
            if (pos.empty(blockSq))
            {
                squaresToQueen = forward_file_bb(Us, s);
                unsafeSquares = passed_pawn_span(Us, s);

                bb = forward_file_bb(Them, s) & pos.pieces(ROOK, QUEEN);

                if (!(pos.pieces(Them) & bb))
                    unsafeSquares &= attackedBy[Them][ALL_PIECES] | pos.pieces(Them);

                // If there are no enemy pieces or attacks on passed pawn span, assign a big bonus.
                // Or if there is some, but they are all attacked by our pawns, assign a bit smaller bonus.
                // Otherwise assign a smaller bonus if the path to queen is not attacked
                // and even smaller bonus if it is attacked but block square is not.
                int k = !unsafeSquares                    ? 36 :
                !(unsafeSquares & ~attackedBy[Us][PAWN])  ? 30 :
                        !(unsafeSquares & squaresToQueen) ? 17 :
                        !(unsafeSquares & blockSq)        ?  7 :
                                                             0 ;

                // Assign a larger bonus if the block square is defended
                if ((pos.pieces(Us) & bb) || (attackedBy[Us][ALL_PIECES] & blockSq))
                    k += 5;

                bonus += make_score(k * w, k * w);
            }
        } // r > RANK_3

        score += bonus - PassedFile * edge_distance(file_of(s));
    }

    if constexpr (T)
        Trace::add(PASSED, Us, score);

    return score;
  }


  // Evaluation::space() computes a space evaluation for a given side, aiming to improve game
  // play in the opening. It is based on the number of safe squares on the four central files
  // on ranks 2 to 4. Completely safe squares behind a friendly pawn are counted twice.
  // Finally, the space bonus is multiplied by a weight which decreases according to occupancy.

  template<Tracing T> template<Color Us>
  Score Evaluation<T>::space() const {

    // Early exit if, for example, both queens or 6 minor pieces have been exchanged
    if (pos.non_pawn_material() < SpaceThreshold[pos.variant()])
        return SCORE_ZERO;

    constexpr Color Them     = ~Us;
    constexpr Direction Down = -pawn_push(Us);
    constexpr Bitboard SpaceMask =
      Us == WHITE ? CenterFiles & (Rank2BB | Rank3BB | Rank4BB)
                  : CenterFiles & (Rank7BB | Rank6BB | Rank5BB);

    // Find the available squares for our pieces inside the area defined by SpaceMask
    Bitboard safe =   SpaceMask
                   & ~pos.pieces(Us, PAWN)
                   & ~attackedBy[Them][PAWN];

    // Find all squares which are at most three squares behind some friendly pawn
    Bitboard behind = pos.pieces(Us, PAWN);
    behind |= shift<Down>(behind);
    behind |= shift<Down+Down>(behind);

    // Compute space score based on the number of safe squares and number of our pieces
    // increased with number of total blocked pawns in position.
    int bonus = popcount(safe) + popcount(behind & safe & ~attackedBy[Them][ALL_PIECES]);
    int weight = pos.count<ALL_PIECES>(Us) - 3 + std::min(pe->blocked_count(), 9);
    Score score = make_score(bonus * weight * weight / 16, 0);
#ifdef KOTH
    if (pos.is_koth())
        score += KothSafeCenter * popcount(behind & safe & Center);
#endif

    if constexpr (T)
        Trace::add(SPACE, Us, score);

    return score;
  }

  // Evaluation::variant() computes variant-specific evaluation terms.

  template<Tracing T> template<Color Us>
  Score Evaluation<T>::variant() const {

    constexpr Color Them = (Us == WHITE ? BLACK : WHITE);

    Score score = SCORE_ZERO;

#ifdef ANTI
    if (pos.is_anti())
    {
        constexpr Bitboard TRank2BB = (Us == WHITE ? Rank2BB : Rank7BB);
        bool weCapture = attackedBy[Us][ALL_PIECES] & pos.pieces(Them);
        bool theyCapture = attackedBy[Them][ALL_PIECES] & pos.pieces(Us);

        // Penalties for possible captures
        if (weCapture)
        {
            // Penalty if we only attack unprotected pieces
            bool theyDefended = attackedBy[Us][ALL_PIECES] & pos.pieces(Them) & attackedBy[Them][ALL_PIECES];
            for (PieceType pt = PAWN; pt <= KING; ++pt)
            {
                if (attackedBy[Us][pt] & pos.pieces(Them) & ~attackedBy2[Us])
                    score -= AttacksAnti[theyCapture][theyDefended][pt];
                else if (attackedBy[Us][pt] & pos.pieces(Them))
                    score -= AttacksAnti[theyCapture][theyDefended][NO_PIECE_TYPE];
            }
            // If both colors attack pieces, increase penalty with piece count
            if (theyCapture)
                score -= PieceCountAnti * pos.count<ALL_PIECES>(Us);
        }
        // Bonus if we threaten to force captures (ignoring possible discoveries)
        if (!weCapture || theyCapture)
        {
            constexpr Direction Up = pawn_push(Us);
            Bitboard b = pos.pieces(Us, PAWN);
            Bitboard pawnPushes = shift<Up>(b | (shift<Up>(b & TRank2BB) & ~pos.pieces())) & ~pos.pieces();
            Bitboard pieceMoves = (attackedBy[Us][KNIGHT] | attackedBy[Us][BISHOP] | attackedBy[Us][ROOK]
                                 | attackedBy[Us][QUEEN] | attackedBy[Us][KING]) & ~pos.pieces();
            Bitboard unprotectedPawnPushes = pawnPushes & ~attackedBy[Us][ALL_PIECES];
            Bitboard unprotectedPieceMoves = pieceMoves & ~attackedBy2[Us];

            score += ThreatsAnti[0] * popcount(attackedBy[Them][ALL_PIECES] & (pawnPushes | pieceMoves));
            score += ThreatsAnti[1] * popcount(attackedBy[Them][ALL_PIECES] & (unprotectedPawnPushes | unprotectedPieceMoves));
        }
    }
#endif
#ifdef ATOMIC
    if (pos.is_atomic())
    {
        // attackedBy may be undefined for lazy and hybrid evaluations
        // Rather than generating attackedBy (which would be complex and slow)
        // use the same (non-queen) occupancy mask for all sliding attackers
        Bitboard pieces = pos.pieces() ^ pos.pieces(QUEEN);
        for (Bitboard b = pos.pieces(Them) & ~attacks_bb<KING>(pos.square<KING>(Us)); b; )
        {
            Square s = pop_lsb(&b);
            Bitboard attackers = pos.attackers_to(s, pieces) & pos.pieces(Us);
            if (! attackers)
                continue;
            Bitboard blast = (attacks_bb<KING>(s) & (pos.pieces() ^ pos.pieces(PAWN))) | s;
            int count = popcount(blast & pos.pieces(Them)) - popcount(blast & pos.pieces(Us)) - 1;
            if (blast & pos.pieces(Them, KING, QUEEN))
                count++;
            // attackedBy2 may be undefined
            // (Attacked by queen and not by 2 pieces) was inspired by "dqko"
            // since generating the full attackers set is costly and even if
            // multiple queens attack the same square, why should that matter?
            // Regardless, this is functionally equivalent and therefore cannot
            // cause a regression although attacker count is meaningless.
            if ((blast & pos.pieces(Us, QUEEN)) || (attackers == pos.pieces(Us, QUEEN) && popcount(attackers) == 1))
                count--;
            score += std::max(SCORE_ZERO, ThreatByBlast * count);
        }
        score -= AtomicConfinedKing * popcount(attacks_bb<KING>(pos.square<KING>(Us)) & pos.pieces());
    }
#endif
#ifdef HORDE
    if (pos.is_horde() && pos.is_horde_color(Them))
    {
        // Add a bonus according to how close we are to breaking through the pawn wall
        if (pos.pieces(Us, ROOK) | pos.pieces(Us, QUEEN))
        {
            int dist = 8;
            Bitboard target = (Us == WHITE ? Rank8BB : Rank1BB);
            while (target)
            {
                if (pos.attackers_to(pop_lsb(&target)) & pos.pieces(Us, ROOK, QUEEN))
                    dist = 0;
            }
            for (File f = FILE_A; f <= FILE_H; ++f)
            {
                int pawns = popcount(pos.pieces(Them, PAWN) & file_bb(f));
                int pawnsl = std::min(popcount(pos.pieces(Them, PAWN) & shift<WEST>(file_bb(f))), pawns);
                int pawnsr = std::min(popcount(pos.pieces(Them, PAWN) & shift<EAST>(file_bb(f))), pawns);
                dist = std::min(dist, pawnsl + pawnsr);
            }
            score += HordeShelter * pos.count<PAWN>(Them) / (1 + dist) / (pos.pieces(Us, QUEEN) ? 2 : 4);
        }
    }
#endif
#ifdef KOTH
    if (pos.is_koth())
    {
        constexpr Direction Up = pawn_push(Us);
        Bitboard center = Center;
        while (center)
        {
            Square s = pop_lsb(&center);
            int dist = distance(pos.square<KING>(Us), s)
                      + popcount(pos.attackers_to(s) & pos.pieces(Them))
                      + !!(pos.pieces(Us) & s)
                      + !!(shift<Up>(pos.pieces(Us, PAWN) & s) & pos.pieces(Them, PAWN));
            assert(dist > 0);
            score += KothDistanceBonus[std::min(dist - 1, 5)];
        }
    }
#endif
#ifdef LOSERS
    if (pos.is_losers())
    {
        constexpr Bitboard TRank2BB = (Us == WHITE ? Rank2BB : Rank7BB);
        constexpr Direction Up = pawn_push(Us);
        bool weCapture = attackedBy[Us][ALL_PIECES] & pos.pieces(Them);
        bool theyCapture = attackedBy[Them][ALL_PIECES] & pos.pieces(Us);

        // Penalties for possible captures
        if (weCapture)
        {
            // Penalty if we only attack unprotected pieces
            bool theyDefended = attackedBy[Us][ALL_PIECES] & pos.pieces(Them) & attackedBy[Them][ALL_PIECES];
            for (PieceType pt = PAWN; pt <= KING; ++pt)
            {
                if (attackedBy[Us][pt] & pos.pieces(Them) & ~attackedBy2[Us])
                    score -= AttacksLosers[theyCapture][theyDefended][pt];
                else if (attackedBy[Us][pt] & pos.pieces(Them))
                    score -= AttacksLosers[theyCapture][theyDefended][NO_PIECE_TYPE];
            }
        }
        // Bonus if we threaten to force captures (ignoring possible discoveries)
        if (!weCapture || theyCapture)
        {
            Bitboard b = pos.pieces(Us, PAWN);
            Bitboard pawnPushes = shift<Up>(b | (shift<Up>(b & TRank2BB) & ~pos.pieces())) & ~pos.pieces();
            Bitboard pieceMoves = (attackedBy[Us][KNIGHT] | attackedBy[Us][BISHOP] | attackedBy[Us][ROOK]
                                 | attackedBy[Us][QUEEN] | attackedBy[Us][KING]) & ~pos.pieces();
            Bitboard unprotectedPawnPushes = pawnPushes & ~attackedBy[Us][ALL_PIECES];
            Bitboard unprotectedPieceMoves = pieceMoves & ~attackedBy2[Us];

            score += ThreatsLosers[0] * popcount(attackedBy[Them][ALL_PIECES] & (pawnPushes | pieceMoves));
            score += ThreatsLosers[1] * popcount(attackedBy[Them][ALL_PIECES] & (unprotectedPawnPushes | unprotectedPieceMoves));
        }
    }
#endif
#ifdef THREECHECK
    if (pos.is_three_check())
        score += (popcount(pos.pieces(Us, BISHOP, KNIGHT) & WideCenter) * pos.checks_given(Us)) * pos.non_pawn_material(Us) / 16;
#endif

    if (T)
        Trace::add(VARIANT, Us, score);

    return score;
  }


  // Evaluation::winnable() adjusts the midgame and endgame score components, based on
  // the known attacking/defending status of the players. The final value is derived
  // by interpolation from the midgame and endgame values.

  template<Tracing T>
  Value Evaluation<T>::winnable(Score score) const {

    bool pawnsOnBothFlanks =   (pos.pieces(PAWN) & QueenSide)
                            && (pos.pieces(PAWN) & KingSide);

    int complexity = 0;
#ifdef ANTI
    if (pos.is_anti()) {} else
#endif
#ifdef HORDE
    if (pos.is_horde()) {} else
#endif
#ifdef PLACEMENT
    if (pos.is_placement() && (pos.count_in_hand<KING>(WHITE) || pos.count_in_hand<KING>(BLACK))) {} else
#endif
#ifdef LOSERS
    if (pos.is_losers()) {} else
#endif
    {
    int outflanking =  distance<File>(pos.square<KING>(WHITE), pos.square<KING>(BLACK))
                    + int(rank_of(pos.square<KING>(WHITE)) - rank_of(pos.square<KING>(BLACK)));

    bool almostUnwinnable =   outflanking < 0
                           && !pawnsOnBothFlanks;

    bool infiltration =   rank_of(pos.square<KING>(WHITE)) > RANK_4
                       || rank_of(pos.square<KING>(BLACK)) < RANK_5;

    // Compute the initiative bonus for the attacking side
    complexity =   9 * pe->passed_count()
                    + 12 * pos.count<PAWN>()
                    +  9 * outflanking
                    + 21 * pawnsOnBothFlanks
                    + 24 * infiltration
                    + 51 * !pos.non_pawn_material()
                    - 43 * almostUnwinnable
                    -110 ;
    }

    Value mg = mg_value(score);
    Value eg = eg_value(score);

    // Now apply the bonus: note that we find the attacking side by extracting the
    // sign of the midgame or endgame values, and that we carefully cap the bonus
    // so that the midgame and endgame scores do not change sign after the bonus.
    int u = ((mg > 0) - (mg < 0)) * std::clamp(complexity + 50, -abs(mg), 0);
    int v = ((eg > 0) - (eg < 0)) * std::max(complexity, -abs(eg));

    mg += u;
    eg += v;

    // Compute the scale factor for the winning side
    Color strongSide = eg > VALUE_DRAW ? WHITE : BLACK;
    int sf = me->scale_factor(pos, strongSide);

<<<<<<< HEAD
#ifdef ANTI
    if (pos.is_anti()) {} else
#endif
#ifdef EXTINCTION
    if (pos.is_extinction()) {} else
#endif
#ifdef PLACEMENT
    if (pos.is_placement() && pos.count_in_hand<KING>(~strongSide)) {} else
#endif
#ifdef ATOMIC
    if (pos.is_atomic())
    {
        if (   pos.non_pawn_material(~strongSide) <= RookValueMg
            && pos.count<PAWN>(WHITE) == pos.count<PAWN>(BLACK))
            sf = std::max(0, sf - pos.rule50_count() / 2);
    }
    else
#endif
#ifdef HORDE
    if (pos.is_horde() && pos.is_horde_color(~strongSide))
    {
        if (pos.non_pawn_material(~strongSide) >= QueenValueMg)
            sf = 10;
    }
    else
#endif
    // If scale factor is not already specific, scale down via general heuristics
=======
    // If scale factor is not already specific, scale up/down via general heuristics
>>>>>>> 21ad356c
    if (sf == SCALE_FACTOR_NORMAL)
    {
        if (pos.opposite_bishops())
        {
            // For pure opposite colored bishops endgames use scale factor
            // based on the number of passed pawns of the strong side.
            if (   pos.non_pawn_material(WHITE) == BishopValueMg
                && pos.non_pawn_material(BLACK) == BishopValueMg)
                sf = 18 + 4 * popcount(pe->passed_pawns(strongSide));
            // For every other opposite colored bishops endgames use scale factor
            // based on the number of all pieces of the strong side.
            else
                sf = 22 + 3 * pos.count<ALL_PIECES>(strongSide);
        }
        // For rook endgames with strong side not having overwhelming pawn number advantage
        // and its pawns being on one flank and weak side protecting its pieces with a king
        // use lower scale factor.
        else if (  pos.non_pawn_material(WHITE) == RookValueMg
                && pos.non_pawn_material(BLACK) == RookValueMg
                && pos.count<PAWN>(strongSide) - pos.count<PAWN>(~strongSide) <= 1
                && bool(KingSide & pos.pieces(strongSide, PAWN)) != bool(QueenSide & pos.pieces(strongSide, PAWN))
                && (attacks_bb<KING>(pos.square<KING>(~strongSide)) & pos.pieces(~strongSide, PAWN)))
            sf = 36;
        // For queen vs no queen endgames use scale factor
        // based on number of minors of side that doesn't have queen.
        else if (pos.count<QUEEN>() == 1)
            sf = 37 + 3 * (pos.count<QUEEN>(WHITE) == 1 ? pos.count<BISHOP>(BLACK) + pos.count<KNIGHT>(BLACK)
                                                        : pos.count<BISHOP>(WHITE) + pos.count<KNIGHT>(WHITE));
        // In every other case use scale factor based on
        // the number of pawns of the strong side reduced if pawns are on a single flank.
        else
            sf = std::min(sf, 36 + 7 * pos.count<PAWN>(strongSide)) - 4 * !pawnsOnBothFlanks;

        // Reduce scale factor in case of pawns being on a single flank
        sf -= 4 * !pawnsOnBothFlanks;
    }

    // Interpolate between the middlegame and (scaled by 'sf') endgame score
    v =  mg * int(me->game_phase())
       + eg * int(PHASE_MIDGAME - me->game_phase()) * ScaleFactor(sf) / SCALE_FACTOR_NORMAL;
    v /= PHASE_MIDGAME;

    if constexpr (T)
    {
        Trace::add(WINNABLE, make_score(u, eg * ScaleFactor(sf) / SCALE_FACTOR_NORMAL - eg_value(score)));
        Trace::add(TOTAL, make_score(mg, eg * ScaleFactor(sf) / SCALE_FACTOR_NORMAL));
    }

    return Value(v);
  }


  // Evaluation::value() is the main function of the class. It computes the various
  // parts of the evaluation and returns the value of the position from the point
  // of view of the side to move.

  template<Tracing T>
  Value Evaluation<T>::value() {

    assert(!pos.checkers());

    if (pos.is_variant_end())
        return pos.variant_result();

    // Probe the material hash table
    me = Material::probe(pos);

    // If we have a specialized evaluation function for the current material
    // configuration, call it and return.
    if (me->specialized_eval_exists())
        return me->evaluate(pos);

    // Initialize score by reading the incrementally updated scores included in
    // the position object (material + piece square tables) and the material
    // imbalance. Score is computed internally from the white point of view.
    Score score = pos.psq_score() + me->imbalance() + pos.this_thread()->trend;

    // Probe the pawn hash table
    pe = Pawns::probe(pos);
    score += pe->pawn_score(WHITE) - pe->pawn_score(BLACK);

    // Early exit if score is high
    auto lazy_skip = [&](Value lazyThreshold) {
        return abs(mg_value(score) + eg_value(score)) > lazyThreshold + pos.non_pawn_material() / 32;
    };

    if (lazy_skip(LazyThreshold1[pos.variant()]))
        goto make_v;

    // Main evaluation begins here
    initialize<WHITE>();
    initialize<BLACK>();

    // Pieces evaluated first (also populates attackedBy, attackedBy2).
    // Note that the order of evaluation of the terms is left unspecified.
    score +=  pieces<WHITE, KNIGHT>() - pieces<BLACK, KNIGHT>()
            + pieces<WHITE, BISHOP>() - pieces<BLACK, BISHOP>()
            + pieces<WHITE, ROOK  >() - pieces<BLACK, ROOK  >()
            + pieces<WHITE, QUEEN >() - pieces<BLACK, QUEEN >();

    score += mobility[WHITE] - mobility[BLACK];

    // More complex interactions that require fully populated attack bitboards
    score +=  king<   WHITE>() - king<   BLACK>()
            + passed< WHITE>() - passed< BLACK>();

    if (lazy_skip(LazyThreshold2))
        goto make_v;

    score +=  threats<WHITE>() - threats<BLACK>()
            + space<  WHITE>() - space<  BLACK>();

make_v:
    // Derive single value from mg and eg parts of score
    if (pos.variant() != CHESS_VARIANT)
        score += variant<WHITE>() - variant<BLACK>();
    Value v = winnable(score);

    // In case of tracing add all remaining individual evaluation terms
    if constexpr (T)
    {
        Trace::add(MATERIAL, pos.psq_score());
        Trace::add(IMBALANCE, me->imbalance());
        Trace::add(PAWN, pe->pawn_score(WHITE), pe->pawn_score(BLACK));
        Trace::add(MOBILITY, mobility[WHITE], mobility[BLACK]);
    }

    // Evaluation grain
    v = (v / 16) * 16;

    // Side to move point of view
    v = (pos.side_to_move() == WHITE ? v : -v);

    return v;
  }

<<<<<<< HEAD
  template<Tracing T>
  Value Evaluation<T>::variantValue(Value v) {
    me = Material::probe(pos);
    if (me->specialized_eval_exists())
        return me->evaluate(pos);

    Score score = variant<WHITE>() - variant<BLACK>();
    Value mg = mg_value(score), eg = eg_value(score);
    int sf = me->scale_factor(pos, eg > VALUE_DRAW ? WHITE : BLACK);
    Value v2 =  mg * int(me->game_phase())
              + eg * int(PHASE_MIDGAME - me->game_phase()) * ScaleFactor(sf) / SCALE_FACTOR_NORMAL;
    v2 /= PHASE_MIDGAME;

    return v + (pos.side_to_move() == WHITE ? v2 : -v2);
  }

} // namespace
=======

  /// Fisher Random Chess: correction for cornered bishops, to fix chess960 play with NNUE

  Value fix_FRC(const Position& pos) {

    constexpr Bitboard Corners =  1ULL << SQ_A1 | 1ULL << SQ_H1 | 1ULL << SQ_A8 | 1ULL << SQ_H8;

    if (!(pos.pieces(BISHOP) & Corners))
        return VALUE_ZERO;

    int correction = 0;

    if (   pos.piece_on(SQ_A1) == W_BISHOP
        && pos.piece_on(SQ_B2) == W_PAWN)
        correction += !pos.empty(SQ_B3) ? -CorneredBishop * 4
                                        : -CorneredBishop * 3;

    if (   pos.piece_on(SQ_H1) == W_BISHOP
        && pos.piece_on(SQ_G2) == W_PAWN)
        correction += !pos.empty(SQ_G3) ? -CorneredBishop * 4
                                        : -CorneredBishop * 3;

    if (   pos.piece_on(SQ_A8) == B_BISHOP
        && pos.piece_on(SQ_B7) == B_PAWN)
        correction += !pos.empty(SQ_B6) ? CorneredBishop * 4
                                        : CorneredBishop * 3;

    if (   pos.piece_on(SQ_H8) == B_BISHOP
        && pos.piece_on(SQ_G7) == B_PAWN)
        correction += !pos.empty(SQ_G6) ? CorneredBishop * 4
                                        : CorneredBishop * 3;

    return pos.side_to_move() == WHITE ?  Value(correction)
                                       : -Value(correction);
  }

} // namespace Eval
>>>>>>> 21ad356c


/// evaluate() is the evaluator for the outer world. It returns a static
/// evaluation of the position from the point of view of the side to move.

Value Eval::evaluate(const Position& pos) {

  Value v;

#ifdef USE_NNUE
  if (!Eval::useNNUE)
#endif
      v = Evaluation<NO_TRACE>(pos).value();
#ifdef USE_NNUE
  else
  {
      // Scale and shift NNUE for compatibility with search and classical evaluation
<<<<<<< HEAD
      auto  adjusted_NNUE = [&](){
         int mat = pos.non_pawn_material() + 2 * PawnValueMg * pos.count<PAWN>();
         Value value = NNUE::evaluate(pos) * (641 + mat / 32 - 4 * pos.rule50_count()) / 1024 + Tempo;
         if (pos.variant() != CHESS_VARIANT)
             return Evaluation<NO_TRACE>(pos).variantValue(value);
         return value;
=======
      auto  adjusted_NNUE = [&]()
      {
         int scale =   883
                     + 32 * pos.count<PAWN>()
                     + 32 * pos.non_pawn_material() / 1024;

         Value nnue = NNUE::evaluate(pos, true) * scale / 1024;

         if (pos.is_chess960())
             nnue += fix_FRC(pos);

         return nnue;
>>>>>>> 21ad356c
      };

      // If there is PSQ imbalance we use the classical eval, but we switch to
      // NNUE eval faster when shuffling or if the material on the board is high.
      int r50 = pos.rule50_count();
      Value psq = Value(abs(eg_value(pos.psq_score())));
      bool classical = psq * 5 > (850 + pos.non_pawn_material() / 64) * (5 + r50);

      v = classical ? Evaluation<NO_TRACE>(pos).value()  // classical
                    : adjusted_NNUE();                   // NNUE
  }
#endif

  // Damp down the evaluation linearly when shuffling
  v = v * (100 - pos.rule50_count()) / 100;

  // Guarantee evaluation does not hit the tablebase range
  v = std::clamp(v, VALUE_TB_LOSS_IN_MAX_PLY + 1, VALUE_TB_WIN_IN_MAX_PLY - 1);

  return v;
}

/// trace() is like evaluate(), but instead of returning a value, it returns
/// a string (suitable for outputting to stdout) that contains the detailed
/// descriptions and values of each evaluation term. Useful for debugging.
/// Trace scores are from white's point of view

std::string Eval::trace(Position& pos) {

  if (pos.checkers())
      return "Final evaluation: none (in check)";

  std::stringstream ss;
  ss << std::showpoint << std::noshowpos << std::fixed << std::setprecision(2);

  Value v;

  std::memset(scores, 0, sizeof(scores));

  pos.this_thread()->trend = SCORE_ZERO; // Reset any dynamic contempt

  v = Evaluation<TRACE>(pos).value();

  ss << std::showpoint << std::noshowpos << std::fixed << std::setprecision(2)
<<<<<<< HEAD
     << "     Term    |    White    |    Black    |    Total   \n"
     << "             |   MG    EG  |   MG    EG  |   MG    EG \n"
     << " ------------+-------------+-------------+------------\n"
     << "    Material | " << Term(MATERIAL)
     << "   Imbalance | " << Term(IMBALANCE)
     << "       Pawns | " << Term(PAWN)
     << "     Knights | " << Term(KNIGHT)
     << "     Bishops | " << Term(BISHOP)
     << "       Rooks | " << Term(ROOK)
     << "      Queens | " << Term(QUEEN)
     << "    Mobility | " << Term(MOBILITY)
     << " King safety | " << Term(KING)
     << "     Threats | " << Term(THREAT)
     << "      Passed | " << Term(PASSED)
     << "       Space | " << Term(SPACE)
     << "    Winnable | " << Term(WINNABLE)
     << "     Variant | " << Term(VARIANT)
     << " ------------+-------------+-------------+------------\n"
     << "       Total | " << Term(TOTAL);
=======
     << " Contributing terms for the classical eval:\n"
     << "+------------+-------------+-------------+-------------+\n"
     << "|    Term    |    White    |    Black    |    Total    |\n"
     << "|            |   MG    EG  |   MG    EG  |   MG    EG  |\n"
     << "+------------+-------------+-------------+-------------+\n"
     << "|   Material | " << Term(MATERIAL)
     << "|  Imbalance | " << Term(IMBALANCE)
     << "|      Pawns | " << Term(PAWN)
     << "|    Knights | " << Term(KNIGHT)
     << "|    Bishops | " << Term(BISHOP)
     << "|      Rooks | " << Term(ROOK)
     << "|     Queens | " << Term(QUEEN)
     << "|   Mobility | " << Term(MOBILITY)
     << "|King safety | " << Term(KING)
     << "|    Threats | " << Term(THREAT)
     << "|     Passed | " << Term(PASSED)
     << "|      Space | " << Term(SPACE)
     << "|   Winnable | " << Term(WINNABLE)
     << "+------------+-------------+-------------+-------------+\n"
     << "|      Total | " << Term(TOTAL)
     << "+------------+-------------+-------------+-------------+\n";
>>>>>>> 21ad356c

  if (Eval::useNNUE)
      ss << '\n' << NNUE::trace(pos) << '\n';

  ss << std::showpoint << std::showpos << std::fixed << std::setprecision(2) << std::setw(15);

<<<<<<< HEAD
#ifdef USE_NNUE
=======
  v = pos.side_to_move() == WHITE ? v : -v;
  ss << "\nClassical evaluation   " << to_cp(v) << " (white side)\n";
>>>>>>> 21ad356c
  if (Eval::useNNUE)
  {
      v = NNUE::evaluate(pos, false);
      v = pos.side_to_move() == WHITE ? v : -v;
      ss << "NNUE evaluation        " << to_cp(v) << " (white side)\n";
  }
#endif

  v = evaluate(pos);
  v = pos.side_to_move() == WHITE ? v : -v;
  ss << "Final evaluation       " << to_cp(v) << " (white side)";
  if (Eval::useNNUE)
     ss << " [with scaled NNUE, hybrid, ...]";
  ss << "\n";

  return ss.str();
}

} // namespace Stockfish<|MERGE_RESOLUTION|>--- conflicted
+++ resolved
@@ -57,14 +57,10 @@
 
 
 using namespace std;
-<<<<<<< HEAD
+
+namespace Stockfish {
+
 #ifdef USE_NNUE
-using namespace Eval::NNUE;
-=======
-
-namespace Stockfish {
->>>>>>> 21ad356c
-
 namespace Eval {
 
   bool useNNUE;
@@ -200,29 +196,28 @@
 namespace {
 
   // Threshold for lazy and space evaluation
-<<<<<<< HEAD
   constexpr Value LazyThreshold1[VARIANT_NB] = {
-    Value(1565),
+    Value(3130),
 #ifdef ANTI
     2 * MidgameLimit,
 #endif
 #ifdef ATOMIC
-    Value(1547),
+    Value(3094),
 #endif
 #ifdef CRAZYHOUSE
     2 * MidgameLimit,
 #endif
 #ifdef EXTINCTION
-    Value(1565),
+    Value(3130),
 #endif
 #ifdef GRID
-    Value(1565),
+    Value(3130),
 #endif
 #ifdef HORDE
     2 * MidgameLimit,
 #endif
 #ifdef KOTH
-    Value(1565),
+    Value(3130),
 #endif
 #ifdef LOSERS
     2 * MidgameLimit,
@@ -231,13 +226,13 @@
     2 * MidgameLimit,
 #endif
 #ifdef THREECHECK
-    Value(1529),
+    Value(3058),
 #endif
 #ifdef TWOKINGS
-    Value(1565),
+    Value(3130),
 #endif
   };
-  constexpr Value LazyThreshold2 =  Value(1102);
+  constexpr Value LazyThreshold2    =  Value(2204);
   constexpr Value SpaceThreshold[VARIANT_NB] = {
     Value(11551),
 #ifdef ANTI
@@ -274,15 +269,6 @@
     Value(11551),
 #endif
   };
-#ifdef USE_NNUE
-  constexpr Value NNUEThreshold1 =   Value(682);
-  constexpr Value NNUEThreshold2 =   Value(176);
-#endif
-=======
-  constexpr Value LazyThreshold1    =  Value(3130);
-  constexpr Value LazyThreshold2    =  Value(2204);
-  constexpr Value SpaceThreshold    =  Value(11551);
->>>>>>> 21ad356c
 
   // KingAttackWeights[PieceType] contains king attack weights by piece type
   constexpr int KingAttackWeights[VARIANT_NB][PIECE_TYPE_NB] = {
@@ -700,10 +686,8 @@
   constexpr Score UncontestedOutpost  = S(  1, 10);
   constexpr Score BishopOnKingRing    = S( 24,  0);
   constexpr Score BishopXRayPawns     = S(  4,  5);
-<<<<<<< HEAD
-  constexpr Score CorneredBishop      = S( 50, 50);
   constexpr Score FlankAttacks[VARIANT_NB] = {
-    S(  8,  0),
+    S( 8,  0),
 #ifdef ANTI
     S( 0,  0),
 #endif
@@ -738,9 +722,6 @@
     S( 7,  0),
 #endif
   };
-=======
-  constexpr Score FlankAttacks        = S(  8,  0);
->>>>>>> 21ad356c
   constexpr Score Hanging             = S( 69, 36);
   constexpr Score KnightOnQueen       = S( 16, 11);
   constexpr Score LongDiagonalBishop  = S( 45,  0);
@@ -868,14 +849,14 @@
     case ANTI_VARIANT:
         attackedBy[Us][KING] = 0;
         for (Bitboard kings = pos.pieces(Us, KING); kings; )
-            attackedBy[Us][KING] |= attacks_bb<KING>(pop_lsb(&kings));
+            attackedBy[Us][KING] |= attacks_bb<KING>(pop_lsb(kings));
     break;
 #endif
 #ifdef EXTINCTION
     case EXTINCTION_VARIANT:
         attackedBy[Us][KING] = 0;
         for (Bitboard kings = pos.pieces(Us, KING); kings; )
-            attackedBy[Us][KING] |= attacks_bb<KING>(pop_lsb(&kings));
+            attackedBy[Us][KING] |= attacks_bb<KING>(pop_lsb(kings));
     break;
 #endif
 #ifdef HORDE
@@ -1642,7 +1623,7 @@
         Bitboard pieces = pos.pieces() ^ pos.pieces(QUEEN);
         for (Bitboard b = pos.pieces(Them) & ~attacks_bb<KING>(pos.square<KING>(Us)); b; )
         {
-            Square s = pop_lsb(&b);
+            Square s = pop_lsb(b);
             Bitboard attackers = pos.attackers_to(s, pieces) & pos.pieces(Us);
             if (! attackers)
                 continue;
@@ -1673,7 +1654,7 @@
             Bitboard target = (Us == WHITE ? Rank8BB : Rank1BB);
             while (target)
             {
-                if (pos.attackers_to(pop_lsb(&target)) & pos.pieces(Us, ROOK, QUEEN))
+                if (pos.attackers_to(pop_lsb(target)) & pos.pieces(Us, ROOK, QUEEN))
                     dist = 0;
             }
             for (File f = FILE_A; f <= FILE_H; ++f)
@@ -1694,7 +1675,7 @@
         Bitboard center = Center;
         while (center)
         {
-            Square s = pop_lsb(&center);
+            Square s = pop_lsb(center);
             int dist = distance(pos.square<KING>(Us), s)
                       + popcount(pos.attackers_to(s) & pos.pieces(Them))
                       + !!(pos.pieces(Us) & s)
@@ -1812,7 +1793,6 @@
     Color strongSide = eg > VALUE_DRAW ? WHITE : BLACK;
     int sf = me->scale_factor(pos, strongSide);
 
-<<<<<<< HEAD
 #ifdef ANTI
     if (pos.is_anti()) {} else
 #endif
@@ -1839,10 +1819,7 @@
     }
     else
 #endif
-    // If scale factor is not already specific, scale down via general heuristics
-=======
     // If scale factor is not already specific, scale up/down via general heuristics
->>>>>>> 21ad356c
     if (sf == SCALE_FACTOR_NORMAL)
     {
         if (pos.opposite_bishops())
@@ -1979,7 +1956,6 @@
     return v;
   }
 
-<<<<<<< HEAD
   template<Tracing T>
   Value Evaluation<T>::variantValue(Value v) {
     me = Material::probe(pos);
@@ -1996,9 +1972,6 @@
     return v + (pos.side_to_move() == WHITE ? v2 : -v2);
   }
 
-} // namespace
-=======
-
   /// Fisher Random Chess: correction for cornered bishops, to fix chess960 play with NNUE
 
   Value fix_FRC(const Position& pos) {
@@ -2035,7 +2008,6 @@
   }
 
 } // namespace Eval
->>>>>>> 21ad356c
 
 
 /// evaluate() is the evaluator for the outer world. It returns a static
@@ -2046,21 +2018,13 @@
   Value v;
 
 #ifdef USE_NNUE
-  if (!Eval::useNNUE)
+  if (pos.variant() != CHESS_VARIANT || !Eval::useNNUE)
 #endif
       v = Evaluation<NO_TRACE>(pos).value();
 #ifdef USE_NNUE
   else
   {
       // Scale and shift NNUE for compatibility with search and classical evaluation
-<<<<<<< HEAD
-      auto  adjusted_NNUE = [&](){
-         int mat = pos.non_pawn_material() + 2 * PawnValueMg * pos.count<PAWN>();
-         Value value = NNUE::evaluate(pos) * (641 + mat / 32 - 4 * pos.rule50_count()) / 1024 + Tempo;
-         if (pos.variant() != CHESS_VARIANT)
-             return Evaluation<NO_TRACE>(pos).variantValue(value);
-         return value;
-=======
       auto  adjusted_NNUE = [&]()
       {
          int scale =   883
@@ -2068,12 +2032,13 @@
                      + 32 * pos.non_pawn_material() / 1024;
 
          Value nnue = NNUE::evaluate(pos, true) * scale / 1024;
+         if (pos.variant() != CHESS_VARIANT)
+             nnue = Evaluation<NO_TRACE>(pos).variantValue(nnue);
 
          if (pos.is_chess960())
              nnue += fix_FRC(pos);
 
          return nnue;
->>>>>>> 21ad356c
       };
 
       // If there is PSQ imbalance we use the classical eval, but we switch to
@@ -2118,27 +2083,6 @@
   v = Evaluation<TRACE>(pos).value();
 
   ss << std::showpoint << std::noshowpos << std::fixed << std::setprecision(2)
-<<<<<<< HEAD
-     << "     Term    |    White    |    Black    |    Total   \n"
-     << "             |   MG    EG  |   MG    EG  |   MG    EG \n"
-     << " ------------+-------------+-------------+------------\n"
-     << "    Material | " << Term(MATERIAL)
-     << "   Imbalance | " << Term(IMBALANCE)
-     << "       Pawns | " << Term(PAWN)
-     << "     Knights | " << Term(KNIGHT)
-     << "     Bishops | " << Term(BISHOP)
-     << "       Rooks | " << Term(ROOK)
-     << "      Queens | " << Term(QUEEN)
-     << "    Mobility | " << Term(MOBILITY)
-     << " King safety | " << Term(KING)
-     << "     Threats | " << Term(THREAT)
-     << "      Passed | " << Term(PASSED)
-     << "       Space | " << Term(SPACE)
-     << "    Winnable | " << Term(WINNABLE)
-     << "     Variant | " << Term(VARIANT)
-     << " ------------+-------------+-------------+------------\n"
-     << "       Total | " << Term(TOTAL);
-=======
      << " Contributing terms for the classical eval:\n"
      << "+------------+-------------+-------------+-------------+\n"
      << "|    Term    |    White    |    Black    |    Total    |\n"
@@ -2157,22 +2101,19 @@
      << "|     Passed | " << Term(PASSED)
      << "|      Space | " << Term(SPACE)
      << "|   Winnable | " << Term(WINNABLE)
+     << "     Variant | " << Term(VARIANT)
      << "+------------+-------------+-------------+-------------+\n"
      << "|      Total | " << Term(TOTAL)
      << "+------------+-------------+-------------+-------------+\n";
->>>>>>> 21ad356c
 
   if (Eval::useNNUE)
       ss << '\n' << NNUE::trace(pos) << '\n';
 
   ss << std::showpoint << std::showpos << std::fixed << std::setprecision(2) << std::setw(15);
 
-<<<<<<< HEAD
-#ifdef USE_NNUE
-=======
   v = pos.side_to_move() == WHITE ? v : -v;
   ss << "\nClassical evaluation   " << to_cp(v) << " (white side)\n";
->>>>>>> 21ad356c
+#ifdef USE_NNUE
   if (Eval::useNNUE)
   {
       v = NNUE::evaluate(pos, false);

/*
  Stockfish, a UCI chess playing engine derived from Glaurung 2.1
  Copyright (C) 2004-2020 The Stockfish developers (see AUTHORS file)

  Stockfish is free software: you can redistribute it and/or modify
  it under the terms of the GNU General Public License as published by
  the Free Software Foundation, either version 3 of the License, or
  (at your option) any later version.

  Stockfish is distributed in the hope that it will be useful,
  but WITHOUT ANY WARRANTY; without even the implied warranty of
  MERCHANTABILITY or FITNESS FOR A PARTICULAR PURPOSE.  See the
  GNU General Public License for more details.

  You should have received a copy of the GNU General Public License
  along with this program.  If not, see <http://www.gnu.org/licenses/>.
*/

#include <algorithm>
#include <cassert>
#include <cstdlib>
#include <cstring>   // For std::memset
#include <iomanip>
#include <sstream>
#include <iostream>

#include "bitboard.h"
#include "evaluate.h"
#include "material.h"
#include "pawns.h"
#include "thread.h"
#include "uci.h"

namespace Eval {

  bool useNNUE;
  std::string eval_file_loaded="None";

  void init_NNUE() {

    useNNUE = Options["Use NNUE"];
    std::string eval_file = std::string(Options["EvalFile"]);
    if (useNNUE && eval_file_loaded != eval_file)
        if (Eval::NNUE::load_eval_file(eval_file))
            eval_file_loaded = eval_file;
  }

  void verify_NNUE() {

    std::string eval_file = std::string(Options["EvalFile"]);
    if (useNNUE && eval_file_loaded != eval_file)
    {
        std::cerr << "Use of NNUE evaluation, but the file " << eval_file << " was not loaded successfully. "
                  << "These network evaluation parameters must be available, compatible with this version of the code. "
                  << "The UCI option EvalFile might need to specify the full path, including the directory/folder name, to the file." << std::endl;
        std::exit(EXIT_FAILURE);
    }

    if (useNNUE)
        sync_cout << "info string NNUE evaluation using " << eval_file << " enabled." << sync_endl;
    else
        sync_cout << "info string classical evaluation enabled." << sync_endl;
  }
}

namespace Trace {

  enum Tracing { NO_TRACE, TRACE };

  enum Term { // The first 8 entries are reserved for PieceType
    MATERIAL = 8, IMBALANCE, MOBILITY, THREAT, PASSED, SPACE, WINNABLE, VARIANT, TOTAL, TERM_NB
  };

  Score scores[TERM_NB][COLOR_NB];

  double to_cp(Value v) { return double(v) / PawnValueEg; }

  void add(int idx, Color c, Score s) {
    scores[idx][c] = s;
  }

  void add(int idx, Score w, Score b = SCORE_ZERO) {
    scores[idx][WHITE] = w;
    scores[idx][BLACK] = b;
  }

  std::ostream& operator<<(std::ostream& os, Score s) {
    os << std::setw(5) << to_cp(mg_value(s)) << " "
       << std::setw(5) << to_cp(eg_value(s));
    return os;
  }

  std::ostream& operator<<(std::ostream& os, Term t) {

    if (t == MATERIAL || t == IMBALANCE || t == WINNABLE || t == TOTAL)
        os << " ----  ----"    << " | " << " ----  ----";
    else
        os << scores[t][WHITE] << " | " << scores[t][BLACK];

    os << " | " << scores[t][WHITE] - scores[t][BLACK] << "\n";
    return os;
  }
}

using namespace Trace;

namespace {

  // Threshold for lazy and space evaluation
  constexpr Value LazyThreshold1  = Value(1400);
  constexpr Value LazyThreshold2  = Value(1300);
  constexpr Value SpaceThreshold[VARIANT_NB] = {
    Value(12222),
#ifdef ANTI
    Value(12222),
#endif
#ifdef ATOMIC
    Value(12222),
#endif
#ifdef CRAZYHOUSE
    Value(12222),
#endif
#ifdef EXTINCTION
    Value(12222),
#endif
#ifdef GRID
    2 * MidgameLimit,
#endif
#ifdef HORDE
    Value(12222),
#endif
#ifdef KOTH
    VALUE_ZERO,
#endif
#ifdef LOSERS
    Value(12222),
#endif
#ifdef RACE
    Value(12222),
#endif
#ifdef THREECHECK
    Value(12222),
#endif
#ifdef TWOKINGS
    Value(12222),
#endif
  };

  // KingAttackWeights[PieceType] contains king attack weights by piece type
  constexpr int KingAttackWeights[VARIANT_NB][PIECE_TYPE_NB] = {
    { 0, 0, 81, 52, 44, 10 },
#ifdef ANTI
    {},
#endif
#ifdef ATOMIC
    { 0, 0, 76, 64, 46, 11 },
#endif
#ifdef CRAZYHOUSE
    { 0, 0, 112, 87, 63, 2 },
#endif
#ifdef EXTINCTION
    {},
#endif
#ifdef GRID
    { 0, 0, 89, 62, 47, 11 },
#endif
#ifdef HORDE
    { 0, 0, 77, 55, 44, 10 },
#endif
#ifdef KOTH
    { 0, 0, 76, 48, 44, 10 },
#endif
#ifdef LOSERS
    { 0, 0, 77, 55, 44, 10 },
#endif
#ifdef RACE
    {},
#endif
#ifdef THREECHECK
    { 0, 0, 115, 64, 62, 35 },
#endif
#ifdef TWOKINGS
    { 0, 0, 77, 55, 44, 10 },
#endif
  };

  // Per-variant king danger malus factors
  constexpr int KingDangerParams[VARIANT_NB][11] = {
    {   185,  148,   98,   69,    3, -873, -100,   -6,   -4,   37,    0 },
#ifdef ANTI
    {},
#endif
#ifdef ATOMIC
    {   166,  146,   98,  274,    3, -654, -100,  -12,   -4,   37,   29 },
#endif
#ifdef CRAZYHOUSE
    {   463,  129,   99,  121,    3, -631,  -99,   -6,   -4,   37,  315 },
#endif
#ifdef EXTINCTION
    {},
#endif
#ifdef GRID
    {   211,  158,   98,  119,    3, -722, -100,   -9,   -4,   37,    0 },
#endif
#ifdef HORDE
    {   235,  134,   98,  101,    3, -717, -100,  -11,   -4,   37,    0 },
#endif
#ifdef KOTH
    {   229,  131,   98,   85,    3, -658, -100,   -9,   -4,   37,    0 },
#endif
#ifdef LOSERS
    {   235,  134,   98,  101,    3, -717, -100, -357,   -4,   37,    0 },
#endif
#ifdef RACE
    {     0,    0,    0,    0,    0,    0,    0,    0,    0,    0,    0 },
#endif
#ifdef THREECHECK
    {   136,  106,   98,   85,    3, -613, -100,   -7,   -4,   37,  181 },
#endif
#ifdef TWOKINGS
    {   155,  136,   98,   92,    3, -967, -100,   -8,   -4,   37,    0 },
#endif
  };

  // SafeCheck[PieceType][single/multiple] contains safe check bonus by piece type,
  // higher if multiple safe checks are possible for that piece type.
  constexpr int SafeCheck[][2] = {
      {}, {435, 683}, {792, 1283}, {645, 967}, {1084, 1897}, {772, 1119}
  };
#ifdef THREECHECK
  // In Q8 fixed point
  constexpr int ThreeCheckKSFactors[CHECKS_NB] = { 573, 581, 856, 0 };
#endif

#define S(mg, eg) make_score(mg, eg)

  // MobilityBonus[PieceType-2][attacked] contains bonuses for middle and end game,
  // indexed by piece type and number of attacked squares in the mobility area.
  constexpr Score MobilityBonus[VARIANT_NB][4][32] = {
    {
    { S(-62,-81), S(-53,-56), S(-12,-31), S( -4,-16), S(  3,  5), S( 13, 11), // Knight
      S( 22, 17), S( 28, 20), S( 33, 25) },
    { S(-48,-59), S(-20,-23), S( 16, -3), S( 26, 13), S( 38, 24), S( 51, 42), // Bishop
      S( 55, 54), S( 63, 57), S( 63, 65), S( 68, 73), S( 81, 78), S( 81, 86),
      S( 91, 88), S( 98, 97) },
    { S(-60,-78), S(-20,-17), S(  2, 23), S(  3, 39), S(  3, 70), S( 11, 99), // Rook
      S( 22,103), S( 31,121), S( 40,134), S( 40,139), S( 41,158), S( 48,164),
      S( 57,168), S( 57,169), S( 62,172) },
    { S(-30,-48), S(-12,-30), S( -8, -7), S( -9, 19), S( 20, 40), S( 23, 55), // Queen
      S( 23, 59), S( 35, 75), S( 38, 78), S( 53, 96), S( 64, 96), S( 65,100),
      S( 65,121), S( 66,127), S( 67,131), S( 67,133), S( 72,136), S( 72,141),
      S( 77,147), S( 79,150), S( 93,151), S(108,168), S(108,168), S(108,171),
      S(110,182), S(114,182), S(114,192), S(116,219) }
    },
#ifdef ANTI
    {
      { S(-150,-152), S(-112,-108), S(-18,-52), S( -4,-20), S( 12, 10), S( 30, 22), // Knights
        S(  44,  52), S(  60,  56), S( 72, 58) },
      { S(-96,-116), S(-42,-38), S( 32, -4), S( 52, 24), S( 74, 44), S(102, 84), // Bishops
        S(108, 108), S(126,116), S(130,126), S(142,140), S(158,148), S(162,172),
        S(184, 180), S(194,188) },
      { S(-112,-156), S(-50,-36), S(-22, 52), S(-10,110), S( -8,140), S( -2,162), // Rooks
        S(  16, 218), S( 28,240), S( 42,256), S( 46,286), S( 62,308), S( 64,320),
        S(  86, 330), S( 98,336), S(118,338) },
      { S(-80,-70), S(-50,-24), S(  4, 14), S(  8, 38), S( 28, 74), S( 48,110), // Queens
        S( 50,124), S( 80,152), S( 86,158), S( 94,174), S(108,188), S(112,204),
        S(120,222), S(140,232), S(144,236), S(146,244), S(150,256), S(154,260),
        S(170,266), S(188,272), S(198,280), S(216,314), S(224,316), S(226,322),
        S(236,348), S(238,354), S(246,382), S(256,398) }
    },
#endif
#ifdef ATOMIC
    {
      { S(-86,-77), S(-79,-64), S(-36,-40), S( -2,-24), S( 14,  8), S( 23, 25), // Knights
        S( 40, 26), S( 30, 23), S( 37, 29) },
      { S(-55,-65), S(-17,-34), S( 13, -9), S( 24, 20), S( 22, 25), S( 57, 39), // Bishops
        S( 32, 52), S( 66, 66), S( 51, 52), S( 56, 74), S( 73, 76), S( 85, 81),
        S( 93, 90), S(108, 87) },
      { S(-61,-73), S(-32,-28), S(-18,  9), S(-19, 30), S(-19, 57), S( 20, 78), // Rooks
        S( 12,104), S( 11,134), S( 21,133), S( 33,166), S( 35,168), S( 38,185),
        S( 25,172), S( 60,182), S( 58,155) },
      { S(-43,-43), S(-14,-16), S( -5,  1), S(  0, 23), S(  6, 24), S( 23, 59), // Queens
        S( 20, 55), S( 32, 66), S( 47, 89), S( 29, 77), S( 47, 89), S( 69,103),
        S( 63,110), S( 76,131), S( 73,115), S( 48,132), S( 58,131), S( 75,135),
        S( 82,122), S(111,130), S(114,144), S(101,139), S(106,146), S(107,167),
        S(115,157), S(129,175), S(132,176), S(130,210) }
    },
#endif
#ifdef CRAZYHOUSE
    {
      { S(-126, -96), S(-103,-31), S(-90,-27), S(-40,  3), S(  0,  3), S(  4,  0), // Knights
        S(  20,  12), S(  15, 33), S( 50, 46) },
      { S(-156, -79), S(-115,-43), S( 42,-14), S( 35, 26), S( 64, 26), S( 74, 38), // Bishops
        S(  70,  46), S(  83, 71), S( 70, 68), S( 66, 80), S( 64, 68), S( 70, 77),
        S(  97,  92), S(  89, 98) },
      { S( -53, -53), S( -22, -8), S(-48, 30), S(-14, 57), S( -4, 77), S( 11, 87), // Rooks
        S(   7, 115), S(  12,123), S( 27,120), S(  6,140), S( 55,156), S( 18,161),
        S(  51, 161), S(  54,171), S( 52,166) },
      { S( -26, -56), S( -24,-14), S(  7, 14), S(  8, 15), S( 18, 34), S( 14, 41), // Queens
        S(  28,  58), S(  33, 66), S( 40, 70), S( 47, 74), S( 50,100), S( 52,106),
        S(  59, 111), S(  50, 95), S( 60,115), S( 61,126), S( 75,144), S( 82,119),
        S(  95, 137), S( 102,138), S(100,142), S(119,154), S(129,156), S(107,156),
        S( 111, 177), S( 115,181), S(124,197), S(124,199) }
    },
#endif
#ifdef EXTINCTION
    {
      { S(-123, -90), S( -91,-32), S(-61,-29), S(-38,  3), S(  0,  3), S(  4,  0), // Knights
        S(  19,  12), S(  15, 33), S( 52, 45) },
      { S(-153, -80), S(-112,-41), S( 41,-14), S( 35, 24), S( 62, 26), S( 75, 41), // Bishops
        S(  72,  48), S(  85, 74), S( 74, 65), S( 66, 79), S( 64, 69), S( 73, 80),
        S( 107,  92), S(  96,101) },
      { S( -59, -51), S( -20, -8), S(-54, 32), S(-15, 54), S( -4, 70), S( 11, 84), // Rooks
        S(   6, 113), S(  13,123), S( 27,114), S(  6,144), S( 60,162), S( 19,162),
        S(  48, 170), S(  57,170), S( 52,177) },
      { S( -27, -56), S( -24,-14), S(  7, 13), S(  9, 16), S( 18, 37), S( 14, 40), // Queens
        S(  29,  56), S(  34, 64), S( 39, 73), S( 49, 65), S( 50, 98), S( 50,106),
        S(  60, 107), S(  53, 92), S( 62,119), S( 69,130), S( 77,145), S( 84,120),
        S(  90, 153), S(  98,131), S(106,139), S(116,147), S(127,157), S(112,154),
        S( 121, 174), S( 124,167), S(126,194), S(130,190) }
    },
#endif
#ifdef GRID
    {
      { S(-75,-76), S(-57,-54), S( -9,-28), S( -2,-10), S(  6,  5), S( 14, 12), // Knights
        S( 22, 26), S( 29, 29), S( 36, 29) },
      { S(-48,-59), S(-20,-23), S( 16, -3), S( 26, 13), S( 38, 24), S( 51, 42), // Bishops
        S( 55, 54), S( 63, 57), S( 63, 65), S( 68, 73), S( 81, 78), S( 81, 86),
        S( 91, 88), S( 98, 97) },
      { S(-58,-76), S(-27,-18), S(-15, 28), S(-10, 55), S( -5, 69), S( -2, 82), // Rooks
        S(  9,112), S( 16,118), S( 30,132), S( 29,142), S( 32,155), S( 38,165),
        S( 46,166), S( 48,169), S( 58,171) },
      { S(-39,-36), S(-21,-15), S(  3,  8), S(  3, 18), S( 14, 34), S( 22, 54), // Queens
        S( 28, 61), S( 41, 73), S( 43, 79), S( 48, 92), S( 56, 94), S( 60,104),
        S( 60,113), S( 66,120), S( 67,123), S( 70,126), S( 71,133), S( 73,136),
        S( 79,140), S( 88,143), S( 88,148), S( 99,166), S(102,170), S(102,175),
        S(106,184), S(109,191), S(113,206), S(116,212) }
    },
#endif
#ifdef HORDE
    {
      { S(-126,-90), S( -7,-22), S( -46,-25), S( 19,7), S( -53, 71), S( 31, -1), // Knights
        S(  -6, 51), S(-12, 47), S( -9, -56) },
      { S( -46,-2), S(30,66), S( 18, -27), S( 86, 21), S( 65, 11), S(147, 45), // Bishops
        S(  98, 38), S( 95, 52), S(122, 45), S( 95, 33), S( 89,103), S( 85, -9),
        S( 105, 70), S(131, 82) },
      { S( -56,-78), S(-25,-18), S(-11, 26), S( -5, 55), S( -4, 70), S( -1, 81), // Rooks
        S(   8,109), S( 14,120), S( 21,128), S( 23,143), S( 31,154), S( 32,160),
        S(  43,165), S( 49,168), S( 59,169) },
      { S( -40,-35), S(-25,-12), S(  2,  7), S(  4, 19), S( 14, 37), S( 24, 55), // Queens
        S(  25, 62), S( 40, 76), S( 43, 79), S( 47, 87), S( 54, 94), S( 56,102),
        S(  60,111), S( 70,116), S( 72,118), S( 73,122), S( 75,128), S( 77,130),
        S(  85,133), S( 94,136), S( 99,140), S(108,157), S(112,158), S(113,161),
        S( 118,174), S(119,177), S(123,191), S(128,199) }
    },
#endif
#ifdef KOTH
    {
      { S(-75,-76), S(-56,-54), S( -9,-26), S( -2,-10), S(  6,  5), S( 15, 11), // Knights
        S( 22, 26), S( 30, 28), S( 36, 29) },
      { S(-48,-58), S(-21,-19), S( 16, -2), S( 26, 12), S( 37, 22), S( 51, 42), // Bishops
        S( 54, 54), S( 63, 58), S( 65, 63), S( 71, 70), S( 79, 74), S( 81, 86),
        S( 92, 90), S( 97, 94) },
      { S(-56,-78), S(-25,-18), S(-11, 26), S( -5, 55), S( -4, 70), S( -1, 81), // Rooks
        S(  8,109), S( 14,120), S( 21,128), S( 23,143), S( 31,154), S( 32,160),
        S( 43,165), S( 49,168), S( 59,169) },
      { S(-40,-35), S(-25,-12), S(  2,  7), S(  4, 19), S( 14, 37), S( 24, 55), // Queens
        S( 25, 62), S( 40, 76), S( 43, 79), S( 47, 87), S( 54, 94), S( 56,102),
        S( 60,111), S( 70,116), S( 72,118), S( 73,122), S( 75,128), S( 77,130),
        S( 85,133), S( 94,136), S( 99,140), S(108,157), S(112,158), S(113,161),
        S(118,174), S(119,177), S(123,191), S(128,199) }
    },
#endif
#ifdef LOSERS
    {
      { S(-150,-152), S(-112,-108), S(-18,-52), S( -4,-20), S( 12, 10), S( 30, 22), // Knights
        S(  44,  52), S(  60,  56), S( 72, 58) },
      { S(-96,-116), S(-42,-38), S( 32, -4), S( 52, 24), S( 74, 44), S(102, 84), // Bishops
        S(108, 108), S(126,116), S(130,126), S(142,140), S(158,148), S(162,172),
        S(184, 180), S(194,188) },
      { S(-112,-156), S(-50,-36), S(-22, 52), S(-10,110), S( -8,140), S( -2,162), // Rooks
        S(  16, 218), S( 28,240), S( 42,256), S( 46,286), S( 62,308), S( 64,320),
        S(  86, 330), S( 98,336), S(118,338) },
      { S(-80,-70), S(-50,-24), S(  4, 14), S(  8, 38), S( 28, 74), S( 48,110), // Queens
        S( 50,124), S( 80,152), S( 86,158), S( 94,174), S(108,188), S(112,204),
        S(120,222), S(140,232), S(144,236), S(146,244), S(150,256), S(154,260),
        S(170,266), S(188,272), S(198,280), S(216,314), S(224,316), S(226,322),
        S(236,348), S(238,354), S(246,382), S(256,398) }
    },
#endif
#ifdef RACE
    {
      { S(-132,-117), S( -89,-110), S(-13,-49), S(-11,-15), S(-10,-30), S( 29, 17), // Knights
        S(  13,  32), S(  79,  69), S(109, 79) },
      { S(-101,-119), S( -19, -27), S( 27, -9), S( 35, 30), S( 62, 31), S(115, 72), // Bishops
        S(  91,  99), S( 138, 122), S(129,119), S(158,156), S(153,162), S(143,189),
        S( 172, 181), S( 196, 204) },
      { S(-131,-162), S( -57, -37), S( -8, 47), S( 12, 93), S(  3,127), S( 10,139), // Rooks
        S(   3, 240), S(  18, 236), S( 44,251), S( 44,291), S( 49,301), S( 67,316),
        S( 100, 324), S(  97, 340), S(110,324) },
      { S( -87, -68), S( -73,  -2), S( -7,  9), S( -5, 16), S( 39, 76), S( 39,118), // Queens
        S(  64, 131), S(  86, 169), S( 86,175), S( 78,166), S( 97,195), S(123,216),
        S( 137, 200), S( 155, 247), S(159,260), S(136,252), S(156,279), S(160,251),
        S( 165, 251), S( 194, 267), S(204,271), S(216,331), S(226,304), S(223,295),
        S( 239, 316), S( 228, 365), S(240,385), S(249,377) }
    },
#endif
#ifdef THREECHECK
    {
      { S(-74,-76), S(-55,-54), S( -9,-26), S( -2,-10), S(  6,  5), S( 15, 11), // Knights
        S( 22, 26), S( 31, 27), S( 37, 29) },
      { S(-49,-56), S(-23,-18), S( 15, -2), S( 25, 12), S( 36, 22), S( 50, 42), // Bishops
        S( 53, 54), S( 64, 57), S( 67, 63), S( 71, 68), S( 84, 76), S( 79, 87),
        S( 95, 91), S( 98, 93) },
      { S(-57,-76), S(-25,-18), S(-11, 25), S( -5, 53), S( -4, 70), S( -1, 78), // Rooks
        S(  8,111), S( 14,116), S( 22,125), S( 24,148), S( 31,159), S( 31,173),
        S( 44,163), S( 50,162), S( 56,168) },
      { S(-42,-35), S(-25,-12), S(  2,  7), S(  4, 19), S( 14, 37), S( 24, 53), // Queens
        S( 26, 63), S( 39, 80), S( 42, 77), S( 48, 88), S( 53, 96), S( 57, 96),
        S( 61,108), S( 71,116), S( 70,116), S( 74,125), S( 75,133), S( 78,133),
        S( 85,137), S( 97,135), S(103,141), S(107,165), S(109,153), S(115,162),
        S(119,164), S(121,184), S(121,192), S(131,203) }
    },
#endif
#ifdef TWOKINGS
    {
      { S(-75,-76), S(-57,-54), S( -9,-28), S( -2,-10), S(  6,  5), S( 14, 12), // Knights
        S( 22, 26), S( 29, 29), S( 36, 29) },
      { S(-48,-59), S(-20,-23), S( 16, -3), S( 26, 13), S( 38, 24), S( 51, 42), // Bishops
        S( 55, 54), S( 63, 57), S( 63, 65), S( 68, 73), S( 81, 78), S( 81, 86),
        S( 91, 88), S( 98, 97) },
      { S(-58,-76), S(-27,-18), S(-15, 28), S(-10, 55), S( -5, 69), S( -2, 82), // Rooks
        S(  9,112), S( 16,118), S( 30,132), S( 29,142), S( 32,155), S( 38,165),
        S( 46,166), S( 48,169), S( 58,171) },
      { S(-39,-36), S(-21,-15), S(  3,  8), S(  3, 18), S( 14, 34), S( 22, 54), // Queens
        S( 28, 61), S( 41, 73), S( 43, 79), S( 48, 92), S( 56, 94), S( 60,104),
        S( 60,113), S( 66,120), S( 67,123), S( 70,126), S( 71,133), S( 73,136),
        S( 79,140), S( 88,143), S( 88,148), S( 99,166), S(102,170), S(102,175),
        S(106,184), S(109,191), S(113,206), S(116,212) }
    },
#endif
  };

  // KingProtector[knight/bishop] contains penalty for each distance unit to own king
  constexpr Score KingProtector[] = { S(8, 9), S(6, 9) };

  // Outpost[knight/bishop] contains bonuses for each knight or bishop occupying a
  // pawn protected square on rank 4 to 6 which is also safe from a pawn attack.
  constexpr Score Outpost[] = { S(56, 36), S(30, 23) };

  // PassedRank[Rank] contains a bonus according to the rank of a passed pawn
  constexpr Score PassedRank[VARIANT_NB][RANK_NB] = {
    {
    S(0, 0), S(10, 28), S(17, 33), S(15, 41), S(62, 72), S(168, 177), S(276, 260)
    },
#ifdef ANTI
    { S(0, 0), S(5, 7), S(5, 14), S(31, 38), S(73, 73), S(166, 166), S(252, 252) },
#endif
#ifdef ATOMIC
    { S(0, 0), S(95, 86), S(118, 43), S(94, 61), S(142, 62), S(196, 150), S(204, 256) },
#endif
#ifdef CRAZYHOUSE
    { S(0, 0), S(15, 27), S(23, 13), S(13, 19), S(88, 111), S(177, 140), S(229, 293) },
#endif
#ifdef EXTINCTION
    { S(0, 0), S(5, 7), S(5, 14), S(31, 38), S(73, 73), S(166, 166), S(252, 252) },
#endif
#ifdef GRID
    { S(0, 0), S(11, 2), S(4, 0), S(27, 34), S(58, 17), S(168, 165), S(251, 253) },
#endif
#ifdef HORDE
    { S(0, 0), S(-66, 10), S(-25, 7), S(66, -12), S(68, 81), S(72, 210), S(250, 258) },
#endif
#ifdef KOTH
    { S(0, 0), S(5, 7), S(5, 14), S(31, 38), S(73, 73), S(166, 166), S(252, 252) },
#endif
#ifdef LOSERS
    { S(0, 0), S(5, 8), S(5, 13), S(31, 36), S(72, 72), S(170, 159), S(276, 251) },
#endif
#ifdef RACE
    {},
#endif
#ifdef THREECHECK
    { S(0, 0), S(5, 7), S(5, 14), S(31, 38), S(73, 73), S(166, 166), S(252, 252) },
#endif
#ifdef TWOKINGS
    { S(0, 0), S(5, 7), S(5, 14), S(31, 38), S(73, 73), S(166, 166), S(252, 252) },
#endif
  };

  // RookOnFile[semiopen/open] contains bonuses for each rook when there is
  // no (friendly) pawn on the rook file.
  constexpr Score RookOnFile[] = { S(19, 7), S(48, 29) };

  // ThreatByMinor/ByRook[attacked PieceType] contains bonuses according to
  // which piece type attacks which one. Attacks on lesser pieces which are
  // pawn-defended are not considered.
  constexpr Score ThreatByMinor[PIECE_TYPE_NB] = {
    S(0, 0), S(5, 32), S(57, 41), S(77, 56), S(88, 119), S(79, 161)
  };

  constexpr Score ThreatByRook[PIECE_TYPE_NB] = {
    S(0, 0), S(3, 46), S(37, 68), S(42, 60), S(0, 38), S(58, 41)
  };

  // Assorted bonuses and penalties
#ifdef ATOMIC
  constexpr Score AtomicConfinedKing = S(100, 100);
  constexpr Score ThreatByBlast = S(80, 80);
#endif
#ifdef HORDE
  constexpr Score HordeShelter = S(71, 61);
#endif
#ifdef THREECHECK
  constexpr Score ChecksGivenBonus[CHECKS_NB] = {
      S(0, 0),
      S(444, 181),
      S(2425, 603),
      S(0, 0)
  };
#endif
#ifdef KOTH
  constexpr Score KothDistanceBonus[6] = {
    S(1949, 1934), S(454, 364), S(151, 158), S(75, 85), S(42, 49), S(0, 0)
  };
  constexpr Score KothSafeCenter = S(163, 207);
#endif
#ifdef ANTI
  constexpr Score PieceCountAnti    = S(119, 123);
  constexpr Score ThreatsAnti[]     = { S(192, 203), S(411, 322) };
  constexpr Score AttacksAnti[2][2][PIECE_TYPE_NB] = {
    {
      { S( 30, 141), S( 26,  94), S(161, 105), S( 70, 123), S( 61,  72), S( 78, 12), S(139, 115) },
      { S( 56,  89), S( 82, 107), S(114,  93), S(110, 115), S(188, 112), S( 73, 59), S(122,  59) }
    },
    {
      { S(119, 142), S( 99, 105), S(123, 193), S(142,  37), S(118,  96), S( 50, 12), S( 91,  85) },
      { S( 58,  81), S( 66, 110), S(105, 153), S(100, 143), S(140, 113), S(145, 73), S(153, 154) }
    }
  };
#endif
#ifdef LOSERS
  constexpr Score ThreatsLosers[]     = { S(216, 279), S(441, 341) };
  constexpr Score AttacksLosers[2][2][PIECE_TYPE_NB] = {
    {
      { S( 27, 140), S( 23,  95), S(160, 112), S( 78, 129), S( 65,  75), S( 70, 13), S(146, 123) },
      { S( 58,  82), S( 80, 112), S(124,  87), S(103, 110), S(185, 107), S( 72, 60), S(126,  62) }
    },
    {
      { S(111, 127), S(102,  95), S(121, 183), S(140,  37), S(120,  99), S( 55, 11), S( 88,  93) },
      { S( 56,  69), S( 72, 124), S(109, 154), S( 98, 149), S(129, 113), S(147, 72), S(157, 152) }
    }
  };
#endif
#ifdef CRAZYHOUSE
  constexpr int KingDangerInHand[PIECE_TYPE_NB] = {
    79, 16, 200, 61, 138, 152
  };
  constexpr Score DropMobilityBonus = S(30, 30);
#endif
#ifdef RACE
  // Bonus for distance of king from 8th rank
  constexpr Score KingRaceBonus[RANK_NB] = {
    S(14282, 14493), S(6369, 5378), S(4224, 3557), S(2633, 2219),
    S( 1614,  1456), S( 975,  885), S( 528,  502), S(   0,    0)
  };
#endif
  constexpr Score BadOutpost          = S( -7, 36);
  constexpr Score BishopOnKingRing    = S( 24,  0);
  constexpr Score BishopPawns         = S(  3,  7);
  constexpr Score BishopXRayPawns     = S(  4,  5);
  constexpr Score CorneredBishop      = S( 50, 50);
  constexpr Score FlankAttacks[VARIANT_NB] = {
    S(  8,  0),
#ifdef ANTI
    S( 0,  0),
#endif
#ifdef ATOMIC
    S(17,  0),
#endif
#ifdef CRAZYHOUSE
    S(14, 20),
#endif
#ifdef EXTINCTION
    S( 0,  0),
#endif
#ifdef GRID
    S( 7,  0),
#endif
#ifdef HORDE
    S( 7,  0),
#endif
#ifdef KOTH
    S( 7,  0),
#endif
#ifdef LOSERS
    S( 7,  0),
#endif
#ifdef RACE
    S( 0,  0),
#endif
#ifdef THREECHECK
    S(16,  9),
#endif
#ifdef TWOKINGS
    S( 7,  0),
#endif
  };
  constexpr Score Hanging             = S( 69, 36);
  constexpr Score KnightOnQueen       = S( 16, 11);
  constexpr Score LongDiagonalBishop  = S( 45,  0);
  constexpr Score MinorBehindPawn     = S( 18,  3);
  constexpr Score PassedFile          = S( 11,  8);
  constexpr Score PawnlessFlank       = S( 17, 95);
  constexpr Score QueenInfiltration   = S( -2, 14);
  constexpr Score ReachableOutpost    = S( 31, 22);
  constexpr Score RestrictedPiece     = S(  7,  7);
  constexpr Score RookOnKingRing      = S( 16,  0);
  constexpr Score RookOnQueenFile     = S(  6, 11);
  constexpr Score SliderOnQueen       = S( 60, 18);
  constexpr Score ThreatByKing        = S( 24, 89);
  constexpr Score ThreatByPawnPush    = S( 48, 39);
  constexpr Score ThreatBySafePawn    = S(173, 94);
  constexpr Score TrappedRook         = S( 55, 13);
  constexpr Score WeakQueenProtection = S( 14,  0);
  constexpr Score WeakQueen           = S( 56, 15);


#undef S

  // Evaluation class computes and stores attacks tables and other working data
  template<Tracing T>
  class Evaluation {

  public:
    Evaluation() = delete;
    explicit Evaluation(const Position& p) : pos(p) {}
    Evaluation& operator=(const Evaluation&) = delete;
    Value value();

  private:
    template<Color Us> void initialize();
    template<Color Us, PieceType Pt> Score pieces();
    template<Color Us> Score king() const;
    template<Color Us> Score threats() const;
    template<Color Us> Score passed() const;
    template<Color Us> Score space() const;
    template<Color Us> Score variant() const;
    Value winnable(Score score) const;

    const Position& pos;
    Material::Entry* me;
    Pawns::Entry* pe;
    Bitboard mobilityArea[COLOR_NB];
    Score mobility[COLOR_NB] = { SCORE_ZERO, SCORE_ZERO };

    // attackedBy[color][piece type] is a bitboard representing all squares
    // attacked by a given color and piece type. Special "piece types" which
    // is also calculated is ALL_PIECES.
    Bitboard attackedBy[COLOR_NB][PIECE_TYPE_NB];

    // attackedBy2[color] are the squares attacked by at least 2 units of a given
    // color, including x-rays. But diagonal x-rays through pawns are not computed.
    Bitboard attackedBy2[COLOR_NB];

    // kingRing[color] are the squares adjacent to the king plus some other
    // very near squares, depending on king position.
    Bitboard kingRing[COLOR_NB];

    // kingAttackersCount[color] is the number of pieces of the given color
    // which attack a square in the kingRing of the enemy king.
    int kingAttackersCount[COLOR_NB];

    // kingAttackersWeight[color] is the sum of the "weights" of the pieces of
    // the given color which attack a square in the kingRing of the enemy king.
    // The weights of the individual piece types are given by the elements in
    // the KingAttackWeights array.
    int kingAttackersWeight[COLOR_NB];

    // kingAttacksCount[color] is the number of attacks by the given color to
    // squares directly adjacent to the enemy king. Pieces which attack more
    // than one square are counted multiple times. For instance, if there is
    // a white knight on g5 and black's king is on g8, this white knight adds 2
    // to kingAttacksCount[WHITE].
    int kingAttacksCount[COLOR_NB];
  };


  // Evaluation::initialize() computes king and pawn attacks, and the king ring
  // bitboard for a given color. This is done at the beginning of the evaluation.

  template<Tracing T> template<Color Us>
  void Evaluation<T>::initialize() {

    constexpr Color     Them = ~Us;
    constexpr Direction Up   = pawn_push(Us);
    constexpr Direction Down = -Up;
    constexpr Bitboard LowRanks = (Us == WHITE ? Rank2BB | Rank3BB : Rank7BB | Rank6BB);

#ifdef HORDE
    const Square ksq = (pos.is_horde() && pos.is_horde_color(Us)) ? SQ_NONE : pos.square<KING>(Us);
#else
    const Square ksq = pos.square<KING>(Us);
#endif

    Bitboard dblAttackByPawn = pawn_double_attacks_bb<Us>(pos.pieces(Us, PAWN));

    // Find our pawns that are blocked or on the first two ranks
    Bitboard b = pos.pieces(Us, PAWN) & (shift<Down>(pos.pieces()) | LowRanks);

    // Squares occupied by those pawns, by our king or queen, by blockers to attacks on our king
    // or controlled by enemy pawns are excluded from the mobility area.
#ifdef ANTI
    if (pos.is_anti())
        mobilityArea[Us] = ~b;
    else
#endif
#ifdef HORDE
    if (pos.is_horde() && pos.is_horde_color(Us))
        mobilityArea[Us] = ~(b | pe->pawn_attacks(Them));
    else
#endif
    mobilityArea[Us] = ~(b | pos.pieces(Us, KING, QUEEN) | pos.blockers_for_king(Us) | pe->pawn_attacks(Them));

    // Initialize attackedBy[] for king and pawns
#ifdef ANTI
    if (pos.is_anti())
    {
        attackedBy[Us][KING] = 0;
        Bitboard kings = pos.pieces(Us, KING);
        while (kings)
            attackedBy[Us][KING] |= attacks_bb<KING>(pop_lsb(&kings));
    }
    else
#endif
#ifdef EXTINCTION
    if (pos.is_extinction())
    {
        attackedBy[Us][KING] = 0;
        Bitboard kings = pos.pieces(Us, KING);
        while (kings)
            attackedBy[Us][KING] |= attacks_bb<KING>(pop_lsb(&kings));
    }
    else
#endif
#ifdef HORDE
    if (pos.is_horde() && pos.is_horde_color(Us))
        attackedBy[Us][KING] = 0;
    else
#endif
#ifdef PLACEMENT
    if (pos.is_placement() && pos.count_in_hand<KING>(Us))
        attackedBy[Us][KING] = 0;
    else
#endif
    attackedBy[Us][KING] = attacks_bb<KING>(ksq);
    attackedBy[Us][PAWN] = pe->pawn_attacks(Us);
    attackedBy[Us][ALL_PIECES] = attackedBy[Us][KING] | attackedBy[Us][PAWN];
    attackedBy2[Us] = dblAttackByPawn | (attackedBy[Us][KING] & attackedBy[Us][PAWN]);

    // Init our king safety tables
#ifdef ANTI
    if (pos.is_anti()) {} else
#endif
#ifdef EXTINCTION
    if (pos.is_extinction()) {} else
#endif
#ifdef HORDE
    if (pos.is_horde() && pos.is_horde_color(Us)) {} else
#endif
#ifdef PLACEMENT
    if (pos.is_placement() && pos.count_in_hand<KING>(Us)) {} else
#endif
    {
    Square s = make_square(Utility::clamp(file_of(ksq), FILE_B, FILE_G),
                           Utility::clamp(rank_of(ksq), RANK_2, RANK_7));
    kingRing[Us] = attacks_bb<KING>(s) | s;
    }

    kingAttackersCount[Them] = popcount(kingRing[Us] & pe->pawn_attacks(Them));
    kingAttacksCount[Them] = kingAttackersWeight[Them] = 0;

    // Remove from kingRing[] the squares defended by two pawns
    kingRing[Us] &= ~dblAttackByPawn;
  }


  // Evaluation::pieces() scores pieces of a given color and type

  template<Tracing T> template<Color Us, PieceType Pt>
  Score Evaluation<T>::pieces() {

    constexpr Color     Them = ~Us;
    constexpr Direction Down = -pawn_push(Us);
    constexpr Bitboard OutpostRanks = (Us == WHITE ? Rank4BB | Rank5BB | Rank6BB
                                                   : Rank5BB | Rank4BB | Rank3BB);
    const Square* pl = pos.squares<Pt>(Us);

    Bitboard b, bb;
    Score score = SCORE_ZERO;

    attackedBy[Us][Pt] = 0;

    for (Square s = *pl; s != SQ_NONE; s = *++pl)
    {
        // Find attacked squares, including x-ray attacks for bishops and rooks
        b = Pt == BISHOP ? attacks_bb<BISHOP>(s, pos.pieces() ^ pos.pieces(QUEEN))
          : Pt ==   ROOK ? attacks_bb<  ROOK>(s, pos.pieces() ^ pos.pieces(QUEEN) ^ pos.pieces(Us, ROOK))
                         : attacks_bb<Pt>(s, pos.pieces());

#ifdef GRID
        if (pos.is_grid())
            b &= ~pos.grid_bb(s);
#endif
        if (pos.blockers_for_king(Us) & s)
            b &= line_bb(pos.square<KING>(Us), s);

        attackedBy2[Us] |= attackedBy[Us][ALL_PIECES] & b;
        attackedBy[Us][Pt] |= b;
        attackedBy[Us][ALL_PIECES] |= b;

        if (b & kingRing[Them])
        {
            kingAttackersCount[Us]++;
            kingAttackersWeight[Us] += KingAttackWeights[pos.variant()][Pt];
            kingAttacksCount[Us] += popcount(b & attackedBy[Them][KING]);
        }

        else if (Pt == ROOK && (file_bb(s) & kingRing[Them]))
            score += RookOnKingRing;

        else if (Pt == BISHOP && (attacks_bb<BISHOP>(s, pos.pieces(PAWN)) & kingRing[Them]))
            score += BishopOnKingRing;

        int mob = popcount(b & mobilityArea[Us]);

        mobility[Us] += MobilityBonus[pos.variant()][Pt - 2][mob];
#ifdef ANTI
        if (pos.is_anti())
            continue;
#endif
#ifdef HORDE
        if (pos.is_horde() && pos.is_horde_color(Us))
            continue;
#endif
#ifdef PLACEMENT
        if (pos.is_placement() && pos.count_in_hand<KING>(Us))
            continue;
#endif
#ifdef LOSERS
        if (pos.is_losers())
            continue;
#endif

        if (Pt == BISHOP || Pt == KNIGHT)
        {
            // Bonus if the piece is on an outpost square or can reach one
            // Reduced bonus for knights (BadOutpost) if few relevant targets
            bb = OutpostRanks & attackedBy[Us][PAWN] & ~pe->pawn_attacks_span(Them);
            Bitboard targets = pos.pieces(Them) & ~pos.pieces(PAWN);

            if (   Pt == KNIGHT
                && bb & s & ~CenterFiles // on a side outpost
                && !(b & targets)        // no relevant attacks
                && (!more_than_one(targets & (s & QueenSide ? QueenSide : KingSide))))
                score += BadOutpost;
            else if (bb & s)
                score += Outpost[Pt == BISHOP];
            else if (Pt == KNIGHT && bb & b & ~pos.pieces(Us))
                score += ReachableOutpost;

            // Bonus for a knight or bishop shielded by pawn
            if (shift<Down>(pos.pieces(PAWN)) & s)
                score += MinorBehindPawn;

            // Penalty if the piece is far from the king
            score -= KingProtector[Pt == BISHOP] * distance(pos.square<KING>(Us), s);

            if (Pt == BISHOP)
            {
                // Penalty according to the number of our pawns on the same color square as the
                // bishop, bigger when the center files are blocked with pawns and smaller
                // when the bishop is outside the pawn chain.
                Bitboard blocked = pos.pieces(Us, PAWN) & shift<Down>(pos.pieces());

                score -= BishopPawns * pos.pawns_on_same_color_squares(Us, s)
                                     * (!(attackedBy[Us][PAWN] & s) + popcount(blocked & CenterFiles));

                // Penalty for all enemy pawns x-rayed
                score -= BishopXRayPawns * popcount(attacks_bb<BISHOP>(s) & pos.pieces(Them, PAWN));

                // Bonus for bishop on a long diagonal which can "see" both center squares
                if (more_than_one(attacks_bb<BISHOP>(s, pos.pieces(PAWN)) & Center))
                    score += LongDiagonalBishop;

                // An important Chess960 pattern: a cornered bishop blocked by a friendly
                // pawn diagonally in front of it is a very serious problem, especially
                // when that pawn is also blocked.
                if (   pos.is_chess960()
                    && (s == relative_square(Us, SQ_A1) || s == relative_square(Us, SQ_H1)))
                {
                    Direction d = pawn_push(Us) + (file_of(s) == FILE_A ? EAST : WEST);
                    if (pos.piece_on(s + d) == make_piece(Us, PAWN))
                        score -= !pos.empty(s + d + pawn_push(Us))                ? CorneredBishop * 4
                                : pos.piece_on(s + d + d) == make_piece(Us, PAWN) ? CorneredBishop * 2
                                                                                  : CorneredBishop;
                }
            }
        }

        if (Pt == ROOK)
        {
            // Bonus for rook on the same file as a queen
            if (file_bb(s) & pos.pieces(QUEEN))
                score += RookOnQueenFile;

            // Bonus for rook on an open or semi-open file
            if (pos.is_on_semiopen_file(Us, s))
                score += RookOnFile[pos.is_on_semiopen_file(Them, s)];

            // Penalty when trapped by the king, even more if the king cannot castle
            else if (mob <= 3)
            {
                File kf = file_of(pos.square<KING>(Us));
                if ((kf < FILE_E) == (file_of(s) < kf))
                    score -= TrappedRook * (1 + !pos.castling_rights(Us));
            }
        }

        if (Pt == QUEEN)
        {
            // Penalty if any relative pin or discovered attack against the queen
            Bitboard queenPinners;
            if (pos.slider_blockers(pos.pieces(Them, ROOK, BISHOP), s, queenPinners))
                score -= WeakQueen;

            // Bonus for queen on weak square in enemy camp
            if (relative_rank(Us, s) > RANK_4 && (~pe->pawn_attacks_span(Them) & s))
                score += QueenInfiltration;
        }
    }
    if (T)
        Trace::add(Pt, Us, score);

    return score;
  }


  // Evaluation::king() assigns bonuses and penalties to a king of a given color

  template<Tracing T> template<Color Us>
  Score Evaluation<T>::king() const {

#ifdef ANTI
    if (pos.is_anti())
        return SCORE_ZERO;
#endif
#ifdef EXTINCTION
    if (pos.is_extinction())
        return SCORE_ZERO;
#endif
#ifdef HORDE
    if (pos.is_horde() && pos.is_horde_color(Us))
        return SCORE_ZERO;
#endif
#ifdef PLACEMENT
    if (pos.is_placement() && pos.count_in_hand<KING>(Us))
        return SCORE_ZERO;
#endif

    constexpr Color    Them = ~Us;
    constexpr Bitboard Camp = (Us == WHITE ? AllSquares ^ Rank6BB ^ Rank7BB ^ Rank8BB
                                           : AllSquares ^ Rank1BB ^ Rank2BB ^ Rank3BB);

    Bitboard weak, b1, b2, b3, safe, unsafeChecks = 0;
    Bitboard rookChecks, queenChecks, bishopChecks, knightChecks;
    int kingDanger = 0;
    const Square ksq = pos.square<KING>(Us);

    // Init the score with king shelter and enemy pawns storm
    Score score = pe->king_safety<Us>(pos);

    // Attacked squares defended at most once by our queen or king
#ifdef ATOMIC
    if (pos.is_atomic())
        weak =  (attackedBy[Them][ALL_PIECES] ^ attackedBy[Them][KING])
              & ~(attackedBy[Us][ALL_PIECES] ^ attackedBy[Us][KING]);
    else
#endif
    weak =  attackedBy[Them][ALL_PIECES]
          & ~attackedBy2[Us]
          & (~attackedBy[Us][ALL_PIECES] | attackedBy[Us][KING] | attackedBy[Us][QUEEN]);

    Bitboard h = 0;
#ifdef CRAZYHOUSE
    if (pos.is_house())
        h = pos.count_in_hand<QUEEN>(Them) ? weak & ~pos.pieces() : 0;
#endif

    // Analyse the safe enemy's checks which are possible on next move
    safe  = ~pos.pieces(Them);
#ifdef ATOMIC
    if (pos.is_atomic())
        safe &= ~pos.pieces(Us) | attackedBy2[Them];
    else
#endif
    safe &= ~attackedBy[Us][ALL_PIECES] | (weak & attackedBy2[Them]);

    b1 = attacks_bb<ROOK  >(ksq, pos.pieces() ^ pos.pieces(Us, QUEEN));
    b2 = attacks_bb<BISHOP>(ksq, pos.pieces() ^ pos.pieces(Us, QUEEN));

    Bitboard dqko = ~attackedBy2[Us] & (attackedBy[Us][QUEEN] | attackedBy[Us][KING]);
    Bitboard dropSafe = (safe | (attackedBy[Them][ALL_PIECES] & dqko)) & ~pos.pieces(Us);

#ifdef THREECHECK
    if (pos.is_three_check() && pos.checks_given(Them))
        safe = ~pos.pieces(Them);
#endif

    // Enemy rooks checks
#ifdef CRAZYHOUSE
    h = pos.is_house() && pos.count_in_hand<ROOK>(Them) ? ~pos.pieces() : 0;
#endif
    rookChecks = b1 & (attackedBy[Them][ROOK] | (h & dropSafe)) & safe;
    if (rookChecks)
        kingDanger += SafeCheck[ROOK][more_than_one(rookChecks)];
    else
        unsafeChecks |= b1 & (attackedBy[Them][ROOK] | h);

    // Enemy queen safe checks: count them only if the checks are from squares from
    // which opponent cannot give a rook check, because rook checks are more valuable.
#ifdef CRAZYHOUSE
    h = pos.is_house() && pos.count_in_hand<QUEEN>(Them) ? ~pos.pieces() : 0;
#endif
    queenChecks =  (b1 | b2) & (attackedBy[Them][QUEEN] | (h & dropSafe)) & safe
                 & ~(attackedBy[Us][QUEEN] | rookChecks);
    if (queenChecks)
        kingDanger += SafeCheck[QUEEN][more_than_one(queenChecks)];

    // Enemy bishops checks: count them only if they are from squares from which
    // opponent cannot give a queen check, because queen checks are more valuable.
#ifdef CRAZYHOUSE
    h = pos.is_house() && pos.count_in_hand<BISHOP>(Them) ? ~pos.pieces() : 0;
#endif
    bishopChecks =  b2 & (attackedBy[Them][BISHOP] | (h & dropSafe)) & safe
                  & ~queenChecks;
    if (bishopChecks)
        kingDanger += SafeCheck[BISHOP][more_than_one(bishopChecks)];

    else
        unsafeChecks |= b2 & (attackedBy[Them][BISHOP] | (h & dropSafe));

    // Enemy knights checks
#ifdef CRAZYHOUSE
    h = pos.is_house() && pos.count_in_hand<KNIGHT>(Them) ? ~pos.pieces() : 0;
#endif
    knightChecks = attacks_bb<KNIGHT>(ksq) & (attackedBy[Them][KNIGHT] | (h & dropSafe));
    if (knightChecks & safe)
        kingDanger += SafeCheck[KNIGHT][more_than_one(knightChecks & (safe | (h & dropSafe)))];
    else
        unsafeChecks |= knightChecks & (attackedBy[Them][KNIGHT] | h);

#ifdef CRAZYHOUSE
    // Enemy pawn checks
    if (pos.is_house())
    {
        constexpr Direction Down = pawn_push(Them);
        Bitboard pawnChecks = pawn_attacks_bb<Us>(ksq);
        h = pos.count_in_hand<PAWN>(Them) ? ~pos.pieces() : 0;
        Bitboard pawnMoves = (attackedBy[Them][PAWN] & pos.pieces(Us)) | (shift<Down>(pos.pieces(Them, PAWN)) & ~pos.pieces());
        if (pawnChecks & ((pawnMoves & safe) | (h & dropSafe)))
            kingDanger += SafeCheck[PAWN][more_than_one(pawnChecks & (safe | (h & dropSafe)))];
        else
            unsafeChecks |= pawnChecks & (pawnMoves | h);
    }
#endif
#ifdef RACE
    if (pos.is_race())
        kingDanger = -kingDanger;
#endif

    // Find the squares that opponent attacks in our king flank, the squares
    // which they attack twice in that flank, and the squares that we defend.
    b1 = attackedBy[Them][ALL_PIECES] & KingFlank[file_of(ksq)] & Camp;
    b2 = b1 & attackedBy2[Them];
    b3 = attackedBy[Us][ALL_PIECES] & KingFlank[file_of(ksq)] & Camp;

    int kingFlankAttack  = popcount(b1) + popcount(b2);
    int kingFlankDefense = popcount(b3);

    const auto KDP = KingDangerParams[pos.variant()];
    kingDanger +=        kingAttackersCount[Them] * kingAttackersWeight[Them]
                 + KDP[0] * popcount(kingRing[Us] & weak)
                 + KDP[1] * popcount(unsafeChecks)
                 + KDP[2] * popcount(pos.blockers_for_king(Us))
                 + KDP[3] * kingAttacksCount[Them]
                 + KDP[4] * kingFlankAttack * kingFlankAttack / 8
                 +          mg_value(mobility[Them] - mobility[Us])
                 + KDP[5] * !pos.count<QUEEN>(Them)
                 + KDP[6] * bool(attackedBy[Us][KNIGHT] & attackedBy[Us][KING])
                 + KDP[7] * mg_value(score) / 8
                 + KDP[8] * kingFlankDefense
                 + KDP[9];
#ifdef CRAZYHOUSE
    if (pos.is_house())
    {
        kingDanger += KingDangerInHand[ALL_PIECES] * pos.count_in_hand<ALL_PIECES>(Them);
        kingDanger += KingDangerInHand[PAWN] * pos.count_in_hand<PAWN>(Them);
        kingDanger += KingDangerInHand[KNIGHT] * pos.count_in_hand<KNIGHT>(Them);
        kingDanger += KingDangerInHand[BISHOP] * pos.count_in_hand<BISHOP>(Them);
        kingDanger += KingDangerInHand[ROOK] * pos.count_in_hand<ROOK>(Them);
        kingDanger += KingDangerInHand[QUEEN] * pos.count_in_hand<QUEEN>(Them);
        h = pos.count_in_hand<QUEEN>(Them) ? weak & ~pos.pieces() : 0;
    }
#endif

    // Transform the kingDanger units into a Score, and subtract it from the evaluation
    if (kingDanger > 100)
    {
#ifdef THREECHECK
        if (pos.is_three_check())
            kingDanger = ThreeCheckKSFactors[pos.checks_given(Them)] * kingDanger / 256;
#endif
        int v = kingDanger * kingDanger / 4096;
#ifdef ATOMIC
        if (pos.is_atomic())
            v = std::min(v, (int)QueenValueMg);
#endif
#ifdef CRAZYHOUSE
        if (pos.is_house() && Us == pos.side_to_move())
            v -= v / 10;
        if (pos.is_house())
            v = std::min(v, (int)QueenValueMg);
#endif
#ifdef THREECHECK
        if (pos.is_three_check())
            v = std::min(v, (int)QueenValueMg);
#endif
        score -= make_score(v, kingDanger / 16 + KDP[10] * v / 256);
    }

    // Penalty when our king is on a pawnless flank
    if (!(pos.pieces(PAWN) & KingFlank[file_of(ksq)]))
        score -= PawnlessFlank;

    // Penalty if king flank is under attack, potentially moving toward the king
    score -= FlankAttacks[pos.variant()] * kingFlankAttack;

    if (T)
        Trace::add(KING, Us, score);

    return score;
  }


  // Evaluation::threats() assigns bonuses according to the types of the
  // attacking and the attacked pieces.

  template<Tracing T> template<Color Us>
  Score Evaluation<T>::threats() const {

    constexpr Color     Them     = ~Us;
    constexpr Direction Up       = pawn_push(Us);
    constexpr Bitboard  TRank3BB = (Us == WHITE ? Rank3BB : Rank6BB);

    Bitboard b, weak, defended, nonPawnEnemies, stronglyProtected, safe;
    Score score = SCORE_ZERO;
#ifdef ANTI
    if (pos.is_anti())
    {
        constexpr Bitboard TRank2BB = (Us == WHITE ? Rank2BB : Rank7BB);
        bool weCapture = attackedBy[Us][ALL_PIECES] & pos.pieces(Them);
        bool theyCapture = attackedBy[Them][ALL_PIECES] & pos.pieces(Us);

        // Penalties for possible captures
        if (weCapture)
        {
            // Penalty if we only attack unprotected pieces
            bool theyDefended = attackedBy[Us][ALL_PIECES] & pos.pieces(Them) & attackedBy[Them][ALL_PIECES];
            for (PieceType pt = PAWN; pt <= KING; ++pt)
            {
                if (attackedBy[Us][pt] & pos.pieces(Them) & ~attackedBy2[Us])
                    score -= AttacksAnti[theyCapture][theyDefended][pt];
                else if (attackedBy[Us][pt] & pos.pieces(Them))
                    score -= AttacksAnti[theyCapture][theyDefended][NO_PIECE_TYPE];
            }
            // If both colors attack pieces, increase penalty with piece count
            if (theyCapture)
                score -= PieceCountAnti * pos.count<ALL_PIECES>(Us);
        }
        // Bonus if we threaten to force captures (ignoring possible discoveries)
        if (!weCapture || theyCapture)
        {
            b = pos.pieces(Us, PAWN);
            Bitboard pawnPushes = shift<Up>(b | (shift<Up>(b & TRank2BB) & ~pos.pieces())) & ~pos.pieces();
            Bitboard pieceMoves = (attackedBy[Us][KNIGHT] | attackedBy[Us][BISHOP] | attackedBy[Us][ROOK]
                                 | attackedBy[Us][QUEEN] | attackedBy[Us][KING]) & ~pos.pieces();
            Bitboard unprotectedPawnPushes = pawnPushes & ~attackedBy[Us][ALL_PIECES];
            Bitboard unprotectedPieceMoves = pieceMoves & ~attackedBy2[Us];

            score += ThreatsAnti[0] * popcount(attackedBy[Them][ALL_PIECES] & (pawnPushes | pieceMoves));
            score += ThreatsAnti[1] * popcount(attackedBy[Them][ALL_PIECES] & (unprotectedPawnPushes | unprotectedPieceMoves));
        }
    }
    else
#endif
#ifdef GRID
    if (pos.is_grid()) {} else
#endif
#ifdef LOSERS
    if (pos.is_losers())
    {
        constexpr Bitboard TRank2BB = (Us == WHITE ? Rank2BB : Rank7BB);
        bool weCapture = attackedBy[Us][ALL_PIECES] & pos.pieces(Them);
        bool theyCapture = attackedBy[Them][ALL_PIECES] & pos.pieces(Us);

        // Penalties for possible captures
        if (weCapture)
        {
            // Penalty if we only attack unprotected pieces
            bool theyDefended = attackedBy[Us][ALL_PIECES] & pos.pieces(Them) & attackedBy[Them][ALL_PIECES];
            for (PieceType pt = PAWN; pt <= KING; ++pt)
            {
                if (attackedBy[Us][pt] & pos.pieces(Them) & ~attackedBy2[Us])
                    score -= AttacksLosers[theyCapture][theyDefended][pt];
                else if (attackedBy[Us][pt] & pos.pieces(Them))
                    score -= AttacksLosers[theyCapture][theyDefended][NO_PIECE_TYPE];
            }
        }
        // Bonus if we threaten to force captures (ignoring possible discoveries)
        if (!weCapture || theyCapture)
        {
            b = pos.pieces(Us, PAWN);
            Bitboard pawnPushes = shift<Up>(b | (shift<Up>(b & TRank2BB) & ~pos.pieces())) & ~pos.pieces();
            Bitboard pieceMoves = (attackedBy[Us][KNIGHT] | attackedBy[Us][BISHOP] | attackedBy[Us][ROOK]
                                 | attackedBy[Us][QUEEN] | attackedBy[Us][KING]) & ~pos.pieces();
            Bitboard unprotectedPawnPushes = pawnPushes & ~attackedBy[Us][ALL_PIECES];
            Bitboard unprotectedPieceMoves = pieceMoves & ~attackedBy2[Us];

            score += ThreatsLosers[0] * popcount(attackedBy[Them][ALL_PIECES] & (pawnPushes | pieceMoves));
            score += ThreatsLosers[1] * popcount(attackedBy[Them][ALL_PIECES] & (unprotectedPawnPushes | unprotectedPieceMoves));
        }
    }
    else
#endif
    switch (pos.variant())
    {
#ifdef ATOMIC
    case ATOMIC_VARIANT:
        b = pos.pieces(Them) & attackedBy[Us][ALL_PIECES] & ~attackedBy[Us][KING];
        while (b)
        {
            Square s = pop_lsb(&b);
            Bitboard blast = (attacks_bb<KING>(s) & (pos.pieces() ^ pos.pieces(PAWN))) | s;
            int count = popcount(blast & pos.pieces(Them)) - popcount(blast & pos.pieces(Us)) - 1;
            if (blast & pos.pieces(Them, KING, QUEEN))
                count++;
            if ((blast & pos.pieces(Us, QUEEN)) || ((attackedBy[Us][QUEEN] & s) & ~attackedBy2[Us]))
                count--;
            score += std::max(SCORE_ZERO, ThreatByBlast * count);
        }
    break;
#endif
    default:

    // Non-pawn enemies
    nonPawnEnemies = pos.pieces(Them) & ~pos.pieces(PAWN);

    // Squares strongly protected by the enemy, either because they defend the
    // square with a pawn, or because they defend the square twice and we don't.
    stronglyProtected =  attackedBy[Them][PAWN]
                       | (attackedBy2[Them] & ~attackedBy2[Us]);

    // Non-pawn enemies, strongly protected
    defended = nonPawnEnemies & stronglyProtected;

    // Enemies not strongly protected and under our attack
    weak = pos.pieces(Them) & ~stronglyProtected & attackedBy[Us][ALL_PIECES];

    // Bonus according to the kind of attacking pieces
    if (defended | weak)
    {
        b = (defended | weak) & (attackedBy[Us][KNIGHT] | attackedBy[Us][BISHOP]);
        while (b)
            score += ThreatByMinor[type_of(pos.piece_on(pop_lsb(&b)))];

        b = weak & attackedBy[Us][ROOK];
        while (b)
            score += ThreatByRook[type_of(pos.piece_on(pop_lsb(&b)))];

        if (weak & attackedBy[Us][KING])
            score += ThreatByKing;

        b =  ~attackedBy[Them][ALL_PIECES]
           | (nonPawnEnemies & attackedBy2[Us]);
        score += Hanging * popcount(weak & b);

        // Additional bonus if weak piece is only protected by a queen
        score += WeakQueenProtection * popcount(weak & attackedBy[Them][QUEEN]);
    }

    // Bonus for restricting their piece moves
    b =   attackedBy[Them][ALL_PIECES]
       & ~stronglyProtected
       &  attackedBy[Us][ALL_PIECES];
    score += RestrictedPiece * popcount(b);

    // Protected or unattacked squares
    safe = ~attackedBy[Them][ALL_PIECES] | attackedBy[Us][ALL_PIECES];

    // Bonus for attacking enemy pieces with our relatively safe pawns
    b = pos.pieces(Us, PAWN) & safe;
    b = pawn_attacks_bb<Us>(b) & nonPawnEnemies;
    score += ThreatBySafePawn * popcount(b);

    // Find squares where our pawns can push on the next move
    b  = shift<Up>(pos.pieces(Us, PAWN)) & ~pos.pieces();
    b |= shift<Up>(b & TRank3BB) & ~pos.pieces();

    // Keep only the squares which are relatively safe
    b &= ~attackedBy[Them][PAWN] & safe;

    // Bonus for safe pawn threats on the next move
    b = pawn_attacks_bb<Us>(b) & nonPawnEnemies;
    score += ThreatByPawnPush * popcount(b);

    // Bonus for threats on the next moves against enemy queen
#ifdef CRAZYHOUSE
    if ((pos.is_house() ? pos.count<QUEEN>(Them) - pos.count_in_hand<QUEEN>(Them) : pos.count<QUEEN>(Them)) == 1)
#else
    if (pos.count<QUEEN>(Them) == 1)
#endif
    {
        bool queenImbalance = pos.count<QUEEN>() == 1;

        Square s = pos.square<QUEEN>(Them);
        safe =   mobilityArea[Us]
              & ~pos.pieces(Us, PAWN)
              & ~stronglyProtected;

        b = attackedBy[Us][KNIGHT] & attacks_bb<KNIGHT>(s);

        score += KnightOnQueen * popcount(b & safe) * (1 + queenImbalance);

        b =  (attackedBy[Us][BISHOP] & attacks_bb<BISHOP>(s, pos.pieces()))
           | (attackedBy[Us][ROOK  ] & attacks_bb<ROOK  >(s, pos.pieces()));

        score += SliderOnQueen * popcount(b & safe & attackedBy2[Us]) * (1 + queenImbalance);
    }
    }

    if (T)
        Trace::add(THREAT, Us, score);

    return score;
  }

  // Evaluation::passed() evaluates the passed pawns and candidate passed
  // pawns of the given color.

  template<Tracing T> template<Color Us>
  Score Evaluation<T>::passed() const {

    constexpr Color     Them = ~Us;
    constexpr Direction Up   = pawn_push(Us);
    constexpr Direction Down = -Up;

    auto king_proximity = [&](Color c, Square s) {
      return std::min(distance(pos.square<KING>(c), s), 5);
    };

    Bitboard b, bb, squaresToQueen, unsafeSquares, blockedPassers, helpers;
    Score score = SCORE_ZERO;

    b = pe->passed_pawns(Us);

    blockedPassers = b & shift<Down>(pos.pieces(Them, PAWN));
    if (blockedPassers)
    {
        helpers =  shift<Up>(pos.pieces(Us, PAWN))
                 & ~pos.pieces(Them)
                 & (~attackedBy2[Them] | attackedBy[Us][ALL_PIECES]);

        // Remove blocked candidate passers that don't have help to pass
        b &=  ~blockedPassers
            | shift<WEST>(helpers)
            | shift<EAST>(helpers);
    }

    while (b)
    {
        Square s = pop_lsb(&b);

        assert(!(pos.pieces(Them, PAWN) & forward_file_bb(Us, s + Up)));

        int r = relative_rank(Us, s);

        Score bonus = PassedRank[pos.variant()][r];

#ifdef GRID
        if (pos.is_grid()) {} else
#endif
        if (r > RANK_3)
        {
            int w = 5 * r - 13;
            Square blockSq = s + Up;
#ifdef HORDE
            if (pos.is_horde())
            {
                // Assume a horde king distance of approximately 5
                if (pos.is_horde_color(Us))
                    bonus += make_score(0, king_proximity(Them, blockSq) * 5 * w);
                else
                    bonus += make_score(0, 15 * w);
            }
            else
#endif
#ifdef PLACEMENT
            if (pos.is_placement() && pos.count_in_hand<KING>(Us))
                bonus += make_score(0, 15 * w);
            else
#endif
#ifdef ANTI
            if (pos.is_anti()) {} else
#endif
#ifdef ATOMIC
            if (pos.is_atomic())
                bonus += make_score(0, king_proximity(Them, blockSq) * 5 * w);
            else
#endif
            {
            // Adjust bonus based on the king's proximity
            bonus += make_score(0, (  (king_proximity(Them, blockSq) * 19) / 4
                                     - king_proximity(Us,   blockSq) *  2) * w);

            // If blockSq is not the queening square then consider also a second push
            if (r != RANK_7)
                bonus -= make_score(0, king_proximity(Us, blockSq + Up) * w);
            }

            // If the pawn is free to advance, then increase the bonus
            if (pos.empty(blockSq))
            {
                squaresToQueen = forward_file_bb(Us, s);
                unsafeSquares = passed_pawn_span(Us, s);

                bb = forward_file_bb(Them, s) & pos.pieces(ROOK, QUEEN);

                if (!(pos.pieces(Them) & bb))
                    unsafeSquares &= attackedBy[Them][ALL_PIECES];

                // If there are no enemy attacks on passed pawn span, assign a big bonus.
                // Otherwise assign a smaller bonus if the path to queen is not attacked
                // and even smaller bonus if it is attacked but block square is not.
                int k = !unsafeSquares                    ? 35 :
                        !(unsafeSquares & squaresToQueen) ? 20 :
                        !(unsafeSquares & blockSq)        ?  9 :
                                                             0 ;

                // Assign a larger bonus if the block square is defended
                if ((pos.pieces(Us) & bb) || (attackedBy[Us][ALL_PIECES] & blockSq))
                    k += 5;

                bonus += make_score(k * w, k * w);
            }
        } // r > RANK_3

        score += bonus - PassedFile * edge_distance(file_of(s));
    }

    if (T)
        Trace::add(PASSED, Us, score);

    return score;
  }


  // Evaluation::space() computes a space evaluation for a given side, aiming to improve game
  // play in the opening. It is based on the number of safe squares on the 4 central files
  // on ranks 2 to 4. Completely safe squares behind a friendly pawn are counted twice.
  // Finally, the space bonus is multiplied by a weight which decreases according to occupancy.

  template<Tracing T> template<Color Us>
  Score Evaluation<T>::space() const {

    // Early exit if, for example, both queens or 6 minor pieces have been exchanged
    if (pos.non_pawn_material() < SpaceThreshold[pos.variant()])
        return SCORE_ZERO;

    constexpr Color Them     = ~Us;
    constexpr Direction Down = -pawn_push(Us);
    constexpr Bitboard SpaceMask =
      Us == WHITE ? CenterFiles & (Rank2BB | Rank3BB | Rank4BB)
                  : CenterFiles & (Rank7BB | Rank6BB | Rank5BB);

    // Find the available squares for our pieces inside the area defined by SpaceMask
    Bitboard safe =   SpaceMask
                   & ~pos.pieces(Us, PAWN)
                   & ~attackedBy[Them][PAWN];

    // Find all squares which are at most three squares behind some friendly pawn
    Bitboard behind = pos.pieces(Us, PAWN);
    behind |= shift<Down>(behind);
    behind |= shift<Down+Down>(behind);

    int bonus = popcount(safe) + popcount(behind & safe & ~attackedBy[Them][ALL_PIECES]);
    int weight = pos.count<ALL_PIECES>(Us) - 3 + std::min(pe->blocked_count(), 9);
    Score score = make_score(bonus * weight * weight / 16, 0);
#ifdef KOTH
    if (pos.is_koth())
        score += KothSafeCenter * popcount(behind & safe & Center);
#endif

    if (T)
        Trace::add(SPACE, Us, score);

    return score;
  }

  // Evaluation::variant() computes variant-specific evaluation terms.

  template<Tracing T> template<Color Us>
  Score Evaluation<T>::variant() const {

    constexpr Color Them = (Us == WHITE ? BLACK : WHITE);

    Score score = SCORE_ZERO;

#ifdef ATOMIC
    if (pos.is_atomic())
        score -= AtomicConfinedKing * popcount(attackedBy[Us][KING] & pos.pieces());
#endif
#ifdef HORDE
    if (pos.is_horde() && pos.is_horde_color(Them))
    {
        // Add a bonus according to how close we are to breaking through the pawn wall
        if (pos.pieces(Us, ROOK) | pos.pieces(Us, QUEEN))
        {
            int dist = 8;
            if ((attackedBy[Us][QUEEN] | attackedBy[Us][ROOK]) & rank_bb(relative_rank(Us, RANK_8)))
                dist = 0;
            else for (File f = FILE_A; f <= FILE_H; ++f)
            {
                int pawns = popcount(pos.pieces(Them, PAWN) & file_bb(f));
                int pawnsl = std::min(popcount(pos.pieces(Them, PAWN) & shift<WEST>(file_bb(f))), pawns);
                int pawnsr = std::min(popcount(pos.pieces(Them, PAWN) & shift<EAST>(file_bb(f))), pawns);
                dist = std::min(dist, pawnsl + pawnsr);
            }
            score += HordeShelter * pos.count<PAWN>(Them) / (1 + dist) / (pos.pieces(Us, QUEEN) ? 2 : 4);
        }
    }
#endif
#ifdef KOTH
    if (pos.is_koth())
    {
        // Pinned piece (not pawn) attacks are not included in attackedBy
        constexpr Direction Up = pawn_push(Us);
        Bitboard pinned = pos.blockers_for_king(Them) & pos.pieces(Them);
        Bitboard center = Center;
        while (center)
        {
            // Skip costly attackers_to if the center is not attacked by them
            Square s = pop_lsb(&center);
            int dist = distance(pos.square<KING>(Us), s)
                      + ((pinned || (attackedBy[Them][ALL_PIECES] & s)) ? popcount(pos.attackers_to(s) & pos.pieces(Them)) : 0)
                      + !!(pos.pieces(Us) & s)
                      + !!(shift<Up>(pos.pieces(Us, PAWN) & s) & pos.pieces(Them, PAWN));
            assert(dist > 0);
            score += KothDistanceBonus[std::min(dist - 1, 5)];
        }
    }
#endif
#ifdef RACE
    if (pos.is_race())
    {
        Square ksq = pos.square<KING>(Us);
        int s = relative_rank(BLACK, ksq);
        Bitboard b = file_bb(ksq);
        for (Rank kr = rank_of(ksq), r = Rank(kr + 1); r <= RANK_8; ++r)
        {
            b |= shift<EAST>(b) | shift<WEST>(b);
            if (!(rank_bb(r) & b & ~attackedBy[Them][ALL_PIECES]))
                s++;
        }
        score += KingRaceBonus[std::min(s, 7)];
    }
#endif
#ifdef THREECHECK
    if (pos.is_three_check())
        score += ChecksGivenBonus[pos.checks_given(Us)];
#endif

    if (T)
        Trace::add(VARIANT, Us, score);

    return score;
  }


  // Evaluation::winnable() adjusts the midgame and endgame score components, based on
  // the known attacking/defending status of the players. The final value is derived
  // by interpolation from the midgame and endgame values.

  template<Tracing T>
  Value Evaluation<T>::winnable(Score score) const {

    int complexity = 0;

#ifdef ANTI
    if (pos.is_anti()) {} else
#endif
#ifdef HORDE
    if (pos.is_horde()) {} else
#endif
#ifdef PLACEMENT
    if (pos.is_placement() && (pos.count_in_hand<KING>(WHITE) || pos.count_in_hand<KING>(BLACK))) {} else
#endif
#ifdef LOSERS
    if (pos.is_losers()) {} else
#endif
    {
    int outflanking =  distance<File>(pos.square<KING>(WHITE), pos.square<KING>(BLACK))
                     - distance<Rank>(pos.square<KING>(WHITE), pos.square<KING>(BLACK));

    bool pawnsOnBothFlanks =   (pos.pieces(PAWN) & QueenSide)
                            && (pos.pieces(PAWN) & KingSide);

    bool almostUnwinnable =   outflanking < 0
                           && !pawnsOnBothFlanks;

    bool infiltration =   rank_of(pos.square<KING>(WHITE)) > RANK_4
                       || rank_of(pos.square<KING>(BLACK)) < RANK_5;

    // Compute the initiative bonus for the attacking side
    complexity =   9 * pe->passed_count()
                    + 12 * pos.count<PAWN>()
                    +  9 * outflanking
                    + 21 * pawnsOnBothFlanks
                    + 24 * infiltration
                    + 51 * !pos.non_pawn_material()
                    - 43 * almostUnwinnable
                    -110 ;
    }

    Value mg = mg_value(score);
    Value eg = eg_value(score);

    // Now apply the bonus: note that we find the attacking side by extracting the
    // sign of the midgame or endgame values, and that we carefully cap the bonus
    // so that the midgame and endgame scores do not change sign after the bonus.
    int u = ((mg > 0) - (mg < 0)) * Utility::clamp(complexity + 50, -abs(mg), 0);
    int v = ((eg > 0) - (eg < 0)) * std::max(complexity, -abs(eg));

    mg += u;
    eg += v;

    // Compute the scale factor for the winning side
    Color strongSide = eg > VALUE_DRAW ? WHITE : BLACK;
    int sf = me->scale_factor(pos, strongSide);

#ifdef ANTI
    if (pos.is_anti()) {} else
#endif
#ifdef EXTINCTION
    if (pos.is_extinction()) {} else
#endif
#ifdef PLACEMENT
    if (pos.is_placement() && pos.count_in_hand<KING>(~strongSide)) {} else
#endif
#ifdef ATOMIC
    if (pos.is_atomic())
    {
        if (   pos.non_pawn_material(~strongSide) <= RookValueMg
            && pos.count<PAWN>(WHITE) == pos.count<PAWN>(BLACK))
            sf = std::max(0, sf - pos.rule50_count() / 2);
    }
    else
#endif
#ifdef HORDE
    if (pos.is_horde() && pos.is_horde_color(~strongSide))
    {
        if (pos.non_pawn_material(~strongSide) >= QueenValueMg)
            sf = 10;
    }
    else
#endif
    // If scale factor is not already specific, scale down via general heuristics
    if (sf == SCALE_FACTOR_NORMAL)
    {
        if (pos.opposite_bishops())
        {
            if (   pos.non_pawn_material(WHITE) == BishopValueMg
                && pos.non_pawn_material(BLACK) == BishopValueMg)
                sf = 18 + 4 * popcount(pe->passed_pawns(strongSide));
            else
                sf = 22 + 3 * pos.count<ALL_PIECES>(strongSide);
        }
        else if (  pos.non_pawn_material(WHITE) == RookValueMg
                && pos.non_pawn_material(BLACK) == RookValueMg
                && pos.count<PAWN>(strongSide) - pos.count<PAWN>(~strongSide) <= 1
                && bool(KingSide & pos.pieces(strongSide, PAWN)) != bool(QueenSide & pos.pieces(strongSide, PAWN))
                && (attacks_bb<KING>(pos.square<KING>(~strongSide)) & pos.pieces(~strongSide, PAWN)))
            sf = 36;
        else if (pos.count<QUEEN>() == 1)
            sf = 37 + 3 * (pos.count<QUEEN>(WHITE) == 1 ? pos.count<BISHOP>(BLACK) + pos.count<KNIGHT>(BLACK)
                                                        : pos.count<BISHOP>(WHITE) + pos.count<KNIGHT>(WHITE));
        else
            sf = std::min(sf, 36 + 7 * pos.count<PAWN>(strongSide));
    }

    // Interpolate between the middlegame and (scaled by 'sf') endgame score
    v =  mg * int(me->game_phase())
       + eg * int(PHASE_MIDGAME - me->game_phase()) * ScaleFactor(sf) / SCALE_FACTOR_NORMAL;
    v /= PHASE_MIDGAME;

    if (T)
    {
        Trace::add(WINNABLE, make_score(u, eg * ScaleFactor(sf) / SCALE_FACTOR_NORMAL - eg_value(score)));
        Trace::add(TOTAL, make_score(mg, eg * ScaleFactor(sf) / SCALE_FACTOR_NORMAL));
    }

    return Value(v);
  }


  // Evaluation::value() is the main function of the class. It computes the various
  // parts of the evaluation and returns the value of the position from the point
  // of view of the side to move.

  template<Tracing T>
  Value Evaluation<T>::value() {

    assert(!pos.checkers());

    if (pos.is_variant_end())
        return pos.variant_result();

    // Probe the material hash table
    me = Material::probe(pos);

    // If we have a specialized evaluation function for the current material
    // configuration, call it and return.
    if (me->specialized_eval_exists())
        return me->evaluate(pos);

    // Initialize score by reading the incrementally updated scores included in
    // the position object (material + piece square tables) and the material
    // imbalance. Score is computed internally from the white point of view.
    Score score = pos.psq_score() + me->imbalance() + pos.this_thread()->contempt;

    // Probe the pawn hash table
    pe = Pawns::probe(pos);
    score += pe->pawn_score(WHITE) - pe->pawn_score(BLACK);

    // Early exit if score is high
    auto lazy_skip = [&](Value lazyThreshold) {
        return abs(mg_value(score) + eg_value(score)) / 2 > lazyThreshold + pos.non_pawn_material() / 64;
    };

    if (pos.variant() == CHESS_VARIANT)
    if (lazy_skip(LazyThreshold1))
        goto make_v;

    // Main evaluation begins here
    initialize<WHITE>();
    initialize<BLACK>();

    // Pieces evaluated first (also populates attackedBy, attackedBy2).
    // Note that the order of evaluation of the terms is left unspecified.
    score +=  pieces<WHITE, KNIGHT>() - pieces<BLACK, KNIGHT>()
            + pieces<WHITE, BISHOP>() - pieces<BLACK, BISHOP>()
            + pieces<WHITE, ROOK  >() - pieces<BLACK, ROOK  >()
            + pieces<WHITE, QUEEN >() - pieces<BLACK, QUEEN >();

#ifdef CRAZYHOUSE
    if (pos.is_house()) {
        // Positional bonus for potential drop points - unoccupied squares in enemy territory that are not attacked by enemy non-KQ pieces
        mobility[WHITE] += DropMobilityBonus * popcount(~(attackedBy[BLACK][PAWN] | attackedBy[BLACK][KNIGHT] | attackedBy[BLACK][BISHOP] | attackedBy[BLACK][ROOK] | pos.pieces() | Rank1BB | Rank2BB | Rank3BB | Rank4BB));
        mobility[BLACK] += DropMobilityBonus * popcount(~(attackedBy[WHITE][PAWN] | attackedBy[WHITE][KNIGHT] | attackedBy[WHITE][BISHOP] | attackedBy[WHITE][ROOK] | pos.pieces() | Rank5BB | Rank6BB | Rank7BB | Rank8BB));
    }
#endif

    score += mobility[WHITE] - mobility[BLACK];

    // More complex interactions that require fully populated attack bitboards
    score +=  king<   WHITE>() - king<   BLACK>()
            + passed< WHITE>() - passed< BLACK>();

    if (pos.variant() == CHESS_VARIANT)
    if (lazy_skip(LazyThreshold2))
        goto make_v;

    score +=  threats<WHITE>() - threats<BLACK>()
            + space<  WHITE>() - space<  BLACK>();

    if (pos.variant() != CHESS_VARIANT)
        score += variant<WHITE>() - variant<BLACK>();
make_v:
    // Derive single value from mg and eg parts of score
    Value v = winnable(score);

    // In case of tracing add all remaining individual evaluation terms
    if (T)
    {
        Trace::add(MATERIAL, pos.psq_score());
        Trace::add(IMBALANCE, me->imbalance());
        Trace::add(PAWN, pe->pawn_score(WHITE), pe->pawn_score(BLACK));
        Trace::add(MOBILITY, mobility[WHITE], mobility[BLACK]);
    }

    // Evaluation grain
    v = (v / 16) * 16;

    // Side to move point of view
    v = (pos.side_to_move() == WHITE ? v : -v) + Tempo;

    // Damp down the evaluation linearly when shuffling
    v = v * (100 - pos.rule50_count()) / 100;

    return v;
  }

} // namespace


/// evaluate() is the evaluator for the outer world. It returns a static
/// evaluation of the position from the point of view of the side to move.

Value Eval::evaluate(const Position& pos) {

  if (Eval::useNNUE)
      return NNUE::evaluate(pos);
  else
      return Evaluation<NO_TRACE>(pos).value();
}

/// trace() is like evaluate(), but instead of returning a value, it returns
/// a string (suitable for outputting to stdout) that contains the detailed
/// descriptions and values of each evaluation term. Useful for debugging.
/// Trace scores are from white's point of view

std::string Eval::trace(const Position& pos) {

  if (pos.checkers())
      return "Final evaluation: none (in check)";

  std::stringstream ss;
  ss << std::showpoint << std::noshowpos << std::fixed << std::setprecision(2);

  Value v;

  if (Eval::useNNUE)
  {
      v = NNUE::evaluate(pos);
  }
  else
  {
      std::memset(scores, 0, sizeof(scores));

      pos.this_thread()->contempt = SCORE_ZERO; // Reset any dynamic contempt

      v = Evaluation<TRACE>(pos).value();

      ss << std::showpoint << std::noshowpos << std::fixed << std::setprecision(2)
         << "     Term    |    White    |    Black    |    Total   \n"
         << "             |   MG    EG  |   MG    EG  |   MG    EG \n"
         << " ------------+-------------+-------------+------------\n"
         << "    Material | " << Term(MATERIAL)
         << "   Imbalance | " << Term(IMBALANCE)
         << "       Pawns | " << Term(PAWN)
         << "     Knights | " << Term(KNIGHT)
         << "     Bishops | " << Term(BISHOP)
         << "       Rooks | " << Term(ROOK)
         << "      Queens | " << Term(QUEEN)
         << "    Mobility | " << Term(MOBILITY)
         << " King safety | " << Term(KING)
         << "     Threats | " << Term(THREAT)
         << "      Passed | " << Term(PASSED)
         << "       Space | " << Term(SPACE)
         << "    Winnable | " << Term(WINNABLE)
         << " ------------+-------------+-------------+------------\n"
         << "       Total | " << Term(TOTAL);
  }

<<<<<<< HEAD
  std::stringstream ss;
  ss << std::showpoint << std::noshowpos << std::fixed << std::setprecision(2)
     << "     Term    |    White    |    Black    |    Total   \n"
     << "             |   MG    EG  |   MG    EG  |   MG    EG \n"
     << " ------------+-------------+-------------+------------\n"
     << "    Material | " << Term(MATERIAL)
     << "   Imbalance | " << Term(IMBALANCE)
     << "       Pawns | " << Term(PAWN)
     << "     Knights | " << Term(KNIGHT)
     << "     Bishops | " << Term(BISHOP)
     << "       Rooks | " << Term(ROOK)
     << "      Queens | " << Term(QUEEN)
     << "    Mobility | " << Term(MOBILITY)
     << " King safety | " << Term(KING)
     << "     Threats | " << Term(THREAT)
     << "      Passed | " << Term(PASSED)
     << "       Space | " << Term(SPACE)
     << "    Winnable | " << Term(WINNABLE)
     << "     Variant | " << Term(VARIANT)
     << " ------------+-------------+-------------+------------\n"
     << "       Total | " << Term(TOTAL);
=======
  v = pos.side_to_move() == WHITE ? v : -v;
>>>>>>> 84f3e867

  ss << "\nFinal evaluation: " << to_cp(v) << " (white side)\n";

  return ss.str();
}<|MERGE_RESOLUTION|>--- conflicted
+++ resolved
@@ -1878,35 +1878,12 @@
          << "      Passed | " << Term(PASSED)
          << "       Space | " << Term(SPACE)
          << "    Winnable | " << Term(WINNABLE)
+         << "     Variant | " << Term(VARIANT)
          << " ------------+-------------+-------------+------------\n"
          << "       Total | " << Term(TOTAL);
   }
 
-<<<<<<< HEAD
-  std::stringstream ss;
-  ss << std::showpoint << std::noshowpos << std::fixed << std::setprecision(2)
-     << "     Term    |    White    |    Black    |    Total   \n"
-     << "             |   MG    EG  |   MG    EG  |   MG    EG \n"
-     << " ------------+-------------+-------------+------------\n"
-     << "    Material | " << Term(MATERIAL)
-     << "   Imbalance | " << Term(IMBALANCE)
-     << "       Pawns | " << Term(PAWN)
-     << "     Knights | " << Term(KNIGHT)
-     << "     Bishops | " << Term(BISHOP)
-     << "       Rooks | " << Term(ROOK)
-     << "      Queens | " << Term(QUEEN)
-     << "    Mobility | " << Term(MOBILITY)
-     << " King safety | " << Term(KING)
-     << "     Threats | " << Term(THREAT)
-     << "      Passed | " << Term(PASSED)
-     << "       Space | " << Term(SPACE)
-     << "    Winnable | " << Term(WINNABLE)
-     << "     Variant | " << Term(VARIANT)
-     << " ------------+-------------+-------------+------------\n"
-     << "       Total | " << Term(TOTAL);
-=======
   v = pos.side_to_move() == WHITE ? v : -v;
->>>>>>> 84f3e867
 
   ss << "\nFinal evaluation: " << to_cp(v) << " (white side)\n";
 

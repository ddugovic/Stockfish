--- conflicted
+++ resolved
@@ -1953,33 +1953,18 @@
   Color stm = pos.side_to_move();
 #endif
   Value psq = pos.psq_eg_stm();
-<<<<<<< HEAD
-#ifdef USE_NNUE
-  // Deciding between classical and NNUE eval (~10 Elo): for high PSQ imbalance we use classical,
-  // but we switch to NNUE during long shuffling or with high material on the board.
-  bool useClassical =    (pos.count<ALL_PIECES>() > 7)
-                      && abs(psq) * 5 > (856 + pos.non_pawn_material() / 64) * (10 + pos.rule50_count());
-=======
->>>>>>> 02ef1f44
 
   // Deciding between classical and NNUE eval: for high PSQ imbalance we use classical,
   // but we switch to NNUE during long shuffling or with high material on the board.
-<<<<<<< HEAD
-  if (!useNNUE || pos.variant() != CHESS_VARIANT || useClassical)
-  {
-#endif
-      v = Evaluation<NO_TRACE>(pos).value();
 #ifdef USE_NNUE
-      useClassical = abs(v) >= 297;
-  }
-=======
   bool useClassical = !useNNUE ||
                       ((pos.count<ALL_PIECES>() > 7)
                        && abs(psq) * 5 > (856 + pos.non_pawn_material() / 64) * (10 + pos.rule50_count()));
->>>>>>> 02ef1f44
 
   if (useClassical)
+#endif
       v = Evaluation<NO_TRACE>(pos).value();
+#ifdef USE_NNUE
   else
   {
       int nnueComplexity;
@@ -2006,14 +1991,10 @@
   // When not using NNUE, return classical complexity to caller
 #ifdef USE_NNUE
   if (complexity && (!useNNUE || useClassical))
-<<<<<<< HEAD
 #else
   if (complexity)
 #endif
-       *complexity = abs(v - psq);
-=======
       *complexity = abs(v - psq);
->>>>>>> 02ef1f44
 
   return v;
 }

/*
  Stockfish, a UCI chess playing engine derived from Glaurung 2.1
  Copyright (C) 2004-2008 Tord Romstad (Glaurung author)
  Copyright (C) 2008-2015 Marco Costalba, Joona Kiiski, Tord Romstad
  Copyright (C) 2015-2018 Marco Costalba, Joona Kiiski, Gary Linscott, Tord Romstad

  Stockfish is free software: you can redistribute it and/or modify
  it under the terms of the GNU General Public License as published by
  the Free Software Foundation, either version 3 of the License, or
  (at your option) any later version.

  Stockfish is distributed in the hope that it will be useful,
  but WITHOUT ANY WARRANTY; without even the implied warranty of
  MERCHANTABILITY or FITNESS FOR A PARTICULAR PURPOSE.  See the
  GNU General Public License for more details.

  You should have received a copy of the GNU General Public License
  along with this program.  If not, see <http://www.gnu.org/licenses/>.
*/

#include <algorithm>
#include <cassert>
#include <cstring>   // For std::memset
#include <iomanip>
#include <sstream>

#include "bitboard.h"
#include "evaluate.h"
#include "material.h"
#include "pawns.h"

std::atomic<Score> Eval::Contempt;

namespace Trace {

  enum Tracing { NO_TRACE, TRACE };

  enum Term { // The first 8 entries are reserved for PieceType
    MATERIAL = 8, IMBALANCE, MOBILITY, THREAT, PASSED, SPACE, INITIATIVE, TOTAL, TERM_NB
  };

  Score scores[TERM_NB][COLOR_NB];

  double to_cp(Value v) { return double(v) / PawnValueEg; }

  void add(int idx, Color c, Score s) {
    scores[idx][c] = s;
  }

  void add(int idx, Score w, Score b = SCORE_ZERO) {
    scores[idx][WHITE] = w;
    scores[idx][BLACK] = b;
  }

  std::ostream& operator<<(std::ostream& os, Score s) {
    os << std::setw(5) << to_cp(mg_value(s)) << " "
       << std::setw(5) << to_cp(eg_value(s));
    return os;
  }

  std::ostream& operator<<(std::ostream& os, Term t) {

    if (t == MATERIAL || t == IMBALANCE || t == INITIATIVE || t == TOTAL)
        os << " ----  ----"    << " | " << " ----  ----";
    else
        os << scores[t][WHITE] << " | " << scores[t][BLACK];

    os << " | " << scores[t][WHITE] - scores[t][BLACK] << "\n";
    return os;
  }
}

using namespace Trace;

namespace {

  const Bitboard QueenSide   = FileABB | FileBBB | FileCBB | FileDBB;
  const Bitboard CenterFiles = FileCBB | FileDBB | FileEBB | FileFBB;
  const Bitboard KingSide    = FileEBB | FileFBB | FileGBB | FileHBB;
  const Bitboard Center      = (FileDBB | FileEBB) & (Rank4BB | Rank5BB);

  const Bitboard KingFlank[FILE_NB] = {
    QueenSide,   QueenSide, QueenSide,
    CenterFiles, CenterFiles,
    KingSide,    KingSide,  KingSide
  };

  // Threshold for lazy and space evaluation
  const Value LazyThreshold  = Value(1500);
  const Value SpaceThreshold[VARIANT_NB] = {
    Value(12222),
#ifdef ANTI
    Value(12222),
#endif
#ifdef ATOMIC
    Value(12222),
#endif
#ifdef CRAZYHOUSE
    Value(12222),
#endif
#ifdef EXTINCTION
    Value(12222),
#endif
#ifdef GRID
    Value(12222),
#endif
#ifdef HORDE
    VALUE_ZERO,
#endif
#ifdef KOTH
    VALUE_ZERO,
#endif
#ifdef LOSERS
    Value(12222),
#endif
#ifdef RACE
    Value(12222),
#endif
#ifdef RELAY
    Value(12222),
#endif
#ifdef THREECHECK
    Value(12222),
#endif
#ifdef TWOKINGS
    Value(12222),
#endif
  };

  // KingAttackWeights[PieceType] contains king attack weights by piece type
  const int KingAttackWeights[VARIANT_NB][PIECE_TYPE_NB] = {
    { 0, 0, 78, 56, 45, 11 },
#ifdef ANTI
    {},
#endif
#ifdef ATOMIC
    { 0, 0, 76, 64, 46, 11 },
#endif
#ifdef CRAZYHOUSE
    { 0, 0, 112, 87, 63, 2 },
#endif
#ifdef EXTINCTION
    {},
#endif
#ifdef GRID
    { 0, 0, 89, 62, 47, 11 },
#endif
#ifdef HORDE
    { 0, 0, 78, 56, 45, 11 },
#endif
#ifdef KOTH
    { 0, 0, 76, 48, 44, 10 },
#endif
#ifdef LOSERS
    { 0, 0, 78, 56, 45, 11 },
#endif
#ifdef RACE
    {},
#endif
#ifdef RELAY
    { 0, 0, 78, 56, 45, 11 },
#endif
#ifdef THREECHECK
    { 0, 0, 115, 64, 62, 35 },
#endif
#ifdef TWOKINGS
    { 0, 0, 78, 56, 45, 11 },
#endif
  };

  // Per-variant king danger malus factors
  const int KingDangerParams[VARIANT_NB][7] = {
    {   102,  191,  143, -848,   -9,   40,    0 },
#ifdef ANTI
    {},
#endif
#ifdef ATOMIC
    {   274,  166,  146, -654,  -12,   -7,   29 },
#endif
#ifdef CRAZYHOUSE
    {   119,  439,  130, -613,   -6,   -1,  320 },
#endif
#ifdef EXTINCTION
    {},
#endif
#ifdef GRID
    {   119,  211,  158, -722,   -9,   41,    0 },
#endif
#ifdef HORDE
    {   101,  235,  134, -717,  -11,   -5,    0 },
#endif
#ifdef KOTH
    {    85,  229,  131, -658,   -9,   -5,    0 },
#endif
#ifdef LOSERS
    {   101,  235,  134, -717, -357,   -5,    0 },
#endif
#ifdef RACE
    {},
#endif
#ifdef RELAY
    {   101,  235,  134, -717,  -11,   -5,    0 },
#endif
#ifdef THREECHECK
    {    85,  136,  106, -613,   -7,  -73,  181 },
#endif
#ifdef TWOKINGS
    {    92,  155,  136, -967,   -8,   38,    0 },
#endif
  };

  // Penalties for enemy's safe checks
  const int QueenSafeCheck  = 780;
  const int RookSafeCheck   = 880;
  const int BishopSafeCheck = 435;
  const int KnightSafeCheck = 790;
#ifdef CRAZYHOUSE
  const int PawnSafeCheck   = 435;
#endif
#ifdef ATOMIC
  const int IndirectKingAttack = 883;
#endif
#ifdef THREECHECK
  // In Q8 fixed point
  const int ThreeCheckKSFactors[CHECKS_NB] = { 571, 619, 858, 0 };
#endif

#define S(mg, eg) make_score(mg, eg)

  // MobilityBonus[PieceType-2][attacked] contains bonuses for middle and end game,
  // indexed by piece type and number of attacked squares in the mobility area.
  const Score MobilityBonus[VARIANT_NB][4][32] = {
    {
    { S(-75,-76), S(-57,-54), S( -9,-28), S( -2,-10), S(  6,  5), S( 14, 12), // Knights
      S( 22, 26), S( 29, 29), S( 36, 29) },
    { S(-48,-59), S(-20,-23), S( 16, -3), S( 26, 13), S( 38, 24), S( 51, 42), // Bishops
      S( 55, 54), S( 63, 57), S( 63, 65), S( 68, 73), S( 81, 78), S( 81, 86),
      S( 91, 88), S( 98, 97) },
    { S(-58,-76), S(-27,-18), S(-15, 28), S(-10, 55), S( -5, 69), S( -2, 82), // Rooks
      S(  9,112), S( 16,118), S( 30,132), S( 29,142), S( 32,155), S( 38,165),
      S( 46,166), S( 48,169), S( 58,171) },
    { S(-39,-36), S(-21,-15), S(  3,  8), S(  3, 18), S( 14, 34), S( 22, 54), // Queens
      S( 28, 61), S( 41, 73), S( 43, 79), S( 48, 92), S( 56, 94), S( 60,104),
      S( 60,113), S( 66,120), S( 67,123), S( 70,126), S( 71,133), S( 73,136),
      S( 79,140), S( 88,143), S( 88,148), S( 99,166), S(102,170), S(102,175),
      S(106,184), S(109,191), S(113,206), S(116,212) }
    },
#ifdef ANTI
    {
      { S(-150,-152), S(-112,-108), S(-18,-52), S( -4,-20), S( 12, 10), S( 30, 22), // Knights
        S(  44,  52), S(  60,  56), S( 72, 58) },
      { S(-96,-116), S(-42,-38), S( 32, -4), S( 52, 24), S( 74, 44), S(102, 84), // Bishops
        S(108, 108), S(126,116), S(130,126), S(142,140), S(158,148), S(162,172),
        S(184, 180), S(194,188) },
      { S(-112,-156), S(-50,-36), S(-22, 52), S(-10,110), S( -8,140), S( -2,162), // Rooks
        S(  16, 218), S( 28,240), S( 42,256), S( 46,286), S( 62,308), S( 64,320),
        S(  86, 330), S( 98,336), S(118,338) },
      { S(-80,-70), S(-50,-24), S(  4, 14), S(  8, 38), S( 28, 74), S( 48,110), // Queens
        S( 50,124), S( 80,152), S( 86,158), S( 94,174), S(108,188), S(112,204),
        S(120,222), S(140,232), S(144,236), S(146,244), S(150,256), S(154,260),
        S(170,266), S(188,272), S(198,280), S(216,314), S(224,316), S(226,322),
        S(236,348), S(238,354), S(246,382), S(256,398) }
    },
#endif
#ifdef ATOMIC
    {
      { S(-85,-78), S(-78,-63), S(-35,-40), S( -2,-24), S( 14,  8), S( 23, 25), // Knights
        S( 39, 26), S( 30, 23), S( 36, 29) },
      { S(-55,-64), S(-17,-34), S( 13, -9), S( 24, 20), S( 22, 25), S( 57, 38), // Bishops
        S( 32, 52), S( 67, 66), S( 52, 52), S( 57, 74), S( 73, 77), S( 85, 81),
        S( 92, 90), S(110, 86) },
      { S(-60,-73), S(-33,-28), S(-18,  9), S(-19, 30), S(-19, 58), S( 20, 77), // Rooks
        S( 12,106), S( 11,133), S( 21,134), S( 33,165), S( 34,169), S( 39,183),
        S( 25,171), S( 61,181), S( 58,158) },
      { S(-43,-43), S(-14,-16), S( -5,  1), S(  0, 23), S(  6, 24), S( 24, 58), // Queens
        S( 20, 55), S( 31, 67), S( 47, 90), S( 28, 79), S( 47, 89), S( 69,104),
        S( 64,111), S( 75,128), S( 72,114), S( 48,132), S( 58,130), S( 76,134),
        S( 84,124), S(109,131), S(114,143), S(103,140), S(105,146), S(109,165),
        S(116,156), S(127,176), S(130,174), S(129,204) }
    },
#endif
#ifdef CRAZYHOUSE
    {
      { S(-126, -96), S(-103,-31), S(-90,-27), S(-40,  3), S(  0,  3), S(  4,  0), // Knights
        S(  20,  12), S(  15, 33), S( 50, 46) },
      { S(-156, -79), S(-115,-43), S( 42,-14), S( 35, 26), S( 64, 26), S( 74, 38), // Bishops
        S(  70,  46), S(  83, 71), S( 70, 68), S( 66, 80), S( 64, 68), S( 70, 77),
        S(  97,  92), S(  89, 98) },
      { S( -53, -53), S( -22, -8), S(-48, 30), S(-14, 57), S( -4, 77), S( 11, 87), // Rooks
        S(   7, 115), S(  12,123), S( 27,120), S(  6,140), S( 55,156), S( 18,161),
        S(  51, 161), S(  54,171), S( 52,166) },
      { S( -26, -56), S( -24,-14), S(  7, 14), S(  8, 15), S( 18, 34), S( 14, 41), // Queens
        S(  28,  58), S(  33, 66), S( 40, 70), S( 47, 74), S( 50,100), S( 52,106),
        S(  59, 111), S(  50, 95), S( 60,115), S( 61,126), S( 75,144), S( 82,119),
        S(  95, 137), S( 102,138), S(100,142), S(119,154), S(129,156), S(107,156),
        S( 111, 177), S( 115,181), S(124,197), S(124,199) }
    },
#endif
#ifdef EXTINCTION
    {
      { S(-123, -90), S( -91,-32), S(-61,-29), S(-38,  3), S(  0,  3), S(  4,  0), // Knights
        S(  19,  12), S(  15, 33), S( 52, 45) },
      { S(-153, -80), S(-112,-41), S( 41,-14), S( 35, 24), S( 62, 26), S( 75, 41), // Bishops
        S(  72,  48), S(  85, 74), S( 74, 65), S( 66, 79), S( 64, 69), S( 73, 80),
        S( 107,  92), S(  96,101) },
      { S( -59, -51), S( -20, -8), S(-54, 32), S(-15, 54), S( -4, 70), S( 11, 84), // Rooks
        S(   6, 113), S(  13,123), S( 27,114), S(  6,144), S( 60,162), S( 19,162),
        S(  48, 170), S(  57,170), S( 52,177) },
      { S( -27, -56), S( -24,-14), S(  7, 13), S(  9, 16), S( 18, 37), S( 14, 40), // Queens
        S(  29,  56), S(  34, 64), S( 39, 73), S( 49, 65), S( 50, 98), S( 50,106),
        S(  60, 107), S(  53, 92), S( 62,119), S( 69,130), S( 77,145), S( 84,120),
        S(  90, 153), S(  98,131), S(106,139), S(116,147), S(127,157), S(112,154),
        S( 121, 174), S( 124,167), S(126,194), S(130,190) }
    },
#endif
#ifdef GRID
    {
      { S(-75,-76), S(-57,-54), S( -9,-28), S( -2,-10), S(  6,  5), S( 14, 12), // Knights
        S( 22, 26), S( 29, 29), S( 36, 29) },
      { S(-48,-59), S(-20,-23), S( 16, -3), S( 26, 13), S( 38, 24), S( 51, 42), // Bishops
        S( 55, 54), S( 63, 57), S( 63, 65), S( 68, 73), S( 81, 78), S( 81, 86),
        S( 91, 88), S( 98, 97) },
      { S(-58,-76), S(-27,-18), S(-15, 28), S(-10, 55), S( -5, 69), S( -2, 82), // Rooks
        S(  9,112), S( 16,118), S( 30,132), S( 29,142), S( 32,155), S( 38,165),
        S( 46,166), S( 48,169), S( 58,171) },
      { S(-39,-36), S(-21,-15), S(  3,  8), S(  3, 18), S( 14, 34), S( 22, 54), // Queens
        S( 28, 61), S( 41, 73), S( 43, 79), S( 48, 92), S( 56, 94), S( 60,104),
        S( 60,113), S( 66,120), S( 67,123), S( 70,126), S( 71,133), S( 73,136),
        S( 79,140), S( 88,143), S( 88,148), S( 99,166), S(102,170), S(102,175),
        S(106,184), S(109,191), S(113,206), S(116,212) }
    },
#endif
#ifdef HORDE
    {
      { S(-126,-90), S( -7,-22), S( -46,-25), S( 19,7), S( -53, 71), S( 31, -1), // Knights
        S(  -6, 51), S(-12, 47), S( -9, -56) },
      { S( -46,-2), S(30,66), S( 18, -27), S( 86, 21), S( 65, 11), S(147, 45), // Bishops
        S(  98, 38), S( 95, 52), S(122, 45), S( 95, 33), S( 89,103), S( 85, -9),
        S( 105, 70), S(131, 82) },
      { S( -56,-78), S(-25,-18), S(-11, 26), S( -5, 55), S( -4, 70), S( -1, 81), // Rooks
        S(   8,109), S( 14,120), S( 21,128), S( 23,143), S( 31,154), S( 32,160),
        S(  43,165), S( 49,168), S( 59,169) },
      { S( -40,-35), S(-25,-12), S(  2,  7), S(  4, 19), S( 14, 37), S( 24, 55), // Queens
        S(  25, 62), S( 40, 76), S( 43, 79), S( 47, 87), S( 54, 94), S( 56,102),
        S(  60,111), S( 70,116), S( 72,118), S( 73,122), S( 75,128), S( 77,130),
        S(  85,133), S( 94,136), S( 99,140), S(108,157), S(112,158), S(113,161),
        S( 118,174), S(119,177), S(123,191), S(128,199) }
    },
#endif
#ifdef KOTH
    {
      { S(-75,-76), S(-56,-54), S( -9,-26), S( -2,-10), S(  6,  5), S( 15, 11), // Knights
        S( 22, 26), S( 30, 28), S( 36, 29) },
      { S(-48,-58), S(-21,-19), S( 16, -2), S( 26, 12), S( 37, 22), S( 51, 42), // Bishops
        S( 54, 54), S( 63, 58), S( 65, 63), S( 71, 70), S( 79, 74), S( 81, 86),
        S( 92, 90), S( 97, 94) },
      { S(-56,-78), S(-25,-18), S(-11, 26), S( -5, 55), S( -4, 70), S( -1, 81), // Rooks
        S(  8,109), S( 14,120), S( 21,128), S( 23,143), S( 31,154), S( 32,160),
        S( 43,165), S( 49,168), S( 59,169) },
      { S(-40,-35), S(-25,-12), S(  2,  7), S(  4, 19), S( 14, 37), S( 24, 55), // Queens
        S( 25, 62), S( 40, 76), S( 43, 79), S( 47, 87), S( 54, 94), S( 56,102),
        S( 60,111), S( 70,116), S( 72,118), S( 73,122), S( 75,128), S( 77,130),
        S( 85,133), S( 94,136), S( 99,140), S(108,157), S(112,158), S(113,161),
        S(118,174), S(119,177), S(123,191), S(128,199) }
    },
#endif
#ifdef LOSERS
    {
      { S(-150,-152), S(-112,-108), S(-18,-52), S( -4,-20), S( 12, 10), S( 30, 22), // Knights
        S(  44,  52), S(  60,  56), S( 72, 58) },
      { S(-96,-116), S(-42,-38), S( 32, -4), S( 52, 24), S( 74, 44), S(102, 84), // Bishops
        S(108, 108), S(126,116), S(130,126), S(142,140), S(158,148), S(162,172),
        S(184, 180), S(194,188) },
      { S(-112,-156), S(-50,-36), S(-22, 52), S(-10,110), S( -8,140), S( -2,162), // Rooks
        S(  16, 218), S( 28,240), S( 42,256), S( 46,286), S( 62,308), S( 64,320),
        S(  86, 330), S( 98,336), S(118,338) },
      { S(-80,-70), S(-50,-24), S(  4, 14), S(  8, 38), S( 28, 74), S( 48,110), // Queens
        S( 50,124), S( 80,152), S( 86,158), S( 94,174), S(108,188), S(112,204),
        S(120,222), S(140,232), S(144,236), S(146,244), S(150,256), S(154,260),
        S(170,266), S(188,272), S(198,280), S(216,314), S(224,316), S(226,322),
        S(236,348), S(238,354), S(246,382), S(256,398) }
    },
#endif
#ifdef RACE
    {
      { S(-132,-117), S( -89,-110), S(-13,-49), S(-11,-15), S(-10,-30), S( 29, 17), // Knights
        S(  13,  32), S(  79,  69), S(109, 79) },
      { S(-101,-119), S( -19, -27), S( 27, -9), S( 35, 30), S( 62, 31), S(115, 72), // Bishops
        S(  91,  99), S( 138, 122), S(129,119), S(158,156), S(153,162), S(143,189),
        S( 172, 181), S( 196, 204) },
      { S(-131,-162), S( -57, -37), S( -8, 47), S( 12, 93), S(  3,127), S( 10,139), // Rooks
        S(   3, 240), S(  18, 236), S( 44,251), S( 44,291), S( 49,301), S( 67,316),
        S( 100, 324), S(  97, 340), S(110,324) },
      { S( -87, -68), S( -73,  -2), S( -7,  9), S( -5, 16), S( 39, 76), S( 39,118), // Queens
        S(  64, 131), S(  86, 169), S( 86,175), S( 78,166), S( 97,195), S(123,216),
        S( 137, 200), S( 155, 247), S(159,260), S(136,252), S(156,279), S(160,251),
        S( 165, 251), S( 194, 267), S(204,271), S(216,331), S(226,304), S(223,295),
        S( 239, 316), S( 228, 365), S(240,385), S(249,377) }
    },
#endif
#ifdef RELAY
    {
      { S(-75,-76), S(-56,-54), S( -9,-26), S( -2,-10), S(  6,  5), S( 15, 11), // Knights
        S( 22, 26), S( 30, 28), S( 36, 29) },
      { S(-48,-58), S(-21,-19), S( 16, -2), S( 26, 12), S( 37, 22), S( 51, 42), // Bishops
        S( 54, 54), S( 63, 58), S( 65, 63), S( 71, 70), S( 79, 74), S( 81, 86),
        S( 92, 90), S( 97, 94) },
      { S(-56,-78), S(-25,-18), S(-11, 26), S( -5, 55), S( -4, 70), S( -1, 81), // Rooks
        S(  8,109), S( 14,120), S( 21,128), S( 23,143), S( 31,154), S( 32,160),
        S( 43,165), S( 49,168), S( 59,169) },
      { S(-40,-35), S(-25,-12), S(  2,  7), S(  4, 19), S( 14, 37), S( 24, 55), // Queens
        S( 25, 62), S( 40, 76), S( 43, 79), S( 47, 87), S( 54, 94), S( 56,102),
        S( 60,111), S( 70,116), S( 72,118), S( 73,122), S( 75,128), S( 77,130),
        S( 85,133), S( 94,136), S( 99,140), S(108,157), S(112,158), S(113,161),
        S(118,174), S(119,177), S(123,191), S(128,199) }
    },
#endif
#ifdef THREECHECK
    {
      { S(-74,-76), S(-55,-54), S( -9,-26), S( -2,-10), S(  6,  5), S( 15, 11), // Knights
        S( 22, 26), S( 31, 27), S( 37, 29) },
      { S(-49,-56), S(-23,-18), S( 15, -2), S( 25, 12), S( 36, 22), S( 50, 42), // Bishops
        S( 53, 54), S( 64, 57), S( 67, 63), S( 71, 68), S( 84, 76), S( 79, 87),
        S( 95, 91), S( 98, 93) },
      { S(-57,-76), S(-25,-18), S(-11, 25), S( -5, 53), S( -4, 70), S( -1, 78), // Rooks
        S(  8,111), S( 14,116), S( 22,125), S( 24,148), S( 31,159), S( 31,173),
        S( 44,163), S( 50,162), S( 56,168) },
      { S(-42,-35), S(-25,-12), S(  2,  7), S(  4, 19), S( 14, 37), S( 24, 53), // Queens
        S( 26, 63), S( 39, 80), S( 42, 77), S( 48, 88), S( 53, 96), S( 57, 96),
        S( 61,108), S( 71,116), S( 70,116), S( 74,125), S( 75,133), S( 78,133),
        S( 85,137), S( 97,135), S(103,141), S(107,165), S(109,153), S(115,162),
        S(119,164), S(121,184), S(121,192), S(131,203) }
    },
#endif
#ifdef TWOKINGS
    {
      { S(-75,-76), S(-57,-54), S( -9,-28), S( -2,-10), S(  6,  5), S( 14, 12), // Knights
        S( 22, 26), S( 29, 29), S( 36, 29) },
      { S(-48,-59), S(-20,-23), S( 16, -3), S( 26, 13), S( 38, 24), S( 51, 42), // Bishops
        S( 55, 54), S( 63, 57), S( 63, 65), S( 68, 73), S( 81, 78), S( 81, 86),
        S( 91, 88), S( 98, 97) },
      { S(-58,-76), S(-27,-18), S(-15, 28), S(-10, 55), S( -5, 69), S( -2, 82), // Rooks
        S(  9,112), S( 16,118), S( 30,132), S( 29,142), S( 32,155), S( 38,165),
        S( 46,166), S( 48,169), S( 58,171) },
      { S(-39,-36), S(-21,-15), S(  3,  8), S(  3, 18), S( 14, 34), S( 22, 54), // Queens
        S( 28, 61), S( 41, 73), S( 43, 79), S( 48, 92), S( 56, 94), S( 60,104),
        S( 60,113), S( 66,120), S( 67,123), S( 70,126), S( 71,133), S( 73,136),
        S( 79,140), S( 88,143), S( 88,148), S( 99,166), S(102,170), S(102,175),
        S(106,184), S(109,191), S(113,206), S(116,212) }
    },
#endif
  };

  // Outpost[knight/bishop][supported by pawn] contains bonuses for minor
  // pieces if they occupy or can reach an outpost square, bigger if that
  // square is supported by a pawn.
  const Score Outpost[][2] = {
    { S(22, 6), S(36,12) }, // Knight
    { S( 9, 2), S(15, 5) }  // Bishop
  };

  // RookOnFile[semiopen/open] contains bonuses for each rook when there is
  // no (friendly) pawn on the rook file.
  const Score RookOnFile[] = { S(20, 7), S(45, 20) };

  // ThreatByMinor/ByRook[attacked PieceType] contains bonuses according to
  // which piece type attacks which one. Attacks on lesser pieces which are
  // pawn-defended are not considered.
  const Score ThreatByMinor[PIECE_TYPE_NB] = {
    S(0, 0), S(0, 31), S(39, 42), S(57, 44), S(68, 112), S(47, 120)
  };

  const Score ThreatByRook[PIECE_TYPE_NB] = {
    S(0, 0), S(0, 24), S(38, 71), S(38, 61), S(0, 38), S(36, 38)
  };

  // ThreatByKing[on one/on many] contains bonuses for king attacks on
  // pawns or pieces which are not pawn-defended.
  const Score ThreatByKing[] = { S(3, 65), S(9, 145) };

#ifdef ATOMIC
  const Score ThreatByBlast = S(80, 80);
#endif

#ifdef THREECHECK
  const Score ChecksGivenBonus[CHECKS_NB] = {
      S(0, 0),
      S(444, 181),
      S(2425, 603),
      S(0, 0)
  };
#endif

#ifdef KOTH
  const Score KothDistanceBonus[6] = {
    S(1949, 1934), S(454, 364), S(151, 158), S(75, 85), S(42, 49), S(0, 0)
  };
  const Score KothSafeCenter = S(163, 207);
#endif

#ifdef ANTI
  const Score PieceCountAnti    = S(119, 123);
  const Score ThreatsAnti[]     = { S(192, 203), S(411, 322) };
  const Score AttacksAnti[2][2][PIECE_TYPE_NB] = {
    {
      { S( 30, 141), S( 26,  94), S(161, 105), S( 70, 123), S( 61,  72), S( 78, 12), S(139, 115) },
      { S( 56,  89), S( 82, 107), S(114,  93), S(110, 115), S(188, 112), S( 73, 59), S(122,  59) }
    },
    {
      { S(119, 142), S( 99, 105), S(123, 193), S(142,  37), S(118,  96), S( 50, 12), S( 91,  85) },
      { S( 58,  81), S( 66, 110), S(105, 153), S(100, 143), S(140, 113), S(145, 73), S(153, 154) }
    }
  };
#endif

#ifdef LOSERS
  const Score ThreatsLosers[]     = { S(216, 279), S(441, 341) };
  const Score AttacksLosers[2][2][PIECE_TYPE_NB] = {
    {
      { S( 27, 140), S( 23,  95), S(160, 112), S( 78, 129), S( 65,  75), S( 70, 13), S(146, 123) },
      { S( 58,  82), S( 80, 112), S(124,  87), S(103, 110), S(185, 107), S( 72, 60), S(126,  62) }
    },
    {
      { S(111, 127), S(102,  95), S(121, 183), S(140,  37), S(120,  99), S( 55, 11), S( 88,  93) },
      { S( 56,  69), S( 72, 124), S(109, 154), S( 98, 149), S(129, 113), S(147, 72), S(157, 152) }
    }
  };
#endif

#ifdef CRAZYHOUSE
  const int KingDangerInHand[PIECE_TYPE_NB] = {
    79, 16, 200, 61, 138, 152
  };
  const Score DropMobilityBonus = S(30, 30);
#endif

#ifdef RACE
  // Bonus for distance of king from 8th rank
  const Score KingRaceBonus[RANK_NB] = {
    S(14282, 14493), S(6369, 5378), S(4224, 3557), S(2633, 2219),
    S( 1614,  1456), S( 975,  885), S( 528,  502), S(   0,    0)
  };
#endif

  // PassedRank[Rank] contains a bonus according to the rank of a passed pawn
  const Score PassedRank[VARIANT_NB][RANK_NB] = {
    {
    S(0, 0), S(5, 7), S(5, 13), S(32, 42), S(70, 70), S(172, 170), S(217, 269)
    },
#ifdef ANTI
    { S(0, 0), S(5, 7), S(5, 14), S(31, 38), S(73, 73), S(166, 166), S(252, 252) },
#endif
#ifdef ATOMIC
    { S(0, 0), S(95, 86), S(118, 43), S(94, 61), S(142, 62), S(196, 150), S(204, 256) },
#endif
#ifdef CRAZYHOUSE
    { S(0, 0), S(15, 27), S(23, 13), S(13, 19), S(88, 111), S(177, 140), S(229, 293) },
#endif
#ifdef EXTINCTION
    { S(0, 0), S(5, 7), S(5, 14), S(31, 38), S(73, 73), S(166, 166), S(252, 252) },
#endif
#ifdef GRID
    { S(0, 0), S(11, 2), S(4, 0), S(27, 34), S(58, 17), S(168, 165), S(251, 253) },
#endif
#ifdef HORDE
    { S(0, 0), S(-66, 10), S(-25, 7), S(66, -12), S(68, 81), S(72, 210), S(250, 258) },
#endif
#ifdef KOTH
    { S(0, 0), S(5, 7), S(5, 14), S(31, 38), S(73, 73), S(166, 166), S(252, 252) },
#endif
#ifdef LOSERS
    { S(0, 0), S(5, 8), S(5, 13), S(31, 36), S(72, 72), S(170, 159), S(276, 251) },
#endif
#ifdef RACE
    {},
#endif
#ifdef RELAY
    { S(0, 0), S(5, 7), S(5, 14), S(31, 38), S(73, 73), S(166, 166), S(252, 252) },
#endif
#ifdef THREECHECK
    { S(0, 0), S(5, 7), S(5, 14), S(31, 38), S(73, 73), S(166, 166), S(252, 252) },
#endif
#ifdef TWOKINGS
    { S(0, 0), S(5, 7), S(5, 14), S(31, 38), S(73, 73), S(166, 166), S(252, 252) },
#endif
  };

  // PassedFile[File] contains a bonus according to the file of a passed pawn
  const Score PassedFile[FILE_NB] = {
    S(  9, 10), S(2, 10), S(1, -8), S(-20,-12),
    S(-20,-12), S(1, -8), S(2, 10), S(  9, 10)
  };

  // PassedDanger[Rank] contains a term to weight the passed score
  const int PassedDanger[RANK_NB] = { 0, 0, 0, 2, 7, 12, 19 };

  // KingProtector[PieceType-2] contains a penalty according to distance from king
  const Score KingProtector[] = { S(3, 5), S(4, 3), S(3, 0), S(1, -1) };

  // Assorted bonuses and penalties
  const Score BishopPawns       = S(  8, 12);
  const Score CloseEnemies[VARIANT_NB] = {
    S( 7,  0),
#ifdef ANTI
    S( 0,  0),
#endif
#ifdef ATOMIC
    S(17,  0),
#endif
#ifdef CRAZYHOUSE
    S(14, 20),
#endif
#ifdef EXTINCTION
    S( 0,  0),
#endif
#ifdef GRID
    S( 7,  0),
#endif
#ifdef HORDE
    S( 7,  0),
#endif
#ifdef KOTH
    S( 7,  0),
#endif
#ifdef LOSERS
    S( 7,  0),
#endif
#ifdef RACE
    S( 0,  0),
#endif
#ifdef RELAY
    S( 7,  0),
#endif
#ifdef THREECHECK
    S(16,  9),
#endif
#ifdef TWOKINGS
    S( 7,  0),
#endif
  };
  const Score Hanging           = S( 52, 30);
  const Score HinderPassedPawn  = S(  8,  1);
  const Score KnightOnQueen     = S( 21, 11);
  const Score LongRangedBishop  = S( 22,  0);
  const Score MinorBehindPawn   = S( 16,  0);
  const Score PawnlessFlank     = S( 20, 80);
  const Score RookOnPawn        = S(  8, 24);
  const Score ThreatByPawnPush  = S( 47, 26);
  const Score ThreatByRank      = S( 16,  3);
  const Score ThreatBySafePawn  = S(175,168);
  const Score ThreatOnQueen     = S( 42, 21);
  const Score TrappedBishopA1H1 = S( 50, 50);
  const Score TrappedRook       = S( 92,  0);
  const Score WeakQueen         = S( 50, 10);
  const Score WeakUnopposedPawn = S(  5, 25);

#undef S

  // Evaluation class computes and stores attacks tables and other working data
  template<Tracing T>
  class Evaluation {

  public:
    Evaluation() = delete;
    explicit Evaluation(const Position& p) : pos(p) {}
    Evaluation& operator=(const Evaluation&) = delete;
    Value value();

  private:
    template<Color Us> void initialize();
    template<Color Us, PieceType Pt> Score pieces();
    template<Color Us> Score king() const;
    template<Color Us> Score threats() const;
    template<Color Us> Score passed() const;
    template<Color Us> Score space() const;
    ScaleFactor scale_factor(Value eg) const;
    Score initiative(Value eg) const;

    const Position& pos;
    Material::Entry* me;
    Pawns::Entry* pe;
    Bitboard mobilityArea[COLOR_NB];
    Score mobility[COLOR_NB] = { SCORE_ZERO, SCORE_ZERO };

    // attackedBy[color][piece type] is a bitboard representing all squares
    // attacked by a given color and piece type. Special "piece types" which
    // are also calculated are QUEEN_DIAGONAL and ALL_PIECES.
    Bitboard attackedBy[COLOR_NB][PIECE_TYPE_NB];

    // attackedBy2[color] are the squares attacked by 2 pieces of a given color,
    // possibly via x-ray or by one pawn and one piece. Diagonal x-ray through
    // pawn or squares attacked by 2 pawns are not explicitly added.
    Bitboard attackedBy2[COLOR_NB];

    // kingRing[color] are the squares adjacent to the king, plus (only for a
    // king on its first rank) the squares two ranks in front. For instance,
    // if black's king is on g8, kingRing[BLACK] is f8, h8, f7, g7, h7, f6, g6
    // and h6. It is set to 0 when king safety evaluation is skipped.
    Bitboard kingRing[COLOR_NB];

    // kingAttackersCount[color] is the number of pieces of the given color
    // which attack a square in the kingRing of the enemy king.
    int kingAttackersCount[COLOR_NB];

    // kingAttackersWeight[color] is the sum of the "weights" of the pieces of the
    // given color which attack a square in the kingRing of the enemy king. The
    // weights of the individual piece types are given by the elements in the
    // KingAttackWeights array.
    int kingAttackersWeight[COLOR_NB];

    // kingAdjacentZoneAttacksCount[color] is the number of attacks by the given
    // color to squares directly adjacent to the enemy king. Pieces which attack
    // more than one square are counted multiple times. For instance, if there is
    // a white knight on g5 and black's king is on g8, this white knight adds 2
    // to kingAdjacentZoneAttacksCount[WHITE].
    int kingAdjacentZoneAttacksCount[COLOR_NB];
  };


  // Evaluation::initialize() computes king and pawn attacks, and the king ring
  // bitboard for a given color. This is done at the beginning of the evaluation.
  template<Tracing T> template<Color Us>
  void Evaluation<T>::initialize() {

    const Color     Them = (Us == WHITE ? BLACK : WHITE);
    const Direction Up   = (Us == WHITE ? NORTH : SOUTH);
    const Direction Down = (Us == WHITE ? SOUTH : NORTH);
    const Bitboard LowRanks = (Us == WHITE ? Rank2BB | Rank3BB: Rank7BB | Rank6BB);

    // Find our pawns that are blocked or on the first two ranks
    Bitboard b = pos.pieces(Us, PAWN) & (shift<Down>(pos.pieces()) | LowRanks);

    // Squares occupied by those pawns, by our king, or controlled by enemy pawns
    // are excluded from the mobility area.
#ifdef ANTI
    if (pos.is_anti())
        mobilityArea[Us] = ~0;
    else
#endif
#ifdef HORDE
    if (pos.is_horde() && pos.is_horde_color(Us))
        mobilityArea[Us] = ~(b | pe->pawn_attacks(Them));
    else
#endif
    mobilityArea[Us] = ~(b | pos.square<KING>(Us) | pe->pawn_attacks(Them));

    // Initialise the attack bitboards with the king and pawn information
#ifdef ANTI
    if (pos.is_anti())
    {
        attackedBy[Us][KING] = 0;
        Bitboard kings = pos.pieces(Us, KING);
        while (kings)
            attackedBy[Us][KING] |= pos.attacks_from<KING>(pop_lsb(&kings));
    }
    else
#endif
#ifdef EXTINCTION
    if (pos.is_extinction())
    {
        attackedBy[Us][KING] = 0;
        Bitboard kings = pos.pieces(Us, KING);
        while (kings)
            attackedBy[Us][KING] |= pos.attacks_from<KING>(pop_lsb(&kings));
    }
    else
#endif
#ifdef HORDE
    if (pos.is_horde() && pos.is_horde_color(Us))
        attackedBy[Us][KING] = 0;
    else
#endif
    // Initialise attackedBy bitboards for kings and pawns
    attackedBy[Us][KING] = pos.attacks_from<KING>(pos.square<KING>(Us));
    attackedBy[Us][PAWN] = pe->pawn_attacks(Us);
    attackedBy[Us][ALL_PIECES] = attackedBy[Us][KING] | attackedBy[Us][PAWN];
    attackedBy2[Us]            = attackedBy[Us][KING] & attackedBy[Us][PAWN];

    // Init our king safety tables only if we are going to use them
    if ((
#ifdef ANTI
        !pos.is_anti() &&
#endif
#ifdef EXTINCTION
        !pos.is_extinction() &&
#endif
#ifdef HORDE
        !(pos.is_horde() && pos.is_horde_color(Us)) &&
#endif
        (pos.non_pawn_material(Them) >= RookValueMg + KnightValueMg))
#ifdef CRAZYHOUSE
        || pos.is_house()
#endif
    )
    {
        kingRing[Us] = attackedBy[Us][KING];
        if (relative_rank(Us, pos.square<KING>(Us)) == RANK_1)
            kingRing[Us] |= shift<Up>(kingRing[Us]);

        kingAttackersCount[Them] = popcount(attackedBy[Us][KING] & pe->pawn_attacks(Them));
        kingAdjacentZoneAttacksCount[Them] = kingAttackersWeight[Them] = 0;
    }
    else
        kingRing[Us] = kingAttackersCount[Them] = 0;
  }


  // Evaluation::pieces() scores pieces of a given color and type
  template<Tracing T> template<Color Us, PieceType Pt>
  Score Evaluation<T>::pieces() {

    const Color Them = (Us == WHITE ? BLACK : WHITE);
    const Bitboard OutpostRanks = (Us == WHITE ? Rank4BB | Rank5BB | Rank6BB
                                               : Rank5BB | Rank4BB | Rank3BB);
    const Square* pl = pos.squares<Pt>(Us);

    Bitboard b, bb;
    Square s;
    Score score = SCORE_ZERO;

    attackedBy[Us][Pt] = 0;

    if (Pt == QUEEN)
        attackedBy[Us][QUEEN_DIAGONAL] = 0;

    while ((s = *pl++) != SQ_NONE)
    {
        // Find attacked squares, including x-ray attacks for bishops and rooks
        b = Pt == BISHOP ? attacks_bb<BISHOP>(s, pos.pieces() ^ pos.pieces(QUEEN))
          : Pt ==   ROOK ? attacks_bb<  ROOK>(s, pos.pieces() ^ pos.pieces(QUEEN) ^ pos.pieces(Us, ROOK))
                         : pos.attacks_from<Pt>(s);

#ifdef GRID
        if (pos.is_grid())
            b &= ~pos.grid_bb(s);
#endif
        if (pos.blockers_for_king(Us) & s)
            b &= LineBB[pos.square<KING>(Us)][s];

        attackedBy2[Us] |= attackedBy[Us][ALL_PIECES] & b;
        attackedBy[Us][Pt] |= b;
        attackedBy[Us][ALL_PIECES] |= b;

        if (Pt == QUEEN)
            attackedBy[Us][QUEEN_DIAGONAL] |= b & PseudoAttacks[BISHOP][s];

        if (b & kingRing[Them])
        {
            kingAttackersCount[Us]++;
            kingAttackersWeight[Us] += KingAttackWeights[pos.variant()][Pt];
            kingAdjacentZoneAttacksCount[Us] += popcount(b & attackedBy[Them][KING]);
        }

        int mob = popcount(b & mobilityArea[Us]);

        mobility[Us] += MobilityBonus[pos.variant()][Pt - 2][mob];

#ifdef ANTI
        if (pos.is_anti())
            continue;
#endif
#ifdef HORDE
        if (pos.is_horde() && pos.is_horde_color(Us))
            continue;
#endif
        // Penalty if the piece is far from the king
        score -= KingProtector[Pt - 2] * distance(s, pos.square<KING>(Us));

        if (Pt == BISHOP || Pt == KNIGHT)
        {
            // Bonus if piece is on an outpost square or can reach one
            bb = OutpostRanks & ~pe->pawn_attacks_span(Them);
            if (bb & s)
                score += Outpost[Pt == BISHOP][bool(attackedBy[Us][PAWN] & s)] * 2;

            else if (bb &= b & ~pos.pieces(Us))
                score += Outpost[Pt == BISHOP][bool(attackedBy[Us][PAWN] & bb)];

            // Bonus when behind a pawn
            if (    relative_rank(Us, s) < RANK_5
                && (pos.pieces(PAWN) & (s + pawn_push(Us))))
                score += MinorBehindPawn;

            if (Pt == BISHOP)
            {
                // Penalty according to number of pawns on the same color square as the bishop
                score -= BishopPawns * pe->pawns_on_same_color_squares(Us, s);

                // Bonus for bishop on a long diagonal which can "see" both center squares
                if (more_than_one(Center & (attacks_bb<BISHOP>(s, pos.pieces(PAWN)) | s)))
                    score += LongRangedBishop;
            }

            // An important Chess960 pattern: A cornered bishop blocked by a friendly
            // pawn diagonally in front of it is a very serious problem, especially
            // when that pawn is also blocked.
            if (   Pt == BISHOP
                && pos.is_chess960()
                && (s == relative_square(Us, SQ_A1) || s == relative_square(Us, SQ_H1)))
            {
                Direction d = pawn_push(Us) + (file_of(s) == FILE_A ? EAST : WEST);
                if (pos.piece_on(s + d) == make_piece(Us, PAWN))
                    score -= !pos.empty(s + d + pawn_push(Us))                ? TrappedBishopA1H1 * 4
                            : pos.piece_on(s + d + d) == make_piece(Us, PAWN) ? TrappedBishopA1H1 * 2
                                                                              : TrappedBishopA1H1;
            }
        }

        if (Pt == ROOK)
        {
            // Bonus for aligning rook with with enemy pawns on the same rank/file
            if (relative_rank(Us, s) >= RANK_5)
                score += RookOnPawn * popcount(pos.pieces(Them, PAWN) & PseudoAttacks[ROOK][s]);

            // Bonus for rook on an open or semi-open file
            if (pe->semiopen_file(Us, file_of(s)))
                score += RookOnFile[bool(pe->semiopen_file(Them, file_of(s)))];

            // Penalty when trapped by the king, even more if the king cannot castle
            else if (mob <= 3)
            {
                File kf = file_of(pos.square<KING>(Us));
                if ((kf < FILE_E) == (file_of(s) < kf))
                    score -= (TrappedRook - make_score(mob * 22, 0)) * (1 + !pos.can_castle(Us));
            }
        }

        if (Pt == QUEEN)
        {
            // Penalty if any relative pin or discovered attack against the queen
            Bitboard queenPinners;
            if (pos.slider_blockers(pos.pieces(Them, ROOK, BISHOP), s, queenPinners))
                score -= WeakQueen;
        }
    }
    if (T)
        Trace::add(Pt, Us, score);

    return score;
  }


  // Evaluation::king() assigns bonuses and penalties to a king of a given color
  template<Tracing T> template<Color Us>
  Score Evaluation<T>::king() const {

#ifdef ANTI
    if (pos.is_anti())
        return SCORE_ZERO;
#endif
#ifdef EXTINCTION
    if (pos.is_extinction())
        return SCORE_ZERO;
#endif
#ifdef HORDE
    if (pos.is_horde() && pos.is_horde_color(Us))
        return SCORE_ZERO;
#endif
#ifdef RACE
    if (pos.is_race())
        return SCORE_ZERO;
#endif

    const Color    Them = (Us == WHITE ? BLACK : WHITE);
    const Bitboard Camp = (Us == WHITE ? AllSquares ^ Rank6BB ^ Rank7BB ^ Rank8BB
                                       : AllSquares ^ Rank1BB ^ Rank2BB ^ Rank3BB);

    const Square ksq = pos.square<KING>(Us);
    Bitboard weak, b, b1, b2, safe, unsafeChecks, pinned;

    // King shelter and enemy pawns storm
    Score score = pe->king_safety<Us>(pos, ksq);

    // Main king safety evaluation
    if (kingAttackersCount[Them] > 1 - pos.count<QUEEN>(Them)
#ifdef HORDE
        // Hack to prevent segmentation fault for multi-queen positions
        && !(pos.is_horde() && ksq == SQ_NONE)
#endif
    )
    {
        int kingDanger = unsafeChecks = 0;

        // Attacked squares defended at most once by our queen or king
#ifdef ATOMIC
        if (pos.is_atomic())
            weak =  (attackedBy[Them][ALL_PIECES] | (pos.pieces(Them) ^ pos.pieces(Them, KING)))
                  & (~attackedBy[Us][ALL_PIECES] | attackedBy[Us][KING] | (attackedBy[Us][QUEEN] & ~attackedBy2[Us]));
        else
#endif
        weak =  attackedBy[Them][ALL_PIECES]
              & ~attackedBy2[Us]
              & (~attackedBy[Us][ALL_PIECES] | attackedBy[Us][KING] | attackedBy[Us][QUEEN]);

        Bitboard h = 0;
#ifdef CRAZYHOUSE
        if (pos.is_house())
            h = pos.count_in_hand<QUEEN>(Them) ? weak & ~pos.pieces() : 0;
#endif

        // Analyse the safe enemy's checks which are possible on next move
        safe  = ~pos.pieces(Them);
        safe &= ~attackedBy[Us][ALL_PIECES] | (weak & attackedBy2[Them]);
#ifdef ATOMIC
        if (pos.is_atomic())
            safe |= attackedBy[Us][KING];
#endif

        // Defended by our queen or king only
        Bitboard dqko = ~attackedBy2[Us] & (attackedBy[Us][QUEEN] | attackedBy[Us][KING]);
        Bitboard dropSafe = (safe | (attackedBy[Them][ALL_PIECES] & dqko)) & ~pos.pieces(Us);

        b1 = attacks_bb<ROOK  >(ksq, pos.pieces() ^ pos.pieces(Us, QUEEN));
        b2 = attacks_bb<BISHOP>(ksq, pos.pieces() ^ pos.pieces(Us, QUEEN));

        // Enemy queen safe checks
        if ((b1 | b2) & (h | attackedBy[Them][QUEEN]) & safe & ~attackedBy[Us][QUEEN])
            kingDanger += QueenSafeCheck;

#ifdef THREECHECK
        if (pos.is_three_check() && pos.checks_given(Them))
            safe = ~pos.pieces(Them);
#endif

        // Enemy rooks checks
#ifdef CRAZYHOUSE
        h = pos.is_house() && pos.count_in_hand<ROOK>(Them) ? ~pos.pieces() : 0;
#endif
        if (b1 & ((attackedBy[Them][ROOK] & safe) | (h & dropSafe)))
            kingDanger += RookSafeCheck;
        else
            unsafeChecks |= b1 & (attackedBy[Them][ROOK] | h);

        // Enemy bishops checks
#ifdef CRAZYHOUSE
        h = pos.is_house() && pos.count_in_hand<BISHOP>(Them) ? ~pos.pieces() : 0;
#endif
        if (b2 & ((attackedBy[Them][BISHOP] & safe) | (h & dropSafe)))
            kingDanger += BishopSafeCheck;
        else
            unsafeChecks |= b2 & (attackedBy[Them][BISHOP] | h);

        // Enemy knights checks
        b = pos.attacks_from<KNIGHT>(ksq);
#ifdef CRAZYHOUSE
        h = pos.is_house() && pos.count_in_hand<KNIGHT>(Them) ? ~pos.pieces() : 0;
#endif
        if (b & ((attackedBy[Them][KNIGHT] & safe) | (h & dropSafe)))
            kingDanger += KnightSafeCheck;
        else
            unsafeChecks |= b & (attackedBy[Them][KNIGHT] | h);

#ifdef CRAZYHOUSE
        // Enemy pawn checks
        if (pos.is_house())
        {
            const Direction Down = (Us == WHITE ? SOUTH : NORTH);
            b = pos.attacks_from<PAWN>(ksq, Us);
            h = pos.count_in_hand<PAWN>(Them) ? ~pos.pieces() : 0;
            Bitboard pawn_moves = (attackedBy[Them][PAWN] & pos.pieces(Us)) | (shift<Down>(pos.pieces(Them, PAWN)) & ~pos.pieces());
            if (b & ((pawn_moves & safe) | (h & dropSafe)))
                kingDanger += PawnSafeCheck;
            else
                unsafeChecks |=  b & (pawn_moves | h);
        }
#endif

        // Unsafe or occupied checking squares will also be considered, as long as
        // the square is in the attacker's mobility area.
        unsafeChecks &= mobilityArea[Them];
        pinned = pos.blockers_for_king(Us) & pos.pieces(Us);

        const auto KDP = KingDangerParams[pos.variant()];
        kingDanger +=        kingAttackersCount[Them] * kingAttackersWeight[Them]
                     + KDP[0] * kingAdjacentZoneAttacksCount[Them]
                     + KDP[1] * popcount(kingRing[Us] & weak)
                     + KDP[2] * popcount(pinned | unsafeChecks)
                     + KDP[3] * !pos.count<QUEEN>(Them)
                     + KDP[4] * mg_value(score) / 8
                     + KDP[5];
#ifdef CRAZYHOUSE
        if (pos.is_house())
        {
            kingDanger += KingDangerInHand[ALL_PIECES] * pos.count_in_hand<ALL_PIECES>(Them);
            kingDanger += KingDangerInHand[PAWN] * pos.count_in_hand<PAWN>(Them);
            kingDanger += KingDangerInHand[KNIGHT] * pos.count_in_hand<KNIGHT>(Them);
            kingDanger += KingDangerInHand[BISHOP] * pos.count_in_hand<BISHOP>(Them);
            kingDanger += KingDangerInHand[ROOK] * pos.count_in_hand<ROOK>(Them);
            kingDanger += KingDangerInHand[QUEEN] * pos.count_in_hand<QUEEN>(Them);
            h = pos.count_in_hand<QUEEN>(Them) ? weak & ~pos.pieces() : 0;
        }
#endif

#ifdef ATOMIC
        if (pos.is_atomic())
        {
            kingDanger += IndirectKingAttack * popcount(pos.attacks_from<KING>(pos.square<KING>(Us)) & pos.pieces(Us) & attackedBy[Them][ALL_PIECES]);
            score -= make_score(100, 100) * popcount(attackedBy[Us][KING] & pos.pieces());
        }
#endif
        // Transform the kingDanger units into a Score, and subtract it from the evaluation
        if (kingDanger > 0)
        {
            int mobilityDanger = mg_value(mobility[Them] - mobility[Us]);
            kingDanger = std::max(0, kingDanger + mobilityDanger);
#ifdef THREECHECK
            if (pos.is_three_check())
                kingDanger = ThreeCheckKSFactors[pos.checks_given(Them)] * kingDanger / 256;
#endif
            int v = kingDanger * kingDanger / 4096;
#ifdef ATOMIC
            if (pos.is_atomic() && v > QueenValueMg)
                v = QueenValueMg;
#endif
#ifdef CRAZYHOUSE
            if (pos.is_house() && Us == pos.side_to_move())
                v -= v / 10;
            if (pos.is_house() && v > QueenValueMg)
                v = QueenValueMg;
#endif
#ifdef THREECHECK
            if (pos.is_three_check() && v > QueenValueMg)
                v = QueenValueMg;
#endif
            score -= make_score(v, kingDanger / 16 + KDP[6] * v / 256);
        }
    }

    Bitboard kf = KingFlank[file_of(ksq)];

    // Penalty when our king is on a pawnless flank
    if (!(pos.pieces(PAWN) & kf))
        score -= PawnlessFlank;

    // Find the squares that opponent attacks in our king flank, and the squares
    // which are attacked twice in that flank but not defended by our pawns.
    b1 = attackedBy[Them][ALL_PIECES] & kf & Camp;
    b2 = b1 & attackedBy2[Them] & ~attackedBy[Us][PAWN];

    // King tropism, to anticipate slow motion attacks on our king
    score -= CloseEnemies[pos.variant()] * (popcount(b1) + popcount(b2));

    if (T)
        Trace::add(KING, Us, score);

    return score;
  }


  // Evaluation::threats() assigns bonuses according to the types of the
  // attacking and the attacked pieces.
  template<Tracing T> template<Color Us>
  Score Evaluation<T>::threats() const {

    const Color     Them     = (Us == WHITE ? BLACK   : WHITE);
    const Direction Up       = (Us == WHITE ? NORTH   : SOUTH);
    const Bitboard  TRank3BB = (Us == WHITE ? Rank3BB : Rank6BB);

    Bitboard b, weak, defended, nonPawnEnemies, stronglyProtected, safeThreats;
    Score score = SCORE_ZERO;
#ifdef ANTI
    if (pos.is_anti())
    {
        const Bitboard TRank2BB = (Us == WHITE ? Rank2BB    : Rank7BB);
        bool weCapture = attackedBy[Us][ALL_PIECES] & pos.pieces(Them);
        bool theyCapture = attackedBy[Them][ALL_PIECES] & pos.pieces(Us);

        // Penalties for possible captures
        if (weCapture)
        {
            // Penalty if we only attack unprotected pieces
            bool theyDefended = attackedBy[Us][ALL_PIECES] & pos.pieces(Them) & attackedBy[Them][ALL_PIECES];
            for (PieceType pt = PAWN; pt <= KING; ++pt)
            {
                if (attackedBy[Us][pt] & pos.pieces(Them) & ~attackedBy2[Us])
                    score -= AttacksAnti[theyCapture][theyDefended][pt];
                else if (attackedBy[Us][pt] & pos.pieces(Them))
                    score -= AttacksAnti[theyCapture][theyDefended][NO_PIECE_TYPE];
            }
            // If both colors attack pieces, increase penalty with piece count
            if (theyCapture)
                score -= PieceCountAnti * pos.count<ALL_PIECES>(Us);
        }
        // Bonus if we threaten to force captures (ignoring possible discoveries)
        if (!weCapture || theyCapture)
        {
            b = pos.pieces(Us, PAWN);
            Bitboard pawnPushes = shift<Up>(b | (shift<Up>(b & TRank2BB) & ~pos.pieces())) & ~pos.pieces();
            Bitboard pieceMoves = (attackedBy[Us][KNIGHT] | attackedBy[Us][BISHOP] | attackedBy[Us][ROOK]
                                 | attackedBy[Us][QUEEN] | attackedBy[Us][KING]) & ~pos.pieces();
            Bitboard unprotectedPawnPushes = pawnPushes & ~attackedBy[Us][ALL_PIECES];
            Bitboard unprotectedPieceMoves = pieceMoves & ~attackedBy2[Us];

            score += ThreatsAnti[0] * popcount(attackedBy[Them][ALL_PIECES] & (pawnPushes | pieceMoves));
            score += ThreatsAnti[1] * popcount(attackedBy[Them][ALL_PIECES] & (unprotectedPawnPushes | unprotectedPieceMoves));
        }
    }
    else
#endif
#ifdef ATOMIC
    if (pos.is_atomic())
    {
        Bitboard attacks = pos.pieces(Them) & attackedBy[Us][ALL_PIECES] & ~attackedBy[Us][KING];
        while (attacks)
        {
            Square s = pop_lsb(&attacks);
            Bitboard blast = (pos.attacks_from<KING>(s) & (pos.pieces() ^ pos.pieces(PAWN))) | s;
            int count = popcount(blast & pos.pieces(Them)) - popcount(blast & pos.pieces(Us)) - 1;
            if (blast & pos.pieces(Them, QUEEN))
                count++;
            if ((blast & pos.pieces(Us, QUEEN)) || ((attackedBy[Us][QUEEN] & s) & ~attackedBy2[Us]))
                count--;
            score += std::max(SCORE_ZERO, ThreatByBlast * count);
        }
    }
    else
#endif
#ifdef LOSERS
    if (pos.is_losers())
    {
        const Bitboard TRank2BB = (Us == WHITE ? Rank2BB    : Rank7BB);
        bool weCapture = attackedBy[Us][ALL_PIECES] & pos.pieces(Them);
        bool theyCapture = attackedBy[Them][ALL_PIECES] & pos.pieces(Us);

        // Penalties for possible captures
        if (weCapture)
        {
            // Penalty if we only attack unprotected pieces
            bool theyDefended = attackedBy[Us][ALL_PIECES] & pos.pieces(Them) & attackedBy[Them][ALL_PIECES];
            for (PieceType pt = PAWN; pt <= KING; ++pt)
            {
                if (attackedBy[Us][pt] & pos.pieces(Them) & ~attackedBy2[Us])
                    score -= AttacksLosers[theyCapture][theyDefended][pt];
                else if (attackedBy[Us][pt] & pos.pieces(Them))
                    score -= AttacksLosers[theyCapture][theyDefended][NO_PIECE_TYPE];
            }
        }
        // Bonus if we threaten to force captures (ignoring possible discoveries)
        if (!weCapture || theyCapture)
        {
            b = pos.pieces(Us, PAWN);
            Bitboard pawnPushes = shift<Up>(b | (shift<Up>(b & TRank2BB) & ~pos.pieces())) & ~pos.pieces();
            Bitboard pieceMoves = (attackedBy[Us][KNIGHT] | attackedBy[Us][BISHOP] | attackedBy[Us][ROOK]
                                 | attackedBy[Us][QUEEN] | attackedBy[Us][KING]) & ~pos.pieces();
            Bitboard unprotectedPawnPushes = pawnPushes & ~attackedBy[Us][ALL_PIECES];
            Bitboard unprotectedPieceMoves = pieceMoves & ~attackedBy2[Us];

            score += ThreatsLosers[0] * popcount(attackedBy[Them][ALL_PIECES] & (pawnPushes | pieceMoves));
            score += ThreatsLosers[1] * popcount(attackedBy[Them][ALL_PIECES] & (unprotectedPawnPushes | unprotectedPieceMoves));
        }
    }
    else
#endif
    {

    // Non-pawn enemies attacked by a pawn
    nonPawnEnemies = pos.pieces(Them) ^ pos.pieces(Them, PAWN);
    weak = nonPawnEnemies & attackedBy[Us][PAWN];

    if (weak)
    {
        // Our safe or protected pawns
        b =  pos.pieces(Us, PAWN)
           & (~attackedBy[Them][ALL_PIECES] | attackedBy[Us][ALL_PIECES]);

        safeThreats = pawn_attacks_bb<Us>(b) & weak;
        score += ThreatBySafePawn * popcount(safeThreats);
    }

    // Squares strongly protected by the enemy, either because they defend the
    // square with a pawn, or because they defend the square twice and we don't.
    stronglyProtected =  attackedBy[Them][PAWN]
                       | (attackedBy2[Them] & ~attackedBy2[Us]);

    // Non-pawn enemies, strongly protected
    defended = nonPawnEnemies & stronglyProtected;

    // Enemies not strongly protected and under our attack
    weak = pos.pieces(Them) & ~stronglyProtected & attackedBy[Us][ALL_PIECES];

    // Bonus according to the kind of attacking pieces
    if (defended | weak)
    {
        b = (defended | weak) & (attackedBy[Us][KNIGHT] | attackedBy[Us][BISHOP]);
        while (b)
        {
            Square s = pop_lsb(&b);
            score += ThreatByMinor[type_of(pos.piece_on(s))];
            if (type_of(pos.piece_on(s)) != PAWN)
                score += ThreatByRank * (int)relative_rank(Them, s);
        }

        b = (pos.pieces(Them, QUEEN) | weak) & attackedBy[Us][ROOK];
        while (b)
        {
            Square s = pop_lsb(&b);
            score += ThreatByRook[type_of(pos.piece_on(s))];
            if (type_of(pos.piece_on(s)) != PAWN)
                score += ThreatByRank * (int)relative_rank(Them, s);
        }

        score += Hanging * popcount(weak & ~attackedBy[Them][ALL_PIECES]);

        b = weak & attackedBy[Us][KING];
        if (b)
            score += ThreatByKing[more_than_one(b)];
    }

    // Bonus for enemy unopposed weak pawns
    if (pos.pieces(Us, ROOK, QUEEN))
        score += WeakUnopposedPawn * pe->weak_unopposed(Them);

    // Find squares where our pawns can push on the next move
    b  = shift<Up>(pos.pieces(Us, PAWN)) & ~pos.pieces();
    b |= shift<Up>(b & TRank3BB) & ~pos.pieces();

    // Keep only the squares which are not completely unsafe
    b &= ~attackedBy[Them][PAWN]
        & (attackedBy[Us][ALL_PIECES] | ~attackedBy[Them][ALL_PIECES]);

    // Bonus for safe pawn threats on the next move
    b =   pawn_attacks_bb<Us>(b)
       &  pos.pieces(Them)
       & ~attackedBy[Us][PAWN];

    score += ThreatByPawnPush * popcount(b);

#ifdef THREECHECK
    if (pos.is_three_check())
        score += ChecksGivenBonus[pos.checks_given(Us)];
#endif
#ifdef HORDE
    if (pos.is_horde() && pos.is_horde_color(Them))
    {
        // Add a bonus according to how close we are to breaking through the pawn wall
        if (pos.pieces(Us, ROOK) | pos.pieces(Us, QUEEN))
        {
            int min = 8;
            if ((attackedBy[Us][QUEEN] | attackedBy[Us][ROOK]) & rank_bb(RANK_1))
                min = 0;
            else
            {
                for (File f = FILE_A; f <= FILE_H; ++f)
                {
                    int pawns = popcount(pos.pieces(Them, PAWN) & file_bb(f));
                    int pawnsl = f > FILE_A ? std::min(popcount(pos.pieces(Them, PAWN) & FileBB[f - 1]), pawns) : 0;
                    int pawnsr = f < FILE_H ? std::min(popcount(pos.pieces(Them, PAWN) & FileBB[f + 1]), pawns) : 0;
                    min = std::min(min, pawnsl + pawnsr);
                }
            }
            score += make_score(71, 61) * pos.count<PAWN>(Them) / (1 + min) / (pos.pieces(Us, QUEEN) ? 2 : 4);
        }
    }
#endif

    // Bonus for safe slider threats on the next move toward enemy queen
    safeThreats = ~pos.pieces(Us) & ~attackedBy2[Them] & attackedBy2[Us];
    b =  (attackedBy[Us][BISHOP] & attackedBy[Them][QUEEN_DIAGONAL])
       | (attackedBy[Us][ROOK  ] & attackedBy[Them][QUEEN] & ~attackedBy[Them][QUEEN_DIAGONAL]);

    score += ThreatOnQueen * popcount(b & safeThreats);
    }

#ifdef RACE
    if (pos.is_race())
    {
        Square ksq = pos.square<KING>(Us);
        int s = relative_rank(BLACK, ksq);
        for (Rank kr = rank_of(ksq), r = Rank(kr + 1); r <= RANK_8; ++r)
            if (!(rank_bb(r) & DistanceRingBB[ksq][r - 1 - kr] & ~attackedBy[Them][ALL_PIECES] & ~pos.pieces(Us)))
                s++;
        score += KingRaceBonus[std::min(s, 7)];
    }
#endif
#ifdef KOTH
    if (pos.is_koth())
    {
        Bitboard center = Center;
        while (center)
        {
            Square s = pop_lsb(&center);
            int dist = distance(pos.square<KING>(Us), s)
                      + popcount(pos.attackers_to(s) & pos.pieces(Them))
                      + !!(pos.pieces(Us) & s)
                      + !!(shift<Up>(pos.pieces(Us, PAWN) & s) & pos.pieces(Them, PAWN));
            assert(dist > 0);
            score += KothDistanceBonus[std::min(dist - 1, 5)];
        }
    }
#endif

    // Bonus for knight threats on the next moves against enemy queen
    if (pos.count<QUEEN>(Them) == 1)
    {
        b =   pos.attacks_from<KNIGHT>(pos.square<QUEEN>(Them))
           &  attackedBy[Us][KNIGHT]
           & ~pos.pieces(Us, PAWN, KING)
           & ~stronglyProtected;

        score += KnightOnQueen * popcount(b);
    }

    if (T)
        Trace::add(THREAT, Us, score);

    return score;
  }

  // Evaluation::passed() evaluates the passed pawns and candidate passed
  // pawns of the given color.

  template<Tracing T> template<Color Us>
  Score Evaluation<T>::passed() const {

    const Color     Them = (Us == WHITE ? BLACK : WHITE);
    const Direction Up   = (Us == WHITE ? NORTH : SOUTH);

    auto king_proximity = [&](Color c, Square s) {
      return std::min(distance(pos.square<KING>(c), s), 5);
    };

    Bitboard b, bb, squaresToQueen, defendedSquares, unsafeSquares;
    Score score = SCORE_ZERO;

    b = pe->passed_pawns(Us);

    while (b)
    {
        Square s = pop_lsb(&b);

        assert(!(pos.pieces(Them, PAWN) & forward_file_bb(Us, s + Up)));

        bb = forward_file_bb(Us, s) & (attackedBy[Them][ALL_PIECES] | pos.pieces(Them));
        score -= HinderPassedPawn * popcount(bb);

        int r = relative_rank(Us, s);
        int w = PassedDanger[r];

        Score bonus = PassedRank[pos.variant()][r];

#ifdef GRID
        if (pos.is_grid()) {} else
#endif
        if (w)
        {
            Square blockSq = s + Up;
#ifdef HORDE
            if (pos.is_horde())
            {
                // Assume a horde king distance of approximately 5
                if (pos.is_horde_color(Us))
                    bonus += make_score(0, (king_proximity(Them, blockSq) * 5 - 10) * w);
                else
                    bonus += make_score(0, (25 - king_proximity(Us,   blockSq) * 2) * w);
            }
            else
#endif
#ifdef ANTI
            if (pos.is_anti()) {} else
#endif
#ifdef ATOMIC
            if (pos.is_atomic())
                bonus += make_score(0, king_proximity(Them, blockSq) * 5 * w);
            else
#endif
            {
            // Adjust bonus based on the king's proximity
            bonus += make_score(0, (  king_proximity(Them, blockSq) * 5
                                    - king_proximity(Us,   blockSq) * 2) * w);

            // If blockSq is not the queening square then consider also a second push
            if (r != RANK_7)
                bonus -= make_score(0, king_proximity(Us, blockSq + Up) * w);
            }

            // If the pawn is free to advance, then increase the bonus
            if (pos.empty(blockSq))
            {
                // If there is a rook or queen attacking/defending the pawn from behind,
                // consider all the squaresToQueen. Otherwise consider only the squares
                // in the pawn's path attacked or occupied by the enemy.
                defendedSquares = unsafeSquares = squaresToQueen = forward_file_bb(Us, s);

                bb = forward_file_bb(Them, s) & pos.pieces(ROOK, QUEEN) & pos.attacks_from<ROOK>(s);

                if (!(pos.pieces(Us) & bb))
                    defendedSquares &= attackedBy[Us][ALL_PIECES];

                if (!(pos.pieces(Them) & bb))
                    unsafeSquares &= attackedBy[Them][ALL_PIECES] | pos.pieces(Them);

                // If there aren't any enemy attacks, assign a big bonus. Otherwise
                // assign a smaller bonus if the block square isn't attacked.
                int k = !unsafeSquares ? 20 : !(unsafeSquares & blockSq) ? 9 : 0;

                // If the path to the queen is fully defended, assign a big bonus.
                // Otherwise assign a smaller bonus if the block square is defended.
                if (defendedSquares == squaresToQueen)
                    k += 6;
                else if (defendedSquares & blockSq)
                    k += 4;

                bonus += make_score(k * w, k * w);
            }
            else if (pos.pieces(Us) & blockSq)
                bonus += make_score(w + r * 2, w + r * 2);
        } // rr != 0

        // Scale down bonus for candidate passers which need more than one
        // pawn push to become passed or have a pawn in front of them.
        if (   !pos.pawn_passed(Us, s + Up)
            || (pos.pieces(PAWN) & forward_file_bb(Us, s)))
            bonus = bonus / 2;

        score += bonus + PassedFile[file_of(s)];
    }

    if (T)
        Trace::add(PASSED, Us, score);

    return score;
  }


  // Evaluation::space() computes the space evaluation for a given side. The
  // space evaluation is a simple bonus based on the number of safe squares
  // available for minor pieces on the central four files on ranks 2--4. Safe
  // squares one, two or three squares behind a friendly pawn are counted
  // twice. Finally, the space bonus is multiplied by a weight. The aim is to
  // improve play on game opening.

  template<Tracing T> template<Color Us>
  Score Evaluation<T>::space() const {

    const Color Them = (Us == WHITE ? BLACK : WHITE);
    const Bitboard SpaceMask =
      Us == WHITE ? CenterFiles & (Rank2BB | Rank3BB | Rank4BB)
                  : CenterFiles & (Rank7BB | Rank6BB | Rank5BB);

#ifdef HORDE
    if (pos.is_horde())
        return SCORE_ZERO;
#endif
    if (pos.non_pawn_material() < SpaceThreshold[pos.variant()])
        return SCORE_ZERO;

    // Find the safe squares for our pieces inside the area defined by
    // SpaceMask. A square is unsafe if it is attacked by an enemy
    // pawn, or if it is undefended and attacked by an enemy piece.
    Bitboard safe =   SpaceMask
                   & ~pos.pieces(Us, PAWN)
                   & ~attackedBy[Them][PAWN]
                   & (attackedBy[Us][ALL_PIECES] | ~attackedBy[Them][ALL_PIECES]);

    // Find all squares which are at most three squares behind some friendly pawn
    Bitboard behind = pos.pieces(Us, PAWN);
    behind |= (Us == WHITE ? behind >>  8 : behind <<  8);
    behind |= (Us == WHITE ? behind >> 16 : behind << 16);

<<<<<<< HEAD
    // Since SpaceMask[Us] is fully on our half of the board...
    assert(unsigned(safe >> (Us == WHITE ? 32 : 0)) == 0);

    // ...count safe + (behind & safe) with a single popcount.
    int bonus;
    bonus = popcount((Us == WHITE ? safe << 32 : safe >> 32) | (behind & safe));
    int weight = pos.count<ALL_PIECES>(Us) - 2 * pe->open_files();
    Score score;
#ifdef KOTH
    if (pos.is_koth())
        score = make_score(bonus * weight * weight / 22, 0)
              + KothSafeCenter * popcount(safe & behind & (Rank4BB | Rank5BB) & (FileDBB | FileEBB));
    else
#endif
    score = make_score(bonus * weight * weight / 16, 0);
=======
    int bonus = popcount(safe) + popcount(behind & safe);
    int weight = pos.count<ALL_PIECES>(Us) - 2 * pe->open_files();

    Score score = make_score(bonus * weight * weight / 16, 0);
>>>>>>> 82697f11

    if (T)
        Trace::add(SPACE, Us, score);

    return score;
  }


  // Evaluation::initiative() computes the initiative correction value
  // for the position. It is a second order bonus/malus based on the
  // known attacking/defending status of the players.

  template<Tracing T>
  Score Evaluation<T>::initiative(Value eg) const {

#ifdef ANTI
    if (pos.is_anti())
        return SCORE_ZERO;
#endif
#ifdef HORDE
    if (pos.is_horde())
        return SCORE_ZERO;
#endif

    int outflanking =  distance<File>(pos.square<KING>(WHITE), pos.square<KING>(BLACK))
                     - distance<Rank>(pos.square<KING>(WHITE), pos.square<KING>(BLACK));

    bool pawnsOnBothFlanks =   (pos.pieces(PAWN) & QueenSide)
                            && (pos.pieces(PAWN) & KingSide);

    // Compute the initiative bonus for the attacking side
    int complexity =   8 * outflanking
                    +  8 * pe->pawn_asymmetry()
                    + 12 * pos.count<PAWN>()
                    + 16 * pawnsOnBothFlanks
                    -136 ;

    // Now apply the bonus: note that we find the attacking side by extracting
    // the sign of the endgame value, and that we carefully cap the bonus so
    // that the endgame score will never change sign after the bonus.
    int v = ((eg > 0) - (eg < 0)) * std::max(complexity, -abs(eg));

    if (T)
        Trace::add(INITIATIVE, make_score(0, v));

    return make_score(0, v);
  }


  // Evaluation::scale_factor() computes the scale factor for the winning side

  template<Tracing T>
  ScaleFactor Evaluation<T>::scale_factor(Value eg) const {

    Color strongSide = eg > VALUE_DRAW ? WHITE : BLACK;
    int sf = me->scale_factor(pos, strongSide);

    // If we don't already have an unusual scale factor, check for certain
    // types of endgames, and use a lower scale for those.
#ifdef ATOMIC
    if (pos.is_atomic()) {} else
#endif
#ifdef HORDE
    if (pos.is_horde() && pos.is_horde_color(~strongSide))
    {
        if (pos.non_pawn_material(~strongSide) >= QueenValueMg)
            sf = ScaleFactor(10);
    }
    else
#endif
    if (sf == SCALE_FACTOR_NORMAL || sf == SCALE_FACTOR_ONEPAWN)
    {
#ifdef GRID
        if (pos.is_grid() && pos.non_pawn_material(strongSide) <= RookValueMg)
            sf = 10;
        else
#endif
        if (pos.opposite_bishops())
        {
            // Endgame with opposite-colored bishops and no other pieces (ignoring pawns)
            // is almost a draw, in case of KBP vs KB, it is even more a draw.
            if (   pos.non_pawn_material(WHITE) == BishopValueMg
                && pos.non_pawn_material(BLACK) == BishopValueMg)
                sf = more_than_one(pos.pieces(PAWN)) ? 31 : 9;

            // Endgame with opposite-colored bishops, but also other pieces. Still
            // a bit drawish, but not as drawish as with only the two bishops.
            else
                sf = 46;
        }
        // Endings where weaker side can place his king in front of the enemy's
        // pawns are drawish.
        else if (    abs(eg) <= BishopValueEg
                 &&  pos.count<PAWN>(strongSide) <= 2
                 && !pos.pawn_passed(~strongSide, pos.square<KING>(~strongSide)))
            sf = 37 + 7 * pos.count<PAWN>(strongSide);
    }

    return ScaleFactor(sf);
  }


  // Evaluation::value() is the main function of the class. It computes the various
  // parts of the evaluation and returns the value of the position from the point
  // of view of the side to move.

  template<Tracing T>
  Value Evaluation<T>::value() {

    assert(!pos.checkers());

    if (pos.is_variant_end())
        return pos.variant_result();

    // Probe the material hash table
    me = Material::probe(pos);

    // If we have a specialized evaluation function for the current material
    // configuration, call it and return.
    if (me->specialized_eval_exists())
        return me->evaluate(pos);

    // Initialize score by reading the incrementally updated scores included in
    // the position object (material + piece square tables) and the material
    // imbalance. Score is computed internally from the white point of view.
    Score score = pos.psq_score() + me->imbalance() + Eval::Contempt;

    // Probe the pawn hash table
    pe = Pawns::probe(pos);
    score += pe->pawn_score(WHITE) - pe->pawn_score(BLACK);

    // Early exit if score is high
    Value v = (mg_value(score) + eg_value(score)) / 2;
    if (pos.variant() == CHESS_VARIANT)
    {
    if (abs(v) > LazyThreshold)
       return pos.side_to_move() == WHITE ? v : -v;
    }

    // Main evaluation begins here

    initialize<WHITE>();
    initialize<BLACK>();

    // Pieces should be evaluated first (populate attack tables)
    score +=  pieces<WHITE, KNIGHT>() - pieces<BLACK, KNIGHT>()
            + pieces<WHITE, BISHOP>() - pieces<BLACK, BISHOP>()
            + pieces<WHITE, ROOK  >() - pieces<BLACK, ROOK  >()
            + pieces<WHITE, QUEEN >() - pieces<BLACK, QUEEN >();

#ifdef CRAZYHOUSE
    if (pos.is_house()) {
        // Positional bonus for potential drop points - unoccupied squares in enemy territory that are not attacked by enemy non-KQ pieces
        mobility[WHITE] += DropMobilityBonus * popcount(~(attackedBy[BLACK][PAWN] | attackedBy[BLACK][KNIGHT] | attackedBy[BLACK][BISHOP] | attackedBy[BLACK][ROOK] | pos.pieces() | Rank1234BB));
        mobility[BLACK] += DropMobilityBonus * popcount(~(attackedBy[WHITE][PAWN] | attackedBy[WHITE][KNIGHT] | attackedBy[WHITE][BISHOP] | attackedBy[WHITE][ROOK] | pos.pieces() | Rank5678BB));
    }
#endif

    score += mobility[WHITE] - mobility[BLACK];

    score +=  king<   WHITE>() - king<   BLACK>()
            + threats<WHITE>() - threats<BLACK>()
            + passed< WHITE>() - passed< BLACK>()
            + space<  WHITE>() - space<  BLACK>();

    score += initiative(eg_value(score));

    // Interpolate between a middlegame and a (scaled by 'sf') endgame score
    ScaleFactor sf = scale_factor(eg_value(score));
    v =  mg_value(score) * int(me->game_phase())
       + eg_value(score) * int(PHASE_MIDGAME - me->game_phase()) * sf / SCALE_FACTOR_NORMAL;

    v /= int(PHASE_MIDGAME);

    // In case of tracing add all remaining individual evaluation terms
    if (T)
    {
        Trace::add(MATERIAL, pos.psq_score());
        Trace::add(IMBALANCE, me->imbalance());
        Trace::add(PAWN, pe->pawn_score(WHITE), pe->pawn_score(BLACK));
        Trace::add(MOBILITY, mobility[WHITE], mobility[BLACK]);
        Trace::add(TOTAL, score);
    }

    return  (pos.side_to_move() == WHITE ? v : -v) // Side to move point of view
           + Eval::Tempo[pos.variant()];
  }

} // namespace


/// evaluate() is the evaluator for the outer world. It returns a static
/// evaluation of the position from the point of view of the side to move.

Value Eval::evaluate(const Position& pos) {
  return Evaluation<NO_TRACE>(pos).value();
}


/// trace() is like evaluate(), but instead of returning a value, it returns
/// a string (suitable for outputting to stdout) that contains the detailed
/// descriptions and values of each evaluation term. Useful for debugging.

std::string Eval::trace(const Position& pos) {

  std::memset(scores, 0, sizeof(scores));

  Eval::Contempt = SCORE_ZERO; // Reset any dynamic contempt

  Value v = Evaluation<TRACE>(pos).value();

  v = pos.side_to_move() == WHITE ? v : -v; // Trace scores are from white's point of view

  std::stringstream ss;
  ss << std::showpoint << std::noshowpos << std::fixed << std::setprecision(2)
     << "     Term    |    White    |    Black    |    Total   \n"
     << "             |   MG    EG  |   MG    EG  |   MG    EG \n"
     << " ------------+-------------+-------------+------------\n"
     << "    Material | " << Term(MATERIAL)
     << "   Imbalance | " << Term(IMBALANCE)
     << "  Initiative | " << Term(INITIATIVE)
     << "       Pawns | " << Term(PAWN)
     << "     Knights | " << Term(KNIGHT)
     << "     Bishops | " << Term(BISHOP)
     << "       Rooks | " << Term(ROOK)
     << "      Queens | " << Term(QUEEN)
     << "    Mobility | " << Term(MOBILITY)
     << " King safety | " << Term(KING)
     << "     Threats | " << Term(THREAT)
     << "      Passed | " << Term(PASSED)
     << "       Space | " << Term(SPACE)
     << " ------------+-------------+-------------+------------\n"
     << "       Total | " << Term(TOTAL);

  ss << "\nTotal evaluation: " << to_cp(v) << " (white side)\n";

  return ss.str();
}<|MERGE_RESOLUTION|>--- conflicted
+++ resolved
@@ -1390,7 +1390,11 @@
 #endif
 
     // Bonus for knight threats on the next moves against enemy queen
+#ifdef CRAZYHOUSE
+    if ((pos.is_house() ? pos.count<QUEEN>(Them) - pos.count_in_hand<QUEEN>(Them) : pos.count<QUEEN>(Them)) == 1)
+#else
     if (pos.count<QUEEN>(Them) == 1)
+#endif
     {
         b =   pos.attacks_from<KNIGHT>(pos.square<QUEEN>(Them))
            &  attackedBy[Us][KNIGHT]
@@ -1557,14 +1561,9 @@
     behind |= (Us == WHITE ? behind >>  8 : behind <<  8);
     behind |= (Us == WHITE ? behind >> 16 : behind << 16);
 
-<<<<<<< HEAD
-    // Since SpaceMask[Us] is fully on our half of the board...
-    assert(unsigned(safe >> (Us == WHITE ? 32 : 0)) == 0);
-
-    // ...count safe + (behind & safe) with a single popcount.
-    int bonus;
-    bonus = popcount((Us == WHITE ? safe << 32 : safe >> 32) | (behind & safe));
+    int bonus = popcount(safe) + popcount(behind & safe);
     int weight = pos.count<ALL_PIECES>(Us) - 2 * pe->open_files();
+
     Score score;
 #ifdef KOTH
     if (pos.is_koth())
@@ -1573,12 +1572,6 @@
     else
 #endif
     score = make_score(bonus * weight * weight / 16, 0);
-=======
-    int bonus = popcount(safe) + popcount(behind & safe);
-    int weight = pos.count<ALL_PIECES>(Us) - 2 * pe->open_files();
-
-    Score score = make_score(bonus * weight * weight / 16, 0);
->>>>>>> 82697f11
 
     if (T)
         Trace::add(SPACE, Us, score);

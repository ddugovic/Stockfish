/*
  Stockfish, a UCI chess playing engine derived from Glaurung 2.1
  Copyright (C) 2004-2008 Tord Romstad (Glaurung author)
  Copyright (C) 2008-2015 Marco Costalba, Joona Kiiski, Tord Romstad
  Copyright (C) 2015-2018 Marco Costalba, Joona Kiiski, Gary Linscott, Tord Romstad

  Stockfish is free software: you can redistribute it and/or modify
  it under the terms of the GNU General Public License as published by
  the Free Software Foundation, either version 3 of the License, or
  (at your option) any later version.

  Stockfish is distributed in the hope that it will be useful,
  but WITHOUT ANY WARRANTY; without even the implied warranty of
  MERCHANTABILITY or FITNESS FOR A PARTICULAR PURPOSE.  See the
  GNU General Public License for more details.

  You should have received a copy of the GNU General Public License
  along with this program.  If not, see <http://www.gnu.org/licenses/>.
*/

#include <algorithm>
#include <cassert>
#include <cstring>   // For std::memset
#include <iomanip>
#include <sstream>

#include "bitboard.h"
#include "evaluate.h"
#include "material.h"
#include "pawns.h"
#include "thread.h"

namespace Trace {

  enum Tracing { NO_TRACE, TRACE };

  enum Term { // The first 8 entries are reserved for PieceType
    MATERIAL = 8, IMBALANCE, MOBILITY, THREAT, PASSED, SPACE, INITIATIVE, VARIANT, TOTAL, TERM_NB
  };

  Score scores[TERM_NB][COLOR_NB];

  double to_cp(Value v) { return double(v) / PawnValueEg; }

  void add(int idx, Color c, Score s) {
    scores[idx][c] = s;
  }

  void add(int idx, Score w, Score b = SCORE_ZERO) {
    scores[idx][WHITE] = w;
    scores[idx][BLACK] = b;
  }

  std::ostream& operator<<(std::ostream& os, Score s) {
    os << std::setw(5) << to_cp(mg_value(s)) << " "
       << std::setw(5) << to_cp(eg_value(s));
    return os;
  }

  std::ostream& operator<<(std::ostream& os, Term t) {

    if (t == MATERIAL || t == IMBALANCE || t == INITIATIVE || t == TOTAL)
        os << " ----  ----"    << " | " << " ----  ----";
    else
        os << scores[t][WHITE] << " | " << scores[t][BLACK];

    os << " | " << scores[t][WHITE] - scores[t][BLACK] << "\n";
    return os;
  }
}

using namespace Trace;

namespace {

  constexpr Bitboard QueenSide   = FileABB | FileBBB | FileCBB | FileDBB;
  constexpr Bitboard CenterFiles = FileCBB | FileDBB | FileEBB | FileFBB;
  constexpr Bitboard KingSide    = FileEBB | FileFBB | FileGBB | FileHBB;
  constexpr Bitboard Center      = (FileDBB | FileEBB) & (Rank4BB | Rank5BB);

  constexpr Bitboard KingFlank[FILE_NB] = {
    QueenSide,   QueenSide, QueenSide,
    CenterFiles, CenterFiles,
    KingSide,    KingSide,  KingSide
  };

  // Threshold for lazy and space evaluation
  constexpr Value LazyThreshold  = Value(1500);
  constexpr Value SpaceThreshold[VARIANT_NB] = {
    Value(12222),
#ifdef ANTI
    Value(12222),
#endif
#ifdef ATOMIC
    Value(12222),
#endif
#ifdef CRAZYHOUSE
    Value(12222),
#endif
#ifdef EXTINCTION
    Value(12222),
#endif
#ifdef GRID
    2 * MidgameLimit,
#endif
#ifdef HORDE
    Value(12222),
#endif
#ifdef KOTH
    VALUE_ZERO,
#endif
#ifdef LOSERS
    Value(12222),
#endif
#ifdef RACE
    Value(12222),
#endif
#ifdef THREECHECK
    Value(12222),
#endif
#ifdef TWOKINGS
    Value(12222),
#endif
  };

  // KingAttackWeights[PieceType] contains king attack weights by piece type
  constexpr int KingAttackWeights[VARIANT_NB][PIECE_TYPE_NB] = {
    { 0, 0, 77, 55, 44, 10 },
#ifdef ANTI
    {},
#endif
#ifdef ATOMIC
    { 0, 0, 76, 64, 46, 11 },
#endif
#ifdef CRAZYHOUSE
    { 0, 0, 112, 87, 63, 2 },
#endif
#ifdef EXTINCTION
    {},
#endif
#ifdef GRID
    { 0, 0, 89, 62, 47, 11 },
#endif
#ifdef HORDE
    { 0, 0, 77, 55, 44, 10 },
#endif
#ifdef KOTH
    { 0, 0, 76, 48, 44, 10 },
#endif
#ifdef LOSERS
    { 0, 0, 77, 55, 44, 10 },
#endif
#ifdef RACE
    {},
#endif
#ifdef THREECHECK
    { 0, 0, 115, 64, 62, 35 },
#endif
#ifdef TWOKINGS
    { 0, 0, 77, 55, 44, 10 },
#endif
  };

  // Per-variant king danger malus factors
  constexpr int KingDangerParams[VARIANT_NB][7] = {
    {    64,  183,  122, -860,   -7,   17,    0 },
#ifdef ANTI
    {},
#endif
#ifdef ATOMIC
    {   274,  166,  146, -654,  -12,   -7,   29 },
#endif
#ifdef CRAZYHOUSE
    {   119,  439,  130, -613,   -6,   -1,  320 },
#endif
#ifdef EXTINCTION
    {},
#endif
#ifdef GRID
    {   119,  211,  158, -722,   -9,   41,    0 },
#endif
#ifdef HORDE
    {   101,  235,  134, -717,  -11,   -5,    0 },
#endif
#ifdef KOTH
    {    85,  229,  131, -658,   -9,   -5,    0 },
#endif
#ifdef LOSERS
    {   101,  235,  134, -717, -357,   -5,    0 },
#endif
#ifdef RACE
    {},
#endif
#ifdef THREECHECK
    {    85,  136,  106, -613,   -7,  -73,  181 },
#endif
#ifdef TWOKINGS
    {    92,  155,  136, -967,   -8,   38,    0 },
#endif
  };

  // Penalties for enemy's safe checks
  constexpr int QueenSafeCheck  = 780;
  constexpr int RookSafeCheck   = 880;
  constexpr int BishopSafeCheck = 435;
  constexpr int KnightSafeCheck = 790;
#ifdef CRAZYHOUSE
  constexpr int PawnSafeCheck   = 435;
#endif
#ifdef ATOMIC
  constexpr int IndirectKingAttack = 883;
#endif
#ifdef THREECHECK
  // In Q8 fixed point
  constexpr int ThreeCheckKSFactors[CHECKS_NB] = { 571, 619, 858, 0 };
#endif

#define S(mg, eg) make_score(mg, eg)

  // MobilityBonus[PieceType-2][attacked] contains bonuses for middle and end game,
  // indexed by piece type and number of attacked squares in the mobility area.
  constexpr Score MobilityBonus[VARIANT_NB][4][32] = {
    {
    { S(-75,-76), S(-57,-54), S( -9,-28), S( -2,-10), S(  6,  5), S( 14, 12), // Knights
      S( 22, 26), S( 29, 29), S( 36, 29) },
    { S(-48,-59), S(-20,-23), S( 16, -3), S( 26, 13), S( 38, 24), S( 51, 42), // Bishops
      S( 55, 54), S( 63, 57), S( 63, 65), S( 68, 73), S( 81, 78), S( 81, 86),
      S( 91, 88), S( 98, 97) },
    { S(-58,-76), S(-27,-18), S(-15, 28), S(-10, 55), S( -5, 69), S( -2, 82), // Rooks
      S(  9,112), S( 16,118), S( 30,132), S( 29,142), S( 32,155), S( 38,165),
      S( 46,166), S( 48,169), S( 58,171) },
    { S(-39,-36), S(-21,-15), S(  3,  8), S(  3, 18), S( 14, 34), S( 22, 54), // Queens
      S( 28, 61), S( 41, 73), S( 43, 79), S( 48, 92), S( 56, 94), S( 60,104),
      S( 60,113), S( 66,120), S( 67,123), S( 70,126), S( 71,133), S( 73,136),
      S( 79,140), S( 88,143), S( 88,148), S( 99,166), S(102,170), S(102,175),
      S(106,184), S(109,191), S(113,206), S(116,212) }
    },
#ifdef ANTI
    {
      { S(-150,-152), S(-112,-108), S(-18,-52), S( -4,-20), S( 12, 10), S( 30, 22), // Knights
        S(  44,  52), S(  60,  56), S( 72, 58) },
      { S(-96,-116), S(-42,-38), S( 32, -4), S( 52, 24), S( 74, 44), S(102, 84), // Bishops
        S(108, 108), S(126,116), S(130,126), S(142,140), S(158,148), S(162,172),
        S(184, 180), S(194,188) },
      { S(-112,-156), S(-50,-36), S(-22, 52), S(-10,110), S( -8,140), S( -2,162), // Rooks
        S(  16, 218), S( 28,240), S( 42,256), S( 46,286), S( 62,308), S( 64,320),
        S(  86, 330), S( 98,336), S(118,338) },
      { S(-80,-70), S(-50,-24), S(  4, 14), S(  8, 38), S( 28, 74), S( 48,110), // Queens
        S( 50,124), S( 80,152), S( 86,158), S( 94,174), S(108,188), S(112,204),
        S(120,222), S(140,232), S(144,236), S(146,244), S(150,256), S(154,260),
        S(170,266), S(188,272), S(198,280), S(216,314), S(224,316), S(226,322),
        S(236,348), S(238,354), S(246,382), S(256,398) }
    },
#endif
#ifdef ATOMIC
    {
      { S(-85,-78), S(-78,-63), S(-35,-40), S( -2,-24), S( 14,  8), S( 23, 25), // Knights
        S( 39, 26), S( 30, 23), S( 36, 29) },
      { S(-55,-64), S(-17,-34), S( 13, -9), S( 24, 20), S( 22, 25), S( 57, 38), // Bishops
        S( 32, 52), S( 67, 66), S( 52, 52), S( 57, 74), S( 73, 77), S( 85, 81),
        S( 92, 90), S(110, 86) },
      { S(-60,-73), S(-33,-28), S(-18,  9), S(-19, 30), S(-19, 58), S( 20, 77), // Rooks
        S( 12,106), S( 11,133), S( 21,134), S( 33,165), S( 34,169), S( 39,183),
        S( 25,171), S( 61,181), S( 58,158) },
      { S(-43,-43), S(-14,-16), S( -5,  1), S(  0, 23), S(  6, 24), S( 24, 58), // Queens
        S( 20, 55), S( 31, 67), S( 47, 90), S( 28, 79), S( 47, 89), S( 69,104),
        S( 64,111), S( 75,128), S( 72,114), S( 48,132), S( 58,130), S( 76,134),
        S( 84,124), S(109,131), S(114,143), S(103,140), S(105,146), S(109,165),
        S(116,156), S(127,176), S(130,174), S(129,204) }
    },
#endif
#ifdef CRAZYHOUSE
    {
      { S(-126, -96), S(-103,-31), S(-90,-27), S(-40,  3), S(  0,  3), S(  4,  0), // Knights
        S(  20,  12), S(  15, 33), S( 50, 46) },
      { S(-156, -79), S(-115,-43), S( 42,-14), S( 35, 26), S( 64, 26), S( 74, 38), // Bishops
        S(  70,  46), S(  83, 71), S( 70, 68), S( 66, 80), S( 64, 68), S( 70, 77),
        S(  97,  92), S(  89, 98) },
      { S( -53, -53), S( -22, -8), S(-48, 30), S(-14, 57), S( -4, 77), S( 11, 87), // Rooks
        S(   7, 115), S(  12,123), S( 27,120), S(  6,140), S( 55,156), S( 18,161),
        S(  51, 161), S(  54,171), S( 52,166) },
      { S( -26, -56), S( -24,-14), S(  7, 14), S(  8, 15), S( 18, 34), S( 14, 41), // Queens
        S(  28,  58), S(  33, 66), S( 40, 70), S( 47, 74), S( 50,100), S( 52,106),
        S(  59, 111), S(  50, 95), S( 60,115), S( 61,126), S( 75,144), S( 82,119),
        S(  95, 137), S( 102,138), S(100,142), S(119,154), S(129,156), S(107,156),
        S( 111, 177), S( 115,181), S(124,197), S(124,199) }
    },
#endif
#ifdef EXTINCTION
    {
      { S(-123, -90), S( -91,-32), S(-61,-29), S(-38,  3), S(  0,  3), S(  4,  0), // Knights
        S(  19,  12), S(  15, 33), S( 52, 45) },
      { S(-153, -80), S(-112,-41), S( 41,-14), S( 35, 24), S( 62, 26), S( 75, 41), // Bishops
        S(  72,  48), S(  85, 74), S( 74, 65), S( 66, 79), S( 64, 69), S( 73, 80),
        S( 107,  92), S(  96,101) },
      { S( -59, -51), S( -20, -8), S(-54, 32), S(-15, 54), S( -4, 70), S( 11, 84), // Rooks
        S(   6, 113), S(  13,123), S( 27,114), S(  6,144), S( 60,162), S( 19,162),
        S(  48, 170), S(  57,170), S( 52,177) },
      { S( -27, -56), S( -24,-14), S(  7, 13), S(  9, 16), S( 18, 37), S( 14, 40), // Queens
        S(  29,  56), S(  34, 64), S( 39, 73), S( 49, 65), S( 50, 98), S( 50,106),
        S(  60, 107), S(  53, 92), S( 62,119), S( 69,130), S( 77,145), S( 84,120),
        S(  90, 153), S(  98,131), S(106,139), S(116,147), S(127,157), S(112,154),
        S( 121, 174), S( 124,167), S(126,194), S(130,190) }
    },
#endif
#ifdef GRID
    {
      { S(-75,-76), S(-57,-54), S( -9,-28), S( -2,-10), S(  6,  5), S( 14, 12), // Knights
        S( 22, 26), S( 29, 29), S( 36, 29) },
      { S(-48,-59), S(-20,-23), S( 16, -3), S( 26, 13), S( 38, 24), S( 51, 42), // Bishops
        S( 55, 54), S( 63, 57), S( 63, 65), S( 68, 73), S( 81, 78), S( 81, 86),
        S( 91, 88), S( 98, 97) },
      { S(-58,-76), S(-27,-18), S(-15, 28), S(-10, 55), S( -5, 69), S( -2, 82), // Rooks
        S(  9,112), S( 16,118), S( 30,132), S( 29,142), S( 32,155), S( 38,165),
        S( 46,166), S( 48,169), S( 58,171) },
      { S(-39,-36), S(-21,-15), S(  3,  8), S(  3, 18), S( 14, 34), S( 22, 54), // Queens
        S( 28, 61), S( 41, 73), S( 43, 79), S( 48, 92), S( 56, 94), S( 60,104),
        S( 60,113), S( 66,120), S( 67,123), S( 70,126), S( 71,133), S( 73,136),
        S( 79,140), S( 88,143), S( 88,148), S( 99,166), S(102,170), S(102,175),
        S(106,184), S(109,191), S(113,206), S(116,212) }
    },
#endif
#ifdef HORDE
    {
      { S(-126,-90), S( -7,-22), S( -46,-25), S( 19,7), S( -53, 71), S( 31, -1), // Knights
        S(  -6, 51), S(-12, 47), S( -9, -56) },
      { S( -46,-2), S(30,66), S( 18, -27), S( 86, 21), S( 65, 11), S(147, 45), // Bishops
        S(  98, 38), S( 95, 52), S(122, 45), S( 95, 33), S( 89,103), S( 85, -9),
        S( 105, 70), S(131, 82) },
      { S( -56,-78), S(-25,-18), S(-11, 26), S( -5, 55), S( -4, 70), S( -1, 81), // Rooks
        S(   8,109), S( 14,120), S( 21,128), S( 23,143), S( 31,154), S( 32,160),
        S(  43,165), S( 49,168), S( 59,169) },
      { S( -40,-35), S(-25,-12), S(  2,  7), S(  4, 19), S( 14, 37), S( 24, 55), // Queens
        S(  25, 62), S( 40, 76), S( 43, 79), S( 47, 87), S( 54, 94), S( 56,102),
        S(  60,111), S( 70,116), S( 72,118), S( 73,122), S( 75,128), S( 77,130),
        S(  85,133), S( 94,136), S( 99,140), S(108,157), S(112,158), S(113,161),
        S( 118,174), S(119,177), S(123,191), S(128,199) }
    },
#endif
#ifdef KOTH
    {
      { S(-75,-76), S(-56,-54), S( -9,-26), S( -2,-10), S(  6,  5), S( 15, 11), // Knights
        S( 22, 26), S( 30, 28), S( 36, 29) },
      { S(-48,-58), S(-21,-19), S( 16, -2), S( 26, 12), S( 37, 22), S( 51, 42), // Bishops
        S( 54, 54), S( 63, 58), S( 65, 63), S( 71, 70), S( 79, 74), S( 81, 86),
        S( 92, 90), S( 97, 94) },
      { S(-56,-78), S(-25,-18), S(-11, 26), S( -5, 55), S( -4, 70), S( -1, 81), // Rooks
        S(  8,109), S( 14,120), S( 21,128), S( 23,143), S( 31,154), S( 32,160),
        S( 43,165), S( 49,168), S( 59,169) },
      { S(-40,-35), S(-25,-12), S(  2,  7), S(  4, 19), S( 14, 37), S( 24, 55), // Queens
        S( 25, 62), S( 40, 76), S( 43, 79), S( 47, 87), S( 54, 94), S( 56,102),
        S( 60,111), S( 70,116), S( 72,118), S( 73,122), S( 75,128), S( 77,130),
        S( 85,133), S( 94,136), S( 99,140), S(108,157), S(112,158), S(113,161),
        S(118,174), S(119,177), S(123,191), S(128,199) }
    },
#endif
#ifdef LOSERS
    {
      { S(-150,-152), S(-112,-108), S(-18,-52), S( -4,-20), S( 12, 10), S( 30, 22), // Knights
        S(  44,  52), S(  60,  56), S( 72, 58) },
      { S(-96,-116), S(-42,-38), S( 32, -4), S( 52, 24), S( 74, 44), S(102, 84), // Bishops
        S(108, 108), S(126,116), S(130,126), S(142,140), S(158,148), S(162,172),
        S(184, 180), S(194,188) },
      { S(-112,-156), S(-50,-36), S(-22, 52), S(-10,110), S( -8,140), S( -2,162), // Rooks
        S(  16, 218), S( 28,240), S( 42,256), S( 46,286), S( 62,308), S( 64,320),
        S(  86, 330), S( 98,336), S(118,338) },
      { S(-80,-70), S(-50,-24), S(  4, 14), S(  8, 38), S( 28, 74), S( 48,110), // Queens
        S( 50,124), S( 80,152), S( 86,158), S( 94,174), S(108,188), S(112,204),
        S(120,222), S(140,232), S(144,236), S(146,244), S(150,256), S(154,260),
        S(170,266), S(188,272), S(198,280), S(216,314), S(224,316), S(226,322),
        S(236,348), S(238,354), S(246,382), S(256,398) }
    },
#endif
#ifdef RACE
    {
      { S(-132,-117), S( -89,-110), S(-13,-49), S(-11,-15), S(-10,-30), S( 29, 17), // Knights
        S(  13,  32), S(  79,  69), S(109, 79) },
      { S(-101,-119), S( -19, -27), S( 27, -9), S( 35, 30), S( 62, 31), S(115, 72), // Bishops
        S(  91,  99), S( 138, 122), S(129,119), S(158,156), S(153,162), S(143,189),
        S( 172, 181), S( 196, 204) },
      { S(-131,-162), S( -57, -37), S( -8, 47), S( 12, 93), S(  3,127), S( 10,139), // Rooks
        S(   3, 240), S(  18, 236), S( 44,251), S( 44,291), S( 49,301), S( 67,316),
        S( 100, 324), S(  97, 340), S(110,324) },
      { S( -87, -68), S( -73,  -2), S( -7,  9), S( -5, 16), S( 39, 76), S( 39,118), // Queens
        S(  64, 131), S(  86, 169), S( 86,175), S( 78,166), S( 97,195), S(123,216),
        S( 137, 200), S( 155, 247), S(159,260), S(136,252), S(156,279), S(160,251),
        S( 165, 251), S( 194, 267), S(204,271), S(216,331), S(226,304), S(223,295),
        S( 239, 316), S( 228, 365), S(240,385), S(249,377) }
    },
#endif
#ifdef THREECHECK
    {
      { S(-74,-76), S(-55,-54), S( -9,-26), S( -2,-10), S(  6,  5), S( 15, 11), // Knights
        S( 22, 26), S( 31, 27), S( 37, 29) },
      { S(-49,-56), S(-23,-18), S( 15, -2), S( 25, 12), S( 36, 22), S( 50, 42), // Bishops
        S( 53, 54), S( 64, 57), S( 67, 63), S( 71, 68), S( 84, 76), S( 79, 87),
        S( 95, 91), S( 98, 93) },
      { S(-57,-76), S(-25,-18), S(-11, 25), S( -5, 53), S( -4, 70), S( -1, 78), // Rooks
        S(  8,111), S( 14,116), S( 22,125), S( 24,148), S( 31,159), S( 31,173),
        S( 44,163), S( 50,162), S( 56,168) },
      { S(-42,-35), S(-25,-12), S(  2,  7), S(  4, 19), S( 14, 37), S( 24, 53), // Queens
        S( 26, 63), S( 39, 80), S( 42, 77), S( 48, 88), S( 53, 96), S( 57, 96),
        S( 61,108), S( 71,116), S( 70,116), S( 74,125), S( 75,133), S( 78,133),
        S( 85,137), S( 97,135), S(103,141), S(107,165), S(109,153), S(115,162),
        S(119,164), S(121,184), S(121,192), S(131,203) }
    },
#endif
#ifdef TWOKINGS
    {
      { S(-75,-76), S(-57,-54), S( -9,-28), S( -2,-10), S(  6,  5), S( 14, 12), // Knights
        S( 22, 26), S( 29, 29), S( 36, 29) },
      { S(-48,-59), S(-20,-23), S( 16, -3), S( 26, 13), S( 38, 24), S( 51, 42), // Bishops
        S( 55, 54), S( 63, 57), S( 63, 65), S( 68, 73), S( 81, 78), S( 81, 86),
        S( 91, 88), S( 98, 97) },
      { S(-58,-76), S(-27,-18), S(-15, 28), S(-10, 55), S( -5, 69), S( -2, 82), // Rooks
        S(  9,112), S( 16,118), S( 30,132), S( 29,142), S( 32,155), S( 38,165),
        S( 46,166), S( 48,169), S( 58,171) },
      { S(-39,-36), S(-21,-15), S(  3,  8), S(  3, 18), S( 14, 34), S( 22, 54), // Queens
        S( 28, 61), S( 41, 73), S( 43, 79), S( 48, 92), S( 56, 94), S( 60,104),
        S( 60,113), S( 66,120), S( 67,123), S( 70,126), S( 71,133), S( 73,136),
        S( 79,140), S( 88,143), S( 88,148), S( 99,166), S(102,170), S(102,175),
        S(106,184), S(109,191), S(113,206), S(116,212) }
    },
#endif
  };

  // Outpost[knight/bishop][supported by pawn] contains bonuses for minor
  // pieces if they occupy or can reach an outpost square, bigger if that
  // square is supported by a pawn.
  constexpr Score Outpost[][2] = {
    { S(22, 6), S(36,12) }, // Knight
    { S( 9, 2), S(15, 5) }  // Bishop
  };

  // RookOnFile[semiopen/open] contains bonuses for each rook when there is
  // no (friendly) pawn on the rook file.
  constexpr Score RookOnFile[] = { S(20, 7), S(45, 20) };

  // ThreatByMinor/ByRook[attacked PieceType] contains bonuses according to
  // which piece type attacks which one. Attacks on lesser pieces which are
  // pawn-defended are not considered.
  constexpr Score ThreatByMinor[PIECE_TYPE_NB] = {
    S(0, 0), S(0, 31), S(39, 42), S(57, 44), S(68, 112), S(47, 120)
  };

  constexpr Score ThreatByRook[PIECE_TYPE_NB] = {
    S(0, 0), S(0, 24), S(38, 71), S(38, 61), S(0, 38), S(36, 38)
  };

  // ThreatByKing[on one/on many] contains bonuses for king attacks on
  // pawns or pieces which are not pawn-defended.
  constexpr Score ThreatByKing[] = { S(30, 62), S(-9, 160) };

#ifdef ATOMIC
  constexpr Score ThreatByBlast = S(80, 80);
#endif

#ifdef THREECHECK
  constexpr Score ChecksGivenBonus[CHECKS_NB] = {
      S(0, 0),
      S(444, 181),
      S(2425, 603),
      S(0, 0)
  };
#endif

#ifdef KOTH
  constexpr Score KothDistanceBonus[6] = {
    S(1949, 1934), S(454, 364), S(151, 158), S(75, 85), S(42, 49), S(0, 0)
  };
  constexpr Score KothSafeCenter = S(163, 207);
#endif

#ifdef ANTI
  constexpr Score PieceCountAnti    = S(119, 123);
  constexpr Score ThreatsAnti[]     = { S(192, 203), S(411, 322) };
  constexpr Score AttacksAnti[2][2][PIECE_TYPE_NB] = {
    {
      { S( 30, 141), S( 26,  94), S(161, 105), S( 70, 123), S( 61,  72), S( 78, 12), S(139, 115) },
      { S( 56,  89), S( 82, 107), S(114,  93), S(110, 115), S(188, 112), S( 73, 59), S(122,  59) }
    },
    {
      { S(119, 142), S( 99, 105), S(123, 193), S(142,  37), S(118,  96), S( 50, 12), S( 91,  85) },
      { S( 58,  81), S( 66, 110), S(105, 153), S(100, 143), S(140, 113), S(145, 73), S(153, 154) }
    }
  };
#endif

#ifdef LOSERS
  constexpr Score ThreatsLosers[]     = { S(216, 279), S(441, 341) };
  constexpr Score AttacksLosers[2][2][PIECE_TYPE_NB] = {
    {
      { S( 27, 140), S( 23,  95), S(160, 112), S( 78, 129), S( 65,  75), S( 70, 13), S(146, 123) },
      { S( 58,  82), S( 80, 112), S(124,  87), S(103, 110), S(185, 107), S( 72, 60), S(126,  62) }
    },
    {
      { S(111, 127), S(102,  95), S(121, 183), S(140,  37), S(120,  99), S( 55, 11), S( 88,  93) },
      { S( 56,  69), S( 72, 124), S(109, 154), S( 98, 149), S(129, 113), S(147, 72), S(157, 152) }
    }
  };
#endif

#ifdef CRAZYHOUSE
  constexpr int KingDangerInHand[PIECE_TYPE_NB] = {
    79, 16, 200, 61, 138, 152
  };
  constexpr Score DropMobilityBonus = S(30, 30);
#endif

#ifdef RACE
  // Bonus for distance of king from 8th rank
  constexpr Score KingRaceBonus[RANK_NB] = {
    S(14282, 14493), S(6369, 5378), S(4224, 3557), S(2633, 2219),
    S( 1614,  1456), S( 975,  885), S( 528,  502), S(   0,    0)
  };
#endif

  // PassedRank[Rank] contains a bonus according to the rank of a passed pawn
  constexpr Score PassedRank[VARIANT_NB][RANK_NB] = {
    {
    S(0, 0), S(4, 17), S(7, 20), S(14, 36), S(42, 62), S(165, 171), S(279, 252)
    },
#ifdef ANTI
    { S(0, 0), S(5, 7), S(5, 14), S(31, 38), S(73, 73), S(166, 166), S(252, 252) },
#endif
#ifdef ATOMIC
    { S(0, 0), S(95, 86), S(118, 43), S(94, 61), S(142, 62), S(196, 150), S(204, 256) },
#endif
#ifdef CRAZYHOUSE
    { S(0, 0), S(15, 27), S(23, 13), S(13, 19), S(88, 111), S(177, 140), S(229, 293) },
#endif
#ifdef EXTINCTION
    { S(0, 0), S(5, 7), S(5, 14), S(31, 38), S(73, 73), S(166, 166), S(252, 252) },
#endif
#ifdef GRID
    { S(0, 0), S(11, 2), S(4, 0), S(27, 34), S(58, 17), S(168, 165), S(251, 253) },
#endif
#ifdef HORDE
    { S(0, 0), S(-66, 10), S(-25, 7), S(66, -12), S(68, 81), S(72, 210), S(250, 258) },
#endif
#ifdef KOTH
    { S(0, 0), S(5, 7), S(5, 14), S(31, 38), S(73, 73), S(166, 166), S(252, 252) },
#endif
#ifdef LOSERS
    { S(0, 0), S(5, 8), S(5, 13), S(31, 36), S(72, 72), S(170, 159), S(276, 251) },
#endif
#ifdef RACE
    {},
#endif
#ifdef THREECHECK
    { S(0, 0), S(5, 7), S(5, 14), S(31, 38), S(73, 73), S(166, 166), S(252, 252) },
#endif
#ifdef TWOKINGS
    { S(0, 0), S(5, 7), S(5, 14), S(31, 38), S(73, 73), S(166, 166), S(252, 252) },
#endif
  };

  // PassedFile[File] contains a bonus according to the file of a passed pawn
  constexpr Score PassedFile[FILE_NB] = {
    S( 11, 14), S( 0, -5), S(-2, -8), S(-25,-13),
    S(-25,-13), S(-2, -8), S( 0, -5), S( 11, 14)
  };

  // PassedDanger[Rank] contains a term to weight the passed score
  constexpr int PassedDanger[RANK_NB] = { 0, 0, 0, 2, 7, 12, 19 };

  // KingProtector[knight/bishop] contains a penalty according to distance from king
  constexpr Score KingProtector[] = { S(4, 6), S(6, 3) };

  // Assorted bonuses and penalties
  constexpr Score BishopPawns        = S(  3,  5);
  constexpr Score CloseEnemies[VARIANT_NB] = {
    S( 8,  0),
#ifdef ANTI
    S( 0,  0),
#endif
#ifdef ATOMIC
    S(17,  0),
#endif
#ifdef CRAZYHOUSE
    S(14, 20),
#endif
#ifdef EXTINCTION
    S( 0,  0),
#endif
#ifdef GRID
    S( 7,  0),
#endif
#ifdef HORDE
    S( 7,  0),
#endif
#ifdef KOTH
    S( 7,  0),
#endif
#ifdef LOSERS
    S( 7,  0),
#endif
#ifdef RACE
    S( 0,  0),
#endif
#ifdef THREECHECK
    S(16,  9),
#endif
#ifdef TWOKINGS
    S( 7,  0),
#endif
  };
  constexpr Score Connectivity       = S(  3,  1);
  constexpr Score CorneredBishop     = S( 50, 50);
  constexpr Score Hanging            = S( 52, 30);
  constexpr Score HinderPassedPawn   = S(  5, -1);
  constexpr Score KnightOnQueen      = S( 21, 11);
  constexpr Score LongDiagonalBishop = S( 22,  0);
  constexpr Score MinorBehindPawn    = S( 16,  0);
  constexpr Score Overload           = S( 10,  5);
  constexpr Score PawnlessFlank      = S( 20, 80);
  constexpr Score RookOnPawn         = S(  8, 24);
  constexpr Score SliderOnQueen      = S( 42, 21);
  constexpr Score ThreatByPawnPush   = S( 49, 30);
  constexpr Score ThreatByRank       = S( 16,  3);
  constexpr Score ThreatBySafePawn   = S(165,133);
  constexpr Score TrappedRook        = S( 92,  0);
  constexpr Score WeakQueen          = S( 50, 10);
  constexpr Score WeakUnopposedPawn  = S(  5, 26);

#undef S

  // Evaluation class computes and stores attacks tables and other working data
  template<Tracing T>
  class Evaluation {

  public:
    Evaluation() = delete;
    explicit Evaluation(const Position& p) : pos(p) {}
    Evaluation& operator=(const Evaluation&) = delete;
    Value value();

  private:
    template<Color Us> void initialize();
    template<Color Us, PieceType Pt> Score pieces();
    template<Color Us> Score king() const;
    template<Color Us> Score threats() const;
    template<Color Us> Score passed() const;
    template<Color Us> Score space() const;
    template<Color Us> Score variant() const;
    ScaleFactor scale_factor(Value eg) const;
    Score initiative(Value eg) const;

    const Position& pos;
    Material::Entry* me;
    Pawns::Entry* pe;
    Bitboard mobilityArea[COLOR_NB];
    Score mobility[COLOR_NB] = { SCORE_ZERO, SCORE_ZERO };

    // attackedBy[color][piece type] is a bitboard representing all squares
    // attacked by a given color and piece type. Special "piece types" which
    // is also calculated is ALL_PIECES.
    Bitboard attackedBy[COLOR_NB][PIECE_TYPE_NB];

    // attackedBy2[color] are the squares attacked by 2 pieces of a given color,
    // possibly via x-ray or by one pawn and one piece. Diagonal x-ray through
    // pawn or squares attacked by 2 pawns are not explicitly added.
    Bitboard attackedBy2[COLOR_NB];

    // kingRing[color] are the squares adjacent to the king, plus (only for a
    // king on its first rank) the squares two ranks in front. For instance,
    // if black's king is on g8, kingRing[BLACK] is f8, h8, f7, g7, h7, f6, g6
    // and h6. It is set to 0 when king safety evaluation is skipped.
    Bitboard kingRing[COLOR_NB];

    // kingAttackersCount[color] is the number of pieces of the given color
    // which attack a square in the kingRing of the enemy king.
    int kingAttackersCount[COLOR_NB];

    // kingAttackersWeight[color] is the sum of the "weights" of the pieces of
    // the given color which attack a square in the kingRing of the enemy king.
    // The weights of the individual piece types are given by the elements in
    // the KingAttackWeights array.
    int kingAttackersWeight[COLOR_NB];

    // kingAttacksCount[color] is the number of attacks by the given color to
    // squares directly adjacent to the enemy king. Pieces which attack more
    // than one square are counted multiple times. For instance, if there is
    // a white knight on g5 and black's king is on g8, this white knight adds 2
    // to kingAttacksCount[WHITE].
    int kingAttacksCount[COLOR_NB];
  };


  // Evaluation::initialize() computes king and pawn attacks, and the king ring
  // bitboard for a given color. This is done at the beginning of the evaluation.
  template<Tracing T> template<Color Us>
  void Evaluation<T>::initialize() {

    constexpr Color     Them = (Us == WHITE ? BLACK : WHITE);
    constexpr Direction Up   = (Us == WHITE ? NORTH : SOUTH);
    constexpr Direction Down = (Us == WHITE ? SOUTH : NORTH);
    constexpr Bitboard LowRanks = (Us == WHITE ? Rank2BB | Rank3BB: Rank7BB | Rank6BB);

    // Find our pawns that are blocked or on the first two ranks
    Bitboard b = pos.pieces(Us, PAWN) & (shift<Down>(pos.pieces()) | LowRanks);

    // Squares occupied by those pawns, by our king or queen, or controlled by enemy pawns
    // are excluded from the mobility area.
#ifdef ANTI
    if (pos.is_anti())
        mobilityArea[Us] = ~0;
    else
#endif
#ifdef HORDE
    if (pos.is_horde() && pos.is_horde_color(Us))
        mobilityArea[Us] = ~(b | pe->pawn_attacks(Them));
    else
#endif
    mobilityArea[Us] = ~(b | pos.pieces(Us, KING, QUEEN) | pe->pawn_attacks(Them));

    // Initialise attackedBy bitboards for kings and pawns
#ifdef ANTI
    if (pos.is_anti())
    {
        attackedBy[Us][KING] = 0;
        Bitboard kings = pos.pieces(Us, KING);
        while (kings)
            attackedBy[Us][KING] |= pos.attacks_from<KING>(pop_lsb(&kings));
    }
    else
#endif
#ifdef EXTINCTION
    if (pos.is_extinction())
    {
        attackedBy[Us][KING] = 0;
        Bitboard kings = pos.pieces(Us, KING);
        while (kings)
            attackedBy[Us][KING] |= pos.attacks_from<KING>(pop_lsb(&kings));
    }
    else
#endif
#ifdef HORDE
    if (pos.is_horde() && pos.is_horde_color(Us))
        attackedBy[Us][KING] = 0;
    else
#endif
    attackedBy[Us][KING] = pos.attacks_from<KING>(pos.square<KING>(Us));
    attackedBy[Us][PAWN] = pe->pawn_attacks(Us);
    attackedBy[Us][ALL_PIECES] = attackedBy[Us][KING] | attackedBy[Us][PAWN];
    attackedBy2[Us]            = attackedBy[Us][KING] & attackedBy[Us][PAWN];

    // Init our king safety tables only if we are going to use them
    if ((
#ifdef ANTI
        !pos.is_anti() &&
#endif
#ifdef EXTINCTION
        !pos.is_extinction() &&
#endif
#ifdef HORDE
        !(pos.is_horde() && pos.is_horde_color(Us)) &&
#endif
        (pos.non_pawn_material(Them) >= RookValueMg + KnightValueMg))
#ifdef CRAZYHOUSE
        || pos.is_house()
#endif
    )
    {
        kingRing[Us] = attackedBy[Us][KING];
        if (relative_rank(Us, pos.square<KING>(Us)) == RANK_1)
            kingRing[Us] |= shift<Up>(kingRing[Us]);

        if (file_of(pos.square<KING>(Us)) == FILE_H)
            kingRing[Us] |= shift<WEST>(kingRing[Us]);

        else if (file_of(pos.square<KING>(Us)) == FILE_A)
            kingRing[Us] |= shift<EAST>(kingRing[Us]);

        kingAttackersCount[Them] = popcount(kingRing[Us] & pe->pawn_attacks(Them));
        kingAttacksCount[Them] = kingAttackersWeight[Them] = 0;
    }
    else
        kingRing[Us] = kingAttackersCount[Them] = 0;
  }


  // Evaluation::pieces() scores pieces of a given color and type
  template<Tracing T> template<Color Us, PieceType Pt>
  Score Evaluation<T>::pieces() {

    constexpr Color     Them = (Us == WHITE ? BLACK : WHITE);
    constexpr Direction Down = (Us == WHITE ? SOUTH : NORTH);
    constexpr Bitboard OutpostRanks = (Us == WHITE ? Rank4BB | Rank5BB | Rank6BB
                                                   : Rank5BB | Rank4BB | Rank3BB);
    const Square* pl = pos.squares<Pt>(Us);

    Bitboard b, bb;
    Square s;
    Score score = SCORE_ZERO;

    attackedBy[Us][Pt] = 0;

    while ((s = *pl++) != SQ_NONE)
    {
        // Find attacked squares, including x-ray attacks for bishops and rooks
        b = Pt == BISHOP ? attacks_bb<BISHOP>(s, pos.pieces() ^ pos.pieces(QUEEN))
          : Pt ==   ROOK ? attacks_bb<  ROOK>(s, pos.pieces() ^ pos.pieces(QUEEN) ^ pos.pieces(Us, ROOK))
                         : pos.attacks_from<Pt>(s);

#ifdef GRID
        if (pos.is_grid())
            b &= ~pos.grid_bb(s);
#endif
        if (pos.blockers_for_king(Us) & s)
            b &= LineBB[pos.square<KING>(Us)][s];

        attackedBy2[Us] |= attackedBy[Us][ALL_PIECES] & b;
        attackedBy[Us][Pt] |= b;
        attackedBy[Us][ALL_PIECES] |= b;

        if (b & kingRing[Them])
        {
            kingAttackersCount[Us]++;
            kingAttackersWeight[Us] += KingAttackWeights[pos.variant()][Pt];
            kingAttacksCount[Us] += popcount(b & attackedBy[Them][KING]);
        }

        int mob = popcount(b & mobilityArea[Us]);

        mobility[Us] += MobilityBonus[pos.variant()][Pt - 2][mob];

<<<<<<< HEAD
#ifdef ANTI
        if (pos.is_anti())
            continue;
#endif
#ifdef HORDE
        if (pos.is_horde() && pos.is_horde_color(Us))
            continue;
#endif
        // Penalty if the piece is far from the king
        score -= KingProtector[Pt - 2] * distance(s, pos.square<KING>(Us));

=======
>>>>>>> af6072c8
        if (Pt == BISHOP || Pt == KNIGHT)
        {
            // Bonus if piece is on an outpost square or can reach one
            bb = OutpostRanks & ~pe->pawn_attacks_span(Them);
            if (bb & s)
                score += Outpost[Pt == BISHOP][bool(attackedBy[Us][PAWN] & s)] * 2;

            else if (bb &= b & ~pos.pieces(Us))
                score += Outpost[Pt == BISHOP][bool(attackedBy[Us][PAWN] & bb)];

            // Bonus when behind a pawn
            if (    relative_rank(Us, s) < RANK_5
                && (pos.pieces(PAWN) & (s + pawn_push(Us))))
                score += MinorBehindPawn;

            // Penalty if the piece is far from the king
            score -= KingProtector[Pt == BISHOP] * distance(s, pos.square<KING>(Us));

            if (Pt == BISHOP)
            {
                // Penalty according to number of pawns on the same color square as the
                // bishop, bigger when the center files are blocked with pawns.
                Bitboard blocked = pos.pieces(Us, PAWN) & shift<Down>(pos.pieces());

                score -= BishopPawns * pe->pawns_on_same_color_squares(Us, s)
                                     * (1 + popcount(blocked & CenterFiles));

                // Bonus for bishop on a long diagonal which can "see" both center squares
                if (more_than_one(Center & (attacks_bb<BISHOP>(s, pos.pieces(PAWN)) | s)))
                    score += LongDiagonalBishop;
            }

            // An important Chess960 pattern: A cornered bishop blocked by a friendly
            // pawn diagonally in front of it is a very serious problem, especially
            // when that pawn is also blocked.
            if (   Pt == BISHOP
                && pos.is_chess960()
                && (s == relative_square(Us, SQ_A1) || s == relative_square(Us, SQ_H1)))
            {
                Direction d = pawn_push(Us) + (file_of(s) == FILE_A ? EAST : WEST);
                if (pos.piece_on(s + d) == make_piece(Us, PAWN))
                    score -= !pos.empty(s + d + pawn_push(Us))                ? CorneredBishop * 4
                            : pos.piece_on(s + d + d) == make_piece(Us, PAWN) ? CorneredBishop * 2
                                                                              : CorneredBishop;
            }
        }

        if (Pt == ROOK)
        {
            // Bonus for aligning rook with enemy pawns on the same rank/file
            if (relative_rank(Us, s) >= RANK_5)
                score += RookOnPawn * popcount(pos.pieces(Them, PAWN) & PseudoAttacks[ROOK][s]);

            // Bonus for rook on an open or semi-open file
            if (pe->semiopen_file(Us, file_of(s)))
                score += RookOnFile[bool(pe->semiopen_file(Them, file_of(s)))];

            // Penalty when trapped by the king, even more if the king cannot castle
            else if (mob <= 3)
            {
                File kf = file_of(pos.square<KING>(Us));
                if ((kf < FILE_E) == (file_of(s) < kf))
                    score -= (TrappedRook - make_score(mob * 22, 0)) * (1 + !pos.can_castle(Us));
            }
        }

        if (Pt == QUEEN)
        {
            // Penalty if any relative pin or discovered attack against the queen
            Bitboard queenPinners;
            if (pos.slider_blockers(pos.pieces(Them, ROOK, BISHOP), s, queenPinners))
                score -= WeakQueen;
        }
    }
    if (T)
        Trace::add(Pt, Us, score);

    return score;
  }


  // Evaluation::king() assigns bonuses and penalties to a king of a given color
  template<Tracing T> template<Color Us>
  Score Evaluation<T>::king() const {

#ifdef ANTI
    if (pos.is_anti())
        return SCORE_ZERO;
#endif
#ifdef EXTINCTION
    if (pos.is_extinction())
        return SCORE_ZERO;
#endif
#ifdef HORDE
    if (pos.is_horde() && pos.is_horde_color(Us))
        return SCORE_ZERO;
#endif
#ifdef RACE
    if (pos.is_race())
        return SCORE_ZERO;
#endif

    constexpr Color    Them = (Us == WHITE ? BLACK : WHITE);
    constexpr Bitboard Camp = (Us == WHITE ? AllSquares ^ Rank6BB ^ Rank7BB ^ Rank8BB
                                           : AllSquares ^ Rank1BB ^ Rank2BB ^ Rank3BB);

    const Square ksq = pos.square<KING>(Us);
    Bitboard weak, b, b1, b2, safe, unsafeChecks;

    // King shelter and enemy pawns storm
    Score score = pe->king_safety<Us>(pos, ksq);

    // Main king safety evaluation
    if (kingAttackersCount[Them] > 1 - pos.count<QUEEN>(Them))
    {
        int kingDanger = 0;
        unsafeChecks = 0;

        // Attacked squares defended at most once by our queen or king
#ifdef ATOMIC
        if (pos.is_atomic())
            weak =  (attackedBy[Them][ALL_PIECES] | (pos.pieces(Them) ^ pos.pieces(Them, KING)))
                  & (~attackedBy[Us][ALL_PIECES] | attackedBy[Us][KING] | (attackedBy[Us][QUEEN] & ~attackedBy2[Us]));
        else
#endif
        weak =  attackedBy[Them][ALL_PIECES]
              & ~attackedBy2[Us]
              & (~attackedBy[Us][ALL_PIECES] | attackedBy[Us][KING] | attackedBy[Us][QUEEN]);

        Bitboard h = 0;
#ifdef CRAZYHOUSE
        if (pos.is_house())
            h = pos.count_in_hand<QUEEN>(Them) ? weak & ~pos.pieces() : 0;
#endif

        // Analyse the safe enemy's checks which are possible on next move
        safe  = ~pos.pieces(Them);
        safe &= ~attackedBy[Us][ALL_PIECES] | (weak & attackedBy2[Them]);
#ifdef ATOMIC
        if (pos.is_atomic())
            safe |= attackedBy[Us][KING];
#endif

        // Defended by our queen or king only
        Bitboard dqko = ~attackedBy2[Us] & (attackedBy[Us][QUEEN] | attackedBy[Us][KING]);
        Bitboard dropSafe = (safe | (attackedBy[Them][ALL_PIECES] & dqko)) & ~pos.pieces(Us);

        b1 = attacks_bb<ROOK  >(ksq, pos.pieces() ^ pos.pieces(Us, QUEEN));
        b2 = attacks_bb<BISHOP>(ksq, pos.pieces() ^ pos.pieces(Us, QUEEN));

        // Enemy queen safe checks
        if ((b1 | b2) & (h | attackedBy[Them][QUEEN]) & safe & ~attackedBy[Us][QUEEN])
            kingDanger += QueenSafeCheck;

#ifdef THREECHECK
        if (pos.is_three_check() && pos.checks_given(Them))
            safe = ~pos.pieces(Them);
#endif

        // Enemy rooks checks
#ifdef CRAZYHOUSE
        h = pos.is_house() && pos.count_in_hand<ROOK>(Them) ? ~pos.pieces() : 0;
#endif
        if (b1 & ((attackedBy[Them][ROOK] & safe) | (h & dropSafe)))
            kingDanger += RookSafeCheck;
        else
            unsafeChecks |= b1 & (attackedBy[Them][ROOK] | h);

        // Enemy bishops checks
#ifdef CRAZYHOUSE
        h = pos.is_house() && pos.count_in_hand<BISHOP>(Them) ? ~pos.pieces() : 0;
#endif
        if (b2 & ((attackedBy[Them][BISHOP] & safe) | (h & dropSafe)))
            kingDanger += BishopSafeCheck;
        else
            unsafeChecks |= b2 & (attackedBy[Them][BISHOP] | h);

        // Enemy knights checks
        b = pos.attacks_from<KNIGHT>(ksq);
#ifdef CRAZYHOUSE
        h = pos.is_house() && pos.count_in_hand<KNIGHT>(Them) ? ~pos.pieces() : 0;
#endif
        if (b & ((attackedBy[Them][KNIGHT] & safe) | (h & dropSafe)))
            kingDanger += KnightSafeCheck;
        else
            unsafeChecks |= b & (attackedBy[Them][KNIGHT] | h);

#ifdef CRAZYHOUSE
        // Enemy pawn checks
        if (pos.is_house())
        {
            constexpr Direction Down = (Us == WHITE ? SOUTH : NORTH);
            b = pos.attacks_from<PAWN>(ksq, Us);
            h = pos.count_in_hand<PAWN>(Them) ? ~pos.pieces() : 0;
            Bitboard pawn_moves = (attackedBy[Them][PAWN] & pos.pieces(Us)) | (shift<Down>(pos.pieces(Them, PAWN)) & ~pos.pieces());
            if (b & ((pawn_moves & safe) | (h & dropSafe)))
                kingDanger += PawnSafeCheck;
            else
                unsafeChecks |=  b & (pawn_moves | h);
        }
#endif

        // Unsafe or occupied checking squares will also be considered, as long as
        // the square is in the attacker's mobility area.
        unsafeChecks &= mobilityArea[Them];

        const auto KDP = KingDangerParams[pos.variant()];
        kingDanger +=        kingAttackersCount[Them] * kingAttackersWeight[Them]
                     + KDP[0] * kingAttacksCount[Them]
                     + KDP[1] * popcount(kingRing[Us] & weak)
                     + KDP[2] * popcount(pos.blockers_for_king(Us) | unsafeChecks)
                     + KDP[3] * !pos.count<QUEEN>(Them)
                     + KDP[4] * mg_value(score) / 8
                     + KDP[5];
#ifdef CRAZYHOUSE
        if (pos.is_house())
        {
            kingDanger += KingDangerInHand[ALL_PIECES] * pos.count_in_hand<ALL_PIECES>(Them);
            kingDanger += KingDangerInHand[PAWN] * pos.count_in_hand<PAWN>(Them);
            kingDanger += KingDangerInHand[KNIGHT] * pos.count_in_hand<KNIGHT>(Them);
            kingDanger += KingDangerInHand[BISHOP] * pos.count_in_hand<BISHOP>(Them);
            kingDanger += KingDangerInHand[ROOK] * pos.count_in_hand<ROOK>(Them);
            kingDanger += KingDangerInHand[QUEEN] * pos.count_in_hand<QUEEN>(Them);
            h = pos.count_in_hand<QUEEN>(Them) ? weak & ~pos.pieces() : 0;
        }
#endif

#ifdef ATOMIC
        if (pos.is_atomic())
        {
            kingDanger += IndirectKingAttack * popcount(pos.attacks_from<KING>(pos.square<KING>(Us)) & pos.pieces(Us) & attackedBy[Them][ALL_PIECES]);
            score -= make_score(100, 100) * popcount(attackedBy[Us][KING] & pos.pieces());
        }
#endif
        // Transform the kingDanger units into a Score, and subtract it from the evaluation
        if (kingDanger > 0)
        {
            int mobilityDanger = mg_value(mobility[Them] - mobility[Us]);
#ifdef CRAZYHOUSE
            if (pos.is_house())
                mobilityDanger = 0;
#endif
            kingDanger = std::max(0, kingDanger + mobilityDanger);
#ifdef THREECHECK
            if (pos.is_three_check())
                kingDanger = ThreeCheckKSFactors[pos.checks_given(Them)] * kingDanger / 256;
#endif
            int v = kingDanger * kingDanger / 4096;
#ifdef ATOMIC
            if (pos.is_atomic() && v > QueenValueMg)
                v = QueenValueMg;
#endif
#ifdef CRAZYHOUSE
            if (pos.is_house() && Us == pos.side_to_move())
                v -= v / 10;
            if (pos.is_house() && v > QueenValueMg)
                v = QueenValueMg;
#endif
#ifdef THREECHECK
            if (pos.is_three_check() && v > QueenValueMg)
                v = QueenValueMg;
#endif
            score -= make_score(v, kingDanger / 16 + KDP[6] * v / 256);
        }
    }

    Bitboard kf = KingFlank[file_of(ksq)];

    // Penalty when our king is on a pawnless flank
    if (!(pos.pieces(PAWN) & kf))
        score -= PawnlessFlank;

    // Find the squares that opponent attacks in our king flank, and the squares
    // which are attacked twice in that flank but not defended by our pawns.
    b1 = attackedBy[Them][ALL_PIECES] & kf & Camp;
    b2 = b1 & attackedBy2[Them] & ~attackedBy[Us][PAWN];

    // King tropism, to anticipate slow motion attacks on our king
    score -= CloseEnemies[pos.variant()] * (popcount(b1) + popcount(b2));

    if (T)
        Trace::add(KING, Us, score);

    return score;
  }


  // Evaluation::threats() assigns bonuses according to the types of the
  // attacking and the attacked pieces.
  template<Tracing T> template<Color Us>
  Score Evaluation<T>::threats() const {

    constexpr Color     Them     = (Us == WHITE ? BLACK   : WHITE);
    constexpr Direction Up       = (Us == WHITE ? NORTH   : SOUTH);
    constexpr Bitboard  TRank3BB = (Us == WHITE ? Rank3BB : Rank6BB);

    Bitboard b, weak, defended, nonPawnEnemies, stronglyProtected, safeThreats;
    Score score = SCORE_ZERO;
#ifdef ANTI
    if (pos.is_anti())
    {
        constexpr Bitboard TRank2BB = (Us == WHITE ? Rank2BB : Rank7BB);
        bool weCapture = attackedBy[Us][ALL_PIECES] & pos.pieces(Them);
        bool theyCapture = attackedBy[Them][ALL_PIECES] & pos.pieces(Us);

        // Penalties for possible captures
        if (weCapture)
        {
            // Penalty if we only attack unprotected pieces
            bool theyDefended = attackedBy[Us][ALL_PIECES] & pos.pieces(Them) & attackedBy[Them][ALL_PIECES];
            for (PieceType pt = PAWN; pt <= KING; ++pt)
            {
                if (attackedBy[Us][pt] & pos.pieces(Them) & ~attackedBy2[Us])
                    score -= AttacksAnti[theyCapture][theyDefended][pt];
                else if (attackedBy[Us][pt] & pos.pieces(Them))
                    score -= AttacksAnti[theyCapture][theyDefended][NO_PIECE_TYPE];
            }
            // If both colors attack pieces, increase penalty with piece count
            if (theyCapture)
                score -= PieceCountAnti * pos.count<ALL_PIECES>(Us);
        }
        // Bonus if we threaten to force captures (ignoring possible discoveries)
        if (!weCapture || theyCapture)
        {
            b = pos.pieces(Us, PAWN);
            Bitboard pawnPushes = shift<Up>(b | (shift<Up>(b & TRank2BB) & ~pos.pieces())) & ~pos.pieces();
            Bitboard pieceMoves = (attackedBy[Us][KNIGHT] | attackedBy[Us][BISHOP] | attackedBy[Us][ROOK]
                                 | attackedBy[Us][QUEEN] | attackedBy[Us][KING]) & ~pos.pieces();
            Bitboard unprotectedPawnPushes = pawnPushes & ~attackedBy[Us][ALL_PIECES];
            Bitboard unprotectedPieceMoves = pieceMoves & ~attackedBy2[Us];

            score += ThreatsAnti[0] * popcount(attackedBy[Them][ALL_PIECES] & (pawnPushes | pieceMoves));
            score += ThreatsAnti[1] * popcount(attackedBy[Them][ALL_PIECES] & (unprotectedPawnPushes | unprotectedPieceMoves));
        }
        nonPawnEnemies = 0;
        stronglyProtected = 0;
    }
    else
#endif
#ifdef ATOMIC
    if (pos.is_atomic())
    {
        Bitboard attacks = pos.pieces(Them) & attackedBy[Us][ALL_PIECES] & ~attackedBy[Us][KING];
        while (attacks)
        {
            Square s = pop_lsb(&attacks);
            Bitboard blast = (pos.attacks_from<KING>(s) & (pos.pieces() ^ pos.pieces(PAWN))) | s;
            int count = popcount(blast & pos.pieces(Them)) - popcount(blast & pos.pieces(Us)) - 1;
            if (blast & pos.pieces(Them, QUEEN))
                count++;
            if ((blast & pos.pieces(Us, QUEEN)) || ((attackedBy[Us][QUEEN] & s) & ~attackedBy2[Us]))
                count--;
            score += std::max(SCORE_ZERO, ThreatByBlast * count);
        }
        nonPawnEnemies = 0;
        stronglyProtected = 0;
    }
    else
#endif
#ifdef GRID
    if (pos.is_grid()) {} else
#endif
#ifdef LOSERS
    if (pos.is_losers())
    {
        constexpr Bitboard TRank2BB = (Us == WHITE ? Rank2BB : Rank7BB);
        bool weCapture = attackedBy[Us][ALL_PIECES] & pos.pieces(Them);
        bool theyCapture = attackedBy[Them][ALL_PIECES] & pos.pieces(Us);

        // Penalties for possible captures
        if (weCapture)
        {
            // Penalty if we only attack unprotected pieces
            bool theyDefended = attackedBy[Us][ALL_PIECES] & pos.pieces(Them) & attackedBy[Them][ALL_PIECES];
            for (PieceType pt = PAWN; pt <= KING; ++pt)
            {
                if (attackedBy[Us][pt] & pos.pieces(Them) & ~attackedBy2[Us])
                    score -= AttacksLosers[theyCapture][theyDefended][pt];
                else if (attackedBy[Us][pt] & pos.pieces(Them))
                    score -= AttacksLosers[theyCapture][theyDefended][NO_PIECE_TYPE];
            }
        }
        // Bonus if we threaten to force captures (ignoring possible discoveries)
        if (!weCapture || theyCapture)
        {
            b = pos.pieces(Us, PAWN);
            Bitboard pawnPushes = shift<Up>(b | (shift<Up>(b & TRank2BB) & ~pos.pieces())) & ~pos.pieces();
            Bitboard pieceMoves = (attackedBy[Us][KNIGHT] | attackedBy[Us][BISHOP] | attackedBy[Us][ROOK]
                                 | attackedBy[Us][QUEEN] | attackedBy[Us][KING]) & ~pos.pieces();
            Bitboard unprotectedPawnPushes = pawnPushes & ~attackedBy[Us][ALL_PIECES];
            Bitboard unprotectedPieceMoves = pieceMoves & ~attackedBy2[Us];

            score += ThreatsLosers[0] * popcount(attackedBy[Them][ALL_PIECES] & (pawnPushes | pieceMoves));
            score += ThreatsLosers[1] * popcount(attackedBy[Them][ALL_PIECES] & (unprotectedPawnPushes | unprotectedPieceMoves));
        }
        nonPawnEnemies = 0;
        stronglyProtected = 0;
    }
    else
#endif
    {

    // Non-pawn enemies
    nonPawnEnemies = pos.pieces(Them) ^ pos.pieces(Them, PAWN);

    // Squares strongly protected by the enemy, either because they defend the
    // square with a pawn, or because they defend the square twice and we don't.
    stronglyProtected =  attackedBy[Them][PAWN]
                       | (attackedBy2[Them] & ~attackedBy2[Us]);

    // Non-pawn enemies, strongly protected
    defended = nonPawnEnemies & stronglyProtected;

    // Enemies not strongly protected and under our attack
    weak = pos.pieces(Them) & ~stronglyProtected & attackedBy[Us][ALL_PIECES];

    // Bonus according to the kind of attacking pieces
    if (defended | weak)
    {
        b = (defended | weak) & (attackedBy[Us][KNIGHT] | attackedBy[Us][BISHOP]);
        while (b)
        {
            Square s = pop_lsb(&b);
            score += ThreatByMinor[type_of(pos.piece_on(s))];
            if (type_of(pos.piece_on(s)) != PAWN)
                score += ThreatByRank * (int)relative_rank(Them, s);
        }

        b = (pos.pieces(Them, QUEEN) | weak) & attackedBy[Us][ROOK];
        while (b)
        {
            Square s = pop_lsb(&b);
            score += ThreatByRook[type_of(pos.piece_on(s))];
            if (type_of(pos.piece_on(s)) != PAWN)
                score += ThreatByRank * (int)relative_rank(Them, s);
        }

        b = weak & attackedBy[Us][KING];
        if (b)
            score += ThreatByKing[more_than_one(b)];

        score += Hanging * popcount(weak & ~attackedBy[Them][ALL_PIECES]);

        // Bonus for overload (non-pawn enemies attacked and defended exactly once)
        b =  nonPawnEnemies
           & attackedBy[Us][ALL_PIECES]   & ~attackedBy2[Us]
           & attackedBy[Them][ALL_PIECES] & ~attackedBy2[Them];
        score += Overload * popcount(b);
    }

    // Bonus for enemy unopposed weak pawns
    if (pos.pieces(Us, ROOK, QUEEN))
        score += WeakUnopposedPawn * pe->weak_unopposed(Them);

    // Our safe or protected pawns
    b =   pos.pieces(Us, PAWN)
       & (~attackedBy[Them][ALL_PIECES] | attackedBy[Us][ALL_PIECES]);

    safeThreats = pawn_attacks_bb<Us>(b) & nonPawnEnemies;
    score += ThreatBySafePawn * popcount(safeThreats);

    // Find squares where our pawns can push on the next move
    b  = shift<Up>(pos.pieces(Us, PAWN)) & ~pos.pieces();
    b |= shift<Up>(b & TRank3BB) & ~pos.pieces();

    // Keep only the squares which are not completely unsafe
    b &= ~attackedBy[Them][PAWN]
        & (attackedBy[Us][ALL_PIECES] | ~attackedBy[Them][ALL_PIECES]);

    // Bonus for safe pawn threats on the next move
    b =   pawn_attacks_bb<Us>(b)
       &  pos.pieces(Them)
       & ~attackedBy[Us][PAWN];

    score += ThreatByPawnPush * popcount(b);

    // Bonus for threats on the next moves against enemy queen
#ifdef CRAZYHOUSE
    if ((pos.is_house() ? pos.count<QUEEN>(Them) - pos.count_in_hand<QUEEN>(Them) : pos.count<QUEEN>(Them)) == 1)
#else
    if (pos.count<QUEEN>(Them) == 1)
#endif
    {
        Square s = pos.square<QUEEN>(Them);
        safeThreats = mobilityArea[Us] & ~stronglyProtected;

        b = attackedBy[Us][KNIGHT] & pos.attacks_from<KNIGHT>(s);

        score += KnightOnQueen * popcount(b & safeThreats);

        b =  (attackedBy[Us][BISHOP] & pos.attacks_from<BISHOP>(s))
           | (attackedBy[Us][ROOK  ] & pos.attacks_from<ROOK  >(s));

        score += SliderOnQueen * popcount(b & safeThreats & attackedBy2[Us]);
    }
    }

    // Connectivity: ensure that knights, bishops, rooks, and queens are protected
    b = (pos.pieces(Us) ^ pos.pieces(Us, PAWN, KING)) & attackedBy[Us][ALL_PIECES];
    score += Connectivity * popcount(b);

    if (T)
        Trace::add(THREAT, Us, score);

    return score;
  }

  // Evaluation::passed() evaluates the passed pawns and candidate passed
  // pawns of the given color.

  template<Tracing T> template<Color Us>
  Score Evaluation<T>::passed() const {

    constexpr Color     Them = (Us == WHITE ? BLACK : WHITE);
    constexpr Direction Up   = (Us == WHITE ? NORTH : SOUTH);

    auto king_proximity = [&](Color c, Square s) {
      return std::min(distance(pos.square<KING>(c), s), 5);
    };

    Bitboard b, bb, squaresToQueen, defendedSquares, unsafeSquares;
    Score score = SCORE_ZERO;

    b = pe->passed_pawns(Us);

    while (b)
    {
        Square s = pop_lsb(&b);

        assert(!(pos.pieces(Them, PAWN) & forward_file_bb(Us, s + Up)));

        bb = forward_file_bb(Us, s) & pos.pieces(Them);
        score -= HinderPassedPawn * popcount(bb);

        int r = relative_rank(Us, s);
        int w = PassedDanger[r];

        Score bonus = PassedRank[pos.variant()][r];

#ifdef GRID
        if (pos.is_grid()) {} else
#endif
        if (w)
        {
            Square blockSq = s + Up;
#ifdef HORDE
            if (pos.is_horde())
            {
                // Assume a horde king distance of approximately 5
                if (pos.is_horde_color(Us))
                    bonus += make_score(0, king_proximity(Them, blockSq) * 5 * w);
                else
                    bonus += make_score(0, 15 * w);
            }
            else
#endif
#ifdef ANTI
            if (pos.is_anti()) {} else
#endif
#ifdef ATOMIC
            if (pos.is_atomic())
                bonus += make_score(0, king_proximity(Them, blockSq) * 5 * w);
            else
#endif
            {
            // Adjust bonus based on the king's proximity
            bonus += make_score(0, (  king_proximity(Them, blockSq) * 5
                                    - king_proximity(Us,   blockSq) * 2) * w);

            // If blockSq is not the queening square then consider also a second push
            if (r != RANK_7)
                bonus -= make_score(0, king_proximity(Us, blockSq + Up) * w);
            }

            // If the pawn is free to advance, then increase the bonus
            if (pos.empty(blockSq))
            {
                // If there is a rook or queen attacking/defending the pawn from behind,
                // consider all the squaresToQueen. Otherwise consider only the squares
                // in the pawn's path attacked or occupied by the enemy.
                defendedSquares = unsafeSquares = squaresToQueen = forward_file_bb(Us, s);

                bb = forward_file_bb(Them, s) & pos.pieces(ROOK, QUEEN) & pos.attacks_from<ROOK>(s);

                if (!(pos.pieces(Us) & bb))
                    defendedSquares &= attackedBy[Us][ALL_PIECES];

                if (!(pos.pieces(Them) & bb))
                    unsafeSquares &= attackedBy[Them][ALL_PIECES] | pos.pieces(Them);

                // If there aren't any enemy attacks, assign a big bonus. Otherwise
                // assign a smaller bonus if the block square isn't attacked.
                int k = !unsafeSquares ? 20 : !(unsafeSquares & blockSq) ? 9 : 0;

                // If the path to the queen is fully defended, assign a big bonus.
                // Otherwise assign a smaller bonus if the block square is defended.
                if (defendedSquares == squaresToQueen)
                    k += 6;
                else if (defendedSquares & blockSq)
                    k += 4;

                bonus += make_score(k * w, k * w);
            }
            else if (pos.pieces(Us) & blockSq)
                bonus += make_score(w + r * 2, w + r * 2);
        } // w != 0

        // Scale down bonus for candidate passers which need more than one
        // pawn push to become passed, or have a pawn in front of them.
        if (   !pos.pawn_passed(Us, s + Up)
            || (pos.pieces(PAWN) & forward_file_bb(Us, s)))
            bonus = bonus / 2;

        score += bonus + PassedFile[file_of(s)];
    }

    if (T)
        Trace::add(PASSED, Us, score);

    return score;
  }


  // Evaluation::space() computes the space evaluation for a given side. The
  // space evaluation is a simple bonus based on the number of safe squares
  // available for minor pieces on the central four files on ranks 2--4. Safe
  // squares one, two or three squares behind a friendly pawn are counted
  // twice. Finally, the space bonus is multiplied by a weight. The aim is to
  // improve play on game opening.

  template<Tracing T> template<Color Us>
  Score Evaluation<T>::space() const {

    constexpr Color Them = (Us == WHITE ? BLACK : WHITE);
    constexpr Bitboard SpaceMask =
      Us == WHITE ? CenterFiles & (Rank2BB | Rank3BB | Rank4BB)
                  : CenterFiles & (Rank7BB | Rank6BB | Rank5BB);

    if (pos.non_pawn_material() < SpaceThreshold[pos.variant()])
        return SCORE_ZERO;

    // Find the available squares for our pieces inside the area defined by SpaceMask
    Bitboard safe =   SpaceMask
                   & ~pos.pieces(Us, PAWN)
                   & ~attackedBy[Them][PAWN];

    // Find all squares which are at most three squares behind some friendly pawn
    Bitboard behind = pos.pieces(Us, PAWN);
    behind |= (Us == WHITE ? behind >>  8 : behind <<  8);
    behind |= (Us == WHITE ? behind >> 16 : behind << 16);

    int bonus = popcount(safe) + popcount(behind & safe);
    int weight = pos.count<ALL_PIECES>(Us) - 2 * pe->open_files();

    Score score = make_score(bonus * weight * weight / 16, 0);
#ifdef KOTH
    if (pos.is_koth())
        score += KothSafeCenter * popcount(behind & safe & Center);
#endif

    if (T)
        Trace::add(SPACE, Us, score);

    return score;
  }

  // Evaluation::variant() computes variant-specific evaluation terms.

  template<Tracing T> template<Color Us>
  Score Evaluation<T>::variant() const {

    constexpr Color Them = (Us == WHITE ? BLACK : WHITE);

    Score score = SCORE_ZERO;

#ifdef HORDE
    if (pos.is_horde() && pos.is_horde_color(Them))
    {
        // Add a bonus according to how close we are to breaking through the pawn wall
        if (pos.pieces(Us, ROOK) | pos.pieces(Us, QUEEN))
        {
            int dist = 8;
            if ((attackedBy[Us][QUEEN] | attackedBy[Us][ROOK]) & rank_bb(relative_rank(Us, RANK_8)))
                dist = 0;
            else
            {
                for (File f = FILE_A; f <= FILE_H; ++f)
                {
                    int pawns = popcount(pos.pieces(Them, PAWN) & file_bb(f));
                    int pawnsl = f > FILE_A ? std::min(popcount(pos.pieces(Them, PAWN) & FileBB[f - 1]), pawns) : 0;
                    int pawnsr = f < FILE_H ? std::min(popcount(pos.pieces(Them, PAWN) & FileBB[f + 1]), pawns) : 0;
                    dist = std::min(dist, pawnsl + pawnsr);
                }
            }
            score += make_score(71, 61) * pos.count<PAWN>(Them) / (1 + dist) / (pos.pieces(Us, QUEEN) ? 2 : 4);
        }
    }
#endif
#ifdef KOTH
    if (pos.is_koth())
    {
        constexpr Direction Up = (Us == WHITE ? NORTH : SOUTH);
        Bitboard pinned = pos.blockers_for_king(Them) & pos.pieces(Them);
        Bitboard center = Center;
        while (center)
        {
            Square s = pop_lsb(&center);
            int dist = distance(pos.square<KING>(Us), s)
                      + ((pinned || (attackedBy[Them][ALL_PIECES] & s)) ? popcount(pos.attackers_to(s) & pos.pieces(Them)) : 0)
                      + !!(pos.pieces(Us) & s)
                      + !!(shift<Up>(pos.pieces(Us, PAWN) & s) & pos.pieces(Them, PAWN));
            assert(dist > 0);
            score += KothDistanceBonus[std::min(dist - 1, 5)];
        }
    }
#endif
#ifdef RACE
    if (pos.is_race())
    {
        Square ksq = pos.square<KING>(Us);
        int s = relative_rank(BLACK, ksq);
        for (Rank kr = rank_of(ksq), r = Rank(kr + 1); r <= RANK_8; ++r)
            if (!(rank_bb(r) & DistanceRingBB[ksq][r - 1 - kr] & ~attackedBy[Them][ALL_PIECES] & ~pos.pieces(Us)))
                s++;
        score += KingRaceBonus[std::min(s, 7)];
    }
#endif
#ifdef THREECHECK
    if (pos.is_three_check())
        score += ChecksGivenBonus[pos.checks_given(Us)];
#endif

    if (T)
        Trace::add(VARIANT, Us, score);

    return score;
  }


  // Evaluation::initiative() computes the initiative correction value
  // for the position. It is a second order bonus/malus based on the
  // known attacking/defending status of the players.

  template<Tracing T>
  Score Evaluation<T>::initiative(Value eg) const {

#ifdef ANTI
    if (pos.is_anti())
        return SCORE_ZERO;
#endif
#ifdef HORDE
    if (pos.is_horde())
        return SCORE_ZERO;
#endif

    int outflanking =  distance<File>(pos.square<KING>(WHITE), pos.square<KING>(BLACK))
                     - distance<Rank>(pos.square<KING>(WHITE), pos.square<KING>(BLACK));

    bool pawnsOnBothFlanks =   (pos.pieces(PAWN) & QueenSide)
                            && (pos.pieces(PAWN) & KingSide);

    // Compute the initiative bonus for the attacking side
    int complexity =   8 * pe->pawn_asymmetry()
                    + 12 * pos.count<PAWN>()
                    + 12 * outflanking
                    + 16 * pawnsOnBothFlanks
                    + 48 * !pos.non_pawn_material()
                    -136 ;

    // Now apply the bonus: note that we find the attacking side by extracting
    // the sign of the endgame value, and that we carefully cap the bonus so
    // that the endgame score will never change sign after the bonus.
    int v = ((eg > 0) - (eg < 0)) * std::max(complexity, -abs(eg));

    if (T)
        Trace::add(INITIATIVE, make_score(0, v));

    return make_score(0, v);
  }


  // Evaluation::scale_factor() computes the scale factor for the winning side

  template<Tracing T>
  ScaleFactor Evaluation<T>::scale_factor(Value eg) const {

    Color strongSide = eg > VALUE_DRAW ? WHITE : BLACK;
    int sf = me->scale_factor(pos, strongSide);

#ifdef ATOMIC
    if (pos.is_atomic()) {} else
#endif
#ifdef HORDE
    if (pos.is_horde() && pos.is_horde_color(~strongSide))
    {
        if (pos.non_pawn_material(~strongSide) >= QueenValueMg)
            sf = ScaleFactor(10);
    }
    else
#endif
#ifdef GRID
    if (pos.is_grid() && pos.non_pawn_material(strongSide) <= RookValueMg)
        sf = 10;
    else
#endif
    // If scale is not already specific, scale down the endgame via general heuristics
    if (sf == SCALE_FACTOR_NORMAL)
    {
        if (   pos.opposite_bishops()
            && pos.non_pawn_material(WHITE) == BishopValueMg
            && pos.non_pawn_material(BLACK) == BishopValueMg)
            sf = 31;
        else
            sf = std::min(40 + (pos.opposite_bishops() ? 2 : 7) * pos.count<PAWN>(strongSide), sf);
    }

    return ScaleFactor(sf);
  }


  // Evaluation::value() is the main function of the class. It computes the various
  // parts of the evaluation and returns the value of the position from the point
  // of view of the side to move.

  template<Tracing T>
  Value Evaluation<T>::value() {

    assert(!pos.checkers());

    if (pos.is_variant_end())
        return pos.variant_result();

    // Probe the material hash table
    me = Material::probe(pos);

    // If we have a specialized evaluation function for the current material
    // configuration, call it and return.
    if (me->specialized_eval_exists())
        return me->evaluate(pos);

    // Initialize score by reading the incrementally updated scores included in
    // the position object (material + piece square tables) and the material
    // imbalance. Score is computed internally from the white point of view.
    Score score = pos.psq_score() + me->imbalance() + pos.this_thread()->contempt;

    // Probe the pawn hash table
    pe = Pawns::probe(pos);
    score += pe->pawn_score(WHITE) - pe->pawn_score(BLACK);

    // Early exit if score is high
    Value v = (mg_value(score) + eg_value(score)) / 2;
    if (pos.variant() == CHESS_VARIANT)
    {
    if (abs(v) > LazyThreshold)
       return pos.side_to_move() == WHITE ? v : -v;
    }

    // Main evaluation begins here

    initialize<WHITE>();
    initialize<BLACK>();

    // Pieces should be evaluated first (populate attack tables)
    score +=  pieces<WHITE, KNIGHT>() - pieces<BLACK, KNIGHT>()
            + pieces<WHITE, BISHOP>() - pieces<BLACK, BISHOP>()
            + pieces<WHITE, ROOK  >() - pieces<BLACK, ROOK  >()
            + pieces<WHITE, QUEEN >() - pieces<BLACK, QUEEN >();

#ifdef CRAZYHOUSE
    if (pos.is_house()) {
        // Positional bonus for potential drop points - unoccupied squares in enemy territory that are not attacked by enemy non-KQ pieces
        mobility[WHITE] += DropMobilityBonus * popcount(~(attackedBy[BLACK][PAWN] | attackedBy[BLACK][KNIGHT] | attackedBy[BLACK][BISHOP] | attackedBy[BLACK][ROOK] | pos.pieces() | Rank1234BB));
        mobility[BLACK] += DropMobilityBonus * popcount(~(attackedBy[WHITE][PAWN] | attackedBy[WHITE][KNIGHT] | attackedBy[WHITE][BISHOP] | attackedBy[WHITE][ROOK] | pos.pieces() | Rank5678BB));
    }
#endif

    score += mobility[WHITE] - mobility[BLACK];

    score +=  king<   WHITE>() - king<   BLACK>()
            + threats<WHITE>() - threats<BLACK>()
            + passed< WHITE>() - passed< BLACK>()
            + space<  WHITE>() - space<  BLACK>();

    if (pos.variant() != CHESS_VARIANT)
        score += variant<WHITE>() - variant<BLACK>();

    score += initiative(eg_value(score));

    // Interpolate between a middlegame and a (scaled by 'sf') endgame score
    ScaleFactor sf = scale_factor(eg_value(score));
    v =  mg_value(score) * int(me->game_phase())
       + eg_value(score) * int(PHASE_MIDGAME - me->game_phase()) * sf / SCALE_FACTOR_NORMAL;

    v /= int(PHASE_MIDGAME);

    // In case of tracing add all remaining individual evaluation terms
    if (T)
    {
        Trace::add(MATERIAL, pos.psq_score());
        Trace::add(IMBALANCE, me->imbalance());
        Trace::add(PAWN, pe->pawn_score(WHITE), pe->pawn_score(BLACK));
        Trace::add(MOBILITY, mobility[WHITE], mobility[BLACK]);
        Trace::add(TOTAL, score);
    }

    return  (pos.side_to_move() == WHITE ? v : -v) // Side to move point of view
           + Eval::Tempo[pos.variant()];
  }

} // namespace


/// evaluate() is the evaluator for the outer world. It returns a static
/// evaluation of the position from the point of view of the side to move.

Value Eval::evaluate(const Position& pos) {
  return Evaluation<NO_TRACE>(pos).value();
}


/// trace() is like evaluate(), but instead of returning a value, it returns
/// a string (suitable for outputting to stdout) that contains the detailed
/// descriptions and values of each evaluation term. Useful for debugging.

std::string Eval::trace(const Position& pos) {

  std::memset(scores, 0, sizeof(scores));

  pos.this_thread()->contempt = SCORE_ZERO; // Reset any dynamic contempt

  Value v = Evaluation<TRACE>(pos).value();

  v = pos.side_to_move() == WHITE ? v : -v; // Trace scores are from white's point of view

  std::stringstream ss;
  ss << std::showpoint << std::noshowpos << std::fixed << std::setprecision(2)
     << "     Term    |    White    |    Black    |    Total   \n"
     << "             |   MG    EG  |   MG    EG  |   MG    EG \n"
     << " ------------+-------------+-------------+------------\n"
     << "    Material | " << Term(MATERIAL)
     << "   Imbalance | " << Term(IMBALANCE)
     << "  Initiative | " << Term(INITIATIVE)
     << "       Pawns | " << Term(PAWN)
     << "     Knights | " << Term(KNIGHT)
     << "     Bishops | " << Term(BISHOP)
     << "       Rooks | " << Term(ROOK)
     << "      Queens | " << Term(QUEEN)
     << "    Mobility | " << Term(MOBILITY)
     << " King safety | " << Term(KING)
     << "     Threats | " << Term(THREAT)
     << "      Passed | " << Term(PASSED)
     << "       Space | " << Term(SPACE)
     << "     Variant | " << Term(VARIANT)
     << " ------------+-------------+-------------+------------\n"
     << "       Total | " << Term(TOTAL);

  ss << "\nTotal evaluation: " << to_cp(v) << " (white side)\n";

  return ss.str();
}<|MERGE_RESOLUTION|>--- conflicted
+++ resolved
@@ -824,8 +824,6 @@
         int mob = popcount(b & mobilityArea[Us]);
 
         mobility[Us] += MobilityBonus[pos.variant()][Pt - 2][mob];
-
-<<<<<<< HEAD
 #ifdef ANTI
         if (pos.is_anti())
             continue;
@@ -834,11 +832,7 @@
         if (pos.is_horde() && pos.is_horde_color(Us))
             continue;
 #endif
-        // Penalty if the piece is far from the king
-        score -= KingProtector[Pt - 2] * distance(s, pos.square<KING>(Us));
-
-=======
->>>>>>> af6072c8
+
         if (Pt == BISHOP || Pt == KNIGHT)
         {
             // Bonus if piece is on an outpost square or can reach one

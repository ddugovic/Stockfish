--- conflicted
+++ resolved
@@ -1982,12 +1982,11 @@
 Value Eval::evaluate(const Position& pos, int* complexity) {
 
   Value v;
-<<<<<<< HEAD
 #ifdef USE_NNUE
-=======
   Color stm = pos.side_to_move();
+#endif
   Value psq = pos.psq_eg_stm();
->>>>>>> 442c40b4
+#ifdef USE_NNUE
   // Deciding between classical and NNUE eval (~10 Elo): for high PSQ imbalance we use classical,
   // but we switch to NNUE during long shuffling or with high material on the board.
   bool useClassical =    (pos.this_thread()->depth > 9 || pos.count<ALL_PIECES>() > 7)
@@ -1997,13 +1996,9 @@
   // but we switch to NNUE during long shuffling or with high material on the board.
   if (!useNNUE || pos.variant() != CHESS_VARIANT || useClassical)
   {
-<<<<<<< HEAD
-#endif
-      v = Evaluation<NO_TRACE>(pos).value();          // classical
+#endif
+      v = Evaluation<NO_TRACE>(pos).value();
 #ifdef USE_NNUE
-=======
-      v = Evaluation<NO_TRACE>(pos).value();
->>>>>>> 442c40b4
       useClassical = abs(v) >= 297;
   }
 
@@ -2013,13 +2008,6 @@
        int nnueComplexity;
        int scale = 1092 + 106 * pos.non_pawn_material() / 5120;
        Value optimism = pos.this_thread()->optimism[stm];
-<<<<<<< HEAD
-       Value psq      = (stm == WHITE ? 1 : -1) * eg_value(pos.psq_score());
-       Value nnue     = NNUE::evaluate(pos, true, &complexity);     // NNUE
-       if (pos.variant() != CHESS_VARIANT)
-           nnue = Evaluation<NO_TRACE>(pos).variantValue(nnue);
-=======
->>>>>>> 442c40b4
 
        Value nnue = NNUE::evaluate(pos, true, &nnueComplexity);
        // Blend nnue complexity with (semi)classical complexity
@@ -2042,7 +2030,11 @@
   v = std::clamp(v, VALUE_TB_LOSS_IN_MAX_PLY + 1, VALUE_TB_WIN_IN_MAX_PLY - 1);
 
   // When not using NNUE, return classical complexity to caller
+#ifdef USE_NNUE
   if (complexity && (!useNNUE || useClassical))
+#else
+  if (complexity)
+#endif
        *complexity = abs(v - psq);
 
   return v;

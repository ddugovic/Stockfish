--- conflicted
+++ resolved
@@ -1925,14 +1925,11 @@
 
 Value Eval::evaluate(const Position& pos) {
 
-<<<<<<< HEAD
 #ifdef USE_NNUE
-=======
   // Use classical eval if there is a large imbalance
   // If there is a moderate imbalance, use classical eval with probability (1/8),
   // as derived from the node counter.
   bool useClassical = abs(eg_value(pos.psq_score())) * 16 > NNUEThreshold1 * (16 + pos.rule50_count());
->>>>>>> 0405f354
   bool classical = !Eval::useNNUE
                 ||  useClassical
                 || (abs(eg_value(pos.psq_score())) > PawnValueMg / 4 && !(pos.this_thread()->nodes & 0xB));
@@ -1942,14 +1939,10 @@
   Value v = Evaluation<NO_TRACE>(pos).value();
 #endif
 
-<<<<<<< HEAD
 #ifdef USE_NNUE
-  if (classical && Eval::useNNUE && abs(v) * 16 < NNUEThreshold2 * (16 + pos.rule50_count()))
-=======
   if (   useClassical 
       && Eval::useNNUE 
       && abs(v) * 16 < NNUEThreshold2 * (16 + pos.rule50_count()))
->>>>>>> 0405f354
       v = NNUE::evaluate(pos) * 5 / 4 + Tempo;
 #endif
 

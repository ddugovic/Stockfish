--- conflicted
+++ resolved
@@ -188,26 +188,15 @@
 #endif
   };
 
-<<<<<<< HEAD
-  // Penalties for enemy's safe checks
-  constexpr int QueenSafeCheck  = 772;
-  constexpr int RookSafeCheck   = 1084;
-  constexpr int BishopSafeCheck = 645;
-  constexpr int KnightSafeCheck = 792;
-#ifdef CRAZYHOUSE
-  constexpr int PawnSafeCheck   = 435;
-#endif
+  // SafeCheck[PieceType][single/multiple] contains safe check bonus by piece type,
+  // higher if multiple safe checks are possible for that piece type.
+  constexpr int SafeCheck[][2] = {
+      {}, {435, 683}, {792, 1283}, {645, 967}, {1084, 1897}, {772, 1119}
+  };
 #ifdef THREECHECK
   // In Q8 fixed point
   constexpr int ThreeCheckKSFactors[CHECKS_NB] = { 573, 581, 856, 0 };
 #endif
-=======
-  // SafeCheck[PieceType][single/multiple] contains safe check bonus by piece type,
-  // higher if multiple safe checks are possible for that piece type.
-  constexpr int SafeCheck[][2] = {
-      {}, {}, {792, 1283}, {645, 967}, {1084, 1897}, {772, 1119}
-  };
->>>>>>> 67818ee9
 
 #define S(mg, eg) make_score(mg, eg)
 
@@ -426,8 +415,43 @@
   constexpr Score Outpost[] = { S(56, 36), S(30, 23) };
 
   // PassedRank[Rank] contains a bonus according to the rank of a passed pawn
-  constexpr Score PassedRank[RANK_NB] = {
+  constexpr Score PassedRank[VARIANT_NB][RANK_NB] = {
+    {
     S(0, 0), S(10, 28), S(17, 33), S(15, 41), S(62, 72), S(168, 177), S(276, 260)
+    },
+#ifdef ANTI
+    { S(0, 0), S(5, 7), S(5, 14), S(31, 38), S(73, 73), S(166, 166), S(252, 252) },
+#endif
+#ifdef ATOMIC
+    { S(0, 0), S(95, 86), S(118, 43), S(94, 61), S(142, 62), S(196, 150), S(204, 256) },
+#endif
+#ifdef CRAZYHOUSE
+    { S(0, 0), S(15, 27), S(23, 13), S(13, 19), S(88, 111), S(177, 140), S(229, 293) },
+#endif
+#ifdef EXTINCTION
+    { S(0, 0), S(5, 7), S(5, 14), S(31, 38), S(73, 73), S(166, 166), S(252, 252) },
+#endif
+#ifdef GRID
+    { S(0, 0), S(11, 2), S(4, 0), S(27, 34), S(58, 17), S(168, 165), S(251, 253) },
+#endif
+#ifdef HORDE
+    { S(0, 0), S(-66, 10), S(-25, 7), S(66, -12), S(68, 81), S(72, 210), S(250, 258) },
+#endif
+#ifdef KOTH
+    { S(0, 0), S(5, 7), S(5, 14), S(31, 38), S(73, 73), S(166, 166), S(252, 252) },
+#endif
+#ifdef LOSERS
+    { S(0, 0), S(5, 8), S(5, 13), S(31, 36), S(72, 72), S(170, 159), S(276, 251) },
+#endif
+#ifdef RACE
+    {},
+#endif
+#ifdef THREECHECK
+    { S(0, 0), S(5, 7), S(5, 14), S(31, 38), S(73, 73), S(166, 166), S(252, 252) },
+#endif
+#ifdef TWOKINGS
+    { S(0, 0), S(5, 7), S(5, 14), S(31, 38), S(73, 73), S(166, 166), S(252, 252) },
+#endif
   };
 
   // RookOnFile[semiopen/open] contains bonuses for each rook when there is
@@ -445,7 +469,7 @@
     S(0, 0), S(3, 46), S(37, 68), S(42, 60), S(0, 38), S(58, 41)
   };
 
-<<<<<<< HEAD
+  // Assorted bonuses and penalties
 #ifdef ATOMIC
   constexpr Score AtomicConfinedKing = S(100, 100);
   constexpr Score ThreatByBlast = S(80, 80);
@@ -461,14 +485,12 @@
       S(0, 0)
   };
 #endif
-
 #ifdef KOTH
   constexpr Score KothDistanceBonus[6] = {
     S(1949, 1934), S(454, 364), S(151, 158), S(75, 85), S(42, 49), S(0, 0)
   };
   constexpr Score KothSafeCenter = S(163, 207);
 #endif
-
 #ifdef ANTI
   constexpr Score PieceCountAnti    = S(119, 123);
   constexpr Score ThreatsAnti[]     = { S(192, 203), S(411, 322) };
@@ -483,7 +505,6 @@
     }
   };
 #endif
-
 #ifdef LOSERS
   constexpr Score ThreatsLosers[]     = { S(216, 279), S(441, 341) };
   constexpr Score AttacksLosers[2][2][PIECE_TYPE_NB] = {
@@ -497,14 +518,12 @@
     }
   };
 #endif
-
 #ifdef CRAZYHOUSE
   constexpr int KingDangerInHand[PIECE_TYPE_NB] = {
     79, 16, 200, 61, 138, 152
   };
   constexpr Score DropMobilityBonus = S(30, 30);
 #endif
-
 #ifdef RACE
   // Bonus for distance of king from 8th rank
   constexpr Score KingRaceBonus[RANK_NB] = {
@@ -512,50 +531,6 @@
     S( 1614,  1456), S( 975,  885), S( 528,  502), S(   0,    0)
   };
 #endif
-
-  // PassedRank[Rank] contains a bonus according to the rank of a passed pawn
-  constexpr Score PassedRank[VARIANT_NB][RANK_NB] = {
-    {
-    S(0, 0), S(10, 28), S(17, 33), S(15, 41), S(62, 72), S(168, 177), S(276, 260)
-    },
-#ifdef ANTI
-    { S(0, 0), S(5, 7), S(5, 14), S(31, 38), S(73, 73), S(166, 166), S(252, 252) },
-#endif
-#ifdef ATOMIC
-    { S(0, 0), S(95, 86), S(118, 43), S(94, 61), S(142, 62), S(196, 150), S(204, 256) },
-#endif
-#ifdef CRAZYHOUSE
-    { S(0, 0), S(15, 27), S(23, 13), S(13, 19), S(88, 111), S(177, 140), S(229, 293) },
-#endif
-#ifdef EXTINCTION
-    { S(0, 0), S(5, 7), S(5, 14), S(31, 38), S(73, 73), S(166, 166), S(252, 252) },
-#endif
-#ifdef GRID
-    { S(0, 0), S(11, 2), S(4, 0), S(27, 34), S(58, 17), S(168, 165), S(251, 253) },
-#endif
-#ifdef HORDE
-    { S(0, 0), S(-66, 10), S(-25, 7), S(66, -12), S(68, 81), S(72, 210), S(250, 258) },
-#endif
-#ifdef KOTH
-    { S(0, 0), S(5, 7), S(5, 14), S(31, 38), S(73, 73), S(166, 166), S(252, 252) },
-#endif
-#ifdef LOSERS
-    { S(0, 0), S(5, 8), S(5, 13), S(31, 36), S(72, 72), S(170, 159), S(276, 251) },
-#endif
-#ifdef RACE
-    {},
-#endif
-#ifdef THREECHECK
-    { S(0, 0), S(5, 7), S(5, 14), S(31, 38), S(73, 73), S(166, 166), S(252, 252) },
-#endif
-#ifdef TWOKINGS
-    { S(0, 0), S(5, 7), S(5, 14), S(31, 38), S(73, 73), S(166, 166), S(252, 252) },
-#endif
-  };
-
-=======
->>>>>>> 67818ee9
-  // Assorted bonuses and penalties
   constexpr Score BishopOnKingRing    = S( 24,  0);
   constexpr Score BishopPawns         = S(  3,  7);
   constexpr Score BishopXRayPawns     = S(  4,  5);
@@ -1000,54 +975,31 @@
 #endif
 
     // Enemy rooks checks
-<<<<<<< HEAD
 #ifdef CRAZYHOUSE
     h = pos.is_house() && pos.count_in_hand<ROOK>(Them) ? ~pos.pieces() : 0;
 #endif
-    rookChecks = b1 & safe & (attackedBy[Them][ROOK] | (h & dropSafe));
-=======
-    rookChecks = b1 & attackedBy[Them][ROOK] & safe;
->>>>>>> 67818ee9
+    rookChecks = b1 & (attackedBy[Them][ROOK] | (h & dropSafe)) & safe;
     if (rookChecks)
         kingDanger += SafeCheck[ROOK][more_than_one(rookChecks)];
     else
         unsafeChecks |= b1 & (attackedBy[Them][ROOK] | h);
 
-<<<<<<< HEAD
-    // Enemy queen safe checks: we count them only if they are from squares from
-    // which we can't give a rook check, because rook checks are more valuable.
+    // Enemy queen safe checks: count them only if the checks are from squares from
+    // which opponent cannot give a rook check, because rook checks are more valuable.
 #ifdef CRAZYHOUSE
     h = pos.is_house() && pos.count_in_hand<QUEEN>(Them) ? ~pos.pieces() : 0;
 #endif
-    queenChecks =  (b1 | b2)
-                 & (attackedBy[Them][QUEEN] | (h & dropSafe))
-                 & safe
-                 & ~attackedBy[Us][QUEEN]
-                 & ~rookChecks;
-    if (queenChecks)
-        kingDanger += more_than_one(queenChecks) ? QueenSafeCheck * 145/100
-                                                 : QueenSafeCheck;
-
-    // Enemy bishops checks: we count them only if they are from squares from
-    // which we can't give a queen check, because queen checks are more valuable.
-#ifdef CRAZYHOUSE
-    h = pos.is_house() && pos.count_in_hand<BISHOP>(Them) ? ~pos.pieces() : 0;
-#endif
-    bishopChecks =  b2
-                  & (attackedBy[Them][BISHOP] | (h & dropSafe))
-                  & safe
-=======
-    // Enemy queen safe checks: count them only if the checks are from squares from
-    // which opponent cannot give a rook check, because rook checks are more valuable.
-    queenChecks =  (b1 | b2) & attackedBy[Them][QUEEN] & safe
+    queenChecks =  (b1 | b2) & (attackedBy[Them][QUEEN] | (h & dropSafe)) & safe
                  & ~(attackedBy[Us][QUEEN] | rookChecks);
     if (queenChecks)
         kingDanger += SafeCheck[QUEEN][more_than_one(queenChecks)];
 
     // Enemy bishops checks: count them only if they are from squares from which
     // opponent cannot give a queen check, because queen checks are more valuable.
-    bishopChecks =  b2 & attackedBy[Them][BISHOP] & safe
->>>>>>> 67818ee9
+#ifdef CRAZYHOUSE
+    h = pos.is_house() && pos.count_in_hand<BISHOP>(Them) ? ~pos.pieces() : 0;
+#endif
+    bishopChecks =  b2 & (attackedBy[Them][BISHOP] | (h & dropSafe)) & safe
                   & ~queenChecks;
     if (bishopChecks)
         kingDanger += SafeCheck[BISHOP][more_than_one(bishopChecks)];
@@ -1056,19 +1008,12 @@
         unsafeChecks |= b2 & (attackedBy[Them][BISHOP] | (h & dropSafe));
 
     // Enemy knights checks
-<<<<<<< HEAD
 #ifdef CRAZYHOUSE
     h = pos.is_house() && pos.count_in_hand<KNIGHT>(Them) ? ~pos.pieces() : 0;
 #endif
     knightChecks = attacks_bb<KNIGHT>(ksq) & (attackedBy[Them][KNIGHT] | (h & dropSafe));
-    if (knightChecks & (safe | (h & dropSafe)))
-        kingDanger += more_than_one(knightChecks & (safe | (h & dropSafe))) ? KnightSafeCheck * 162/100
-                                                         : KnightSafeCheck;
-=======
-    knightChecks = attacks_bb<KNIGHT>(ksq) & attackedBy[Them][KNIGHT];
     if (knightChecks & safe)
-        kingDanger += SafeCheck[KNIGHT][more_than_one(knightChecks & safe)];
->>>>>>> 67818ee9
+        kingDanger += SafeCheck[KNIGHT][more_than_one(knightChecks & (safe | (h & dropSafe)))];
     else
         unsafeChecks |= knightChecks & (attackedBy[Them][KNIGHT] | h);
 
@@ -1081,7 +1026,7 @@
         h = pos.count_in_hand<PAWN>(Them) ? ~pos.pieces() : 0;
         Bitboard pawnMoves = (attackedBy[Them][PAWN] & pos.pieces(Us)) | (shift<Down>(pos.pieces(Them, PAWN)) & ~pos.pieces());
         if (pawnChecks & ((pawnMoves & safe) | (h & dropSafe)))
-            kingDanger += PawnSafeCheck;
+            kingDanger += SafeCheck[PAWN][more_than_one(pawnChecks & (safe | (h & dropSafe)))];
         else
             unsafeChecks |= pawnChecks & (pawnMoves | h);
     }

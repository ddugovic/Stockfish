/*
  Stockfish, a UCI chess playing engine derived from Glaurung 2.1
  Copyright (C) 2004-2022 The Stockfish developers (see AUTHORS file)

  Stockfish is free software: you can redistribute it and/or modify
  it under the terms of the GNU General Public License as published by
  the Free Software Foundation, either version 3 of the License, or
  (at your option) any later version.

  Stockfish is distributed in the hope that it will be useful,
  but WITHOUT ANY WARRANTY; without even the implied warranty of
  MERCHANTABILITY or FITNESS FOR A PARTICULAR PURPOSE.  See the
  GNU General Public License for more details.

  You should have received a copy of the GNU General Public License
  along with this program.  If not, see <http://www.gnu.org/licenses/>.
*/

#include <algorithm>
#include <cassert>
#include <cstdlib>
#include <cstring>   // For std::memset
#include <fstream>
#include <iomanip>
#include <sstream>
#include <iostream>
#include <streambuf>
#include <vector>

#include "bitboard.h"
#include "evaluate.h"
#include "material.h"
#include "misc.h"
#include "pawns.h"
#include "thread.h"
#include "timeman.h"
#include "uci.h"
#include "incbin/incbin.h"


// Macro to embed the default efficiently updatable neural network (NNUE) file
// data in the engine binary (using incbin.h, by Dale Weiler).
// This macro invocation will declare the following three variables
//     const unsigned char        gEmbeddedNNUEData[];  // a pointer to the embedded data
//     const unsigned char *const gEmbeddedNNUEEnd;     // a marker to the end
//     const unsigned int         gEmbeddedNNUESize;    // the size of the embedded file
// Note that this does not work in Microsoft Visual Studio.
#ifdef USE_NNUE
#if !defined(_MSC_VER) && !defined(NNUE_EMBEDDING_OFF)
  INCBIN(EmbeddedNNUE, EvalFileDefaultName);
#else
  const unsigned char        gEmbeddedNNUEData[1] = {0x0};
  const unsigned char *const gEmbeddedNNUEEnd = &gEmbeddedNNUEData[1];
  const unsigned int         gEmbeddedNNUESize = 1;
#endif
#endif


using namespace std;

namespace Stockfish {

#ifdef USE_NNUE
namespace Eval {

  bool useNNUE;
  string currentEvalFileName = "None";

  /// NNUE::init() tries to load a NNUE network at startup time, or when the engine
  /// receives a UCI command "setoption name EvalFile value nn-[a-z0-9]{12}.nnue"
  /// The name of the NNUE network is always retrieved from the EvalFile option.
  /// We search the given network in three locations: internally (the default
  /// network may be embedded in the binary), in the active working directory and
  /// in the engine directory. Distro packagers may define the DEFAULT_NNUE_DIRECTORY
  /// variable to have the engine search in a special directory in their distro.

  void NNUE::init() {

    useNNUE = Options["Use NNUE"];
    if (!useNNUE)
        return;

    string eval_file = string(Options["EvalFile"]);
    if (eval_file.empty())
        eval_file = EvalFileDefaultName;

    #if defined(DEFAULT_NNUE_DIRECTORY)
    #define stringify2(x) #x
    #define stringify(x) stringify2(x)
    vector<string> dirs = { "<internal>" , "" , CommandLine::binaryDirectory , stringify(DEFAULT_NNUE_DIRECTORY) };
    #else
    vector<string> dirs = { "<internal>" , "" , CommandLine::binaryDirectory };
    #endif

    for (string directory : dirs)
        if (currentEvalFileName != eval_file)
        {
            if (directory != "<internal>")
            {
                ifstream stream(directory + eval_file, ios::binary);
                if (load_eval(eval_file, stream))
                    currentEvalFileName = eval_file;
            }

            if (directory == "<internal>" && eval_file == EvalFileDefaultName)
            {
                // C++ way to prepare a buffer for a memory stream
                class MemoryBuffer : public basic_streambuf<char> {
                    public: MemoryBuffer(char* p, size_t n) { setg(p, p, p + n); setp(p, p + n); }
                };

                MemoryBuffer buffer(const_cast<char*>(reinterpret_cast<const char*>(gEmbeddedNNUEData)),
                                    size_t(gEmbeddedNNUESize));
                (void) gEmbeddedNNUEEnd; // Silence warning on unused variable

                istream stream(&buffer);
                if (load_eval(eval_file, stream))
                    currentEvalFileName = eval_file;
            }
        }
  }

  /// NNUE::verify() verifies that the last net used was loaded successfully
  void NNUE::verify() {

    string eval_file = string(Options["EvalFile"]);
    if (eval_file.empty())
        eval_file = EvalFileDefaultName;

    if (useNNUE && currentEvalFileName != eval_file)
    {

        string msg1 = "If the UCI option \"Use NNUE\" is set to true, network evaluation parameters compatible with the engine must be available.";
        string msg2 = "The option is set to true, but the network file " + eval_file + " was not loaded successfully.";
        string msg3 = "The UCI option EvalFile might need to specify the full path, including the directory name, to the network file.";
        string msg4 = "The default net can be downloaded from: https://tests.stockfishchess.org/api/nn/" + std::string(EvalFileDefaultName);
        string msg5 = "The engine will be terminated now.";

        sync_cout << "info string ERROR: " << msg1 << sync_endl;
        sync_cout << "info string ERROR: " << msg2 << sync_endl;
        sync_cout << "info string ERROR: " << msg3 << sync_endl;
        sync_cout << "info string ERROR: " << msg4 << sync_endl;
        sync_cout << "info string ERROR: " << msg5 << sync_endl;

        exit(EXIT_FAILURE);
    }

    if (useNNUE)
        sync_cout << "info string NNUE evaluation using " << eval_file << " enabled" << sync_endl;
    else
        sync_cout << "info string classical evaluation enabled" << sync_endl;
  }
}
#endif

namespace Trace {

  enum Tracing { NO_TRACE, TRACE };

  enum Term { // The first 8 entries are reserved for PieceType
    MATERIAL = 8, IMBALANCE, MOBILITY, THREAT, PASSED, SPACE, WINNABLE, VARIANT, TOTAL, TERM_NB
  };

  Score scores[TERM_NB][COLOR_NB];

  double to_cp(Value v) { return double(v) / PawnValueEg; }

  void add(int idx, Color c, Score s) {
    scores[idx][c] = s;
  }

  void add(int idx, Score w, Score b = SCORE_ZERO) {
    scores[idx][WHITE] = w;
    scores[idx][BLACK] = b;
  }

  std::ostream& operator<<(std::ostream& os, Score s) {
    os << std::setw(5) << to_cp(mg_value(s)) << " "
       << std::setw(5) << to_cp(eg_value(s));
    return os;
  }

  std::ostream& operator<<(std::ostream& os, Term t) {

    if (t == MATERIAL || t == IMBALANCE || t == WINNABLE || t == TOTAL)
        os << " ----  ----"    << " | " << " ----  ----";
    else
        os << scores[t][WHITE] << " | " << scores[t][BLACK];

    os << " | " << scores[t][WHITE] - scores[t][BLACK] << " |\n";
    return os;
  }
}

using namespace Trace;

namespace {

  // Threshold for lazy and space evaluation
  constexpr Value LazyThreshold1[VARIANT_NB] = {
    Value(3631),
#ifdef ANTI
    2 * MidgameLimit,
#endif
#ifdef ATOMIC
    Value(3094),
#endif
#ifdef CRAZYHOUSE
    2 * MidgameLimit,
#endif
#ifdef EXTINCTION
    Value(3631),
#endif
#ifdef GRID
    Value(3631),
#endif
#ifdef HORDE
    2 * MidgameLimit,
#endif
#ifdef KOTH
    Value(3631),
#endif
#ifdef LOSERS
    2 * MidgameLimit,
#endif
#ifdef RACE
    2 * MidgameLimit,
#endif
#ifdef THREECHECK
    Value(3058),
#endif
#ifdef TWOKINGS
    Value(3631),
#endif
  };
  constexpr Value LazyThreshold2    =  Value(2084);
  constexpr Value SpaceThreshold[VARIANT_NB] = {
    Value(11551),
#ifdef ANTI
    Value(11551),
#endif
#ifdef ATOMIC
    Value(11551),
#endif
#ifdef CRAZYHOUSE
    Value(11551),
#endif
#ifdef EXTINCTION
    Value(11551),
#endif
#ifdef GRID
    2 * MidgameLimit,
#endif
#ifdef HORDE
    Value(11551),
#endif
#ifdef KOTH
    VALUE_ZERO,
#endif
#ifdef LOSERS
    Value(11551),
#endif
#ifdef RACE
    Value(11551),
#endif
#ifdef THREECHECK
    Value(11551),
#endif
#ifdef TWOKINGS
    Value(11551),
#endif
  };

  // KingAttackWeights[PieceType] contains king attack weights by piece type
  constexpr int KingAttackWeights[PIECE_TYPE_NB] = { 0, 0, 76, 46, 45, 14 };

  // Per-variant king danger malus factors
  constexpr int KingDangerParams[VARIANT_NB][11] = {
    {   183,  148,   98,   69,    3, -873, -100,   -6,   -4,   37,    0 },
#ifdef ANTI
    {},
#endif
#ifdef ATOMIC
    {   166,  146,   98,  274,    3, -654, -100,  -12,   -4,   37,   29 },
#endif
#ifdef CRAZYHOUSE
    {   463,  129,   99,  121,    3, -631,  -99,   -6,   -4,   37,  315 },
#endif
#ifdef EXTINCTION
    {},
#endif
#ifdef GRID
    {   211,  158,   98,  119,    3, -722, -100,   -9,   -4,   37,    0 },
#endif
#ifdef HORDE
    {   235,  134,   98,  101,    3, -717, -100,  -11,   -4,   37,    0 },
#endif
#ifdef KOTH
    {   229,  131,   98,   85,    3, -658, -100,   -9,   -4,   37,    0 },
#endif
#ifdef LOSERS
    {   235,  134,   98,  101,    3, -717, -100, -357,   -4,   37,    0 },
#endif
#ifdef RACE
    {     0,    0,    0,    0,    0,    0,    0,    0,    0,    0,    0 },
#endif
#ifdef THREECHECK
    {   203,  149,  101,   72,    3, -787,  -91,   -6,   -4,   38,  192 },
#endif
#ifdef TWOKINGS
    {   155,  136,   98,   92,    3, -967, -100,   -8,   -4,   37,    0 },
#endif
  };

  // SafeCheck[PieceType][single/multiple] contains safe check bonus by piece type,
  // higher if multiple safe checks are possible for that piece type.
  constexpr int SafeCheck[][2] = {
      {}, {450, 900}, {805, 1292}, {650, 984}, {1071, 1886}, {730, 1128}
  };

#define S(mg, eg) make_score(mg, eg)

  // MobilityBonus[PieceType-2][attacked] contains bonuses for middle and end game,
  // indexed by piece type and number of attacked squares in the mobility area.
  constexpr Score MobilityBonus[VARIANT_NB][4][32] = {
    {
    { S(-62,-79), S(-53,-57), S(-12,-31), S( -3,-17), S(  3,  7), S( 12, 13), // Knight
      S( 21, 16), S( 28, 21), S( 37, 26) },
    { S(-47,-59), S(-20,-25), S( 14, -8), S( 29, 12), S( 39, 21), S( 53, 40), // Bishop
      S( 53, 56), S( 60, 58), S( 62, 65), S( 69, 72), S( 78, 78), S( 83, 87),
      S( 91, 88), S( 96, 98) },
    { S(-60,-82), S(-24,-15), S(  0, 17) ,S(  3, 43), S(  4, 72), S( 14,100), // Rook
      S( 20,102), S( 30,122), S( 41,133), S(41 ,139), S( 41,153), S( 45,160),
      S( 57,165), S( 58,170), S( 67,175) },
    { S(-29,-49), S(-16,-29), S( -8, -8), S( -8, 17), S( 18, 39), S( 25, 54), // Queen
      S( 23, 59), S( 37, 73), S( 41, 76), S( 54, 95), S( 65, 95) ,S( 68,101),
      S( 69,124), S( 70,128), S( 70,132), S( 70,133) ,S( 71,136), S( 72,140),
      S( 74,147), S( 76,149), S( 90,153), S(104,169), S(105,171), S(106,171),
      S(112,178), S(114,185), S(114,187), S(119,221) }
    },
#ifdef ANTI
    {
      { S(-150,-152), S(-112,-108), S(-18,-52), S( -4,-20), S( 12, 10), S( 30, 22), // Knights
        S(  44,  52), S(  60,  56), S( 72, 58) },
      { S(-96,-116), S(-42,-38), S( 32, -4), S( 52, 24), S( 74, 44), S(102, 84), // Bishops
        S(108, 108), S(126,116), S(130,126), S(142,140), S(158,148), S(162,172),
        S(184, 180), S(194,188) },
      { S(-112,-156), S(-50,-36), S(-22, 52), S(-10,110), S( -8,140), S( -2,162), // Rooks
        S(  16, 218), S( 28,240), S( 42,256), S( 46,286), S( 62,308), S( 64,320),
        S(  86, 330), S( 98,336), S(118,338) },
      { S(-80,-70), S(-50,-24), S(  4, 14), S(  8, 38), S( 28, 74), S( 48,110), // Queens
        S( 50,124), S( 80,152), S( 86,158), S( 94,174), S(108,188), S(112,204),
        S(120,222), S(140,232), S(144,236), S(146,244), S(150,256), S(154,260),
        S(170,266), S(188,272), S(198,280), S(216,314), S(224,316), S(226,322),
        S(236,348), S(238,354), S(246,382), S(256,398) }
    },
#endif
#ifdef ATOMIC
    {
      { S(-86,-77), S(-79,-64), S(-36,-40), S( -2,-24), S( 14,  8), S( 23, 25), // Knights
        S( 40, 26), S( 30, 23), S( 37, 29) },
      { S(-55,-65), S(-17,-34), S( 13, -9), S( 24, 20), S( 22, 25), S( 57, 39), // Bishops
        S( 32, 52), S( 66, 66), S( 51, 52), S( 56, 74), S( 73, 76), S( 85, 81),
        S( 93, 90), S(108, 87) },
      { S(-61,-73), S(-32,-28), S(-18,  9), S(-19, 30), S(-19, 57), S( 20, 78), // Rooks
        S( 12,104), S( 11,134), S( 21,133), S( 33,166), S( 35,168), S( 38,185),
        S( 25,172), S( 60,182), S( 58,155) },
      { S(-43,-43), S(-14,-16), S( -5,  1), S(  0, 23), S(  6, 24), S( 23, 59), // Queens
        S( 20, 55), S( 32, 66), S( 47, 89), S( 29, 77), S( 47, 89), S( 69,103),
        S( 63,110), S( 76,131), S( 73,115), S( 48,132), S( 58,131), S( 75,135),
        S( 82,122), S(111,130), S(114,144), S(101,139), S(106,146), S(107,167),
        S(115,157), S(129,175), S(132,176), S(130,210) }
    },
#endif
#ifdef CRAZYHOUSE
    {
      { S(-126, -96), S(-103,-31), S(-90,-27), S(-40,  3), S(  0,  3), S(  4,  0), // Knights
        S(  20,  12), S(  15, 33), S( 50, 46) },
      { S(-156, -79), S(-115,-43), S( 42,-14), S( 35, 26), S( 64, 26), S( 74, 38), // Bishops
        S(  70,  46), S(  83, 71), S( 70, 68), S( 66, 80), S( 64, 68), S( 70, 77),
        S(  97,  92), S(  89, 98) },
      { S( -53, -53), S( -22, -8), S(-48, 30), S(-14, 57), S( -4, 77), S( 11, 87), // Rooks
        S(   7, 115), S(  12,123), S( 27,120), S(  6,140), S( 55,156), S( 18,161),
        S(  51, 161), S(  54,171), S( 52,166) },
      { S( -26, -56), S( -24,-14), S(  7, 14), S(  8, 15), S( 18, 34), S( 14, 41), // Queens
        S(  28,  58), S(  33, 66), S( 40, 70), S( 47, 74), S( 50,100), S( 52,106),
        S(  59, 111), S(  50, 95), S( 60,115), S( 61,126), S( 75,144), S( 82,119),
        S(  95, 137), S( 102,138), S(100,142), S(119,154), S(129,156), S(107,156),
        S( 111, 177), S( 115,181), S(124,197), S(124,199) }
    },
#endif
#ifdef EXTINCTION
    {
      { S(-123, -90), S( -91,-32), S(-61,-29), S(-38,  3), S(  0,  3), S(  4,  0), // Knights
        S(  19,  12), S(  15, 33), S( 52, 45) },
      { S(-153, -80), S(-112,-41), S( 41,-14), S( 35, 24), S( 62, 26), S( 75, 41), // Bishops
        S(  72,  48), S(  85, 74), S( 74, 65), S( 66, 79), S( 64, 69), S( 73, 80),
        S( 107,  92), S(  96,101) },
      { S( -59, -51), S( -20, -8), S(-54, 32), S(-15, 54), S( -4, 70), S( 11, 84), // Rooks
        S(   6, 113), S(  13,123), S( 27,114), S(  6,144), S( 60,162), S( 19,162),
        S(  48, 170), S(  57,170), S( 52,177) },
      { S( -27, -56), S( -24,-14), S(  7, 13), S(  9, 16), S( 18, 37), S( 14, 40), // Queens
        S(  29,  56), S(  34, 64), S( 39, 73), S( 49, 65), S( 50, 98), S( 50,106),
        S(  60, 107), S(  53, 92), S( 62,119), S( 69,130), S( 77,145), S( 84,120),
        S(  90, 153), S(  98,131), S(106,139), S(116,147), S(127,157), S(112,154),
        S( 121, 174), S( 124,167), S(126,194), S(130,190) }
    },
#endif
#ifdef GRID
    {
      { S(-75,-76), S(-57,-54), S( -9,-28), S( -2,-10), S(  6,  5), S( 14, 12), // Knights
        S( 22, 26), S( 29, 29), S( 36, 29) },
      { S(-48,-59), S(-20,-23), S( 16, -3), S( 26, 13), S( 38, 24), S( 51, 42), // Bishops
        S( 55, 54), S( 63, 57), S( 63, 65), S( 68, 73), S( 81, 78), S( 81, 86),
        S( 91, 88), S( 98, 97) },
      { S(-58,-76), S(-27,-18), S(-15, 28), S(-10, 55), S( -5, 69), S( -2, 82), // Rooks
        S(  9,112), S( 16,118), S( 30,132), S( 29,142), S( 32,155), S( 38,165),
        S( 46,166), S( 48,169), S( 58,171) },
      { S(-39,-36), S(-21,-15), S(  3,  8), S(  3, 18), S( 14, 34), S( 22, 54), // Queens
        S( 28, 61), S( 41, 73), S( 43, 79), S( 48, 92), S( 56, 94), S( 60,104),
        S( 60,113), S( 66,120), S( 67,123), S( 70,126), S( 71,133), S( 73,136),
        S( 79,140), S( 88,143), S( 88,148), S( 99,166), S(102,170), S(102,175),
        S(106,184), S(109,191), S(113,206), S(116,212) }
    },
#endif
#ifdef HORDE
    {
      { S(-126,-90), S( -7,-22), S( -46,-25), S( 19,7), S( -53, 71), S( 31, -1), // Knights
        S(  -6, 51), S(-12, 47), S( -9, -56) },
      { S( -46,-2), S(30,66), S( 18, -27), S( 86, 21), S( 65, 11), S(147, 45), // Bishops
        S(  98, 38), S( 95, 52), S(122, 45), S( 95, 33), S( 89,103), S( 85, -9),
        S( 105, 70), S(131, 82) },
      { S( -56,-78), S(-25,-18), S(-11, 26), S( -5, 55), S( -4, 70), S( -1, 81), // Rooks
        S(   8,109), S( 14,120), S( 21,128), S( 23,143), S( 31,154), S( 32,160),
        S(  43,165), S( 49,168), S( 59,169) },
      { S( -40,-35), S(-25,-12), S(  2,  7), S(  4, 19), S( 14, 37), S( 24, 55), // Queens
        S(  25, 62), S( 40, 76), S( 43, 79), S( 47, 87), S( 54, 94), S( 56,102),
        S(  60,111), S( 70,116), S( 72,118), S( 73,122), S( 75,128), S( 77,130),
        S(  85,133), S( 94,136), S( 99,140), S(108,157), S(112,158), S(113,161),
        S( 118,174), S(119,177), S(123,191), S(128,199) }
    },
#endif
#ifdef KOTH
    {
      { S(-75,-76), S(-56,-54), S( -9,-26), S( -2,-10), S(  6,  5), S( 15, 11), // Knights
        S( 22, 26), S( 30, 28), S( 36, 29) },
      { S(-48,-58), S(-21,-19), S( 16, -2), S( 26, 12), S( 37, 22), S( 51, 42), // Bishops
        S( 54, 54), S( 63, 58), S( 65, 63), S( 71, 70), S( 79, 74), S( 81, 86),
        S( 92, 90), S( 97, 94) },
      { S(-56,-78), S(-25,-18), S(-11, 26), S( -5, 55), S( -4, 70), S( -1, 81), // Rooks
        S(  8,109), S( 14,120), S( 21,128), S( 23,143), S( 31,154), S( 32,160),
        S( 43,165), S( 49,168), S( 59,169) },
      { S(-40,-35), S(-25,-12), S(  2,  7), S(  4, 19), S( 14, 37), S( 24, 55), // Queens
        S( 25, 62), S( 40, 76), S( 43, 79), S( 47, 87), S( 54, 94), S( 56,102),
        S( 60,111), S( 70,116), S( 72,118), S( 73,122), S( 75,128), S( 77,130),
        S( 85,133), S( 94,136), S( 99,140), S(108,157), S(112,158), S(113,161),
        S(118,174), S(119,177), S(123,191), S(128,199) }
    },
#endif
#ifdef LOSERS
    {
      { S(-150,-152), S(-112,-108), S(-18,-52), S( -4,-20), S( 12, 10), S( 30, 22), // Knights
        S(  44,  52), S(  60,  56), S( 72, 58) },
      { S(-96,-116), S(-42,-38), S( 32, -4), S( 52, 24), S( 74, 44), S(102, 84), // Bishops
        S(108, 108), S(126,116), S(130,126), S(142,140), S(158,148), S(162,172),
        S(184, 180), S(194,188) },
      { S(-112,-156), S(-50,-36), S(-22, 52), S(-10,110), S( -8,140), S( -2,162), // Rooks
        S(  16, 218), S( 28,240), S( 42,256), S( 46,286), S( 62,308), S( 64,320),
        S(  86, 330), S( 98,336), S(118,338) },
      { S(-80,-70), S(-50,-24), S(  4, 14), S(  8, 38), S( 28, 74), S( 48,110), // Queens
        S( 50,124), S( 80,152), S( 86,158), S( 94,174), S(108,188), S(112,204),
        S(120,222), S(140,232), S(144,236), S(146,244), S(150,256), S(154,260),
        S(170,266), S(188,272), S(198,280), S(216,314), S(224,316), S(226,322),
        S(236,348), S(238,354), S(246,382), S(256,398) }
    },
#endif
#ifdef RACE
    {
      { S(-132,-117), S( -89,-110), S(-13,-49), S(-11,-15), S(-10,-30), S( 29, 17), // Knights
        S(  13,  32), S(  79,  69), S(109, 79) },
      { S(-101,-119), S( -19, -27), S( 27, -9), S( 35, 30), S( 62, 31), S(115, 72), // Bishops
        S(  91,  99), S( 138, 122), S(129,119), S(158,156), S(153,162), S(143,189),
        S( 172, 181), S( 196, 204) },
      { S(-131,-162), S( -57, -37), S( -8, 47), S( 12, 93), S(  3,127), S( 10,139), // Rooks
        S(   3, 240), S(  18, 236), S( 44,251), S( 44,291), S( 49,301), S( 67,316),
        S( 100, 324), S(  97, 340), S(110,324) },
      { S( -87, -68), S( -73,  -2), S( -7,  9), S( -5, 16), S( 39, 76), S( 39,118), // Queens
        S(  64, 131), S(  86, 169), S( 86,175), S( 78,166), S( 97,195), S(123,216),
        S( 137, 200), S( 155, 247), S(159,260), S(136,252), S(156,279), S(160,251),
        S( 165, 251), S( 194, 267), S(204,271), S(216,331), S(226,304), S(223,295),
        S( 239, 316), S( 228, 365), S(240,385), S(249,377) }
    },
#endif
#ifdef THREECHECK
    {
      { S(-74,-76), S(-55,-54), S( -9,-26), S( -2,-10), S(  6,  5), S( 15, 11), // Knights
        S( 22, 26), S( 31, 27), S( 37, 29) },
      { S(-49,-56), S(-23,-18), S( 15, -2), S( 25, 12), S( 36, 22), S( 50, 42), // Bishops
        S( 53, 54), S( 64, 57), S( 67, 63), S( 71, 68), S( 84, 76), S( 79, 87),
        S( 95, 91), S( 98, 93) },
      { S(-57,-76), S(-25,-18), S(-11, 25), S( -5, 53), S( -4, 70), S( -1, 78), // Rooks
        S(  8,111), S( 14,116), S( 22,125), S( 24,148), S( 31,159), S( 31,173),
        S( 44,163), S( 50,162), S( 56,168) },
      { S(-42,-35), S(-25,-12), S(  2,  7), S(  4, 19), S( 14, 37), S( 24, 53), // Queens
        S( 26, 63), S( 39, 80), S( 42, 77), S( 48, 88), S( 53, 96), S( 57, 96),
        S( 61,108), S( 71,116), S( 70,116), S( 74,125), S( 75,133), S( 78,133),
        S( 85,137), S( 97,135), S(103,141), S(107,165), S(109,153), S(115,162),
        S(119,164), S(121,184), S(121,192), S(131,203) }
    },
#endif
#ifdef TWOKINGS
    {
      { S(-75,-76), S(-57,-54), S( -9,-28), S( -2,-10), S(  6,  5), S( 14, 12), // Knights
        S( 22, 26), S( 29, 29), S( 36, 29) },
      { S(-48,-59), S(-20,-23), S( 16, -3), S( 26, 13), S( 38, 24), S( 51, 42), // Bishops
        S( 55, 54), S( 63, 57), S( 63, 65), S( 68, 73), S( 81, 78), S( 81, 86),
        S( 91, 88), S( 98, 97) },
      { S(-58,-76), S(-27,-18), S(-15, 28), S(-10, 55), S( -5, 69), S( -2, 82), // Rooks
        S(  9,112), S( 16,118), S( 30,132), S( 29,142), S( 32,155), S( 38,165),
        S( 46,166), S( 48,169), S( 58,171) },
      { S(-39,-36), S(-21,-15), S(  3,  8), S(  3, 18), S( 14, 34), S( 22, 54), // Queens
        S( 28, 61), S( 41, 73), S( 43, 79), S( 48, 92), S( 56, 94), S( 60,104),
        S( 60,113), S( 66,120), S( 67,123), S( 70,126), S( 71,133), S( 73,136),
        S( 79,140), S( 88,143), S( 88,148), S( 99,166), S(102,170), S(102,175),
        S(106,184), S(109,191), S(113,206), S(116,212) }
    },
#endif
  };

  // BishopPawns[distance from edge] contains a file-dependent penalty for pawns on
  // squares of the same color as our bishop.
  constexpr Score BishopPawns[int(FILE_NB) / 2] = {
    S(3, 8), S(3, 9), S(2, 7), S(3, 7)
  };

  // KingProtector[knight/bishop] contains penalty for each distance unit to own king
  constexpr Score KingProtector[] = { S(9, 9), S(7, 9) };

  // Outpost[knight/bishop] contains bonuses for each knight or bishop occupying a
  // pawn protected square on rank 4 to 6 which is also safe from a pawn attack.
  constexpr Score Outpost[] = { S(54, 34), S(31, 25) };

  // PassedRank[Rank] contains a bonus according to the rank of a passed pawn
  constexpr Score PassedRank[VARIANT_NB][RANK_NB] = {
    {
    S(0, 0), S(2, 38), S(15, 36), S(22, 50), S(64, 81), S(166, 184), S(284, 269)
    },
#ifdef ANTI
    { S(0, 0), S(5, 7), S(5, 14), S(31, 38), S(73, 73), S(166, 166), S(252, 252) },
#endif
#ifdef ATOMIC
    { S(0, 0), S(95, 86), S(118, 43), S(94, 61), S(142, 62), S(196, 150), S(204, 256) },
#endif
#ifdef CRAZYHOUSE
    { S(0, 0), S(15, 27), S(23, 13), S(13, 19), S(88, 111), S(177, 140), S(229, 293) },
#endif
#ifdef EXTINCTION
    { S(0, 0), S(5, 7), S(5, 14), S(31, 38), S(73, 73), S(166, 166), S(252, 252) },
#endif
#ifdef GRID
    { S(0, 0), S(11, 2), S(4, 0), S(27, 34), S(58, 17), S(168, 165), S(251, 253) },
#endif
#ifdef HORDE
    { S(0, 0), S(-66, 10), S(-25, 7), S(66, -12), S(68, 81), S(72, 210), S(250, 258) },
#endif
#ifdef KOTH
    { S(0, 0), S(5, 7), S(5, 14), S(31, 38), S(73, 73), S(166, 166), S(252, 252) },
#endif
#ifdef LOSERS
    { S(0, 0), S(5, 8), S(5, 13), S(31, 36), S(72, 72), S(170, 159), S(276, 251) },
#endif
#ifdef RACE
    {},
#endif
#ifdef THREECHECK
    { S(0, 0), S(5, 7), S(5, 14), S(31, 38), S(73, 73), S(166, 166), S(252, 252) },
#endif
#ifdef TWOKINGS
    { S(0, 0), S(5, 7), S(5, 14), S(31, 38), S(73, 73), S(166, 166), S(252, 252) },
#endif
  };

  constexpr Score RookOnClosedFile = S(10, 5);
  constexpr Score RookOnOpenFile[] = { S(18, 8), S(49, 26) };

  // ThreatByMinor/ByRook[attacked PieceType] contains bonuses according to
  // which piece type attacks which one. Attacks on lesser pieces which are
  // pawn-defended are not considered.
  constexpr Score ThreatByMinor[PIECE_TYPE_NB] = {
    S(0, 0), S(6, 37), S(64, 50), S(82, 57), S(103, 130), S(81, 163)
  };

  constexpr Score ThreatByRook[PIECE_TYPE_NB] = {
    S(0, 0), S(3, 44), S(36, 71), S(44, 59), S(0, 39), S(60, 39)
  };

  constexpr Value CorneredBishop = Value(50);

  // Assorted bonuses and penalties
#ifdef ATOMIC
  constexpr Score AtomicConfinedKing = S(104, 97);
  constexpr Score ThreatByBlast      = S( 84, 78);
#endif
#ifdef HORDE
  constexpr Score HordeShelter = S(71, 61);
#endif
#ifdef KOTH
  constexpr Score KothDistanceBonus[6] = {
    S(1949, 1934), S(454, 364), S(151, 158), S(75, 85), S(42, 49), S(0, 0)
  };
  constexpr Score KothSafeCenter = S(163, 207);
#endif
#ifdef ANTI
  constexpr Score PieceCountAnti    = S(119, 123);
  constexpr Score ThreatsAnti[]     = { S(192, 203), S(411, 322) };
  constexpr Score AttacksAnti[2][2][PIECE_TYPE_NB] = {
    {
      { S( 30, 141), S( 26,  94), S(161, 105), S( 70, 123), S( 61,  72), S( 78, 12), S(139, 115) },
      { S( 56,  89), S( 82, 107), S(114,  93), S(110, 115), S(188, 112), S( 73, 59), S(122,  59) }
    },
    {
      { S(119, 142), S( 99, 105), S(123, 193), S(142,  37), S(118,  96), S( 50, 12), S( 91,  85) },
      { S( 58,  81), S( 66, 110), S(105, 153), S(100, 143), S(140, 113), S(145, 73), S(153, 154) }
    }
  };
#endif
#ifdef LOSERS
  constexpr Score ThreatsLosers[]     = { S(216, 279), S(441, 341) };
  constexpr Score AttacksLosers[2][2][PIECE_TYPE_NB] = {
    {
      { S( 27, 140), S( 23,  95), S(160, 112), S( 78, 129), S( 65,  75), S( 70, 13), S(146, 123) },
      { S( 58,  82), S( 80, 112), S(124,  87), S(103, 110), S(185, 107), S( 72, 60), S(126,  62) }
    },
    {
      { S(111, 127), S(102,  95), S(121, 183), S(140,  37), S(120,  99), S( 55, 11), S( 88,  93) },
      { S( 56,  69), S( 72, 124), S(109, 154), S( 98, 149), S(129, 113), S(147, 72), S(157, 152) }
    }
  };
#endif
#ifdef CRAZYHOUSE
  constexpr int KingDangerInHand[PIECE_TYPE_NB] = {
    79, 16, 200, 61, 138, 152
  };
#endif
#ifdef RACE
  // Bonus for distance of king from 8th rank
  constexpr Score KingRaceBonus[RANK_NB] = {
    S(14282, 14493), S(6369, 5378), S(4224, 3557), S(2633, 2219),
    S( 1614,  1456), S( 975,  885), S( 528,  502), S(   0,    0)
  };
#endif
  constexpr Score UncontestedOutpost  = S(  0, 10);
  constexpr Score BishopOnKingRing    = S( 24,  0);
  constexpr Score BishopXRayPawns     = S(  4,  5);
  constexpr Score FlankAttacks[VARIANT_NB] = {
    S( 8,  0),
#ifdef ANTI
    S( 0,  0),
#endif
#ifdef ATOMIC
    S(17,  0),
#endif
#ifdef CRAZYHOUSE
    S(14, 20),
#endif
#ifdef EXTINCTION
    S( 0,  0),
#endif
#ifdef GRID
    S( 7,  0),
#endif
#ifdef HORDE
    S( 7,  0),
#endif
#ifdef KOTH
    S( 7,  0),
#endif
#ifdef LOSERS
    S( 7,  0),
#endif
#ifdef RACE
    S( 0,  0),
#endif
#ifdef THREECHECK
    S(16,  9),
#endif
#ifdef TWOKINGS
    S( 7,  0),
#endif
  };
  constexpr Score Hanging             = S( 72, 40);
  constexpr Score KnightOnQueen       = S( 16, 11);
  constexpr Score LongDiagonalBishop  = S( 45,  0);
  constexpr Score MinorBehindPawn     = S( 18,  3);
  constexpr Score PassedFile          = S( 13,  8);
  constexpr Score PawnlessFlank       = S( 19, 97);
  constexpr Score ReachableOutpost    = S( 33, 19);
  constexpr Score RestrictedPiece     = S(  6,  7);
  constexpr Score RookOnKingRing      = S( 16,  0);
  constexpr Score SliderOnQueen       = S( 62, 21);
  constexpr Score ThreatByKing        = S( 24, 87);
  constexpr Score ThreatByPawnPush    = S( 48, 39);
  constexpr Score ThreatBySafePawn    = S(167, 99);
  constexpr Score TrappedRook         = S( 55, 13);
  constexpr Score WeakQueenProtection = S( 14,  0);
  constexpr Score WeakQueen           = S( 57, 19);


#undef S

  // Evaluation class computes and stores attacks tables and other working data
  template<Tracing T>
  class Evaluation {

  public:
    Evaluation() = delete;
    explicit Evaluation(const Position& p) : pos(p) {}
    Evaluation& operator=(const Evaluation&) = delete;
    Value value();
    Value variantValue(Value v);

  private:
    template<Color Us> void initialize();
    template<Color Us, PieceType Pt> Score pieces();
    template<Color Us> Score king() const;
    template<Color Us> Score threats() const;
    template<Color Us> Score passed() const;
    template<Color Us> Score space() const;
    template<Color Us> Score variant() const;
    Value winnable(Score score) const;

    const Position& pos;
    Material::Entry* me;
    Pawns::Entry* pe;
    Bitboard mobilityArea[COLOR_NB];
    Score mobility[COLOR_NB] = { SCORE_ZERO, SCORE_ZERO };

    // attackedBy[color][piece type] is a bitboard representing all squares
    // attacked by a given color and piece type. Special "piece types" which
    // is also calculated is ALL_PIECES.
    Bitboard attackedBy[COLOR_NB][PIECE_TYPE_NB];

    // attackedBy2[color] are the squares attacked by at least 2 units of a given
    // color, including x-rays. But diagonal x-rays through pawns are not computed.
    Bitboard attackedBy2[COLOR_NB];

    // kingRing[color] are the squares adjacent to the king plus some other
    // very near squares, depending on king position.
    Bitboard kingRing[COLOR_NB];

    // kingAttackersCount[color] is the number of pieces of the given color
    // which attack a square in the kingRing of the enemy king.
    int kingAttackersCount[COLOR_NB];

    // kingAttackersWeight[color] is the sum of the "weights" of the pieces of
    // the given color which attack a square in the kingRing of the enemy king.
    // The weights of the individual piece types are given by the elements in
    // the KingAttackWeights array.
    int kingAttackersWeight[COLOR_NB];

    // kingAttacksCount[color] is the number of attacks by the given color to
    // squares directly adjacent to the enemy king. Pieces which attack more
    // than one square are counted multiple times. For instance, if there is
    // a white knight on g5 and black's king is on g8, this white knight adds 2
    // to kingAttacksCount[WHITE].
    int kingAttacksCount[COLOR_NB];
  };


  // Evaluation::initialize() computes king and pawn attacks, and the king ring
  // bitboard for a given color. This is done at the beginning of the evaluation.

  template<Tracing T> template<Color Us>
  void Evaluation<T>::initialize() {

    constexpr Color     Them = ~Us;
    constexpr Direction Up   = pawn_push(Us);
    constexpr Direction Down = -Up;
    constexpr Bitboard LowRanks = (Us == WHITE ? Rank2BB | Rank3BB : Rank7BB | Rank6BB);

#ifdef HORDE
    const Square ksq = (pos.is_horde() && pos.is_horde_color(Us)) ? SQ_NONE : pos.square<KING>(Us);
#else
    const Square ksq = pos.square<KING>(Us);
#endif

    Bitboard dblAttackByPawn = pawn_double_attacks_bb<Us>(pos.pieces(Us, PAWN));

    // Find our pawns that are blocked or on the first two ranks
    Bitboard b = pos.pieces(Us, PAWN) & (shift<Down>(pos.pieces()) | LowRanks);

    // Squares occupied by those pawns, by our king or queen, by blockers to attacks on our king
    // or controlled by enemy pawns are excluded from the mobility area.
#ifdef ANTI
    if (pos.is_anti())
        mobilityArea[Us] = ~b;
    else
#endif
#ifdef HORDE
    if (pos.is_horde() && pos.is_horde_color(Us))
        mobilityArea[Us] = ~(b | pe->pawn_attacks(Them));
    else
#endif
    mobilityArea[Us] = ~(b | pos.pieces(Us, KING, QUEEN) | pos.blockers_for_king(Us) | pe->pawn_attacks(Them));

    // Initialize attackedBy[] for king and pawns
#ifdef PLACEMENT
    if (pos.is_placement() && pos.count_in_hand<KING>(Us))
        attackedBy[Us][KING] = 0;
    else
#endif
    switch (pos.variant())
    {
#ifdef ANTI
    case ANTI_VARIANT:
        attackedBy[Us][KING] = 0;
        for (Bitboard kings = pos.pieces(Us, KING); kings; )
            attackedBy[Us][KING] |= attacks_bb<KING>(pop_lsb(kings));
    break;
#endif
#ifdef EXTINCTION
    case EXTINCTION_VARIANT:
        attackedBy[Us][KING] = 0;
        for (Bitboard kings = pos.pieces(Us, KING); kings; )
            attackedBy[Us][KING] |= attacks_bb<KING>(pop_lsb(kings));
    break;
#endif
#ifdef HORDE
    case HORDE_VARIANT:
        if (pos.is_horde_color(Us))
        {
            attackedBy[Us][KING] = 0;
            break;
        }
    [[fallthrough]];
#endif
    default:
    attackedBy[Us][KING] = attacks_bb<KING>(ksq);
    }
    attackedBy[Us][PAWN] = pe->pawn_attacks(Us);
    attackedBy[Us][ALL_PIECES] = attackedBy[Us][KING] | attackedBy[Us][PAWN];
    attackedBy2[Us] = dblAttackByPawn | (attackedBy[Us][KING] & attackedBy[Us][PAWN]);

    // Init our king safety tables
#ifdef PLACEMENT
    if (pos.is_placement() && pos.count_in_hand<KING>(Us))
        kingRing[Us] = 0;
    else
#endif
    switch (pos.variant())
    {
#ifdef ANTI
    case ANTI_VARIANT:
        kingRing[Us] = 0;
    break;
#endif
#ifdef EXTINCTION
    case EXTINCTION_VARIANT:
        kingRing[Us] = 0;
    break;
#endif
#ifdef HORDE
    case HORDE_VARIANT:
        if (pos.is_horde_color(Us))
        {
            kingRing[Us] = 0;
            break;
        }
    [[fallthrough]];
#endif
    default:
    Square s = make_square(std::clamp(file_of(ksq), FILE_B, FILE_G),
                           std::clamp(rank_of(ksq), RANK_2, RANK_7));
    kingRing[Us] = attacks_bb<KING>(s) | s;
    }

    kingAttackersCount[Them] = popcount(kingRing[Us] & pe->pawn_attacks(Them));
    kingAttacksCount[Them] = kingAttackersWeight[Them] = 0;

    // Remove from kingRing[] the squares defended by two pawns
    kingRing[Us] &= ~dblAttackByPawn;
  }


  // Evaluation::pieces() scores pieces of a given color and type

  template<Tracing T> template<Color Us, PieceType Pt>
  Score Evaluation<T>::pieces() {

    constexpr Color     Them = ~Us;
    constexpr Direction Down = -pawn_push(Us);
    constexpr Bitboard OutpostRanks = (Us == WHITE ? Rank4BB | Rank5BB | Rank6BB
                                                   : Rank5BB | Rank4BB | Rank3BB);
    Bitboard b1 = pos.pieces(Us, Pt);
    Bitboard b, bb;
    Score score = SCORE_ZERO;

    attackedBy[Us][Pt] = 0;

    while (b1)
    {
        Square s = pop_lsb(b1);

        // Find attacked squares, including x-ray attacks for bishops and rooks
        b = Pt == BISHOP ? attacks_bb<BISHOP>(s, pos.pieces() ^ pos.pieces(QUEEN))
          : Pt ==   ROOK ? attacks_bb<  ROOK>(s, pos.pieces() ^ pos.pieces(QUEEN) ^ pos.pieces(Us, ROOK))
                         : attacks_bb<Pt>(s, pos.pieces());

#ifdef GRID
        if (pos.is_grid())
            b &= ~pos.grid_bb(s);
#endif
        if (pos.blockers_for_king(Us) & s)
            b &= line_bb(pos.square<KING>(Us), s);

        attackedBy2[Us] |= attackedBy[Us][ALL_PIECES] & b;
        attackedBy[Us][Pt] |= b;
        attackedBy[Us][ALL_PIECES] |= b;

        if (b & kingRing[Them])
        {
            kingAttackersCount[Us]++;
            kingAttackersWeight[Us] += KingAttackWeights[Pt];
            kingAttacksCount[Us] += popcount(b & attackedBy[Them][KING]);
        }

        else if (Pt == ROOK && (file_bb(s) & kingRing[Them]))
            score += RookOnKingRing;

        else if (Pt == BISHOP && (attacks_bb<BISHOP>(s, pos.pieces(PAWN)) & kingRing[Them]))
            score += BishopOnKingRing;

        int mob = popcount(b & mobilityArea[Us]);
#ifdef ANTI
        if (pos.is_anti())
            continue;
#endif
#ifdef HORDE
        if (pos.is_horde() && pos.is_horde_color(Us))
            continue;
#endif
#ifdef PLACEMENT
        if (pos.is_placement() && pos.count_in_hand<KING>(Us))
            continue;
#endif
#ifdef LOSERS
        if (pos.is_losers())
            continue;
#endif
        mobility[Us] += MobilityBonus[pos.variant()][Pt - 2][mob];

        if (Pt == BISHOP || Pt == KNIGHT)
        {
            // Bonus if the piece is on an outpost square or can reach one
            // Bonus for knights (UncontestedOutpost) if few relevant targets
            bb = OutpostRanks & (attackedBy[Us][PAWN] | shift<Down>(pos.pieces(PAWN)))
                              & ~pe->pawn_attacks_span(Them);
            Bitboard targets = pos.pieces(Them) & ~pos.pieces(PAWN);

            if (   Pt == KNIGHT
                && bb & s & ~CenterFiles // on a side outpost
                && !(b & targets)        // no relevant attacks
                && (!more_than_one(targets & (s & QueenSide ? QueenSide : KingSide))))
                score += UncontestedOutpost * popcount(pos.pieces(PAWN) & (s & QueenSide ? QueenSide : KingSide));
            else if (bb & s)
                score += Outpost[Pt == BISHOP];
            else if (Pt == KNIGHT && bb & b & ~pos.pieces(Us))
                score += ReachableOutpost;

            // Bonus for a knight or bishop shielded by pawn
            if (shift<Down>(pos.pieces(PAWN)) & s)
                score += MinorBehindPawn;

            // Penalty if the piece is far from the king
            score -= KingProtector[Pt == BISHOP] * distance(pos.square<KING>(Us), s);

            if constexpr (Pt == BISHOP)
            {
                // Penalty according to the number of our pawns on the same color square as the
                // bishop, bigger when the center files are blocked with pawns and smaller
                // when the bishop is outside the pawn chain.
                Bitboard blocked = pos.pieces(Us, PAWN) & shift<Down>(pos.pieces());

                score -= BishopPawns[edge_distance(file_of(s))] * pos.pawns_on_same_color_squares(Us, s)
                                     * (!(attackedBy[Us][PAWN] & s) + popcount(blocked & CenterFiles));

                // Penalty for all enemy pawns x-rayed
                score -= BishopXRayPawns * popcount(attacks_bb<BISHOP>(s) & pos.pieces(Them, PAWN));

                // Bonus for bishop on a long diagonal which can "see" both center squares
                if (more_than_one(attacks_bb<BISHOP>(s, pos.pieces(PAWN)) & Center))
                    score += LongDiagonalBishop;

                // An important Chess960 pattern: a cornered bishop blocked by a friendly
                // pawn diagonally in front of it is a very serious problem, especially
                // when that pawn is also blocked.
                if (   pos.is_chess960()
                    && (s == relative_square(Us, SQ_A1) || s == relative_square(Us, SQ_H1)))
                {
                    Direction d = pawn_push(Us) + (file_of(s) == FILE_A ? EAST : WEST);
                    if (pos.piece_on(s + d) == make_piece(Us, PAWN))
                        score -= !pos.empty(s + d + pawn_push(Us)) ? 4 * make_score(CorneredBishop, CorneredBishop)
                                                                   : 3 * make_score(CorneredBishop, CorneredBishop);
                }
            }
        }

        if constexpr (Pt == ROOK)
        {
            // Bonuses for rook on a (semi-)open or closed file
            if (pos.is_on_semiopen_file(Us, s))
            {
                score += RookOnOpenFile[pos.is_on_semiopen_file(Them, s)];
            }
            else
            {
                // If our pawn on this file is blocked, increase penalty
                if ( pos.pieces(Us, PAWN)
                   & shift<Down>(pos.pieces())
                   & file_bb(s))
                {
                    score -= RookOnClosedFile;
                }

                // Penalty when trapped by the king, even more if the king cannot castle
                if (mob <= 3)
                {
                    File kf = file_of(pos.square<KING>(Us));
                    if ((kf < FILE_E) == (file_of(s) < kf))
                        score -= TrappedRook * (1 + !pos.castling_rights(Us));
                }
            }
        }

        if constexpr (Pt == QUEEN)
        {
            // Penalty if any relative pin or discovered attack against the queen
            Bitboard queenPinners;
            if (pos.slider_blockers(pos.pieces(Them, ROOK, BISHOP), s, queenPinners))
                score -= WeakQueen;
        }
    }
    if constexpr (T)
        Trace::add(Pt, Us, score);

    return score;
  }


  // Evaluation::king() assigns bonuses and penalties to a king of a given color

  template<Tracing T> template<Color Us>
  Score Evaluation<T>::king() const {

#ifdef ANTI
    if (pos.is_anti())
        return SCORE_ZERO;
#endif
#ifdef EXTINCTION
    if (pos.is_extinction())
        return SCORE_ZERO;
#endif
#ifdef HORDE
    if (pos.is_horde() && pos.is_horde_color(Us))
        return SCORE_ZERO;
#endif
#ifdef PLACEMENT
    if (pos.is_placement() && pos.count_in_hand<KING>(Us))
        return SCORE_ZERO;
#endif

    constexpr Color    Them = ~Us;
    constexpr Bitboard Camp = (Us == WHITE ? AllSquares ^ Rank6BB ^ Rank7BB ^ Rank8BB
                                           : AllSquares ^ Rank1BB ^ Rank2BB ^ Rank3BB);

    Bitboard weak, b1, b2, b3, safe, unsafeChecks = 0;
    Bitboard rookChecks, queenChecks, bishopChecks, knightChecks;
    int kingDanger = 0;
    const Square ksq = pos.square<KING>(Us);

    // Init the score with king shelter and enemy pawns storm
    Score score = pe->king_safety<Us>(pos);

    // Attacked squares defended at most once by our queen or king
#ifdef ATOMIC
    if (pos.is_atomic())
        weak =  (attackedBy[Them][ALL_PIECES] ^ attackedBy[Them][KING])
              & ~(attackedBy[Us][ALL_PIECES] ^ attackedBy[Us][KING]);
    else
#endif
    weak =  attackedBy[Them][ALL_PIECES]
          & ~attackedBy2[Us]
          & (~attackedBy[Us][ALL_PIECES] | attackedBy[Us][KING] | attackedBy[Us][QUEEN]);

    Bitboard h = 0;
#ifdef CRAZYHOUSE
    if (pos.is_house())
        h = pos.count_in_hand<QUEEN>(Them) ? weak & ~pos.pieces() : 0;
#endif

    // Analyse the safe enemy's checks which are possible on next move
    safe  = ~pos.pieces(Them);
#ifdef ATOMIC
    if (pos.is_atomic())
        safe &= ~pos.pieces(Us) | attackedBy2[Them];
    else
#endif
    safe &= ~attackedBy[Us][ALL_PIECES] | (weak & attackedBy2[Them]);

    b1 = attacks_bb<ROOK  >(ksq, pos.pieces() ^ pos.pieces(Us, QUEEN));
    b2 = attacks_bb<BISHOP>(ksq, pos.pieces() ^ pos.pieces(Us, QUEEN));

    Bitboard dqko = ~attackedBy2[Us] & (attackedBy[Us][QUEEN] | attackedBy[Us][KING]);
    Bitboard dropSafe = (safe | (attackedBy[Them][ALL_PIECES] & dqko)) & ~pos.pieces(Us);

    // Enemy rooks checks
#ifdef CRAZYHOUSE
    h = pos.is_house() && pos.count_in_hand<ROOK>(Them) ? ~pos.pieces() : 0;
#endif
    rookChecks = b1 & (attackedBy[Them][ROOK] | (h & dropSafe)) & safe;
    if (rookChecks)
        kingDanger += SafeCheck[ROOK][more_than_one(rookChecks)];
    else
        unsafeChecks |= b1 & (attackedBy[Them][ROOK] | h);

    // Enemy queen safe checks: count them only if the checks are from squares from
    // which opponent cannot give a rook check, because rook checks are more valuable.
#ifdef CRAZYHOUSE
    h = pos.is_house() && pos.count_in_hand<QUEEN>(Them) ? ~pos.pieces() : 0;
#endif
    queenChecks =  (b1 | b2) & (attackedBy[Them][QUEEN] | (h & dropSafe)) & safe
                 & ~(attackedBy[Us][QUEEN] | rookChecks);
    if (queenChecks)
        kingDanger += SafeCheck[QUEEN][more_than_one(queenChecks)];

    // Enemy bishops checks: count them only if they are from squares from which
    // opponent cannot give a queen check, because queen checks are more valuable.
#ifdef CRAZYHOUSE
    h = pos.is_house() && pos.count_in_hand<BISHOP>(Them) ? ~pos.pieces() : 0;
#endif
    bishopChecks =  b2 & (attackedBy[Them][BISHOP] | (h & dropSafe)) & safe
                  & ~queenChecks;
    if (bishopChecks)
        kingDanger += SafeCheck[BISHOP][more_than_one(bishopChecks)];

    else
        unsafeChecks |= b2 & (attackedBy[Them][BISHOP] | (h & dropSafe));

    // Enemy knights checks
#ifdef CRAZYHOUSE
    h = pos.is_house() && pos.count_in_hand<KNIGHT>(Them) ? ~pos.pieces() : 0;
#endif
    knightChecks = attacks_bb<KNIGHT>(ksq) & (attackedBy[Them][KNIGHT] | (h & dropSafe));
    if (knightChecks & safe)
        kingDanger += SafeCheck[KNIGHT][more_than_one(knightChecks & (safe | (h & dropSafe)))];
    else
        unsafeChecks |= knightChecks & (attackedBy[Them][KNIGHT] | h);

#ifdef CRAZYHOUSE
    // Enemy pawn checks
    if (pos.is_house())
    {
        constexpr Direction Down = pawn_push(Them);
        Bitboard pawnChecks = pawn_attacks_bb<Us>(ksq);
        h = pos.count_in_hand<PAWN>(Them) ? ~pos.pieces() : 0;
        Bitboard pawnMoves = (attackedBy[Them][PAWN] & pos.pieces(Us)) | (shift<Down>(pos.pieces(Them, PAWN)) & ~pos.pieces());
        if (pawnChecks & ((pawnMoves & safe) | (h & dropSafe)))
            kingDanger += SafeCheck[PAWN][more_than_one(pawnChecks & (safe | (h & dropSafe)))];
        else
            unsafeChecks |= pawnChecks & (pawnMoves | h);
    }
#endif
#ifdef RACE
    if (pos.is_race())
    {
        kingDanger = -kingDanger;
        int s = relative_rank(BLACK, ksq);
        Bitboard b = file_bb(ksq);
        for (Rank kr = rank_of(ksq), r = Rank(kr + 1); r <= RANK_8; ++r)
        {
            // Pinned piece attacks are not included in attackedBy
            b |= shift<EAST>(b) | shift<WEST>(b);
            if (!(rank_bb(r) & b & ~attackedBy[Them][ALL_PIECES]))
                s++;
        }
        score += KingRaceBonus[std::min(s, 7)];
    }
#endif

    // Find the squares that opponent attacks in our king flank, the squares
    // which they attack twice in that flank, and the squares that we defend.
    b1 = attackedBy[Them][ALL_PIECES] & KingFlank[file_of(ksq)] & Camp;
    b2 = b1 & attackedBy2[Them];
    b3 = attackedBy[Us][ALL_PIECES] & KingFlank[file_of(ksq)] & Camp;

    int kingFlankAttack  = popcount(b1) + popcount(b2);
    int kingFlankDefense = popcount(b3);

    const auto KDP = KingDangerParams[pos.variant()];
    kingDanger +=        kingAttackersCount[Them] * kingAttackersWeight[Them] // (~10 Elo)
                 + KDP[0] * popcount(kingRing[Us] & weak)                     // (~15 Elo)
                 + KDP[1] * popcount(unsafeChecks)                            // (~4 Elo)
                 + KDP[2] * popcount(pos.blockers_for_king(Us))               // (~2 Elo)
                 + KDP[3] * kingAttacksCount[Them]                            // (~0.5 Elo)
                 + KDP[4] * kingFlankAttack * kingFlankAttack / 8             // (~0.5 Elo)
                 +       mg_value(mobility[Them] - mobility[Us])              // (~0.5 Elo)
                 + KDP[5] * !pos.count<QUEEN>(Them)                              // (~24 Elo)
                 + KDP[6] * bool(attackedBy[Us][KNIGHT] & attackedBy[Us][KING])  // (~5 Elo)
                 + KDP[7] * mg_value(score) / 8                                  // (~8 Elo)
                 + KDP[8] * kingFlankDefense                                     // (~5 Elo)
                 + KDP[9];                                                       // (~0.5 Elo)
#ifdef CRAZYHOUSE
    if (pos.is_house())
    {
        kingDanger += KingDangerInHand[ALL_PIECES] * pos.count_in_hand<ALL_PIECES>(Them);
        kingDanger += KingDangerInHand[PAWN] * pos.count_in_hand<PAWN>(Them);
        kingDanger += KingDangerInHand[KNIGHT] * pos.count_in_hand<KNIGHT>(Them);
        kingDanger += KingDangerInHand[BISHOP] * pos.count_in_hand<BISHOP>(Them);
        kingDanger += KingDangerInHand[ROOK] * pos.count_in_hand<ROOK>(Them);
        kingDanger += KingDangerInHand[QUEEN] * pos.count_in_hand<QUEEN>(Them);
        h = pos.count_in_hand<QUEEN>(Them) ? weak & ~pos.pieces() : 0;
    }
#endif

    // Transform the kingDanger units into a Score, and subtract it from the evaluation
    if (kingDanger > 100)
    {
        int v = kingDanger * kingDanger / 4096;
#ifdef CRAZYHOUSE
        if (pos.is_house() && Us == pos.side_to_move())
            v -= v / 10;
        if (pos.is_house())
            v = std::min(v, (int)QueenValueMg);
#endif
        score -= make_score(v, kingDanger / 16 + KDP[10] * v / 256);
    }

    // Penalty when our king is on a pawnless flank
    if (!(pos.pieces(PAWN) & KingFlank[file_of(ksq)]))
        score -= PawnlessFlank;

    // Penalty if king flank is under attack, potentially moving toward the king
    score -= FlankAttacks[pos.variant()] * kingFlankAttack;

    if constexpr (T)
        Trace::add(KING, Us, score);

    return score;
  }


  // Evaluation::threats() assigns bonuses according to the types of the
  // attacking and the attacked pieces.

  template<Tracing T> template<Color Us>
  Score Evaluation<T>::threats() const {

    constexpr Color     Them     = ~Us;
    constexpr Direction Up       = pawn_push(Us);
    constexpr Bitboard  TRank3BB = (Us == WHITE ? Rank3BB : Rank6BB);

    Bitboard b, weak, defended, nonPawnEnemies, stronglyProtected, safe;
    Score score = SCORE_ZERO;
#ifdef ANTI
    if (pos.is_anti()) {} else
#endif
#ifdef ATOMIC
    if (pos.is_atomic()) {} else
#endif
#ifdef GRID
    if (pos.is_grid()) {} else
#endif
#ifdef LOSERS
    if (pos.is_losers()) {} else
#endif
    {
    // Non-pawn enemies
    nonPawnEnemies = pos.pieces(Them) & ~pos.pieces(PAWN);

    // Squares strongly protected by the enemy, either because they defend the
    // square with a pawn, or because they defend the square twice and we don't.
    stronglyProtected =  attackedBy[Them][PAWN]
                       | (attackedBy2[Them] & ~attackedBy2[Us]);

    // Non-pawn enemies, strongly protected
    defended = nonPawnEnemies & stronglyProtected;

    // Enemies not strongly protected and under our attack
    weak = pos.pieces(Them) & ~stronglyProtected & attackedBy[Us][ALL_PIECES];

    // Bonus according to the kind of attacking pieces
    if (defended | weak)
    {
        b = (defended | weak) & (attackedBy[Us][KNIGHT] | attackedBy[Us][BISHOP]);
        while (b)
            score += ThreatByMinor[type_of(pos.piece_on(pop_lsb(b)))];

        b = weak & attackedBy[Us][ROOK];
        while (b)
            score += ThreatByRook[type_of(pos.piece_on(pop_lsb(b)))];

        if (weak & attackedBy[Us][KING])
            score += ThreatByKing;

        b =  ~attackedBy[Them][ALL_PIECES]
           | (nonPawnEnemies & attackedBy2[Us]);
        score += Hanging * popcount(weak & b);

        // Additional bonus if weak piece is only protected by a queen
        score += WeakQueenProtection * popcount(weak & attackedBy[Them][QUEEN]);
    }

    // Bonus for restricting their piece moves
    b =   attackedBy[Them][ALL_PIECES]
       & ~stronglyProtected
       &  attackedBy[Us][ALL_PIECES];
    score += RestrictedPiece * popcount(b);

    // Protected or unattacked squares
    safe = ~attackedBy[Them][ALL_PIECES] | attackedBy[Us][ALL_PIECES];

    // Bonus for attacking enemy pieces with our relatively safe pawns
    b = pos.pieces(Us, PAWN) & safe;
    b = pawn_attacks_bb<Us>(b) & nonPawnEnemies;
    score += ThreatBySafePawn * popcount(b);

    // Find squares where our pawns can push on the next move
    b  = shift<Up>(pos.pieces(Us, PAWN)) & ~pos.pieces();
    b |= shift<Up>(b & TRank3BB) & ~pos.pieces();

    // Keep only the squares which are relatively safe
    b &= ~attackedBy[Them][PAWN] & safe;

    // Bonus for safe pawn threats on the next move
    b = pawn_attacks_bb<Us>(b) & nonPawnEnemies;
    score += ThreatByPawnPush * popcount(b);

    // Bonus for threats on the next moves against enemy queen
#ifdef CRAZYHOUSE
    if ((pos.is_house() ? pos.count<QUEEN>(Them) - pos.count_in_hand<QUEEN>(Them) : pos.count<QUEEN>(Them)) == 1)
#else
    if (pos.count<QUEEN>(Them) == 1)
#endif
    {
        bool queenImbalance = pos.count<QUEEN>() == 1;

        Square s = pos.square<QUEEN>(Them);
        safe =   mobilityArea[Us]
              & ~pos.pieces(Us, PAWN)
              & ~stronglyProtected;

        b = attackedBy[Us][KNIGHT] & attacks_bb<KNIGHT>(s);

        score += KnightOnQueen * popcount(b & safe) * (1 + queenImbalance);

        b =  (attackedBy[Us][BISHOP] & attacks_bb<BISHOP>(s, pos.pieces()))
           | (attackedBy[Us][ROOK  ] & attacks_bb<ROOK  >(s, pos.pieces()));

        score += SliderOnQueen * popcount(b & safe & attackedBy2[Us]) * (1 + queenImbalance);
    }
    }

    if constexpr (T)
        Trace::add(THREAT, Us, score);

    return score;
  }

  // Evaluation::passed() evaluates the passed pawns and candidate passed
  // pawns of the given color.

  template<Tracing T> template<Color Us>
  Score Evaluation<T>::passed() const {

    constexpr Color     Them = ~Us;
    constexpr Direction Up   = pawn_push(Us);
    constexpr Direction Down = -Up;

    auto king_proximity = [&](Color c, Square s) {
      return std::min(distance(pos.square<KING>(c), s), 5);
    };

    Bitboard b, bb, squaresToQueen, unsafeSquares, blockedPassers, helpers;
    Score score = SCORE_ZERO;

    b = pe->passed_pawns(Us);

    blockedPassers = b & shift<Down>(pos.pieces(Them, PAWN));
    if (blockedPassers)
    {
        helpers =  shift<Up>(pos.pieces(Us, PAWN))
                 & ~pos.pieces(Them)
                 & (~attackedBy2[Them] | attackedBy[Us][ALL_PIECES]);

        // Remove blocked candidate passers that don't have help to pass
        b &=  ~blockedPassers
            | shift<WEST>(helpers)
            | shift<EAST>(helpers);
    }

    while (b)
    {
        Square s = pop_lsb(b);

        assert(!(pos.pieces(Them, PAWN) & forward_file_bb(Us, s + Up)));

        int r = relative_rank(Us, s);

        Score bonus = PassedRank[pos.variant()][r];

#ifdef GRID
        if (pos.is_grid()) {} else
#endif
        if (r > RANK_3)
        {
            int w = 5 * r - 13;
            Square blockSq = s + Up;
#ifdef HORDE
            if (pos.is_horde())
            {
                // Assume a horde king distance of approximately 5
                if (pos.is_horde_color(Us))
                    bonus += make_score(0, king_proximity(Them, blockSq) * 5 * w);
                else
                    bonus += make_score(0, 15 * w);
            }
            else
#endif
#ifdef PLACEMENT
            if (pos.is_placement() && pos.count_in_hand<KING>(Us))
                bonus += make_score(0, 15 * w);
            else
#endif
#ifdef ANTI
            if (pos.is_anti()) {} else
#endif
#ifdef ATOMIC
            if (pos.is_atomic())
                bonus += make_score(0, king_proximity(Them, blockSq) * 5 * w);
            else
#endif
            {
            // Adjust bonus based on the king's proximity
            bonus += make_score(0, (  king_proximity(Them, blockSq) * 19 / 4
                                    - king_proximity(Us,   blockSq) *  2) * w);

            // If blockSq is not the queening square then consider also a second push
            if (r != RANK_7)
                bonus -= make_score(0, king_proximity(Us, blockSq + Up) * w);
            }

            // If the pawn is free to advance, then increase the bonus
            if (pos.empty(blockSq))
            {
                squaresToQueen = forward_file_bb(Us, s);
                unsafeSquares = passed_pawn_span(Us, s);

                bb = forward_file_bb(Them, s) & pos.pieces(ROOK, QUEEN);

                if (!(pos.pieces(Them) & bb))
                    unsafeSquares &= attackedBy[Them][ALL_PIECES] | pos.pieces(Them);

                // If there are no enemy pieces or attacks on passed pawn span, assign a big bonus.
                // Or if there is some, but they are all attacked by our pawns, assign a bit smaller bonus.
                // Otherwise assign a smaller bonus if the path to queen is not attacked
                // and even smaller bonus if it is attacked but block square is not.
                int k = !unsafeSquares                    ? 36 :
                !(unsafeSquares & ~attackedBy[Us][PAWN])  ? 30 :
                        !(unsafeSquares & squaresToQueen) ? 17 :
                        !(unsafeSquares & blockSq)        ?  7 :
                                                             0 ;

                // Assign a larger bonus if the block square is defended
                if ((pos.pieces(Us) & bb) || (attackedBy[Us][ALL_PIECES] & blockSq))
                    k += 5;

                bonus += make_score(k * w, k * w);
            }
        } // r > RANK_3

        score += bonus - PassedFile * edge_distance(file_of(s));
    }

    if constexpr (T)
        Trace::add(PASSED, Us, score);

    return score;
  }


  // Evaluation::space() computes a space evaluation for a given side, aiming to improve game
  // play in the opening. It is based on the number of safe squares on the four central files
  // on ranks 2 to 4. Completely safe squares behind a friendly pawn are counted twice.
  // Finally, the space bonus is multiplied by a weight which decreases according to occupancy.

  template<Tracing T> template<Color Us>
  Score Evaluation<T>::space() const {

    // Early exit if, for example, both queens or 6 minor pieces have been exchanged
    if (pos.non_pawn_material() < SpaceThreshold[pos.variant()])
        return SCORE_ZERO;

    constexpr Color Them     = ~Us;
    constexpr Direction Down = -pawn_push(Us);
    constexpr Bitboard SpaceMask =
      Us == WHITE ? CenterFiles & (Rank2BB | Rank3BB | Rank4BB)
                  : CenterFiles & (Rank7BB | Rank6BB | Rank5BB);

    // Find the available squares for our pieces inside the area defined by SpaceMask
    Bitboard safe =   SpaceMask
                   & ~pos.pieces(Us, PAWN)
                   & ~attackedBy[Them][PAWN];

    // Find all squares which are at most three squares behind some friendly pawn
    Bitboard behind = pos.pieces(Us, PAWN);
    behind |= shift<Down>(behind);
    behind |= shift<Down+Down>(behind);

    // Compute space score based on the number of safe squares and number of our pieces
    // increased with number of total blocked pawns in position.
    int bonus = popcount(safe) + popcount(behind & safe & ~attackedBy[Them][ALL_PIECES]);
    int weight = pos.count<ALL_PIECES>(Us) - 3 + std::min(pe->blocked_count(), 9);
    Score score = make_score(bonus * weight * weight / 16, 0);
#ifdef KOTH
    if (pos.is_koth())
        score += KothSafeCenter * popcount(behind & safe & Center);
#endif

    if constexpr (T)
        Trace::add(SPACE, Us, score);

    return score;
  }

  // Evaluation::variant() computes variant-specific evaluation terms.

  template<Tracing T> template<Color Us>
  Score Evaluation<T>::variant() const {

    constexpr Color Them = (Us == WHITE ? BLACK : WHITE);

    Score score = SCORE_ZERO;

#ifdef ANTI
    if (pos.is_anti())
    {
        constexpr Bitboard TRank2BB = (Us == WHITE ? Rank2BB : Rank7BB);
        bool weCapture = attackedBy[Us][ALL_PIECES] & pos.pieces(Them);
        bool theyCapture = attackedBy[Them][ALL_PIECES] & pos.pieces(Us);

        // Penalties for possible captures
        if (weCapture)
        {
            // Penalty if we only attack unprotected pieces
            bool theyDefended = attackedBy[Us][ALL_PIECES] & pos.pieces(Them) & attackedBy[Them][ALL_PIECES];
            for (PieceType pt = PAWN; pt <= KING; ++pt)
            {
                if (attackedBy[Us][pt] & pos.pieces(Them) & ~attackedBy2[Us])
                    score -= AttacksAnti[theyCapture][theyDefended][pt];
                else if (attackedBy[Us][pt] & pos.pieces(Them))
                    score -= AttacksAnti[theyCapture][theyDefended][NO_PIECE_TYPE];
            }
            // If both colors attack pieces, increase penalty with piece count
            if (theyCapture)
                score -= PieceCountAnti * pos.count<ALL_PIECES>(Us);
        }
        // Bonus if we threaten to force captures (ignoring possible discoveries)
        if (!weCapture || theyCapture)
        {
            constexpr Direction Up = pawn_push(Us);
            Bitboard b = pos.pieces(Us, PAWN);
            Bitboard pawnPushes = shift<Up>(b | (shift<Up>(b & TRank2BB) & ~pos.pieces())) & ~pos.pieces();
            Bitboard pieceMoves = (attackedBy[Us][KNIGHT] | attackedBy[Us][BISHOP] | attackedBy[Us][ROOK]
                                 | attackedBy[Us][QUEEN] | attackedBy[Us][KING]) & ~pos.pieces();
            Bitboard unprotectedPawnPushes = pawnPushes & ~attackedBy[Us][ALL_PIECES];
            Bitboard unprotectedPieceMoves = pieceMoves & ~attackedBy2[Us];

            score += ThreatsAnti[0] * popcount(attackedBy[Them][ALL_PIECES] & (pawnPushes | pieceMoves));
            score += ThreatsAnti[1] * popcount(attackedBy[Them][ALL_PIECES] & (unprotectedPawnPushes | unprotectedPieceMoves));
        }
    }
#endif
#ifdef ATOMIC
    if (pos.is_atomic())
    {
        // attackedBy may be undefined for lazy and hybrid evaluations
        // Rather than generating attackedBy (which would be complex and slow)
        // use the same (non-queen) occupancy mask for all sliding attackers
        Bitboard pieces = pos.pieces() ^ pos.pieces(QUEEN);
        for (Bitboard b = pos.pieces(Them) & ~attacks_bb<KING>(pos.square<KING>(Us)); b; )
        {
            Square s = pop_lsb(b);
            Bitboard attackers = pos.attackers_to(s, pieces) & pos.pieces(Us);
            if (! attackers)
                continue;
            Bitboard blast = (attacks_bb<KING>(s) & (pos.pieces() ^ pos.pieces(PAWN))) | s;
            int count = popcount(blast & pos.pieces(Them)) - popcount(blast & pos.pieces(Us)) - 1;
            if (blast & pos.pieces(Them, KING, QUEEN))
                count++;
            // attackedBy2 may be undefined
            // (Attacked by queen and not by 2 pieces) was inspired by "dqko"
            // since generating the full attackers set is costly and even if
            // multiple queens attack the same square, why should that matter?
            // Regardless, this is functionally equivalent and therefore cannot
            // cause a regression although attacker count is meaningless.
            if ((blast & pos.pieces(Us, QUEEN)) || (attackers == pos.pieces(Us, QUEEN) && popcount(attackers) == 1))
                count--;
            score += std::max(SCORE_ZERO, ThreatByBlast * count);
        }
        score -= AtomicConfinedKing * popcount(attacks_bb<KING>(pos.square<KING>(Us)) & pos.pieces());
    }
#endif
#ifdef HORDE
    if (pos.is_horde() && pos.is_horde_color(Them))
    {
        // Add a bonus according to how close we are to breaking through the pawn wall
        if (pos.pieces(Us, ROOK) | pos.pieces(Us, QUEEN))
        {
            int dist = 8;
            Bitboard target = (Us == WHITE ? Rank8BB : Rank1BB);
            while (target)
            {
                if (pos.attackers_to(pop_lsb(target)) & pos.pieces(Us, ROOK, QUEEN))
                    dist = 0;
            }
            for (File f = FILE_A; f <= FILE_H; ++f)
            {
                int pawns = popcount(pos.pieces(Them, PAWN) & file_bb(f));
                int pawnsl = std::min(popcount(pos.pieces(Them, PAWN) & shift<WEST>(file_bb(f))), pawns);
                int pawnsr = std::min(popcount(pos.pieces(Them, PAWN) & shift<EAST>(file_bb(f))), pawns);
                dist = std::min(dist, pawnsl + pawnsr);
            }
            score += HordeShelter * pos.count<PAWN>(Them) / (1 + dist) / (pos.pieces(Us, QUEEN) ? 2 : 4);
        }
    }
#endif
#ifdef KOTH
    if (pos.is_koth())
    {
        constexpr Direction Up = pawn_push(Us);
        Bitboard center = Center;
        while (center)
        {
            Square s = pop_lsb(center);
            int dist = distance(pos.square<KING>(Us), s)
                      + popcount(pos.attackers_to(s) & pos.pieces(Them))
                      + !!(pos.pieces(Us) & s)
                      + !!(shift<Up>(pos.pieces(Us, PAWN) & s) & pos.pieces(Them, PAWN));
            assert(dist > 0);
            score += KothDistanceBonus[std::min(dist - 1, 5)];
        }
    }
#endif
#ifdef LOSERS
    if (pos.is_losers())
    {
        constexpr Bitboard TRank2BB = (Us == WHITE ? Rank2BB : Rank7BB);
        constexpr Direction Up = pawn_push(Us);
        bool weCapture = attackedBy[Us][ALL_PIECES] & pos.pieces(Them);
        bool theyCapture = attackedBy[Them][ALL_PIECES] & pos.pieces(Us);

        // Penalties for possible captures
        if (weCapture)
        {
            // Penalty if we only attack unprotected pieces
            bool theyDefended = attackedBy[Us][ALL_PIECES] & pos.pieces(Them) & attackedBy[Them][ALL_PIECES];
            for (PieceType pt = PAWN; pt <= KING; ++pt)
            {
                if (attackedBy[Us][pt] & pos.pieces(Them) & ~attackedBy2[Us])
                    score -= AttacksLosers[theyCapture][theyDefended][pt];
                else if (attackedBy[Us][pt] & pos.pieces(Them))
                    score -= AttacksLosers[theyCapture][theyDefended][NO_PIECE_TYPE];
            }
        }
        // Bonus if we threaten to force captures (ignoring possible discoveries)
        if (!weCapture || theyCapture)
        {
            Bitboard b = pos.pieces(Us, PAWN);
            Bitboard pawnPushes = shift<Up>(b | (shift<Up>(b & TRank2BB) & ~pos.pieces())) & ~pos.pieces();
            Bitboard pieceMoves = (attackedBy[Us][KNIGHT] | attackedBy[Us][BISHOP] | attackedBy[Us][ROOK]
                                 | attackedBy[Us][QUEEN] | attackedBy[Us][KING]) & ~pos.pieces();
            Bitboard unprotectedPawnPushes = pawnPushes & ~attackedBy[Us][ALL_PIECES];
            Bitboard unprotectedPieceMoves = pieceMoves & ~attackedBy2[Us];

            score += ThreatsLosers[0] * popcount(attackedBy[Them][ALL_PIECES] & (pawnPushes | pieceMoves));
            score += ThreatsLosers[1] * popcount(attackedBy[Them][ALL_PIECES] & (unprotectedPawnPushes | unprotectedPieceMoves));
        }
    }
#endif
#ifdef THREECHECK
    if (pos.is_three_check())
        score += (popcount(pos.pieces(Us, BISHOP, KNIGHT) & WideCenter) * pos.checks_given(Us)) * pos.non_pawn_material(Us) / 16;
#endif

    if (T)
        Trace::add(VARIANT, Us, score);

    return score;
  }


  // Evaluation::winnable() adjusts the midgame and endgame score components, based on
  // the known attacking/defending status of the players. The final value is derived
  // by interpolation from the midgame and endgame values.

  template<Tracing T>
  Value Evaluation<T>::winnable(Score score) const {

    bool pawnsOnBothFlanks =   (pos.pieces(PAWN) & QueenSide)
                            && (pos.pieces(PAWN) & KingSide);

    int complexity = 0;
#ifdef ANTI
    if (pos.is_anti()) {} else
#endif
#ifdef HORDE
    if (pos.is_horde()) {} else
#endif
#ifdef PLACEMENT
    if (pos.is_placement() && (pos.count_in_hand<KING>(WHITE) || pos.count_in_hand<KING>(BLACK))) {} else
#endif
#ifdef LOSERS
    if (pos.is_losers()) {} else
#endif
    {
    int outflanking =  distance<File>(pos.square<KING>(WHITE), pos.square<KING>(BLACK))
                    + int(rank_of(pos.square<KING>(WHITE)) - rank_of(pos.square<KING>(BLACK)));

    bool almostUnwinnable =   outflanking < 0
                           && !pawnsOnBothFlanks;

    bool infiltration =   rank_of(pos.square<KING>(WHITE)) > RANK_4
                       || rank_of(pos.square<KING>(BLACK)) < RANK_5;

    // Compute the initiative bonus for the attacking side
    complexity =   9 * pe->passed_count()
                    + 12 * pos.count<PAWN>()
                    +  9 * outflanking
                    + 21 * pawnsOnBothFlanks
                    + 24 * infiltration
                    + 51 * !pos.non_pawn_material()
                    - 43 * almostUnwinnable
                    -110 ;
    }

    Value mg = mg_value(score);
    Value eg = eg_value(score);

    // Now apply the bonus: note that we find the attacking side by extracting the
    // sign of the midgame or endgame values, and that we carefully cap the bonus
    // so that the midgame and endgame scores do not change sign after the bonus.
    int u = ((mg > 0) - (mg < 0)) * std::clamp(complexity + 50, -abs(mg), 0);
    int v = ((eg > 0) - (eg < 0)) * std::max(complexity, -abs(eg));

    mg += u;
    eg += v;

    // Compute the scale factor for the winning side
    Color strongSide = eg > VALUE_DRAW ? WHITE : BLACK;
    int sf = me->scale_factor(pos, strongSide);

#ifdef ANTI
    if (pos.is_anti()) {} else
#endif
#ifdef EXTINCTION
    if (pos.is_extinction()) {} else
#endif
#ifdef PLACEMENT
    if (pos.is_placement() && pos.count_in_hand<KING>(~strongSide)) {} else
#endif
#ifdef ATOMIC
    if (pos.is_atomic())
    {
        if (   pos.non_pawn_material(~strongSide) <= RookValueMg
            && pos.count<PAWN>(WHITE) == pos.count<PAWN>(BLACK))
            sf = std::max(0, sf - pos.rule50_count() / 2);
    }
    else
#endif
#ifdef HORDE
    if (pos.is_horde() && pos.is_horde_color(~strongSide))
    {
        if (pos.non_pawn_material(~strongSide) >= QueenValueMg)
            sf = 10;
    }
    else
#endif
    // If scale factor is not already specific, scale up/down via general heuristics
    if (sf == SCALE_FACTOR_NORMAL)
    {
        Square ksq;
        if (pos.opposite_bishops())
        {
            // For pure opposite colored bishops endgames use scale factor
            // based on the number of passed pawns of the strong side.
            if (   pos.non_pawn_material(WHITE) == BishopValueMg
                && pos.non_pawn_material(BLACK) == BishopValueMg)
                sf = 18 + 4 * popcount(pe->passed_pawns(strongSide));
            // For every other opposite colored bishops endgames use scale factor
            // based on the number of all pieces of the strong side.
            else
                sf = 22 + 3 * pos.count<ALL_PIECES>(strongSide);
        }
        // For rook endgames with strong side not having overwhelming pawn number advantage
        // and its pawns being on one flank and weak side protecting its pieces with a king
        // use lower scale factor.
        else if (  pos.non_pawn_material(WHITE) == RookValueMg
                && pos.non_pawn_material(BLACK) == RookValueMg
                && pos.count<PAWN>(strongSide) - pos.count<PAWN>(~strongSide) <= 1
                && bool(KingSide & pos.pieces(strongSide, PAWN)) != bool(QueenSide & pos.pieces(strongSide, PAWN))
                // Silence Mingw compiler warning -Werror=array-bounds
                && (is_ok((ksq = pos.square<KING>(~strongSide))) && (attacks_bb<KING>(ksq) & pos.pieces(~strongSide, PAWN))))
            sf = 36;
        // For queen vs no queen endgames use scale factor
        // based on number of minors of side that doesn't have queen.
        else if (pos.count<QUEEN>() == 1)
            sf = 37 + 3 * (pos.count<QUEEN>(WHITE) == 1 ? pos.count<BISHOP>(BLACK) + pos.count<KNIGHT>(BLACK)
                                                        : pos.count<BISHOP>(WHITE) + pos.count<KNIGHT>(WHITE));
        // In every other case use scale factor based on
        // the number of pawns of the strong side reduced if pawns are on a single flank.
        else
            sf = std::min(sf, 36 + 7 * pos.count<PAWN>(strongSide)) - 4 * !pawnsOnBothFlanks;

        // Reduce scale factor in case of pawns being on a single flank
        sf -= 4 * !pawnsOnBothFlanks;
    }

    // Interpolate between the middlegame and (scaled by 'sf') endgame score
    v =  mg * int(me->game_phase())
       + eg * int(PHASE_MIDGAME - me->game_phase()) * ScaleFactor(sf) / SCALE_FACTOR_NORMAL;
    v /= PHASE_MIDGAME;

    if constexpr (T)
    {
        Trace::add(WINNABLE, make_score(u, eg * ScaleFactor(sf) / SCALE_FACTOR_NORMAL - eg_value(score)));
        Trace::add(TOTAL, make_score(mg, eg * ScaleFactor(sf) / SCALE_FACTOR_NORMAL));
    }

    return Value(v);
  }


  // Evaluation::value() is the main function of the class. It computes the various
  // parts of the evaluation and returns the value of the position from the point
  // of view of the side to move.

  template<Tracing T>
  Value Evaluation<T>::value() {

    assert(!pos.checkers());

    if (pos.is_variant_end())
        return pos.variant_result();

    // Probe the material hash table
    me = Material::probe(pos);

    // If we have a specialized evaluation function for the current material
    // configuration, call it and return.
    if (me->specialized_eval_exists())
        return me->evaluate(pos);

    // Initialize score by reading the incrementally updated scores included in
    // the position object (material + piece square tables) and the material
    // imbalance. Score is computed internally from the white point of view.
    Score score = pos.psq_score() + me->imbalance() + pos.this_thread()->trend;

    // Probe the pawn hash table
    pe = Pawns::probe(pos);
    score += pe->pawn_score(WHITE) - pe->pawn_score(BLACK);

    // Early exit if score is high
    auto lazy_skip = [&](Value lazyThreshold) {
        return abs(mg_value(score) + eg_value(score)) >   lazyThreshold
                                                        + std::abs(pos.this_thread()->bestValue) * 5 / 4
                                                        + pos.non_pawn_material() / 32;
    };

    if (lazy_skip(LazyThreshold1[pos.variant()]))
        goto make_v;

    // Main evaluation begins here
    initialize<WHITE>();
    initialize<BLACK>();

    // Pieces evaluated first (also populates attackedBy, attackedBy2).
    // Note that the order of evaluation of the terms is left unspecified.
    score +=  pieces<WHITE, KNIGHT>() - pieces<BLACK, KNIGHT>()
            + pieces<WHITE, BISHOP>() - pieces<BLACK, BISHOP>()
            + pieces<WHITE, ROOK  >() - pieces<BLACK, ROOK  >()
            + pieces<WHITE, QUEEN >() - pieces<BLACK, QUEEN >();

    score += mobility[WHITE] - mobility[BLACK];

    // More complex interactions that require fully populated attack bitboards
    score +=  king<   WHITE>() - king<   BLACK>()
            + passed< WHITE>() - passed< BLACK>();

    if (lazy_skip(LazyThreshold2))
        goto make_v;

    score +=  threats<WHITE>() - threats<BLACK>()
            + space<  WHITE>() - space<  BLACK>();

make_v:
    // Derive single value from mg and eg parts of score
    if (pos.variant() != CHESS_VARIANT)
        score += variant<WHITE>() - variant<BLACK>();
    Value v = winnable(score);

    // In case of tracing add all remaining individual evaluation terms
    if constexpr (T)
    {
        Trace::add(MATERIAL, pos.psq_score());
        Trace::add(IMBALANCE, me->imbalance());
        Trace::add(PAWN, pe->pawn_score(WHITE), pe->pawn_score(BLACK));
        Trace::add(MOBILITY, mobility[WHITE], mobility[BLACK]);
    }

    // Evaluation grain
    v = (v / 16) * 16;

    // Side to move point of view
    v = (pos.side_to_move() == WHITE ? v : -v);

    return v;
  }

  template<Tracing T>
  Value Evaluation<T>::variantValue(Value v) {
    me = Material::probe(pos);
    if (me->specialized_eval_exists())
        return me->evaluate(pos);

    Score score = variant<WHITE>() - variant<BLACK>();
    Value mg = mg_value(score), eg = eg_value(score);
    int sf = me->scale_factor(pos, eg > VALUE_DRAW ? WHITE : BLACK);
    Value v2 =  mg * int(me->game_phase())
              + eg * int(PHASE_MIDGAME - me->game_phase()) * ScaleFactor(sf) / SCALE_FACTOR_NORMAL;
    v2 /= PHASE_MIDGAME;

    return v + (pos.side_to_move() == WHITE ? v2 : -v2);
  }

} // namespace Eval


/// evaluate() is the evaluator for the outer world. It returns a static
/// evaluation of the position from the point of view of the side to move.

Value Eval::evaluate(const Position& pos, int* complexity) {

  Value v;
<<<<<<< HEAD
#ifdef USE_NNUE
  Color stm = pos.side_to_move();
#endif
=======
>>>>>>> 79c5f3a6
  Value psq = pos.psq_eg_stm();

  // We use the much less accurate but faster Classical eval when the NNUE
  // option is set to false. Otherwise we use the NNUE eval unless the
<<<<<<< HEAD
  // PSQ advantage is decisive and several pieces remain (~3 Elo)
#ifdef USE_NNUE
=======
  // PSQ advantage is decisive and several pieces remain. (~3 Elo)
>>>>>>> 79c5f3a6
  bool useClassical = !useNNUE || (pos.count<ALL_PIECES>() > 7 && abs(psq) > 1760);

  if (useClassical)
#endif
      v = Evaluation<NO_TRACE>(pos).value();
#ifdef USE_NNUE
  else
  {
      int nnueComplexity;
      int scale = 1064 + 106 * pos.non_pawn_material() / 5120;

      Color stm = pos.side_to_move();
      Value optimism = pos.this_thread()->optimism[stm];

      Value nnue = NNUE::evaluate(pos, true, &nnueComplexity);

      // Blend nnue complexity with (semi)classical complexity
      nnueComplexity = (  416 * nnueComplexity
                        + 424 * abs(psq - nnue)
                        + (optimism  > 0 ? int(optimism) * int(psq - nnue) : 0)
                        ) / 1024;

      // Return hybrid NNUE complexity to caller
      if (complexity)
          *complexity = nnueComplexity;

      optimism = optimism * (269 + nnueComplexity) / 256;
      v = (nnue * scale + optimism * (scale - 754)) / 1024;
  }
#endif

  // Damp down the evaluation linearly when shuffling
  v = v * (195 - pos.rule50_count()) / 211;

  // Guarantee evaluation does not hit the tablebase range
  v = std::clamp(v, VALUE_TB_LOSS_IN_MAX_PLY + 1, VALUE_TB_WIN_IN_MAX_PLY - 1);

  // When not using NNUE, return classical complexity to caller
#ifdef USE_NNUE
  if (complexity && (!useNNUE || useClassical))
#else
  if (complexity)
#endif
      *complexity = abs(v - psq);

  return v;
}

/// trace() is like evaluate(), but instead of returning a value, it returns
/// a string (suitable for outputting to stdout) that contains the detailed
/// descriptions and values of each evaluation term. Useful for debugging.
/// Trace scores are from white's point of view

std::string Eval::trace(Position& pos) {

  if (pos.checkers())
      return "Final evaluation: none (in check)";

  std::stringstream ss;
  ss << std::showpoint << std::noshowpos << std::fixed << std::setprecision(2);

  Value v;

  std::memset(scores, 0, sizeof(scores));

  // Reset any global variable used in eval
  pos.this_thread()->trend           = SCORE_ZERO;
  pos.this_thread()->bestValue       = VALUE_ZERO;
  pos.this_thread()->optimism[WHITE] = VALUE_ZERO;
  pos.this_thread()->optimism[BLACK] = VALUE_ZERO;

  v = Evaluation<TRACE>(pos).value();

  ss << std::showpoint << std::noshowpos << std::fixed << std::setprecision(2)
     << " Contributing terms for the classical eval:\n"
     << "+------------+-------------+-------------+-------------+\n"
     << "|    Term    |    White    |    Black    |    Total    |\n"
     << "|            |   MG    EG  |   MG    EG  |   MG    EG  |\n"
     << "+------------+-------------+-------------+-------------+\n"
     << "|   Material | " << Term(MATERIAL)
     << "|  Imbalance | " << Term(IMBALANCE)
     << "|      Pawns | " << Term(PAWN)
     << "|    Knights | " << Term(KNIGHT)
     << "|    Bishops | " << Term(BISHOP)
     << "|      Rooks | " << Term(ROOK)
     << "|     Queens | " << Term(QUEEN)
     << "|   Mobility | " << Term(MOBILITY)
     << "|King safety | " << Term(KING)
     << "|    Threats | " << Term(THREAT)
     << "|     Passed | " << Term(PASSED)
     << "|      Space | " << Term(SPACE)
     << "|   Winnable | " << Term(WINNABLE)
     << "     Variant | " << Term(VARIANT)
     << "+------------+-------------+-------------+-------------+\n"
     << "|      Total | " << Term(TOTAL)
     << "+------------+-------------+-------------+-------------+\n";

#ifdef USE_NNUE
  if (Eval::useNNUE)
      ss << '\n' << NNUE::trace(pos) << '\n';
#endif

  ss << std::showpoint << std::showpos << std::fixed << std::setprecision(2) << std::setw(15);

  v = pos.side_to_move() == WHITE ? v : -v;
  ss << "\nClassical evaluation   " << to_cp(v) << " (white side)\n";
#ifdef USE_NNUE
  if (Eval::useNNUE)
  {
      v = NNUE::evaluate(pos, false);
      v = pos.side_to_move() == WHITE ? v : -v;
      ss << "NNUE evaluation        " << to_cp(v) << " (white side)\n";
  }
#endif

  v = evaluate(pos);
  v = pos.side_to_move() == WHITE ? v : -v;
  ss << "Final evaluation       " << to_cp(v) << " (white side)";
#ifdef USE_NNUE
  if (Eval::useNNUE)
     ss << " [with scaled NNUE, hybrid, ...]";
#endif
  ss << "\n";

  return ss.str();
}

} // namespace Stockfish<|MERGE_RESOLUTION|>--- conflicted
+++ resolved
@@ -1951,22 +1951,12 @@
 Value Eval::evaluate(const Position& pos, int* complexity) {
 
   Value v;
-<<<<<<< HEAD
-#ifdef USE_NNUE
-  Color stm = pos.side_to_move();
-#endif
-=======
->>>>>>> 79c5f3a6
   Value psq = pos.psq_eg_stm();
 
   // We use the much less accurate but faster Classical eval when the NNUE
   // option is set to false. Otherwise we use the NNUE eval unless the
-<<<<<<< HEAD
-  // PSQ advantage is decisive and several pieces remain (~3 Elo)
+  // PSQ advantage is decisive and several pieces remain. (~3 Elo)
 #ifdef USE_NNUE
-=======
-  // PSQ advantage is decisive and several pieces remain. (~3 Elo)
->>>>>>> 79c5f3a6
   bool useClassical = !useNNUE || (pos.count<ALL_PIECES>() > 7 && abs(psq) > 1760);
 
   if (useClassical)

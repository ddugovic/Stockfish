/*
  Stockfish, a UCI chess playing engine derived from Glaurung 2.1
  Copyright (C) 2004-2023 The Stockfish developers (see AUTHORS file)

  Stockfish is free software: you can redistribute it and/or modify
  it under the terms of the GNU General Public License as published by
  the Free Software Foundation, either version 3 of the License, or
  (at your option) any later version.

  Stockfish is distributed in the hope that it will be useful,
  but WITHOUT ANY WARRANTY; without even the implied warranty of
  MERCHANTABILITY or FITNESS FOR A PARTICULAR PURPOSE.  See the
  GNU General Public License for more details.

  You should have received a copy of the GNU General Public License
  along with this program.  If not, see <http://www.gnu.org/licenses/>.
*/

#include <algorithm>
#include <cassert>
#include <cstdlib>
#include <cstring>   // For std::memset
#include <fstream>
#include <iomanip>
#include <sstream>
#include <iostream>
#include <streambuf>
#include <vector>

#include "bitboard.h"
#include "evaluate.h"
#include "material.h"
#include "misc.h"
#include "pawns.h"
#include "thread.h"
#include "timeman.h"
#include "uci.h"
#include "incbin/incbin.h"
#include "nnue/evaluate_nnue.h"

// Macro to embed the default efficiently updatable neural network (NNUE) file
// data in the engine binary (using incbin.h, by Dale Weiler).
// This macro invocation will declare the following three variables
//     const unsigned char        gEmbeddedNNUEData[];  // a pointer to the embedded data
//     const unsigned char *const gEmbeddedNNUEEnd;     // a marker to the end
//     const unsigned int         gEmbeddedNNUESize;    // the size of the embedded file
// Note that this does not work in Microsoft Visual Studio.
#ifdef USE_NNUE
#if !defined(_MSC_VER) && !defined(NNUE_EMBEDDING_OFF)
  INCBIN(EmbeddedNNUE, EvalFileDefaultName);
#else
  const unsigned char        gEmbeddedNNUEData[1] = {0x0};
  const unsigned char *const gEmbeddedNNUEEnd = &gEmbeddedNNUEData[1];
  const unsigned int         gEmbeddedNNUESize = 1;
#endif
#endif


using namespace std;

namespace Stockfish {

#ifdef USE_NNUE
namespace Eval {

  bool useNNUE;
  string currentEvalFileName = "None";

  /// NNUE::init() tries to load a NNUE network at startup time, or when the engine
  /// receives a UCI command "setoption name EvalFile value nn-[a-z0-9]{12}.nnue"
  /// The name of the NNUE network is always retrieved from the EvalFile option.
  /// We search the given network in three locations: internally (the default
  /// network may be embedded in the binary), in the active working directory and
  /// in the engine directory. Distro packagers may define the DEFAULT_NNUE_DIRECTORY
  /// variable to have the engine search in a special directory in their distro.

  void NNUE::init() {

    useNNUE = Options["Use NNUE"];
    if (!useNNUE)
        return;

    string eval_file = string(Options["EvalFile"]);
    if (eval_file.empty())
        eval_file = EvalFileDefaultName;

    #if defined(DEFAULT_NNUE_DIRECTORY)
    vector<string> dirs = { "<internal>" , "" , CommandLine::binaryDirectory , stringify(DEFAULT_NNUE_DIRECTORY) };
    #else
    vector<string> dirs = { "<internal>" , "" , CommandLine::binaryDirectory };
    #endif

    for (const string& directory : dirs)
        if (currentEvalFileName != eval_file)
        {
            if (directory != "<internal>")
            {
                ifstream stream(directory + eval_file, ios::binary);
                if (NNUE::load_eval(eval_file, stream))
                    currentEvalFileName = eval_file;
            }

            if (directory == "<internal>" && eval_file == EvalFileDefaultName)
            {
                // C++ way to prepare a buffer for a memory stream
                class MemoryBuffer : public basic_streambuf<char> {
                    public: MemoryBuffer(char* p, size_t n) { setg(p, p, p + n); setp(p, p + n); }
                };

                MemoryBuffer buffer(const_cast<char*>(reinterpret_cast<const char*>(gEmbeddedNNUEData)),
                                    size_t(gEmbeddedNNUESize));
                (void) gEmbeddedNNUEEnd; // Silence warning on unused variable

                istream stream(&buffer);
                if (NNUE::load_eval(eval_file, stream))
                    currentEvalFileName = eval_file;
            }
        }
  }

  /// NNUE::verify() verifies that the last net used was loaded successfully
  void NNUE::verify() {

    string eval_file = string(Options["EvalFile"]);
    if (eval_file.empty())
        eval_file = EvalFileDefaultName;

    if (useNNUE && currentEvalFileName != eval_file)
    {

        string msg1 = "If the UCI option \"Use NNUE\" is set to true, network evaluation parameters compatible with the engine must be available.";
        string msg2 = "The option is set to true, but the network file " + eval_file + " was not loaded successfully.";
        string msg3 = "The UCI option EvalFile might need to specify the full path, including the directory name, to the network file.";
        string msg4 = "The default net can be downloaded from: https://tests.stockfishchess.org/api/nn/" + std::string(EvalFileDefaultName);
        string msg5 = "The engine will be terminated now.";

        sync_cout << "info string ERROR: " << msg1 << sync_endl;
        sync_cout << "info string ERROR: " << msg2 << sync_endl;
        sync_cout << "info string ERROR: " << msg3 << sync_endl;
        sync_cout << "info string ERROR: " << msg4 << sync_endl;
        sync_cout << "info string ERROR: " << msg5 << sync_endl;

        exit(EXIT_FAILURE);
    }

    if (useNNUE)
        sync_cout << "info string NNUE evaluation using " << eval_file << " enabled" << sync_endl;
    else
        sync_cout << "info string classical evaluation enabled" << sync_endl;
  }
}
#endif

namespace Trace {

  enum Tracing { NO_TRACE, TRACE };

  enum Term { // The first 8 entries are reserved for PieceType
    MATERIAL = 8, IMBALANCE, MOBILITY, THREAT, PASSED, SPACE, WINNABLE, VARIANT, TOTAL, TERM_NB
  };

  Score scores[TERM_NB][COLOR_NB];

  static double to_cp(Value v) { return double(v) / UCI::NormalizeToPawnValue; }

  static void add(int idx, Color c, Score s) {
    scores[idx][c] = s;
  }

  static void add(int idx, Score w, Score b = SCORE_ZERO) {
    scores[idx][WHITE] = w;
    scores[idx][BLACK] = b;
  }

  static std::ostream& operator<<(std::ostream& os, Score s) {
    os << std::setw(5) << to_cp(mg_value(s)) << " "
       << std::setw(5) << to_cp(eg_value(s));
    return os;
  }

  static std::ostream& operator<<(std::ostream& os, Term t) {

    if (t == MATERIAL || t == IMBALANCE || t == WINNABLE || t == TOTAL)
        os << " ----  ----"    << " | " << " ----  ----";
    else
        os << scores[t][WHITE] << " | " << scores[t][BLACK];

    os << " | " << scores[t][WHITE] - scores[t][BLACK] << " |\n";
    return os;
  }
}

using namespace Trace;

namespace {

  // Threshold for lazy and space evaluation
  constexpr Value LazyThreshold1[VARIANT_NB] = {
    Value(3622),
#ifdef ANTI
    2 * MidgameLimit,
#endif
#ifdef ATOMIC
    Value(3094),
#endif
#ifdef CRAZYHOUSE
    2 * MidgameLimit,
#endif
#ifdef EXTINCTION
    Value(3631),
#endif
#ifdef GRID
    Value(3631),
#endif
#ifdef HORDE
    2 * MidgameLimit,
#endif
#ifdef KOTH
    Value(3631),
#endif
#ifdef LOSERS
    2 * MidgameLimit,
#endif
#ifdef RACE
    2 * MidgameLimit,
#endif
#ifdef THREECHECK
    Value(3058),
#endif
#ifdef TWOKINGS
    Value(3631),
#endif
  };
  constexpr Value LazyThreshold2    =  Value(1962);
  constexpr Value SpaceThreshold[VARIANT_NB] = {
    Value(11551),
#ifdef ANTI
    Value(11551),
#endif
#ifdef ATOMIC
    Value(11551),
#endif
#ifdef CRAZYHOUSE
    Value(11551),
#endif
#ifdef EXTINCTION
    Value(11551),
#endif
#ifdef GRID
    2 * MidgameLimit,
#endif
#ifdef HORDE
    Value(11551),
#endif
#ifdef KOTH
    VALUE_ZERO,
#endif
#ifdef LOSERS
    Value(11551),
#endif
#ifdef RACE
    Value(11551),
#endif
#ifdef THREECHECK
    Value(11551),
#endif
#ifdef TWOKINGS
    Value(11551),
#endif
  };

  // KingAttackWeights[PieceType] contains king attack weights by piece type
  constexpr int KingAttackWeights[PIECE_TYPE_NB] = { 0, 0, 76, 46, 45, 14 };

  // Per-variant king danger malus factors
  constexpr int KingDangerParams[VARIANT_NB][11] = {
    {   183,  148,   98,   69,    3, -873, -100,   -6,   -4,   37,    0 },
#ifdef ANTI
    {},
#endif
#ifdef ATOMIC
    {   166,  146,   98,  274,    3, -654, -100,  -12,   -4,   37,   29 },
#endif
#ifdef CRAZYHOUSE
    {   463,  129,   99,  121,    3, -631,  -99,   -6,   -4,   37,  315 },
#endif
#ifdef EXTINCTION
    {},
#endif
#ifdef GRID
    {   211,  158,   98,  119,    3, -722, -100,   -9,   -4,   37,    0 },
#endif
#ifdef HORDE
    {   235,  134,   98,  101,    3, -717, -100,  -11,   -4,   37,    0 },
#endif
#ifdef KOTH
    {   229,  131,   98,   85,    3, -658, -100,   -9,   -4,   37,    0 },
#endif
#ifdef LOSERS
    {   235,  134,   98,  101,    3, -717, -100, -357,   -4,   37,    0 },
#endif
#ifdef RACE
    {     0,    0,    0,    0,    0,    0,    0,    0,    0,    0,    0 },
#endif
#ifdef THREECHECK
    {   203,  149,  101,   72,    3, -787,  -91,   -6,   -4,   38,  192 },
#endif
#ifdef TWOKINGS
    {   155,  136,   98,   92,    3, -967, -100,   -8,   -4,   37,    0 },
#endif
  };

  // SafeCheck[PieceType][single/multiple] contains safe check bonus by piece type,
  // higher if multiple safe checks are possible for that piece type.
  constexpr int SafeCheck[][2] = {
      {}, {450, 900}, {805, 1292}, {650, 984}, {1071, 1886}, {730, 1128}
  };

#define S(mg, eg) make_score(mg, eg)

  // MobilityBonus[PieceType-2][attacked] contains bonuses for middle and end game,
  // indexed by piece type and number of attacked squares in the mobility area.
  constexpr Score MobilityBonus[VARIANT_NB][4][32] = {
    {
    { S(-62,-79), S(-53,-57), S(-12,-31), S( -3,-17), S(  3,  7), S( 12, 13), // Knight
      S( 21, 16), S( 28, 21), S( 37, 26) },
    { S(-47,-59), S(-20,-25), S( 14, -8), S( 29, 12), S( 39, 21), S( 53, 40), // Bishop
      S( 53, 56), S( 60, 58), S( 62, 65), S( 69, 72), S( 78, 78), S( 83, 87),
      S( 91, 88), S( 96, 98) },
    { S(-60,-82), S(-24,-15), S(  0, 17) ,S(  3, 43), S(  4, 72), S( 14,100), // Rook
      S( 20,102), S( 30,122), S( 41,133), S(41 ,139), S( 41,153), S( 45,160),
      S( 57,165), S( 58,170), S( 67,175) },
    { S(-29,-49), S(-16,-29), S( -8, -8), S( -8, 17), S( 18, 39), S( 25, 54), // Queen
      S( 23, 59), S( 37, 73), S( 41, 76), S( 54, 95), S( 65, 95) ,S( 68,101),
      S( 69,124), S( 70,128), S( 70,132), S( 70,133) ,S( 71,136), S( 72,140),
      S( 74,147), S( 76,149), S( 90,153), S(104,169), S(105,171), S(106,171),
      S(112,178), S(114,185), S(114,187), S(119,221) }
    },
#ifdef ANTI
    {
      { S(-150,-152), S(-112,-108), S(-18,-52), S( -4,-20), S( 12, 10), S( 30, 22), // Knights
        S(  44,  52), S(  60,  56), S( 72, 58) },
      { S(-96,-116), S(-42,-38), S( 32, -4), S( 52, 24), S( 74, 44), S(102, 84), // Bishops
        S(108, 108), S(126,116), S(130,126), S(142,140), S(158,148), S(162,172),
        S(184, 180), S(194,188) },
      { S(-112,-156), S(-50,-36), S(-22, 52), S(-10,110), S( -8,140), S( -2,162), // Rooks
        S(  16, 218), S( 28,240), S( 42,256), S( 46,286), S( 62,308), S( 64,320),
        S(  86, 330), S( 98,336), S(118,338) },
      { S(-80,-70), S(-50,-24), S(  4, 14), S(  8, 38), S( 28, 74), S( 48,110), // Queens
        S( 50,124), S( 80,152), S( 86,158), S( 94,174), S(108,188), S(112,204),
        S(120,222), S(140,232), S(144,236), S(146,244), S(150,256), S(154,260),
        S(170,266), S(188,272), S(198,280), S(216,314), S(224,316), S(226,322),
        S(236,348), S(238,354), S(246,382), S(256,398) }
    },
#endif
#ifdef ATOMIC
    {
      { S(-86,-77), S(-79,-64), S(-36,-40), S( -2,-24), S( 14,  8), S( 23, 25), // Knights
        S( 40, 26), S( 30, 23), S( 37, 29) },
      { S(-55,-65), S(-17,-34), S( 13, -9), S( 24, 20), S( 22, 25), S( 57, 39), // Bishops
        S( 32, 52), S( 66, 66), S( 51, 52), S( 56, 74), S( 73, 76), S( 85, 81),
        S( 93, 90), S(108, 87) },
      { S(-61,-73), S(-32,-28), S(-18,  9), S(-19, 30), S(-19, 57), S( 20, 78), // Rooks
        S( 12,104), S( 11,134), S( 21,133), S( 33,166), S( 35,168), S( 38,185),
        S( 25,172), S( 60,182), S( 58,155) },
      { S(-43,-43), S(-14,-16), S( -5,  1), S(  0, 23), S(  6, 24), S( 23, 59), // Queens
        S( 20, 55), S( 32, 66), S( 47, 89), S( 29, 77), S( 47, 89), S( 69,103),
        S( 63,110), S( 76,131), S( 73,115), S( 48,132), S( 58,131), S( 75,135),
        S( 82,122), S(111,130), S(114,144), S(101,139), S(106,146), S(107,167),
        S(115,157), S(129,175), S(132,176), S(130,210) }
    },
#endif
#ifdef CRAZYHOUSE
    {
      { S(-126, -96), S(-103,-31), S(-90,-27), S(-40,  3), S(  0,  3), S(  4,  0), // Knights
        S(  20,  12), S(  15, 33), S( 50, 46) },
      { S(-156, -79), S(-115,-43), S( 42,-14), S( 35, 26), S( 64, 26), S( 74, 38), // Bishops
        S(  70,  46), S(  83, 71), S( 70, 68), S( 66, 80), S( 64, 68), S( 70, 77),
        S(  97,  92), S(  89, 98) },
      { S( -53, -53), S( -22, -8), S(-48, 30), S(-14, 57), S( -4, 77), S( 11, 87), // Rooks
        S(   7, 115), S(  12,123), S( 27,120), S(  6,140), S( 55,156), S( 18,161),
        S(  51, 161), S(  54,171), S( 52,166) },
      { S( -26, -56), S( -24,-14), S(  7, 14), S(  8, 15), S( 18, 34), S( 14, 41), // Queens
        S(  28,  58), S(  33, 66), S( 40, 70), S( 47, 74), S( 50,100), S( 52,106),
        S(  59, 111), S(  50, 95), S( 60,115), S( 61,126), S( 75,144), S( 82,119),
        S(  95, 137), S( 102,138), S(100,142), S(119,154), S(129,156), S(107,156),
        S( 111, 177), S( 115,181), S(124,197), S(124,199) }
    },
#endif
#ifdef EXTINCTION
    {
      { S(-123, -90), S( -91,-32), S(-61,-29), S(-38,  3), S(  0,  3), S(  4,  0), // Knights
        S(  19,  12), S(  15, 33), S( 52, 45) },
      { S(-153, -80), S(-112,-41), S( 41,-14), S( 35, 24), S( 62, 26), S( 75, 41), // Bishops
        S(  72,  48), S(  85, 74), S( 74, 65), S( 66, 79), S( 64, 69), S( 73, 80),
        S( 107,  92), S(  96,101) },
      { S( -59, -51), S( -20, -8), S(-54, 32), S(-15, 54), S( -4, 70), S( 11, 84), // Rooks
        S(   6, 113), S(  13,123), S( 27,114), S(  6,144), S( 60,162), S( 19,162),
        S(  48, 170), S(  57,170), S( 52,177) },
      { S( -27, -56), S( -24,-14), S(  7, 13), S(  9, 16), S( 18, 37), S( 14, 40), // Queens
        S(  29,  56), S(  34, 64), S( 39, 73), S( 49, 65), S( 50, 98), S( 50,106),
        S(  60, 107), S(  53, 92), S( 62,119), S( 69,130), S( 77,145), S( 84,120),
        S(  90, 153), S(  98,131), S(106,139), S(116,147), S(127,157), S(112,154),
        S( 121, 174), S( 124,167), S(126,194), S(130,190) }
    },
#endif
#ifdef GRID
    {
      { S(-75,-76), S(-57,-54), S( -9,-28), S( -2,-10), S(  6,  5), S( 14, 12), // Knights
        S( 22, 26), S( 29, 29), S( 36, 29) },
      { S(-48,-59), S(-20,-23), S( 16, -3), S( 26, 13), S( 38, 24), S( 51, 42), // Bishops
        S( 55, 54), S( 63, 57), S( 63, 65), S( 68, 73), S( 81, 78), S( 81, 86),
        S( 91, 88), S( 98, 97) },
      { S(-58,-76), S(-27,-18), S(-15, 28), S(-10, 55), S( -5, 69), S( -2, 82), // Rooks
        S(  9,112), S( 16,118), S( 30,132), S( 29,142), S( 32,155), S( 38,165),
        S( 46,166), S( 48,169), S( 58,171) },
      { S(-39,-36), S(-21,-15), S(  3,  8), S(  3, 18), S( 14, 34), S( 22, 54), // Queens
        S( 28, 61), S( 41, 73), S( 43, 79), S( 48, 92), S( 56, 94), S( 60,104),
        S( 60,113), S( 66,120), S( 67,123), S( 70,126), S( 71,133), S( 73,136),
        S( 79,140), S( 88,143), S( 88,148), S( 99,166), S(102,170), S(102,175),
        S(106,184), S(109,191), S(113,206), S(116,212) }
    },
#endif
#ifdef HORDE
    {
      { S(-126,-90), S( -7,-22), S( -46,-25), S( 19,7), S( -53, 71), S( 31, -1), // Knights
        S(  -6, 51), S(-12, 47), S( -9, -56) },
      { S( -46,-2), S(30,66), S( 18, -27), S( 86, 21), S( 65, 11), S(147, 45), // Bishops
        S(  98, 38), S( 95, 52), S(122, 45), S( 95, 33), S( 89,103), S( 85, -9),
        S( 105, 70), S(131, 82) },
      { S( -56,-78), S(-25,-18), S(-11, 26), S( -5, 55), S( -4, 70), S( -1, 81), // Rooks
        S(   8,109), S( 14,120), S( 21,128), S( 23,143), S( 31,154), S( 32,160),
        S(  43,165), S( 49,168), S( 59,169) },
      { S( -40,-35), S(-25,-12), S(  2,  7), S(  4, 19), S( 14, 37), S( 24, 55), // Queens
        S(  25, 62), S( 40, 76), S( 43, 79), S( 47, 87), S( 54, 94), S( 56,102),
        S(  60,111), S( 70,116), S( 72,118), S( 73,122), S( 75,128), S( 77,130),
        S(  85,133), S( 94,136), S( 99,140), S(108,157), S(112,158), S(113,161),
        S( 118,174), S(119,177), S(123,191), S(128,199) }
    },
#endif
#ifdef KOTH
    {
      { S(-75,-76), S(-56,-54), S( -9,-26), S( -2,-10), S(  6,  5), S( 15, 11), // Knights
        S( 22, 26), S( 30, 28), S( 36, 29) },
      { S(-48,-58), S(-21,-19), S( 16, -2), S( 26, 12), S( 37, 22), S( 51, 42), // Bishops
        S( 54, 54), S( 63, 58), S( 65, 63), S( 71, 70), S( 79, 74), S( 81, 86),
        S( 92, 90), S( 97, 94) },
      { S(-56,-78), S(-25,-18), S(-11, 26), S( -5, 55), S( -4, 70), S( -1, 81), // Rooks
        S(  8,109), S( 14,120), S( 21,128), S( 23,143), S( 31,154), S( 32,160),
        S( 43,165), S( 49,168), S( 59,169) },
      { S(-40,-35), S(-25,-12), S(  2,  7), S(  4, 19), S( 14, 37), S( 24, 55), // Queens
        S( 25, 62), S( 40, 76), S( 43, 79), S( 47, 87), S( 54, 94), S( 56,102),
        S( 60,111), S( 70,116), S( 72,118), S( 73,122), S( 75,128), S( 77,130),
        S( 85,133), S( 94,136), S( 99,140), S(108,157), S(112,158), S(113,161),
        S(118,174), S(119,177), S(123,191), S(128,199) }
    },
#endif
#ifdef LOSERS
    {
      { S(-150,-152), S(-112,-108), S(-18,-52), S( -4,-20), S( 12, 10), S( 30, 22), // Knights
        S(  44,  52), S(  60,  56), S( 72, 58) },
      { S(-96,-116), S(-42,-38), S( 32, -4), S( 52, 24), S( 74, 44), S(102, 84), // Bishops
        S(108, 108), S(126,116), S(130,126), S(142,140), S(158,148), S(162,172),
        S(184, 180), S(194,188) },
      { S(-112,-156), S(-50,-36), S(-22, 52), S(-10,110), S( -8,140), S( -2,162), // Rooks
        S(  16, 218), S( 28,240), S( 42,256), S( 46,286), S( 62,308), S( 64,320),
        S(  86, 330), S( 98,336), S(118,338) },
      { S(-80,-70), S(-50,-24), S(  4, 14), S(  8, 38), S( 28, 74), S( 48,110), // Queens
        S( 50,124), S( 80,152), S( 86,158), S( 94,174), S(108,188), S(112,204),
        S(120,222), S(140,232), S(144,236), S(146,244), S(150,256), S(154,260),
        S(170,266), S(188,272), S(198,280), S(216,314), S(224,316), S(226,322),
        S(236,348), S(238,354), S(246,382), S(256,398) }
    },
#endif
#ifdef RACE
    {
      { S(-132,-117), S( -89,-110), S(-13,-49), S(-11,-15), S(-10,-30), S( 29, 17), // Knights
        S(  13,  32), S(  79,  69), S(109, 79) },
      { S(-101,-119), S( -19, -27), S( 27, -9), S( 35, 30), S( 62, 31), S(115, 72), // Bishops
        S(  91,  99), S( 138, 122), S(129,119), S(158,156), S(153,162), S(143,189),
        S( 172, 181), S( 196, 204) },
      { S(-131,-162), S( -57, -37), S( -8, 47), S( 12, 93), S(  3,127), S( 10,139), // Rooks
        S(   3, 240), S(  18, 236), S( 44,251), S( 44,291), S( 49,301), S( 67,316),
        S( 100, 324), S(  97, 340), S(110,324) },
      { S( -87, -68), S( -73,  -2), S( -7,  9), S( -5, 16), S( 39, 76), S( 39,118), // Queens
        S(  64, 131), S(  86, 169), S( 86,175), S( 78,166), S( 97,195), S(123,216),
        S( 137, 200), S( 155, 247), S(159,260), S(136,252), S(156,279), S(160,251),
        S( 165, 251), S( 194, 267), S(204,271), S(216,331), S(226,304), S(223,295),
        S( 239, 316), S( 228, 365), S(240,385), S(249,377) }
    },
#endif
#ifdef THREECHECK
    {
      { S(-74,-76), S(-55,-54), S( -9,-26), S( -2,-10), S(  6,  5), S( 15, 11), // Knights
        S( 22, 26), S( 31, 27), S( 37, 29) },
      { S(-49,-56), S(-23,-18), S( 15, -2), S( 25, 12), S( 36, 22), S( 50, 42), // Bishops
        S( 53, 54), S( 64, 57), S( 67, 63), S( 71, 68), S( 84, 76), S( 79, 87),
        S( 95, 91), S( 98, 93) },
      { S(-57,-76), S(-25,-18), S(-11, 25), S( -5, 53), S( -4, 70), S( -1, 78), // Rooks
        S(  8,111), S( 14,116), S( 22,125), S( 24,148), S( 31,159), S( 31,173),
        S( 44,163), S( 50,162), S( 56,168) },
      { S(-42,-35), S(-25,-12), S(  2,  7), S(  4, 19), S( 14, 37), S( 24, 53), // Queens
        S( 26, 63), S( 39, 80), S( 42, 77), S( 48, 88), S( 53, 96), S( 57, 96),
        S( 61,108), S( 71,116), S( 70,116), S( 74,125), S( 75,133), S( 78,133),
        S( 85,137), S( 97,135), S(103,141), S(107,165), S(109,153), S(115,162),
        S(119,164), S(121,184), S(121,192), S(131,203) }
    },
#endif
#ifdef TWOKINGS
    {
      { S(-75,-76), S(-57,-54), S( -9,-28), S( -2,-10), S(  6,  5), S( 14, 12), // Knights
        S( 22, 26), S( 29, 29), S( 36, 29) },
      { S(-48,-59), S(-20,-23), S( 16, -3), S( 26, 13), S( 38, 24), S( 51, 42), // Bishops
        S( 55, 54), S( 63, 57), S( 63, 65), S( 68, 73), S( 81, 78), S( 81, 86),
        S( 91, 88), S( 98, 97) },
      { S(-58,-76), S(-27,-18), S(-15, 28), S(-10, 55), S( -5, 69), S( -2, 82), // Rooks
        S(  9,112), S( 16,118), S( 30,132), S( 29,142), S( 32,155), S( 38,165),
        S( 46,166), S( 48,169), S( 58,171) },
      { S(-39,-36), S(-21,-15), S(  3,  8), S(  3, 18), S( 14, 34), S( 22, 54), // Queens
        S( 28, 61), S( 41, 73), S( 43, 79), S( 48, 92), S( 56, 94), S( 60,104),
        S( 60,113), S( 66,120), S( 67,123), S( 70,126), S( 71,133), S( 73,136),
        S( 79,140), S( 88,143), S( 88,148), S( 99,166), S(102,170), S(102,175),
        S(106,184), S(109,191), S(113,206), S(116,212) }
    },
#endif
  };

  // BishopPawns[distance from edge] contains a file-dependent penalty for pawns on
  // squares of the same color as our bishop.
  constexpr Score BishopPawns[int(FILE_NB) / 2] = {
    S(3, 8), S(3, 9), S(2, 7), S(3, 7)
  };

  // KingProtector[knight/bishop] contains penalty for each distance unit to own king
  constexpr Score KingProtector[] = { S(9, 9), S(7, 9) };

  // Outpost[knight/bishop] contains bonuses for each knight or bishop occupying a
  // pawn protected square on rank 4 to 6 which is also safe from a pawn attack.
  constexpr Score Outpost[] = { S(54, 34), S(31, 25) };

  // PassedRank[Rank] contains a bonus according to the rank of a passed pawn
  constexpr Score PassedRank[VARIANT_NB][RANK_NB] = {
    {
    S(0, 0), S(2, 38), S(15, 36), S(22, 50), S(64, 81), S(166, 184), S(284, 269)
    },
#ifdef ANTI
    { S(0, 0), S(5, 7), S(5, 14), S(31, 38), S(73, 73), S(166, 166), S(252, 252) },
#endif
#ifdef ATOMIC
    { S(0, 0), S(95, 86), S(118, 43), S(94, 61), S(142, 62), S(196, 150), S(204, 256) },
#endif
#ifdef CRAZYHOUSE
    { S(0, 0), S(15, 27), S(23, 13), S(13, 19), S(88, 111), S(177, 140), S(229, 293) },
#endif
#ifdef EXTINCTION
    { S(0, 0), S(5, 7), S(5, 14), S(31, 38), S(73, 73), S(166, 166), S(252, 252) },
#endif
#ifdef GRID
    { S(0, 0), S(11, 2), S(4, 0), S(27, 34), S(58, 17), S(168, 165), S(251, 253) },
#endif
#ifdef HORDE
    { S(0, 0), S(-66, 10), S(-25, 7), S(66, -12), S(68, 81), S(72, 210), S(250, 258) },
#endif
#ifdef KOTH
    { S(0, 0), S(5, 7), S(5, 14), S(31, 38), S(73, 73), S(166, 166), S(252, 252) },
#endif
#ifdef LOSERS
    { S(0, 0), S(5, 8), S(5, 13), S(31, 36), S(72, 72), S(170, 159), S(276, 251) },
#endif
#ifdef RACE
    {},
#endif
#ifdef THREECHECK
    { S(0, 0), S(5, 7), S(5, 14), S(31, 38), S(73, 73), S(166, 166), S(252, 252) },
#endif
#ifdef TWOKINGS
    { S(0, 0), S(5, 7), S(5, 14), S(31, 38), S(73, 73), S(166, 166), S(252, 252) },
#endif
  };

  constexpr Score RookOnClosedFile = S(10, 5);
  constexpr Score RookOnOpenFile[] = { S(18, 8), S(49, 26) };

  // ThreatByMinor/ByRook[attacked PieceType] contains bonuses according to
  // which piece type attacks which one. Attacks on lesser pieces which are
  // pawn-defended are not considered.
  constexpr Score ThreatByMinor[PIECE_TYPE_NB] = {
    S(0, 0), S(6, 37), S(64, 50), S(82, 57), S(103, 130), S(81, 163)
  };

  constexpr Score ThreatByRook[PIECE_TYPE_NB] = {
    S(0, 0), S(3, 44), S(36, 71), S(44, 59), S(0, 39), S(60, 39)
  };

  constexpr Value CorneredBishop = Value(50);

  // Assorted bonuses and penalties
#ifdef ATOMIC
  constexpr Score AtomicConfinedKing = S(104, 97);
  constexpr Score ThreatByBlast      = S( 84, 78);
#endif
#ifdef HORDE
  constexpr Score HordeShelter = S(71, 61);
#endif
#ifdef KOTH
  constexpr Score KothDistanceBonus[6] = {
    S(1949, 1934), S(454, 364), S(151, 158), S(75, 85), S(42, 49), S(0, 0)
  };
  constexpr Score KothSafeCenter = S(163, 207);
#endif
#ifdef ANTI
  constexpr Score PieceCountAnti    = S(119, 123);
  constexpr Score ThreatsAnti[]     = { S(192, 203), S(411, 322) };
  constexpr Score AttacksAnti[2][2][PIECE_TYPE_NB] = {
    {
      { S( 30, 141), S( 26,  94), S(161, 105), S( 70, 123), S( 61,  72), S( 78, 12), S(139, 115) },
      { S( 56,  89), S( 82, 107), S(114,  93), S(110, 115), S(188, 112), S( 73, 59), S(122,  59) }
    },
    {
      { S(119, 142), S( 99, 105), S(123, 193), S(142,  37), S(118,  96), S( 50, 12), S( 91,  85) },
      { S( 58,  81), S( 66, 110), S(105, 153), S(100, 143), S(140, 113), S(145, 73), S(153, 154) }
    }
  };
#endif
#ifdef LOSERS
  constexpr Score ThreatsLosers[]     = { S(216, 279), S(441, 341) };
  constexpr Score AttacksLosers[2][2][PIECE_TYPE_NB] = {
    {
      { S( 27, 140), S( 23,  95), S(160, 112), S( 78, 129), S( 65,  75), S( 70, 13), S(146, 123) },
      { S( 58,  82), S( 80, 112), S(124,  87), S(103, 110), S(185, 107), S( 72, 60), S(126,  62) }
    },
    {
      { S(111, 127), S(102,  95), S(121, 183), S(140,  37), S(120,  99), S( 55, 11), S( 88,  93) },
      { S( 56,  69), S( 72, 124), S(109, 154), S( 98, 149), S(129, 113), S(147, 72), S(157, 152) }
    }
  };
#endif
#ifdef CRAZYHOUSE
  constexpr int KingDangerInHand[PIECE_TYPE_NB] = {
    79, 16, 200, 61, 138, 152
  };
#endif
#ifdef RACE
  // Bonus for distance of king from 8th rank
  constexpr Score KingRaceBonus[RANK_NB] = {
    S(14282, 14493), S(6369, 5378), S(4224, 3557), S(2633, 2219),
    S( 1614,  1456), S( 975,  885), S( 528,  502), S(   0,    0)
  };
#endif
  constexpr Score UncontestedOutpost  = S(  0, 10);
  constexpr Score BishopOnKingRing    = S( 24,  0);
  constexpr Score BishopXRayPawns     = S(  4,  5);
  constexpr Score FlankAttacks[VARIANT_NB] = {
    S( 8,  0),
#ifdef ANTI
    S( 0,  0),
#endif
#ifdef ATOMIC
    S(17,  0),
#endif
#ifdef CRAZYHOUSE
    S(14, 20),
#endif
#ifdef EXTINCTION
    S( 0,  0),
#endif
#ifdef GRID
    S( 7,  0),
#endif
#ifdef HORDE
    S( 7,  0),
#endif
#ifdef KOTH
    S( 7,  0),
#endif
#ifdef LOSERS
    S( 7,  0),
#endif
#ifdef RACE
    S( 0,  0),
#endif
#ifdef THREECHECK
    S(16,  9),
#endif
#ifdef TWOKINGS
    S( 7,  0),
#endif
  };
  constexpr Score Hanging             = S( 72, 40);
  constexpr Score KnightOnQueen       = S( 16, 11);
  constexpr Score LongDiagonalBishop  = S( 45,  0);
  constexpr Score MinorBehindPawn     = S( 18,  3);
  constexpr Score PassedFile          = S( 13,  8);
  constexpr Score PawnlessFlank       = S( 19, 97);
  constexpr Score ReachableOutpost    = S( 33, 19);
  constexpr Score RestrictedPiece     = S(  6,  7);
  constexpr Score RookOnKingRing      = S( 16,  0);
  constexpr Score SliderOnQueen       = S( 62, 21);
  constexpr Score ThreatByKing        = S( 24, 87);
  constexpr Score ThreatByPawnPush    = S( 48, 39);
  constexpr Score ThreatBySafePawn    = S(167, 99);
  constexpr Score TrappedRook         = S( 55, 13);
  constexpr Score WeakQueenProtection = S( 14,  0);
  constexpr Score WeakQueen           = S( 57, 19);


#undef S

  // Evaluation class computes and stores attacks tables and other working data
  template<Tracing T>
  class Evaluation {

  public:
    Evaluation() = delete;
    explicit Evaluation(const Position& p) : pos(p) {}
    Evaluation& operator=(const Evaluation&) = delete;
    Value value();
    Value variantValue(Value v);

  private:
    template<Color Us> void initialize();
    template<Color Us, PieceType Pt> Score pieces();
    template<Color Us> Score king() const;
    template<Color Us> Score threats() const;
    template<Color Us> Score passed() const;
    template<Color Us> Score space() const;
    template<Color Us> Score variant() const;
    Value winnable(Score score) const;

    const Position& pos;
    Material::Entry* me;
    Pawns::Entry* pe;
    Bitboard mobilityArea[COLOR_NB];
    Score mobility[COLOR_NB] = { SCORE_ZERO, SCORE_ZERO };

    // attackedBy[color][piece type] is a bitboard representing all squares
    // attacked by a given color and piece type. Special "piece types" which
    // is also calculated is ALL_PIECES.
    Bitboard attackedBy[COLOR_NB][PIECE_TYPE_NB];

    // attackedBy2[color] are the squares attacked by at least 2 units of a given
    // color, including x-rays. But diagonal x-rays through pawns are not computed.
    Bitboard attackedBy2[COLOR_NB];

    // kingRing[color] are the squares adjacent to the king plus some other
    // very near squares, depending on king position.
    Bitboard kingRing[COLOR_NB];

    // kingAttackersCount[color] is the number of pieces of the given color
    // which attack a square in the kingRing of the enemy king.
    int kingAttackersCount[COLOR_NB];

    // kingAttackersWeight[color] is the sum of the "weights" of the pieces of
    // the given color which attack a square in the kingRing of the enemy king.
    // The weights of the individual piece types are given by the elements in
    // the KingAttackWeights array.
    int kingAttackersWeight[COLOR_NB];

    // kingAttacksCount[color] is the number of attacks by the given color to
    // squares directly adjacent to the enemy king. Pieces which attack more
    // than one square are counted multiple times. For instance, if there is
    // a white knight on g5 and black's king is on g8, this white knight adds 2
    // to kingAttacksCount[WHITE].
    int kingAttacksCount[COLOR_NB];
  };


  // Evaluation::initialize() computes king and pawn attacks, and the king ring
  // bitboard for a given color. This is done at the beginning of the evaluation.

  template<Tracing T> template<Color Us>
  void Evaluation<T>::initialize() {

    constexpr Color     Them = ~Us;
    constexpr Direction Up   = pawn_push(Us);
    constexpr Direction Down = -Up;
    constexpr Bitboard LowRanks = (Us == WHITE ? Rank2BB | Rank3BB : Rank7BB | Rank6BB);

#ifdef HORDE
    const Square ksq = (pos.is_horde() && pos.is_horde_color(Us)) ? SQ_NONE : pos.square<KING>(Us);
#else
    const Square ksq = pos.square<KING>(Us);
#endif

    Bitboard dblAttackByPawn = pawn_double_attacks_bb<Us>(pos.pieces(Us, PAWN));

    // Find our pawns that are blocked or on the first two ranks
    Bitboard b = pos.pieces(Us, PAWN) & (shift<Down>(pos.pieces()) | LowRanks);

    // Squares occupied by those pawns, by our king or queen, by blockers to attacks on our king
    // or controlled by enemy pawns are excluded from the mobility area.
#ifdef ANTI
    if (pos.is_anti())
        mobilityArea[Us] = ~b;
    else
#endif
#ifdef HORDE
    if (pos.is_horde() && pos.is_horde_color(Us))
        mobilityArea[Us] = ~(b | pe->pawn_attacks(Them));
    else
#endif
    mobilityArea[Us] = ~(b | pos.pieces(Us, KING, QUEEN) | pos.blockers_for_king(Us) | pe->pawn_attacks(Them));

    // Initialize attackedBy[] for king and pawns
#ifdef PLACEMENT
    if (pos.is_placement() && pos.count_in_hand<KING>(Us))
        attackedBy[Us][KING] = 0;
    else
#endif
    switch (pos.variant())
    {
#ifdef ANTI
    case ANTI_VARIANT:
        attackedBy[Us][KING] = 0;
        for (Bitboard kings = pos.pieces(Us, KING); kings; )
            attackedBy[Us][KING] |= attacks_bb<KING>(pop_lsb(kings));
    break;
#endif
#ifdef EXTINCTION
    case EXTINCTION_VARIANT:
        attackedBy[Us][KING] = 0;
        for (Bitboard kings = pos.pieces(Us, KING); kings; )
            attackedBy[Us][KING] |= attacks_bb<KING>(pop_lsb(kings));
    break;
#endif
#ifdef HORDE
    case HORDE_VARIANT:
        if (pos.is_horde_color(Us))
        {
            attackedBy[Us][KING] = 0;
            break;
        }
    [[fallthrough]];
#endif
    default:
    attackedBy[Us][KING] = attacks_bb<KING>(ksq);
    }
    attackedBy[Us][PAWN] = pe->pawn_attacks(Us);
    attackedBy[Us][ALL_PIECES] = attackedBy[Us][KING] | attackedBy[Us][PAWN];
    attackedBy2[Us] = dblAttackByPawn | (attackedBy[Us][KING] & attackedBy[Us][PAWN]);

    // Init our king safety tables
#ifdef PLACEMENT
    if (pos.is_placement() && pos.count_in_hand<KING>(Us))
        kingRing[Us] = 0;
    else
#endif
    switch (pos.variant())
    {
#ifdef ANTI
    case ANTI_VARIANT:
        kingRing[Us] = 0;
    break;
#endif
#ifdef EXTINCTION
    case EXTINCTION_VARIANT:
        kingRing[Us] = 0;
    break;
#endif
#ifdef HORDE
    case HORDE_VARIANT:
        if (pos.is_horde_color(Us))
        {
            kingRing[Us] = 0;
            break;
        }
    [[fallthrough]];
#endif
    default:
    Square s = make_square(std::clamp(file_of(ksq), FILE_B, FILE_G),
                           std::clamp(rank_of(ksq), RANK_2, RANK_7));
    kingRing[Us] = attacks_bb<KING>(s) | s;
    }

    kingAttackersCount[Them] = popcount(kingRing[Us] & pe->pawn_attacks(Them));
    kingAttacksCount[Them] = kingAttackersWeight[Them] = 0;

    // Remove from kingRing[] the squares defended by two pawns
    kingRing[Us] &= ~dblAttackByPawn;
  }


  // Evaluation::pieces() scores pieces of a given color and type

  template<Tracing T> template<Color Us, PieceType Pt>
  Score Evaluation<T>::pieces() {

    constexpr Color Them = ~Us;
    [[maybe_unused]] constexpr Direction Down = -pawn_push(Us);
    [[maybe_unused]] constexpr Bitboard OutpostRanks = (Us == WHITE ? Rank4BB | Rank5BB | Rank6BB
                                                                    : Rank5BB | Rank4BB | Rank3BB);
    Bitboard b1 = pos.pieces(Us, Pt);
    Bitboard b, bb;
    Score score = SCORE_ZERO;

    attackedBy[Us][Pt] = 0;

    while (b1)
    {
        Square s = pop_lsb(b1);

        // Find attacked squares, including x-ray attacks for bishops and rooks
        b = Pt == BISHOP ? attacks_bb<BISHOP>(s, pos.pieces() ^ pos.pieces(QUEEN))
          : Pt ==   ROOK ? attacks_bb<  ROOK>(s, pos.pieces() ^ pos.pieces(QUEEN) ^ pos.pieces(Us, ROOK))
                         : attacks_bb<Pt>(s, pos.pieces());

#ifdef GRID
        if (pos.is_grid())
            b &= ~pos.grid_bb(s);
#endif
        if (pos.blockers_for_king(Us) & s)
            b &= line_bb(pos.square<KING>(Us), s);

        attackedBy2[Us] |= attackedBy[Us][ALL_PIECES] & b;
        attackedBy[Us][Pt] |= b;
        attackedBy[Us][ALL_PIECES] |= b;

        if (b & kingRing[Them])
        {
            kingAttackersCount[Us]++;
            kingAttackersWeight[Us] += KingAttackWeights[Pt];
            kingAttacksCount[Us] += popcount(b & attackedBy[Them][KING]);
        }

        else if (Pt == ROOK && (file_bb(s) & kingRing[Them]))
            score += RookOnKingRing;

        else if (Pt == BISHOP && (attacks_bb<BISHOP>(s, pos.pieces(PAWN)) & kingRing[Them]))
            score += BishopOnKingRing;

        int mob = popcount(b & mobilityArea[Us]);
#ifdef ANTI
        if (pos.is_anti())
            continue;
#endif
#ifdef HORDE
        if (pos.is_horde() && pos.is_horde_color(Us))
            continue;
#endif
#ifdef PLACEMENT
        if (pos.is_placement() && pos.count_in_hand<KING>(Us))
            continue;
#endif
#ifdef LOSERS
        if (pos.is_losers())
            continue;
#endif
        mobility[Us] += MobilityBonus[pos.variant()][Pt - 2][mob];

        if constexpr (Pt == BISHOP || Pt == KNIGHT)
        {
            // Bonus if the piece is on an outpost square or can reach one
            // Bonus for knights (UncontestedOutpost) if few relevant targets
            bb = OutpostRanks & (attackedBy[Us][PAWN] | shift<Down>(pos.pieces(PAWN)))
                              & ~pe->pawn_attacks_span(Them);
            Bitboard targets = pos.pieces(Them) & ~pos.pieces(PAWN);

            if (   Pt == KNIGHT
                && bb & s & ~CenterFiles // on a side outpost
                && !(b & targets)        // no relevant attacks
                && (!more_than_one(targets & (s & QueenSide ? QueenSide : KingSide))))
                score += UncontestedOutpost * popcount(pos.pieces(PAWN) & (s & QueenSide ? QueenSide : KingSide));
            else if (bb & s)
                score += Outpost[Pt == BISHOP];
            else if (Pt == KNIGHT && bb & b & ~pos.pieces(Us))
                score += ReachableOutpost;

            // Bonus for a knight or bishop shielded by pawn
            if (shift<Down>(pos.pieces(PAWN)) & s)
                score += MinorBehindPawn;

            // Penalty if the piece is far from the king
            score -= KingProtector[Pt == BISHOP] * distance(pos.square<KING>(Us), s);

            if constexpr (Pt == BISHOP)
            {
                // Penalty according to the number of our pawns on the same color square as the
                // bishop, bigger when the center files are blocked with pawns and smaller
                // when the bishop is outside the pawn chain.
                Bitboard blocked = pos.pieces(Us, PAWN) & shift<Down>(pos.pieces());

                score -= BishopPawns[edge_distance(file_of(s))] * pos.pawns_on_same_color_squares(Us, s)
                                     * (!(attackedBy[Us][PAWN] & s) + popcount(blocked & CenterFiles));

                // Penalty for all enemy pawns x-rayed
                score -= BishopXRayPawns * popcount(attacks_bb<BISHOP>(s) & pos.pieces(Them, PAWN));

                // Bonus for bishop on a long diagonal which can "see" both center squares
                if (more_than_one(attacks_bb<BISHOP>(s, pos.pieces(PAWN)) & Center))
                    score += LongDiagonalBishop;

                // An important Chess960 pattern: a cornered bishop blocked by a friendly
                // pawn diagonally in front of it is a very serious problem, especially
                // when that pawn is also blocked.
                if (   pos.is_chess960()
                    && (s == relative_square(Us, SQ_A1) || s == relative_square(Us, SQ_H1)))
                {
                    Direction d = pawn_push(Us) + (file_of(s) == FILE_A ? EAST : WEST);
                    if (pos.piece_on(s + d) == make_piece(Us, PAWN))
                        score -= !pos.empty(s + d + pawn_push(Us)) ? 4 * make_score(CorneredBishop, CorneredBishop)
                                                                   : 3 * make_score(CorneredBishop, CorneredBishop);
                }
            }
        }

        if constexpr (Pt == ROOK)
        {
            // Bonuses for rook on a (semi-)open or closed file
            if (pos.is_on_semiopen_file(Us, s))
            {
                score += RookOnOpenFile[pos.is_on_semiopen_file(Them, s)];
            }
            else
            {
                // If our pawn on this file is blocked, increase penalty
                if ( pos.pieces(Us, PAWN)
                   & shift<Down>(pos.pieces())
                   & file_bb(s))
                {
                    score -= RookOnClosedFile;
                }

                // Penalty when trapped by the king, even more if the king cannot castle
                if (mob <= 3)
                {
                    File kf = file_of(pos.square<KING>(Us));
                    if ((kf < FILE_E) == (file_of(s) < kf))
                        score -= TrappedRook * (1 + !pos.castling_rights(Us));
                }
            }
        }

        if constexpr (Pt == QUEEN)
        {
            // Penalty if any relative pin or discovered attack against the queen
            Bitboard queenPinners;
            if (pos.slider_blockers(pos.pieces(Them, ROOK, BISHOP), s, queenPinners))
                score -= WeakQueen;
        }
    }
    if constexpr (T)
        Trace::add(Pt, Us, score);

    return score;
  }


  // Evaluation::king() assigns bonuses and penalties to a king of a given color

  template<Tracing T> template<Color Us>
  Score Evaluation<T>::king() const {

#ifdef ANTI
    if (pos.is_anti())
        return SCORE_ZERO;
#endif
#ifdef EXTINCTION
    if (pos.is_extinction())
        return SCORE_ZERO;
#endif
#ifdef HORDE
    if (pos.is_horde() && pos.is_horde_color(Us))
        return SCORE_ZERO;
#endif
#ifdef PLACEMENT
    if (pos.is_placement() && pos.count_in_hand<KING>(Us))
        return SCORE_ZERO;
#endif

    constexpr Color    Them = ~Us;
    constexpr Bitboard Camp = (Us == WHITE ? AllSquares ^ Rank6BB ^ Rank7BB ^ Rank8BB
                                           : AllSquares ^ Rank1BB ^ Rank2BB ^ Rank3BB);

    Bitboard weak, b1, b2, b3, safe, unsafeChecks = 0;
    Bitboard rookChecks, queenChecks, bishopChecks, knightChecks;
    int kingDanger = 0;
    const Square ksq = pos.square<KING>(Us);

    // Init the score with king shelter and enemy pawns storm
    Score score = pe->king_safety<Us>(pos);

    // Attacked squares defended at most once by our queen or king
#ifdef ATOMIC
    if (pos.is_atomic())
        weak =  (attackedBy[Them][ALL_PIECES] ^ attackedBy[Them][KING])
              & ~(attackedBy[Us][ALL_PIECES] ^ attackedBy[Us][KING]);
    else
#endif
    weak =  attackedBy[Them][ALL_PIECES]
          & ~attackedBy2[Us]
          & (~attackedBy[Us][ALL_PIECES] | attackedBy[Us][KING] | attackedBy[Us][QUEEN]);

    Bitboard h = 0;
#ifdef CRAZYHOUSE
    if (pos.is_house())
        h = pos.count_in_hand<QUEEN>(Them) ? weak & ~pos.pieces() : 0;
#endif

    // Analyse the safe enemy's checks which are possible on next move
    safe  = ~pos.pieces(Them);
#ifdef ATOMIC
    if (pos.is_atomic())
        safe &= ~pos.pieces(Us) | attackedBy2[Them];
    else
#endif
    safe &= ~attackedBy[Us][ALL_PIECES] | (weak & attackedBy2[Them]);

    b1 = attacks_bb<ROOK  >(ksq, pos.pieces() ^ pos.pieces(Us, QUEEN));
    b2 = attacks_bb<BISHOP>(ksq, pos.pieces() ^ pos.pieces(Us, QUEEN));

    Bitboard dqko = ~attackedBy2[Us] & (attackedBy[Us][QUEEN] | attackedBy[Us][KING]);
    Bitboard dropSafe = (safe | (attackedBy[Them][ALL_PIECES] & dqko)) & ~pos.pieces(Us);

    // Enemy rooks checks
#ifdef CRAZYHOUSE
    h = pos.is_house() && pos.count_in_hand<ROOK>(Them) ? ~pos.pieces() : 0;
#endif
    rookChecks = b1 & (attackedBy[Them][ROOK] | (h & dropSafe)) & safe;
    if (rookChecks)
        kingDanger += SafeCheck[ROOK][more_than_one(rookChecks)];
    else
        unsafeChecks |= b1 & (attackedBy[Them][ROOK] | h);

    // Enemy queen safe checks: count them only if the checks are from squares from
    // which opponent cannot give a rook check, because rook checks are more valuable.
#ifdef CRAZYHOUSE
    h = pos.is_house() && pos.count_in_hand<QUEEN>(Them) ? ~pos.pieces() : 0;
#endif
    queenChecks =  (b1 | b2) & (attackedBy[Them][QUEEN] | (h & dropSafe)) & safe
                 & ~(attackedBy[Us][QUEEN] | rookChecks);
    if (queenChecks)
        kingDanger += SafeCheck[QUEEN][more_than_one(queenChecks)];

    // Enemy bishops checks: count them only if they are from squares from which
    // opponent cannot give a queen check, because queen checks are more valuable.
#ifdef CRAZYHOUSE
    h = pos.is_house() && pos.count_in_hand<BISHOP>(Them) ? ~pos.pieces() : 0;
#endif
    bishopChecks =  b2 & (attackedBy[Them][BISHOP] | (h & dropSafe)) & safe
                  & ~queenChecks;
    if (bishopChecks)
        kingDanger += SafeCheck[BISHOP][more_than_one(bishopChecks)];

    else
        unsafeChecks |= b2 & (attackedBy[Them][BISHOP] | (h & dropSafe));

    // Enemy knights checks
#ifdef CRAZYHOUSE
    h = pos.is_house() && pos.count_in_hand<KNIGHT>(Them) ? ~pos.pieces() : 0;
#endif
    knightChecks = attacks_bb<KNIGHT>(ksq) & (attackedBy[Them][KNIGHT] | (h & dropSafe));
    if (knightChecks & safe)
        kingDanger += SafeCheck[KNIGHT][more_than_one(knightChecks & (safe | (h & dropSafe)))];
    else
        unsafeChecks |= knightChecks & (attackedBy[Them][KNIGHT] | h);

#ifdef CRAZYHOUSE
    // Enemy pawn checks
    if (pos.is_house())
    {
        constexpr Direction Down = pawn_push(Them);
        Bitboard pawnChecks = pawn_attacks_bb<Us>(ksq);
        h = pos.count_in_hand<PAWN>(Them) ? ~pos.pieces() : 0;
        Bitboard pawnMoves = (attackedBy[Them][PAWN] & pos.pieces(Us)) | (shift<Down>(pos.pieces(Them, PAWN)) & ~pos.pieces());
        if (pawnChecks & ((pawnMoves & safe) | (h & dropSafe)))
            kingDanger += SafeCheck[PAWN][more_than_one(pawnChecks & (safe | (h & dropSafe)))];
        else
            unsafeChecks |= pawnChecks & (pawnMoves | h);
    }
#endif
#ifdef RACE
    if (pos.is_race())
    {
        kingDanger = -kingDanger;
        int s = relative_rank(BLACK, ksq);
        Bitboard b = file_bb(ksq);
        for (Rank kr = rank_of(ksq), r = Rank(kr + 1); r <= RANK_8; ++r)
        {
            // Pinned piece attacks are not included in attackedBy
            b |= shift<EAST>(b) | shift<WEST>(b);
            if (!(rank_bb(r) & b & ~attackedBy[Them][ALL_PIECES]))
                s++;
        }
        score += KingRaceBonus[std::min(s, 7)];
    }
#endif

    // Find the squares that opponent attacks in our king flank, the squares
    // which they attack twice in that flank, and the squares that we defend.
    b1 = attackedBy[Them][ALL_PIECES] & KingFlank[file_of(ksq)] & Camp;
    b2 = b1 & attackedBy2[Them];
    b3 = attackedBy[Us][ALL_PIECES] & KingFlank[file_of(ksq)] & Camp;

    int kingFlankAttack  = popcount(b1) + popcount(b2);
    int kingFlankDefense = popcount(b3);

    const auto KDP = KingDangerParams[pos.variant()];
    kingDanger +=        kingAttackersCount[Them] * kingAttackersWeight[Them] // (~10 Elo)
                 + KDP[0] * popcount(kingRing[Us] & weak)                     // (~15 Elo)
                 + KDP[1] * popcount(unsafeChecks)                            // (~4 Elo)
                 + KDP[2] * popcount(pos.blockers_for_king(Us))               // (~2 Elo)
                 + KDP[3] * kingAttacksCount[Them]                            // (~0.5 Elo)
                 + KDP[4] * kingFlankAttack * kingFlankAttack / 8             // (~0.5 Elo)
                 +       mg_value(mobility[Them] - mobility[Us])              // (~0.5 Elo)
                 + KDP[5] * !pos.count<QUEEN>(Them)                              // (~24 Elo)
                 + KDP[6] * bool(attackedBy[Us][KNIGHT] & attackedBy[Us][KING])  // (~5 Elo)
                 + KDP[7] * mg_value(score) / 8                                  // (~8 Elo)
                 + KDP[8] * kingFlankDefense                                     // (~5 Elo)
                 + KDP[9];                                                       // (~0.5 Elo)
#ifdef CRAZYHOUSE
    if (pos.is_house())
    {
        kingDanger += KingDangerInHand[ALL_PIECES] * pos.count_in_hand<ALL_PIECES>(Them);
        kingDanger += KingDangerInHand[PAWN] * pos.count_in_hand<PAWN>(Them);
        kingDanger += KingDangerInHand[KNIGHT] * pos.count_in_hand<KNIGHT>(Them);
        kingDanger += KingDangerInHand[BISHOP] * pos.count_in_hand<BISHOP>(Them);
        kingDanger += KingDangerInHand[ROOK] * pos.count_in_hand<ROOK>(Them);
        kingDanger += KingDangerInHand[QUEEN] * pos.count_in_hand<QUEEN>(Them);
        h = pos.count_in_hand<QUEEN>(Them) ? weak & ~pos.pieces() : 0;
    }
#endif

    // Transform the kingDanger units into a Score, and subtract it from the evaluation
    if (kingDanger > 100)
    {
        int v = kingDanger * kingDanger / 4096;
#ifdef CRAZYHOUSE
        if (pos.is_house() && Us == pos.side_to_move())
            v -= v / 10;
        if (pos.is_house())
            v = std::min(v, (int)QueenValueMg);
#endif
        score -= make_score(v, kingDanger / 16 + KDP[10] * v / 256);
    }

    // Penalty when our king is on a pawnless flank
    if (!(pos.pieces(PAWN) & KingFlank[file_of(ksq)]))
        score -= PawnlessFlank;

    // Penalty if king flank is under attack, potentially moving toward the king
    score -= FlankAttacks[pos.variant()] * kingFlankAttack;

    if constexpr (T)
        Trace::add(KING, Us, score);

    return score;
  }


  // Evaluation::threats() assigns bonuses according to the types of the
  // attacking and the attacked pieces.

  template<Tracing T> template<Color Us>
  Score Evaluation<T>::threats() const {

    constexpr Color     Them     = ~Us;
    constexpr Direction Up       = pawn_push(Us);
    constexpr Bitboard  TRank3BB = (Us == WHITE ? Rank3BB : Rank6BB);

    Bitboard b, weak, defended, nonPawnEnemies, stronglyProtected, safe;
    Score score = SCORE_ZERO;
#ifdef ANTI
    if (pos.is_anti()) {} else
#endif
#ifdef ATOMIC
    if (pos.is_atomic()) {} else
#endif
#ifdef GRID
    if (pos.is_grid()) {} else
#endif
#ifdef LOSERS
    if (pos.is_losers()) {} else
#endif
    {
    // Non-pawn enemies
    nonPawnEnemies = pos.pieces(Them) & ~pos.pieces(PAWN);

    // Squares strongly protected by the enemy, either because they defend the
    // square with a pawn, or because they defend the square twice and we don't.
    stronglyProtected =  attackedBy[Them][PAWN]
                       | (attackedBy2[Them] & ~attackedBy2[Us]);

    // Non-pawn enemies, strongly protected
    defended = nonPawnEnemies & stronglyProtected;

    // Enemies not strongly protected and under our attack
    weak = pos.pieces(Them) & ~stronglyProtected & attackedBy[Us][ALL_PIECES];

    // Bonus according to the kind of attacking pieces
    if (defended | weak)
    {
        b = (defended | weak) & (attackedBy[Us][KNIGHT] | attackedBy[Us][BISHOP]);
        while (b)
            score += ThreatByMinor[type_of(pos.piece_on(pop_lsb(b)))];

        b = weak & attackedBy[Us][ROOK];
        while (b)
            score += ThreatByRook[type_of(pos.piece_on(pop_lsb(b)))];

        if (weak & attackedBy[Us][KING])
            score += ThreatByKing;

        b =  ~attackedBy[Them][ALL_PIECES]
           | (nonPawnEnemies & attackedBy2[Us]);
        score += Hanging * popcount(weak & b);

        // Additional bonus if weak piece is only protected by a queen
        score += WeakQueenProtection * popcount(weak & attackedBy[Them][QUEEN]);
    }

    // Bonus for restricting their piece moves
    b =   attackedBy[Them][ALL_PIECES]
       & ~stronglyProtected
       &  attackedBy[Us][ALL_PIECES];
    score += RestrictedPiece * popcount(b);

    // Protected or unattacked squares
    safe = ~attackedBy[Them][ALL_PIECES] | attackedBy[Us][ALL_PIECES];

    // Bonus for attacking enemy pieces with our relatively safe pawns
    b = pos.pieces(Us, PAWN) & safe;
    b = pawn_attacks_bb<Us>(b) & nonPawnEnemies;
    score += ThreatBySafePawn * popcount(b);

    // Find squares where our pawns can push on the next move
    b  = shift<Up>(pos.pieces(Us, PAWN)) & ~pos.pieces();
    b |= shift<Up>(b & TRank3BB) & ~pos.pieces();

    // Keep only the squares which are relatively safe
    b &= ~attackedBy[Them][PAWN] & safe;

    // Bonus for safe pawn threats on the next move
    b = pawn_attacks_bb<Us>(b) & nonPawnEnemies;
    score += ThreatByPawnPush * popcount(b);

    // Bonus for threats on the next moves against enemy queen
#ifdef CRAZYHOUSE
    if ((pos.is_house() ? pos.count<QUEEN>(Them) - pos.count_in_hand<QUEEN>(Them) : pos.count<QUEEN>(Them)) == 1)
#else
    if (pos.count<QUEEN>(Them) == 1)
#endif
    {
        bool queenImbalance = pos.count<QUEEN>() == 1;

        Square s = pos.square<QUEEN>(Them);
        safe =   mobilityArea[Us]
              & ~pos.pieces(Us, PAWN)
              & ~stronglyProtected;

        b = attackedBy[Us][KNIGHT] & attacks_bb<KNIGHT>(s);

        score += KnightOnQueen * popcount(b & safe) * (1 + queenImbalance);

        b =  (attackedBy[Us][BISHOP] & attacks_bb<BISHOP>(s, pos.pieces()))
           | (attackedBy[Us][ROOK  ] & attacks_bb<ROOK  >(s, pos.pieces()));

        score += SliderOnQueen * popcount(b & safe & attackedBy2[Us]) * (1 + queenImbalance);
    }
    }

    if constexpr (T)
        Trace::add(THREAT, Us, score);

    return score;
  }

  // Evaluation::passed() evaluates the passed pawns and candidate passed
  // pawns of the given color.

  template<Tracing T> template<Color Us>
  Score Evaluation<T>::passed() const {

    constexpr Color     Them = ~Us;
    constexpr Direction Up   = pawn_push(Us);
    constexpr Direction Down = -Up;

    auto king_proximity = [&](Color c, Square s) {
      return std::min(distance(pos.square<KING>(c), s), 5);
    };

    Bitboard b, bb, squaresToQueen, unsafeSquares, blockedPassers, helpers;
    Score score = SCORE_ZERO;

    b = pe->passed_pawns(Us);

    blockedPassers = b & shift<Down>(pos.pieces(Them, PAWN));
    if (blockedPassers)
    {
        helpers =  shift<Up>(pos.pieces(Us, PAWN))
                 & ~pos.pieces(Them)
                 & (~attackedBy2[Them] | attackedBy[Us][ALL_PIECES]);

        // Remove blocked candidate passers that don't have help to pass
        b &=  ~blockedPassers
            | shift<WEST>(helpers)
            | shift<EAST>(helpers);
    }

    while (b)
    {
        Square s = pop_lsb(b);

        assert(!(pos.pieces(Them, PAWN) & forward_file_bb(Us, s + Up)));

        int r = relative_rank(Us, s);

        Score bonus = PassedRank[pos.variant()][r];

#ifdef GRID
        if (pos.is_grid()) {} else
#endif
        if (r > RANK_3)
        {
            int w = 5 * r - 13;
            Square blockSq = s + Up;
#ifdef HORDE
            if (pos.is_horde())
            {
                // Assume a horde king distance of approximately 5
                if (pos.is_horde_color(Us))
                    bonus += make_score(0, king_proximity(Them, blockSq) * 5 * w);
                else
                    bonus += make_score(0, 15 * w);
            }
            else
#endif
#ifdef PLACEMENT
            if (pos.is_placement() && pos.count_in_hand<KING>(Us))
                bonus += make_score(0, 15 * w);
            else
#endif
#ifdef ANTI
            if (pos.is_anti()) {} else
#endif
#ifdef ATOMIC
            if (pos.is_atomic())
                bonus += make_score(0, king_proximity(Them, blockSq) * 5 * w);
            else
#endif
            {
            // Adjust bonus based on the king's proximity
            bonus += make_score(0, (  king_proximity(Them, blockSq) * 19 / 4
                                    - king_proximity(Us,   blockSq) *  2) * w);

            // If blockSq is not the queening square then consider also a second push
            if (r != RANK_7)
                bonus -= make_score(0, king_proximity(Us, blockSq + Up) * w);
            }

            // If the pawn is free to advance, then increase the bonus
            if (pos.empty(blockSq))
            {
                squaresToQueen = forward_file_bb(Us, s);
                unsafeSquares = passed_pawn_span(Us, s);

                bb = forward_file_bb(Them, s) & pos.pieces(ROOK, QUEEN);

                if (!(pos.pieces(Them) & bb))
                    unsafeSquares &= attackedBy[Them][ALL_PIECES] | pos.pieces(Them);

                // If there are no enemy pieces or attacks on passed pawn span, assign a big bonus.
                // Or if there is some, but they are all attacked by our pawns, assign a bit smaller bonus.
                // Otherwise assign a smaller bonus if the path to queen is not attacked
                // and even smaller bonus if it is attacked but block square is not.
                int k = !unsafeSquares                    ? 36 :
                !(unsafeSquares & ~attackedBy[Us][PAWN])  ? 30 :
                        !(unsafeSquares & squaresToQueen) ? 17 :
                        !(unsafeSquares & blockSq)        ?  7 :
                                                             0 ;

                // Assign a larger bonus if the block square is defended
                if ((pos.pieces(Us) & bb) || (attackedBy[Us][ALL_PIECES] & blockSq))
                    k += 5;

                bonus += make_score(k * w, k * w);
            }
        } // r > RANK_3

        score += bonus - PassedFile * edge_distance(file_of(s));
    }

    if constexpr (T)
        Trace::add(PASSED, Us, score);

    return score;
  }


  // Evaluation::space() computes a space evaluation for a given side, aiming to improve game
  // play in the opening. It is based on the number of safe squares on the four central files
  // on ranks 2 to 4. Completely safe squares behind a friendly pawn are counted twice.
  // Finally, the space bonus is multiplied by a weight which decreases according to occupancy.

  template<Tracing T> template<Color Us>
  Score Evaluation<T>::space() const {

    // Early exit if, for example, both queens or 6 minor pieces have been exchanged
    if (pos.non_pawn_material() < SpaceThreshold[pos.variant()])
        return SCORE_ZERO;

    constexpr Color Them     = ~Us;
    constexpr Direction Down = -pawn_push(Us);
    constexpr Bitboard SpaceMask =
      Us == WHITE ? CenterFiles & (Rank2BB | Rank3BB | Rank4BB)
                  : CenterFiles & (Rank7BB | Rank6BB | Rank5BB);

    // Find the available squares for our pieces inside the area defined by SpaceMask
    Bitboard safe =   SpaceMask
                   & ~pos.pieces(Us, PAWN)
                   & ~attackedBy[Them][PAWN];

    // Find all squares which are at most three squares behind some friendly pawn
    Bitboard behind = pos.pieces(Us, PAWN);
    behind |= shift<Down>(behind);
    behind |= shift<Down+Down>(behind);

    // Compute space score based on the number of safe squares and number of our pieces
    // increased with number of total blocked pawns in position.
    int bonus = popcount(safe) + popcount(behind & safe & ~attackedBy[Them][ALL_PIECES]);
    int weight = pos.count<ALL_PIECES>(Us) - 3 + std::min(pe->blocked_count(), 9);
    Score score = make_score(bonus * weight * weight / 16, 0);
#ifdef KOTH
    if (pos.is_koth())
        score += KothSafeCenter * popcount(behind & safe & Center);
#endif

    if constexpr (T)
        Trace::add(SPACE, Us, score);

    return score;
  }

  // Evaluation::variant() computes variant-specific evaluation terms.

  template<Tracing T> template<Color Us>
  Score Evaluation<T>::variant() const {

    constexpr Color Them = (Us == WHITE ? BLACK : WHITE);

    Score score = SCORE_ZERO;

#ifdef ANTI
    if (pos.is_anti())
    {
        constexpr Bitboard TRank2BB = (Us == WHITE ? Rank2BB : Rank7BB);
        bool weCapture = attackedBy[Us][ALL_PIECES] & pos.pieces(Them);
        bool theyCapture = attackedBy[Them][ALL_PIECES] & pos.pieces(Us);

        // Penalties for possible captures
        if (weCapture)
        {
            // Penalty if we only attack unprotected pieces
            bool theyDefended = attackedBy[Us][ALL_PIECES] & pos.pieces(Them) & attackedBy[Them][ALL_PIECES];
            for (PieceType pt = PAWN; pt <= KING; ++pt)
            {
                if (attackedBy[Us][pt] & pos.pieces(Them) & ~attackedBy2[Us])
                    score -= AttacksAnti[theyCapture][theyDefended][pt];
                else if (attackedBy[Us][pt] & pos.pieces(Them))
                    score -= AttacksAnti[theyCapture][theyDefended][NO_PIECE_TYPE];
            }
            // If both colors attack pieces, increase penalty with piece count
            if (theyCapture)
                score -= PieceCountAnti * pos.count<ALL_PIECES>(Us);
        }
        // Bonus if we threaten to force captures (ignoring possible discoveries)
        if (!weCapture || theyCapture)
        {
            constexpr Direction Up = pawn_push(Us);
            Bitboard b = pos.pieces(Us, PAWN);
            Bitboard pawnPushes = shift<Up>(b | (shift<Up>(b & TRank2BB) & ~pos.pieces())) & ~pos.pieces();
            Bitboard pieceMoves = (attackedBy[Us][KNIGHT] | attackedBy[Us][BISHOP] | attackedBy[Us][ROOK]
                                 | attackedBy[Us][QUEEN] | attackedBy[Us][KING]) & ~pos.pieces();
            Bitboard unprotectedPawnPushes = pawnPushes & ~attackedBy[Us][ALL_PIECES];
            Bitboard unprotectedPieceMoves = pieceMoves & ~attackedBy2[Us];

            score += ThreatsAnti[0] * popcount(attackedBy[Them][ALL_PIECES] & (pawnPushes | pieceMoves));
            score += ThreatsAnti[1] * popcount(attackedBy[Them][ALL_PIECES] & (unprotectedPawnPushes | unprotectedPieceMoves));
        }
    }
#endif
#ifdef ATOMIC
    if (pos.is_atomic())
    {
        // attackedBy may be undefined for lazy and hybrid evaluations
        // Rather than generating attackedBy (which would be complex and slow)
        // use the same (non-queen) occupancy mask for all sliding attackers
        Bitboard pieces = pos.pieces() ^ pos.pieces(QUEEN);
        for (Bitboard b = pos.pieces(Them) & ~attacks_bb<KING>(pos.square<KING>(Us)); b; )
        {
            Square s = pop_lsb(b);
            Bitboard attackers = pos.attackers_to(s, pieces) & pos.pieces(Us);
            if (! attackers)
                continue;
            Bitboard blast = (attacks_bb<KING>(s) & (pos.pieces() ^ pos.pieces(PAWN))) | s;
            int count = popcount(blast & pos.pieces(Them)) - popcount(blast & pos.pieces(Us)) - 1;
            if (blast & pos.pieces(Them, KING, QUEEN))
                count++;
            // attackedBy2 may be undefined
            // (Attacked by queen and not by 2 pieces) was inspired by "dqko"
            // since generating the full attackers set is costly and even if
            // multiple queens attack the same square, why should that matter?
            // Regardless, this is functionally equivalent and therefore cannot
            // cause a regression although attacker count is meaningless.
            if ((blast & pos.pieces(Us, QUEEN)) || (attackers == pos.pieces(Us, QUEEN) && popcount(attackers) == 1))
                count--;
            score += std::max(SCORE_ZERO, ThreatByBlast * count);
        }
        score -= AtomicConfinedKing * popcount(attacks_bb<KING>(pos.square<KING>(Us)) & pos.pieces());
    }
#endif
#ifdef HORDE
    if (pos.is_horde() && pos.is_horde_color(Them))
    {
        // Add a bonus according to how close we are to breaking through the pawn wall
        if (pos.pieces(Us, ROOK) | pos.pieces(Us, QUEEN))
        {
            int dist = 8;
            Bitboard target = (Us == WHITE ? Rank8BB : Rank1BB);
            while (target)
            {
                if (pos.attackers_to(pop_lsb(target)) & pos.pieces(Us, ROOK, QUEEN))
                    dist = 0;
            }
            for (File f = FILE_A; f <= FILE_H; ++f)
            {
                int pawns = popcount(pos.pieces(Them, PAWN) & file_bb(f));
                int pawnsl = std::min(popcount(pos.pieces(Them, PAWN) & shift<WEST>(file_bb(f))), pawns);
                int pawnsr = std::min(popcount(pos.pieces(Them, PAWN) & shift<EAST>(file_bb(f))), pawns);
                dist = std::min(dist, pawnsl + pawnsr);
            }
            score += HordeShelter * pos.count<PAWN>(Them) / (1 + dist) / (pos.pieces(Us, QUEEN) ? 2 : 4);
        }
    }
#endif
#ifdef KOTH
    if (pos.is_koth())
    {
        constexpr Direction Up = pawn_push(Us);
        Bitboard center = Center;
        while (center)
        {
            Square s = pop_lsb(center);
            int dist = distance(pos.square<KING>(Us), s)
                      + popcount(pos.attackers_to(s) & pos.pieces(Them))
                      + !!(pos.pieces(Us) & s)
                      + !!(shift<Up>(pos.pieces(Us, PAWN) & s) & pos.pieces(Them, PAWN));
            assert(dist > 0);
            score += KothDistanceBonus[std::min(dist - 1, 5)];
        }
    }
#endif
#ifdef LOSERS
    if (pos.is_losers())
    {
        constexpr Bitboard TRank2BB = (Us == WHITE ? Rank2BB : Rank7BB);
        constexpr Direction Up = pawn_push(Us);
        bool weCapture = attackedBy[Us][ALL_PIECES] & pos.pieces(Them);
        bool theyCapture = attackedBy[Them][ALL_PIECES] & pos.pieces(Us);

        // Penalties for possible captures
        if (weCapture)
        {
            // Penalty if we only attack unprotected pieces
            bool theyDefended = attackedBy[Us][ALL_PIECES] & pos.pieces(Them) & attackedBy[Them][ALL_PIECES];
            for (PieceType pt = PAWN; pt <= KING; ++pt)
            {
                if (attackedBy[Us][pt] & pos.pieces(Them) & ~attackedBy2[Us])
                    score -= AttacksLosers[theyCapture][theyDefended][pt];
                else if (attackedBy[Us][pt] & pos.pieces(Them))
                    score -= AttacksLosers[theyCapture][theyDefended][NO_PIECE_TYPE];
            }
        }
        // Bonus if we threaten to force captures (ignoring possible discoveries)
        if (!weCapture || theyCapture)
        {
            Bitboard b = pos.pieces(Us, PAWN);
            Bitboard pawnPushes = shift<Up>(b | (shift<Up>(b & TRank2BB) & ~pos.pieces())) & ~pos.pieces();
            Bitboard pieceMoves = (attackedBy[Us][KNIGHT] | attackedBy[Us][BISHOP] | attackedBy[Us][ROOK]
                                 | attackedBy[Us][QUEEN] | attackedBy[Us][KING]) & ~pos.pieces();
            Bitboard unprotectedPawnPushes = pawnPushes & ~attackedBy[Us][ALL_PIECES];
            Bitboard unprotectedPieceMoves = pieceMoves & ~attackedBy2[Us];

            score += ThreatsLosers[0] * popcount(attackedBy[Them][ALL_PIECES] & (pawnPushes | pieceMoves));
            score += ThreatsLosers[1] * popcount(attackedBy[Them][ALL_PIECES] & (unprotectedPawnPushes | unprotectedPieceMoves));
        }
    }
#endif
#ifdef THREECHECK
    if (pos.is_three_check())
        score += (popcount(pos.pieces(Us, BISHOP, KNIGHT) & WideCenter) * pos.checks_given(Us)) * pos.non_pawn_material(Us) / 16;
#endif

    if (T)
        Trace::add(VARIANT, Us, score);

    return score;
  }


  // Evaluation::winnable() adjusts the midgame and endgame score components, based on
  // the known attacking/defending status of the players. The final value is derived
  // by interpolation from the midgame and endgame values.

  template<Tracing T>
  Value Evaluation<T>::winnable(Score score) const {

    bool pawnsOnBothFlanks =   (pos.pieces(PAWN) & QueenSide)
                            && (pos.pieces(PAWN) & KingSide);

    int complexity = 0;
#ifdef ANTI
    if (pos.is_anti()) {} else
#endif
#ifdef HORDE
    if (pos.is_horde()) {} else
#endif
#ifdef PLACEMENT
    if (pos.is_placement() && (pos.count_in_hand<KING>(WHITE) || pos.count_in_hand<KING>(BLACK))) {} else
#endif
#ifdef LOSERS
    if (pos.is_losers()) {} else
#endif
    {
    int outflanking =  distance<File>(pos.square<KING>(WHITE), pos.square<KING>(BLACK))
                    + int(rank_of(pos.square<KING>(WHITE)) - rank_of(pos.square<KING>(BLACK)));

    bool almostUnwinnable =   outflanking < 0
                           && !pawnsOnBothFlanks;

    bool infiltration =   rank_of(pos.square<KING>(WHITE)) > RANK_4
                       || rank_of(pos.square<KING>(BLACK)) < RANK_5;

    // Compute the initiative bonus for the attacking side
    complexity =   9 * pe->passed_count()
                    + 12 * pos.count<PAWN>()
                    +  9 * outflanking
                    + 21 * pawnsOnBothFlanks
                    + 24 * infiltration
                    + 51 * !pos.non_pawn_material()
                    - 43 * almostUnwinnable
                    -110 ;
    }

    Value mg = mg_value(score);
    Value eg = eg_value(score);

    // Now apply the bonus: note that we find the attacking side by extracting the
    // sign of the midgame or endgame values, and that we carefully cap the bonus
    // so that the midgame and endgame scores do not change sign after the bonus.
    int u = ((mg > 0) - (mg < 0)) * std::clamp(complexity + 50, -abs(mg), 0);
    int v = ((eg > 0) - (eg < 0)) * std::max(complexity, -abs(eg));

    mg += u;
    eg += v;

    // Compute the scale factor for the winning side
    Color strongSide = eg > VALUE_DRAW ? WHITE : BLACK;
    int sf = me->scale_factor(pos, strongSide);

#ifdef ANTI
    if (pos.is_anti()) {} else
#endif
#ifdef EXTINCTION
    if (pos.is_extinction()) {} else
#endif
#ifdef PLACEMENT
    if (pos.is_placement() && pos.count_in_hand<KING>(~strongSide)) {} else
#endif
#ifdef ATOMIC
    if (pos.is_atomic())
    {
        if (   pos.non_pawn_material(~strongSide) <= RookValueMg
            && pos.count<PAWN>(WHITE) == pos.count<PAWN>(BLACK))
            sf = std::max(0, sf - pos.rule50_count() / 2);
    }
    else
#endif
#ifdef HORDE
    if (pos.is_horde() && pos.is_horde_color(~strongSide))
    {
        if (pos.non_pawn_material(~strongSide) >= QueenValueMg)
            sf = 10;
    }
    else
#endif
    // If scale factor is not already specific, scale up/down via general heuristics
    if (sf == SCALE_FACTOR_NORMAL)
    {
        Square ksq;
        if (pos.opposite_bishops())
        {
            // For pure opposite colored bishops endgames use scale factor
            // based on the number of passed pawns of the strong side.
            if (   pos.non_pawn_material(WHITE) == BishopValueMg
                && pos.non_pawn_material(BLACK) == BishopValueMg)
                sf = 18 + 4 * popcount(pe->passed_pawns(strongSide));
            // For every other opposite colored bishops endgames use scale factor
            // based on the number of all pieces of the strong side.
            else
                sf = 22 + 3 * pos.count<ALL_PIECES>(strongSide);
        }
        // For rook endgames with strong side not having overwhelming pawn number advantage
        // and its pawns being on one flank and weak side protecting its pieces with a king
        // use lower scale factor.
        else if (  pos.non_pawn_material(WHITE) == RookValueMg
                && pos.non_pawn_material(BLACK) == RookValueMg
                && pos.count<PAWN>(strongSide) - pos.count<PAWN>(~strongSide) <= 1
                && bool(KingSide & pos.pieces(strongSide, PAWN)) != bool(QueenSide & pos.pieces(strongSide, PAWN))
                // Silence Mingw compiler warning -Werror=array-bounds
                && (is_ok((ksq = pos.square<KING>(~strongSide))) && (attacks_bb<KING>(ksq) & pos.pieces(~strongSide, PAWN))))
            sf = 36;
        // For queen vs no queen endgames use scale factor
        // based on number of minors of side that doesn't have queen.
        else if (pos.count<QUEEN>() == 1)
            sf = 37 + 3 * (pos.count<QUEEN>(WHITE) == 1 ? pos.count<BISHOP>(BLACK) + pos.count<KNIGHT>(BLACK)
                                                        : pos.count<BISHOP>(WHITE) + pos.count<KNIGHT>(WHITE));
        // In every other case use scale factor based on
        // the number of pawns of the strong side reduced if pawns are on a single flank.
        else
            sf = std::min(sf, 36 + 7 * pos.count<PAWN>(strongSide)) - 4 * !pawnsOnBothFlanks;

        // Reduce scale factor in case of pawns being on a single flank
        sf -= 4 * !pawnsOnBothFlanks;
    }

    // Interpolate between the middlegame and (scaled by 'sf') endgame score
    v =  mg * int(me->game_phase())
       + eg * int(PHASE_MIDGAME - me->game_phase()) * ScaleFactor(sf) / SCALE_FACTOR_NORMAL;
    v /= PHASE_MIDGAME;

    if constexpr (T)
    {
        Trace::add(WINNABLE, make_score(u, eg * ScaleFactor(sf) / SCALE_FACTOR_NORMAL - eg_value(score)));
        Trace::add(TOTAL, make_score(mg, eg * ScaleFactor(sf) / SCALE_FACTOR_NORMAL));
    }

    return Value(v);
  }


  // Evaluation::value() is the main function of the class. It computes the various
  // parts of the evaluation and returns the value of the position from the point
  // of view of the side to move.

  template<Tracing T>
  Value Evaluation<T>::value() {

    assert(!pos.checkers());

    if (pos.is_variant_end())
        return pos.variant_result();

    // Probe the material hash table
    me = Material::probe(pos);

    // If we have a specialized evaluation function for the current material
    // configuration, call it and return.
    if (me->specialized_eval_exists())
        return me->evaluate(pos);

    // Initialize score by reading the incrementally updated scores included in
    // the position object (material + piece square tables) and the material
    // imbalance. Score is computed internally from the white point of view.
    Score score = pos.psq_score() + me->imbalance();

    // Probe the pawn hash table
    pe = Pawns::probe(pos);
    score += pe->pawn_score(WHITE) - pe->pawn_score(BLACK);

    // Early exit if score is high
    auto lazy_skip = [&](Value lazyThreshold) {
        return abs(mg_value(score) + eg_value(score)) >   lazyThreshold
                                                        + std::abs(pos.this_thread()->bestValue) * 5 / 4
                                                        + pos.non_pawn_material() / 32;
    };

    if (lazy_skip(LazyThreshold1[pos.variant()]))
        goto make_v;

    // Main evaluation begins here
    initialize<WHITE>();
    initialize<BLACK>();

    // Pieces evaluated first (also populates attackedBy, attackedBy2).
    // Note that the order of evaluation of the terms is left unspecified.
    score +=  pieces<WHITE, KNIGHT>() - pieces<BLACK, KNIGHT>()
            + pieces<WHITE, BISHOP>() - pieces<BLACK, BISHOP>()
            + pieces<WHITE, ROOK  >() - pieces<BLACK, ROOK  >()
            + pieces<WHITE, QUEEN >() - pieces<BLACK, QUEEN >();

    score += mobility[WHITE] - mobility[BLACK];

    // More complex interactions that require fully populated attack bitboards
    score +=  king<   WHITE>() - king<   BLACK>()
            + passed< WHITE>() - passed< BLACK>();

    if (lazy_skip(LazyThreshold2))
        goto make_v;

    score +=  threats<WHITE>() - threats<BLACK>()
            + space<  WHITE>() - space<  BLACK>();

make_v:
    // Derive single value from mg and eg parts of score
    if (pos.variant() != CHESS_VARIANT)
        score += variant<WHITE>() - variant<BLACK>();
    Value v = winnable(score);

    // In case of tracing add all remaining individual evaluation terms
    if constexpr (T)
    {
        Trace::add(MATERIAL, pos.psq_score());
        Trace::add(IMBALANCE, me->imbalance());
        Trace::add(PAWN, pe->pawn_score(WHITE), pe->pawn_score(BLACK));
        Trace::add(MOBILITY, mobility[WHITE], mobility[BLACK]);
    }

    // Evaluation grain
    v = (v / 16) * 16;

    // Side to move point of view
    v = (pos.side_to_move() == WHITE ? v : -v);

    return v;
  }

  template<Tracing T>
  Value Evaluation<T>::variantValue(Value v) {
    me = Material::probe(pos);
    if (me->specialized_eval_exists())
        return me->evaluate(pos);

    Score score = variant<WHITE>() - variant<BLACK>();
    Value mg = mg_value(score), eg = eg_value(score);
    int sf = me->scale_factor(pos, eg > VALUE_DRAW ? WHITE : BLACK);
    Value v2 =  mg * int(me->game_phase())
              + eg * int(PHASE_MIDGAME - me->game_phase()) * ScaleFactor(sf) / SCALE_FACTOR_NORMAL;
    v2 /= PHASE_MIDGAME;

    return v + (pos.side_to_move() == WHITE ? v2 : -v2);
  }

} // namespace Eval


/// evaluate() is the evaluator for the outer world. It returns a static
/// evaluation of the position from the point of view of the side to move.

Value Eval::evaluate(const Position& pos, int* complexity) {

  Value v;
  Value psq = pos.psq_eg_stm();

  // We use the much less accurate but faster Classical eval when the NNUE
  // option is set to false. Otherwise we use the NNUE eval unless the
<<<<<<< HEAD
  // PSQ advantage is decisive and several pieces remain. (~3 Elo)
#ifdef USE_NNUE
  bool useClassical = !useNNUE || (pos.count<ALL_PIECES>() > 7 && abs(psq) > 1781);
#else
  bool useClassical = true;
#endif
=======
  // PSQ advantage is decisive. (~4 Elo at STC, 1 Elo at LTC)
  bool useClassical = !useNNUE || abs(psq) > 2048;
>>>>>>> 59f20854

  if (useClassical)
      v = Evaluation<NO_TRACE>(pos).value();
#ifdef USE_NNUE
  else
  {
      int nnueComplexity;
      int scale = 1001 + 5 * pos.count<PAWN>() + 61 * pos.non_pawn_material() / 4096;

      Color stm = pos.side_to_move();
      Value optimism = pos.this_thread()->optimism[stm];

      Value nnue = NNUE::evaluate(pos, true, &nnueComplexity);

      // Blend nnue complexity with (semi)classical complexity
      nnueComplexity = (  406 * nnueComplexity
                        + (424 + optimism) * abs(psq - nnue)
                        ) / 1024;

      // Return hybrid NNUE complexity to caller
      if (complexity)
          *complexity = nnueComplexity;

      optimism = optimism * (272 + nnueComplexity) / 256;
      v = (nnue * scale + optimism * (scale - 748)) / 1024;
  }
#endif

  // Damp down the evaluation linearly when shuffling
  v = v * (200 - pos.rule50_count()) / 214;

  // Guarantee evaluation does not hit the tablebase range
  v = std::clamp(v, VALUE_TB_LOSS_IN_MAX_PLY + 1, VALUE_TB_WIN_IN_MAX_PLY - 1);

  // When not using NNUE, return classical complexity to caller
  if (complexity && useClassical)
      *complexity = abs(v - psq);

  return v;
}

/// trace() is like evaluate(), but instead of returning a value, it returns
/// a string (suitable for outputting to stdout) that contains the detailed
/// descriptions and values of each evaluation term. Useful for debugging.
/// Trace scores are from white's point of view

std::string Eval::trace(Position& pos) {

  if (pos.checkers())
      return "Final evaluation: none (in check)";

  std::stringstream ss;
  ss << std::showpoint << std::noshowpos << std::fixed << std::setprecision(2);

  Value v;

  std::memset(scores, 0, sizeof(scores));

  // Reset any global variable used in eval
  pos.this_thread()->bestValue       = VALUE_ZERO;
  pos.this_thread()->optimism[WHITE] = VALUE_ZERO;
  pos.this_thread()->optimism[BLACK] = VALUE_ZERO;

  v = Evaluation<TRACE>(pos).value();

  ss << std::showpoint << std::noshowpos << std::fixed << std::setprecision(2)
     << " Contributing terms for the classical eval:\n"
     << "+------------+-------------+-------------+-------------+\n"
     << "|    Term    |    White    |    Black    |    Total    |\n"
     << "|            |   MG    EG  |   MG    EG  |   MG    EG  |\n"
     << "+------------+-------------+-------------+-------------+\n"
     << "|   Material | " << Term(MATERIAL)
     << "|  Imbalance | " << Term(IMBALANCE)
     << "|      Pawns | " << Term(PAWN)
     << "|    Knights | " << Term(KNIGHT)
     << "|    Bishops | " << Term(BISHOP)
     << "|      Rooks | " << Term(ROOK)
     << "|     Queens | " << Term(QUEEN)
     << "|   Mobility | " << Term(MOBILITY)
     << "|King safety | " << Term(KING)
     << "|    Threats | " << Term(THREAT)
     << "|     Passed | " << Term(PASSED)
     << "|      Space | " << Term(SPACE)
     << "|   Winnable | " << Term(WINNABLE)
     << "     Variant | " << Term(VARIANT)
     << "+------------+-------------+-------------+-------------+\n"
     << "|      Total | " << Term(TOTAL)
     << "+------------+-------------+-------------+-------------+\n";

#ifdef USE_NNUE
  if (Eval::useNNUE)
      ss << '\n' << NNUE::trace(pos) << '\n';
#endif

  ss << std::showpoint << std::showpos << std::fixed << std::setprecision(2) << std::setw(15);

  v = pos.side_to_move() == WHITE ? v : -v;
  ss << "\nClassical evaluation   " << to_cp(v) << " (white side)\n";
#ifdef USE_NNUE
  if (Eval::useNNUE)
  {
      v = NNUE::evaluate(pos, false);
      v = pos.side_to_move() == WHITE ? v : -v;
      ss << "NNUE evaluation        " << to_cp(v) << " (white side)\n";
  }
#endif

  v = evaluate(pos);
  v = pos.side_to_move() == WHITE ? v : -v;
  ss << "Final evaluation       " << to_cp(v) << " (white side)";
#ifdef USE_NNUE
  if (Eval::useNNUE)
     ss << " [with scaled NNUE, hybrid, ...]";
#endif
  ss << "\n";

  return ss.str();
}

} // namespace Stockfish<|MERGE_RESOLUTION|>--- conflicted
+++ resolved
@@ -1953,19 +1953,14 @@
 
   // We use the much less accurate but faster Classical eval when the NNUE
   // option is set to false. Otherwise we use the NNUE eval unless the
-<<<<<<< HEAD
-  // PSQ advantage is decisive and several pieces remain. (~3 Elo)
-#ifdef USE_NNUE
-  bool useClassical = !useNNUE || (pos.count<ALL_PIECES>() > 7 && abs(psq) > 1781);
+  // PSQ advantage is decisive. (~4 Elo at STC, 1 Elo at LTC)
+#ifndef USE_NNUE
+  bool useClassical = true;
 #else
-  bool useClassical = true;
-#endif
-=======
-  // PSQ advantage is decisive. (~4 Elo at STC, 1 Elo at LTC)
   bool useClassical = !useNNUE || abs(psq) > 2048;
->>>>>>> 59f20854
 
   if (useClassical)
+#endif
       v = Evaluation<NO_TRACE>(pos).value();
 #ifdef USE_NNUE
   else

/*
  Stockfish, a UCI chess playing engine derived from Glaurung 2.1
  Copyright (C) 2004-2008 Tord Romstad (Glaurung author)
  Copyright (C) 2008-2015 Marco Costalba, Joona Kiiski, Tord Romstad
  Copyright (C) 2015-2019 Marco Costalba, Joona Kiiski, Gary Linscott, Tord Romstad

  Stockfish is free software: you can redistribute it and/or modify
  it under the terms of the GNU General Public License as published by
  the Free Software Foundation, either version 3 of the License, or
  (at your option) any later version.

  Stockfish is distributed in the hope that it will be useful,
  but WITHOUT ANY WARRANTY; without even the implied warranty of
  MERCHANTABILITY or FITNESS FOR A PARTICULAR PURPOSE.  See the
  GNU General Public License for more details.

  You should have received a copy of the GNU General Public License
  along with this program.  If not, see <http://www.gnu.org/licenses/>.
*/

#include <algorithm>
#include <cassert>
#include <cstring>   // For std::memset
#include <iomanip>
#include <sstream>

#include "bitboard.h"
#include "evaluate.h"
#include "material.h"
#include "pawns.h"
#include "thread.h"

namespace Trace {

  enum Tracing { NO_TRACE, TRACE };

  enum Term { // The first 8 entries are reserved for PieceType
    MATERIAL = 8, IMBALANCE, MOBILITY, THREAT, PASSED, SPACE, INITIATIVE, VARIANT, TOTAL, TERM_NB
  };

  Score scores[TERM_NB][COLOR_NB];

  double to_cp(Value v) { return double(v) / PawnValueEg; }

  void add(int idx, Color c, Score s) {
    scores[idx][c] = s;
  }

  void add(int idx, Score w, Score b = SCORE_ZERO) {
    scores[idx][WHITE] = w;
    scores[idx][BLACK] = b;
  }

  std::ostream& operator<<(std::ostream& os, Score s) {
    os << std::setw(5) << to_cp(mg_value(s)) << " "
       << std::setw(5) << to_cp(eg_value(s));
    return os;
  }

  std::ostream& operator<<(std::ostream& os, Term t) {

    if (t == MATERIAL || t == IMBALANCE || t == INITIATIVE || t == TOTAL)
        os << " ----  ----"    << " | " << " ----  ----";
    else
        os << scores[t][WHITE] << " | " << scores[t][BLACK];

    os << " | " << scores[t][WHITE] - scores[t][BLACK] << "\n";
    return os;
  }
}

using namespace Trace;

namespace {

  // Threshold for lazy and space evaluation
  constexpr Value LazyThreshold  = Value(1400);
  constexpr Value SpaceThreshold[VARIANT_NB] = {
    Value(12222),
#ifdef ANTI
    Value(12222),
#endif
#ifdef ATOMIC
    Value(12222),
#endif
#ifdef CRAZYHOUSE
    Value(12222),
#endif
#ifdef EXTINCTION
    Value(12222),
#endif
#ifdef GRID
    2 * MidgameLimit,
#endif
#ifdef HORDE
    Value(12222),
#endif
#ifdef KOTH
    VALUE_ZERO,
#endif
#ifdef LOSERS
    Value(12222),
#endif
#ifdef RACE
    Value(12222),
#endif
#ifdef THREECHECK
    Value(12222),
#endif
#ifdef TWOKINGS
    Value(12222),
#endif
  };

  // KingAttackWeights[PieceType] contains king attack weights by piece type
  constexpr int KingAttackWeights[VARIANT_NB][PIECE_TYPE_NB] = {
    { 0, 0, 81, 52, 44, 10 },
#ifdef ANTI
    {},
#endif
#ifdef ATOMIC
    { 0, 0, 76, 64, 46, 11 },
#endif
#ifdef CRAZYHOUSE
    { 0, 0, 112, 87, 63, 2 },
#endif
#ifdef EXTINCTION
    {},
#endif
#ifdef GRID
    { 0, 0, 89, 62, 47, 11 },
#endif
#ifdef HORDE
    { 0, 0, 77, 55, 44, 10 },
#endif
#ifdef KOTH
    { 0, 0, 76, 48, 44, 10 },
#endif
#ifdef LOSERS
    { 0, 0, 77, 55, 44, 10 },
#endif
#ifdef RACE
    {},
#endif
#ifdef THREECHECK
    { 0, 0, 115, 64, 62, 35 },
#endif
#ifdef TWOKINGS
    { 0, 0, 77, 55, 44, 10 },
#endif
  };

  // Per-variant king danger malus factors
  constexpr int KingDangerParams[VARIANT_NB][11] = {
    {   185,  148,   98,   69,    4,    3, -873, -100,   -6,   -7,    0 },
#ifdef ANTI
    {},
#endif
#ifdef ATOMIC
    {   166,  146,   98,  274,    4,    3, -654, -100,  -12,   -7,   29 },
#endif
#ifdef CRAZYHOUSE
    {   439,  130,   98,  119,    4,    3, -613, -100,   -6,   -1,  320 },
#endif
#ifdef EXTINCTION
    {},
#endif
#ifdef GRID
    {   211,  158,   98,  119,    4,    3, -722, -100,   -9,   41,    0 },
#endif
#ifdef HORDE
    {   235,  134,   98,  101,    4,    3, -717, -100,  -11,   -5,    0 },
#endif
#ifdef KOTH
    {   229,  131,   98,   85,    4,    3, -658, -100,   -9,   -5,    0 },
#endif
#ifdef LOSERS
    {   235,  134,   98,  101,    4,    3, -717, -100, -357,   -5,    0 },
#endif
#ifdef RACE
    {},
#endif
#ifdef THREECHECK
    {   136,  106,   98,   85,    4,    3, -613, -100,   -7,  -73,  181 },
#endif
#ifdef TWOKINGS
    {   155,  136,   98,   92,    4,    3, -967, -100,   -8,   38,    0 },
#endif
  };

  // Penalties for enemy's safe checks
  constexpr int QueenSafeCheck  = 780;
  constexpr int RookSafeCheck   = 1080;
  constexpr int BishopSafeCheck = 635;
  constexpr int KnightSafeCheck = 790;
#ifdef CRAZYHOUSE
  constexpr int PawnSafeCheck   = 435;
#endif
#ifdef THREECHECK
  // In Q8 fixed point
  constexpr int ThreeCheckKSFactors[CHECKS_NB] = { 573, 581, 856, 0 };
#endif

#define S(mg, eg) make_score(mg, eg)

  // MobilityBonus[PieceType-2][attacked] contains bonuses for middle and end game,
  // indexed by piece type and number of attacked squares in the mobility area.
  constexpr Score MobilityBonus[VARIANT_NB][4][32] = {
    {
    { S(-62,-81), S(-53,-56), S(-12,-30), S( -4,-14), S(  3,  8), S( 13, 15), // Knights
      S( 22, 23), S( 28, 27), S( 33, 33) },
    { S(-48,-59), S(-20,-23), S( 16, -3), S( 26, 13), S( 38, 24), S( 51, 42), // Bishops
      S( 55, 54), S( 63, 57), S( 63, 65), S( 68, 73), S( 81, 78), S( 81, 86),
      S( 91, 88), S( 98, 97) },
    { S(-58,-76), S(-27,-18), S(-15, 28), S(-10, 55), S( -5, 69), S( -2, 82), // Rooks
      S(  9,112), S( 16,118), S( 30,132), S( 29,142), S( 32,155), S( 38,165),
      S( 46,166), S( 48,169), S( 58,171) },
    { S(-39,-36), S(-21,-15), S(  3,  8), S(  3, 18), S( 14, 34), S( 22, 54), // Queens
      S( 28, 61), S( 41, 73), S( 43, 79), S( 48, 92), S( 56, 94), S( 60,104),
      S( 60,113), S( 66,120), S( 67,123), S( 70,126), S( 71,133), S( 73,136),
      S( 79,140), S( 88,143), S( 88,148), S( 99,166), S(102,170), S(102,175),
      S(106,184), S(109,191), S(113,206), S(116,212) }
    },
#ifdef ANTI
    {
      { S(-150,-152), S(-112,-108), S(-18,-52), S( -4,-20), S( 12, 10), S( 30, 22), // Knights
        S(  44,  52), S(  60,  56), S( 72, 58) },
      { S(-96,-116), S(-42,-38), S( 32, -4), S( 52, 24), S( 74, 44), S(102, 84), // Bishops
        S(108, 108), S(126,116), S(130,126), S(142,140), S(158,148), S(162,172),
        S(184, 180), S(194,188) },
      { S(-112,-156), S(-50,-36), S(-22, 52), S(-10,110), S( -8,140), S( -2,162), // Rooks
        S(  16, 218), S( 28,240), S( 42,256), S( 46,286), S( 62,308), S( 64,320),
        S(  86, 330), S( 98,336), S(118,338) },
      { S(-80,-70), S(-50,-24), S(  4, 14), S(  8, 38), S( 28, 74), S( 48,110), // Queens
        S( 50,124), S( 80,152), S( 86,158), S( 94,174), S(108,188), S(112,204),
        S(120,222), S(140,232), S(144,236), S(146,244), S(150,256), S(154,260),
        S(170,266), S(188,272), S(198,280), S(216,314), S(224,316), S(226,322),
        S(236,348), S(238,354), S(246,382), S(256,398) }
    },
#endif
#ifdef ATOMIC
    {
      { S(-86,-77), S(-79,-64), S(-36,-40), S( -2,-24), S( 14,  8), S( 23, 25), // Knights
        S( 40, 26), S( 30, 23), S( 37, 29) },
      { S(-55,-65), S(-17,-34), S( 13, -9), S( 24, 20), S( 22, 25), S( 57, 39), // Bishops
        S( 32, 52), S( 66, 66), S( 51, 52), S( 56, 74), S( 73, 76), S( 85, 81),
        S( 93, 90), S(108, 87) },
      { S(-61,-73), S(-32,-28), S(-18,  9), S(-19, 30), S(-19, 57), S( 20, 78), // Rooks
        S( 12,104), S( 11,134), S( 21,133), S( 33,166), S( 35,168), S( 38,185),
        S( 25,172), S( 60,182), S( 58,155) },
      { S(-43,-43), S(-14,-16), S( -5,  1), S(  0, 23), S(  6, 24), S( 23, 59), // Queens
        S( 20, 55), S( 32, 66), S( 47, 89), S( 29, 77), S( 47, 89), S( 69,103),
        S( 63,110), S( 76,131), S( 73,115), S( 48,132), S( 58,131), S( 75,135),
        S( 82,122), S(111,130), S(114,144), S(101,139), S(106,146), S(107,167),
        S(115,157), S(129,175), S(132,176), S(130,210) }
    },
#endif
#ifdef CRAZYHOUSE
    {
      { S(-126, -96), S(-103,-31), S(-90,-27), S(-40,  3), S(  0,  3), S(  4,  0), // Knights
        S(  20,  12), S(  15, 33), S( 50, 46) },
      { S(-156, -79), S(-115,-43), S( 42,-14), S( 35, 26), S( 64, 26), S( 74, 38), // Bishops
        S(  70,  46), S(  83, 71), S( 70, 68), S( 66, 80), S( 64, 68), S( 70, 77),
        S(  97,  92), S(  89, 98) },
      { S( -53, -53), S( -22, -8), S(-48, 30), S(-14, 57), S( -4, 77), S( 11, 87), // Rooks
        S(   7, 115), S(  12,123), S( 27,120), S(  6,140), S( 55,156), S( 18,161),
        S(  51, 161), S(  54,171), S( 52,166) },
      { S( -26, -56), S( -24,-14), S(  7, 14), S(  8, 15), S( 18, 34), S( 14, 41), // Queens
        S(  28,  58), S(  33, 66), S( 40, 70), S( 47, 74), S( 50,100), S( 52,106),
        S(  59, 111), S(  50, 95), S( 60,115), S( 61,126), S( 75,144), S( 82,119),
        S(  95, 137), S( 102,138), S(100,142), S(119,154), S(129,156), S(107,156),
        S( 111, 177), S( 115,181), S(124,197), S(124,199) }
    },
#endif
#ifdef EXTINCTION
    {
      { S(-123, -90), S( -91,-32), S(-61,-29), S(-38,  3), S(  0,  3), S(  4,  0), // Knights
        S(  19,  12), S(  15, 33), S( 52, 45) },
      { S(-153, -80), S(-112,-41), S( 41,-14), S( 35, 24), S( 62, 26), S( 75, 41), // Bishops
        S(  72,  48), S(  85, 74), S( 74, 65), S( 66, 79), S( 64, 69), S( 73, 80),
        S( 107,  92), S(  96,101) },
      { S( -59, -51), S( -20, -8), S(-54, 32), S(-15, 54), S( -4, 70), S( 11, 84), // Rooks
        S(   6, 113), S(  13,123), S( 27,114), S(  6,144), S( 60,162), S( 19,162),
        S(  48, 170), S(  57,170), S( 52,177) },
      { S( -27, -56), S( -24,-14), S(  7, 13), S(  9, 16), S( 18, 37), S( 14, 40), // Queens
        S(  29,  56), S(  34, 64), S( 39, 73), S( 49, 65), S( 50, 98), S( 50,106),
        S(  60, 107), S(  53, 92), S( 62,119), S( 69,130), S( 77,145), S( 84,120),
        S(  90, 153), S(  98,131), S(106,139), S(116,147), S(127,157), S(112,154),
        S( 121, 174), S( 124,167), S(126,194), S(130,190) }
    },
#endif
#ifdef GRID
    {
      { S(-75,-76), S(-57,-54), S( -9,-28), S( -2,-10), S(  6,  5), S( 14, 12), // Knights
        S( 22, 26), S( 29, 29), S( 36, 29) },
      { S(-48,-59), S(-20,-23), S( 16, -3), S( 26, 13), S( 38, 24), S( 51, 42), // Bishops
        S( 55, 54), S( 63, 57), S( 63, 65), S( 68, 73), S( 81, 78), S( 81, 86),
        S( 91, 88), S( 98, 97) },
      { S(-58,-76), S(-27,-18), S(-15, 28), S(-10, 55), S( -5, 69), S( -2, 82), // Rooks
        S(  9,112), S( 16,118), S( 30,132), S( 29,142), S( 32,155), S( 38,165),
        S( 46,166), S( 48,169), S( 58,171) },
      { S(-39,-36), S(-21,-15), S(  3,  8), S(  3, 18), S( 14, 34), S( 22, 54), // Queens
        S( 28, 61), S( 41, 73), S( 43, 79), S( 48, 92), S( 56, 94), S( 60,104),
        S( 60,113), S( 66,120), S( 67,123), S( 70,126), S( 71,133), S( 73,136),
        S( 79,140), S( 88,143), S( 88,148), S( 99,166), S(102,170), S(102,175),
        S(106,184), S(109,191), S(113,206), S(116,212) }
    },
#endif
#ifdef HORDE
    {
      { S(-126,-90), S( -7,-22), S( -46,-25), S( 19,7), S( -53, 71), S( 31, -1), // Knights
        S(  -6, 51), S(-12, 47), S( -9, -56) },
      { S( -46,-2), S(30,66), S( 18, -27), S( 86, 21), S( 65, 11), S(147, 45), // Bishops
        S(  98, 38), S( 95, 52), S(122, 45), S( 95, 33), S( 89,103), S( 85, -9),
        S( 105, 70), S(131, 82) },
      { S( -56,-78), S(-25,-18), S(-11, 26), S( -5, 55), S( -4, 70), S( -1, 81), // Rooks
        S(   8,109), S( 14,120), S( 21,128), S( 23,143), S( 31,154), S( 32,160),
        S(  43,165), S( 49,168), S( 59,169) },
      { S( -40,-35), S(-25,-12), S(  2,  7), S(  4, 19), S( 14, 37), S( 24, 55), // Queens
        S(  25, 62), S( 40, 76), S( 43, 79), S( 47, 87), S( 54, 94), S( 56,102),
        S(  60,111), S( 70,116), S( 72,118), S( 73,122), S( 75,128), S( 77,130),
        S(  85,133), S( 94,136), S( 99,140), S(108,157), S(112,158), S(113,161),
        S( 118,174), S(119,177), S(123,191), S(128,199) }
    },
#endif
#ifdef KOTH
    {
      { S(-75,-76), S(-56,-54), S( -9,-26), S( -2,-10), S(  6,  5), S( 15, 11), // Knights
        S( 22, 26), S( 30, 28), S( 36, 29) },
      { S(-48,-58), S(-21,-19), S( 16, -2), S( 26, 12), S( 37, 22), S( 51, 42), // Bishops
        S( 54, 54), S( 63, 58), S( 65, 63), S( 71, 70), S( 79, 74), S( 81, 86),
        S( 92, 90), S( 97, 94) },
      { S(-56,-78), S(-25,-18), S(-11, 26), S( -5, 55), S( -4, 70), S( -1, 81), // Rooks
        S(  8,109), S( 14,120), S( 21,128), S( 23,143), S( 31,154), S( 32,160),
        S( 43,165), S( 49,168), S( 59,169) },
      { S(-40,-35), S(-25,-12), S(  2,  7), S(  4, 19), S( 14, 37), S( 24, 55), // Queens
        S( 25, 62), S( 40, 76), S( 43, 79), S( 47, 87), S( 54, 94), S( 56,102),
        S( 60,111), S( 70,116), S( 72,118), S( 73,122), S( 75,128), S( 77,130),
        S( 85,133), S( 94,136), S( 99,140), S(108,157), S(112,158), S(113,161),
        S(118,174), S(119,177), S(123,191), S(128,199) }
    },
#endif
#ifdef LOSERS
    {
      { S(-150,-152), S(-112,-108), S(-18,-52), S( -4,-20), S( 12, 10), S( 30, 22), // Knights
        S(  44,  52), S(  60,  56), S( 72, 58) },
      { S(-96,-116), S(-42,-38), S( 32, -4), S( 52, 24), S( 74, 44), S(102, 84), // Bishops
        S(108, 108), S(126,116), S(130,126), S(142,140), S(158,148), S(162,172),
        S(184, 180), S(194,188) },
      { S(-112,-156), S(-50,-36), S(-22, 52), S(-10,110), S( -8,140), S( -2,162), // Rooks
        S(  16, 218), S( 28,240), S( 42,256), S( 46,286), S( 62,308), S( 64,320),
        S(  86, 330), S( 98,336), S(118,338) },
      { S(-80,-70), S(-50,-24), S(  4, 14), S(  8, 38), S( 28, 74), S( 48,110), // Queens
        S( 50,124), S( 80,152), S( 86,158), S( 94,174), S(108,188), S(112,204),
        S(120,222), S(140,232), S(144,236), S(146,244), S(150,256), S(154,260),
        S(170,266), S(188,272), S(198,280), S(216,314), S(224,316), S(226,322),
        S(236,348), S(238,354), S(246,382), S(256,398) }
    },
#endif
#ifdef RACE
    {
      { S(-132,-117), S( -89,-110), S(-13,-49), S(-11,-15), S(-10,-30), S( 29, 17), // Knights
        S(  13,  32), S(  79,  69), S(109, 79) },
      { S(-101,-119), S( -19, -27), S( 27, -9), S( 35, 30), S( 62, 31), S(115, 72), // Bishops
        S(  91,  99), S( 138, 122), S(129,119), S(158,156), S(153,162), S(143,189),
        S( 172, 181), S( 196, 204) },
      { S(-131,-162), S( -57, -37), S( -8, 47), S( 12, 93), S(  3,127), S( 10,139), // Rooks
        S(   3, 240), S(  18, 236), S( 44,251), S( 44,291), S( 49,301), S( 67,316),
        S( 100, 324), S(  97, 340), S(110,324) },
      { S( -87, -68), S( -73,  -2), S( -7,  9), S( -5, 16), S( 39, 76), S( 39,118), // Queens
        S(  64, 131), S(  86, 169), S( 86,175), S( 78,166), S( 97,195), S(123,216),
        S( 137, 200), S( 155, 247), S(159,260), S(136,252), S(156,279), S(160,251),
        S( 165, 251), S( 194, 267), S(204,271), S(216,331), S(226,304), S(223,295),
        S( 239, 316), S( 228, 365), S(240,385), S(249,377) }
    },
#endif
#ifdef THREECHECK
    {
      { S(-74,-76), S(-55,-54), S( -9,-26), S( -2,-10), S(  6,  5), S( 15, 11), // Knights
        S( 22, 26), S( 31, 27), S( 37, 29) },
      { S(-49,-56), S(-23,-18), S( 15, -2), S( 25, 12), S( 36, 22), S( 50, 42), // Bishops
        S( 53, 54), S( 64, 57), S( 67, 63), S( 71, 68), S( 84, 76), S( 79, 87),
        S( 95, 91), S( 98, 93) },
      { S(-57,-76), S(-25,-18), S(-11, 25), S( -5, 53), S( -4, 70), S( -1, 78), // Rooks
        S(  8,111), S( 14,116), S( 22,125), S( 24,148), S( 31,159), S( 31,173),
        S( 44,163), S( 50,162), S( 56,168) },
      { S(-42,-35), S(-25,-12), S(  2,  7), S(  4, 19), S( 14, 37), S( 24, 53), // Queens
        S( 26, 63), S( 39, 80), S( 42, 77), S( 48, 88), S( 53, 96), S( 57, 96),
        S( 61,108), S( 71,116), S( 70,116), S( 74,125), S( 75,133), S( 78,133),
        S( 85,137), S( 97,135), S(103,141), S(107,165), S(109,153), S(115,162),
        S(119,164), S(121,184), S(121,192), S(131,203) }
    },
#endif
#ifdef TWOKINGS
    {
      { S(-75,-76), S(-57,-54), S( -9,-28), S( -2,-10), S(  6,  5), S( 14, 12), // Knights
        S( 22, 26), S( 29, 29), S( 36, 29) },
      { S(-48,-59), S(-20,-23), S( 16, -3), S( 26, 13), S( 38, 24), S( 51, 42), // Bishops
        S( 55, 54), S( 63, 57), S( 63, 65), S( 68, 73), S( 81, 78), S( 81, 86),
        S( 91, 88), S( 98, 97) },
      { S(-58,-76), S(-27,-18), S(-15, 28), S(-10, 55), S( -5, 69), S( -2, 82), // Rooks
        S(  9,112), S( 16,118), S( 30,132), S( 29,142), S( 32,155), S( 38,165),
        S( 46,166), S( 48,169), S( 58,171) },
      { S(-39,-36), S(-21,-15), S(  3,  8), S(  3, 18), S( 14, 34), S( 22, 54), // Queens
        S( 28, 61), S( 41, 73), S( 43, 79), S( 48, 92), S( 56, 94), S( 60,104),
        S( 60,113), S( 66,120), S( 67,123), S( 70,126), S( 71,133), S( 73,136),
        S( 79,140), S( 88,143), S( 88,148), S( 99,166), S(102,170), S(102,175),
        S(106,184), S(109,191), S(113,206), S(116,212) }
    },
#endif
  };

  // RookOnFile[semiopen/open] contains bonuses for each rook when there is
  // no (friendly) pawn on the rook file.
  constexpr Score RookOnFile[] = { S(21, 4), S(47, 25) };

  // ThreatByMinor/ByRook[attacked PieceType] contains bonuses according to
  // which piece type attacks which one. Attacks on lesser pieces which are
  // pawn-defended are not considered.
  constexpr Score ThreatByMinor[PIECE_TYPE_NB] = {
    S(0, 0), S(6, 32), S(59, 41), S(79, 56), S(90, 119), S(79, 161)
  };

  constexpr Score ThreatByRook[PIECE_TYPE_NB] = {
    S(0, 0), S(3, 44), S(38, 71), S(38, 61), S(0, 38), S(51, 38)
  };

#ifdef ATOMIC
  constexpr Score ThreatByBlast = S(80, 80);
#endif
#ifdef HORDE
  constexpr Score HordeShelter = S(71, 61);
#endif
#ifdef THREECHECK
  constexpr Score ChecksGivenBonus[CHECKS_NB] = {
      S(0, 0),
      S(444, 181),
      S(2425, 603),
      S(0, 0)
  };
#endif

#ifdef KOTH
  constexpr Score KothDistanceBonus[6] = {
    S(1949, 1934), S(454, 364), S(151, 158), S(75, 85), S(42, 49), S(0, 0)
  };
  constexpr Score KothSafeCenter = S(163, 207);
#endif

#ifdef ANTI
  constexpr Score PieceCountAnti    = S(119, 123);
  constexpr Score ThreatsAnti[]     = { S(192, 203), S(411, 322) };
  constexpr Score AttacksAnti[2][2][PIECE_TYPE_NB] = {
    {
      { S( 30, 141), S( 26,  94), S(161, 105), S( 70, 123), S( 61,  72), S( 78, 12), S(139, 115) },
      { S( 56,  89), S( 82, 107), S(114,  93), S(110, 115), S(188, 112), S( 73, 59), S(122,  59) }
    },
    {
      { S(119, 142), S( 99, 105), S(123, 193), S(142,  37), S(118,  96), S( 50, 12), S( 91,  85) },
      { S( 58,  81), S( 66, 110), S(105, 153), S(100, 143), S(140, 113), S(145, 73), S(153, 154) }
    }
  };
#endif

#ifdef LOSERS
  constexpr Score ThreatsLosers[]     = { S(216, 279), S(441, 341) };
  constexpr Score AttacksLosers[2][2][PIECE_TYPE_NB] = {
    {
      { S( 27, 140), S( 23,  95), S(160, 112), S( 78, 129), S( 65,  75), S( 70, 13), S(146, 123) },
      { S( 58,  82), S( 80, 112), S(124,  87), S(103, 110), S(185, 107), S( 72, 60), S(126,  62) }
    },
    {
      { S(111, 127), S(102,  95), S(121, 183), S(140,  37), S(120,  99), S( 55, 11), S( 88,  93) },
      { S( 56,  69), S( 72, 124), S(109, 154), S( 98, 149), S(129, 113), S(147, 72), S(157, 152) }
    }
  };
#endif

#ifdef CRAZYHOUSE
  constexpr int KingDangerInHand[PIECE_TYPE_NB] = {
    79, 16, 200, 61, 138, 152
  };
  constexpr Score DropMobilityBonus = S(30, 30);
#endif

#ifdef RACE
  // Bonus for distance of king from 8th rank
  constexpr Score KingRaceBonus[RANK_NB] = {
    S(14282, 14493), S(6369, 5378), S(4224, 3557), S(2633, 2219),
    S( 1614,  1456), S( 975,  885), S( 528,  502), S(   0,    0)
  };
#endif

  // PassedRank[Rank] contains a bonus according to the rank of a passed pawn
  constexpr Score PassedRank[VARIANT_NB][RANK_NB] = {
    {
    S(0, 0), S(10, 28), S(17, 33), S(15, 41), S(62, 72), S(168, 177), S(276, 260)
    },
#ifdef ANTI
    { S(0, 0), S(5, 7), S(5, 14), S(31, 38), S(73, 73), S(166, 166), S(252, 252) },
#endif
#ifdef ATOMIC
    { S(0, 0), S(95, 86), S(118, 43), S(94, 61), S(142, 62), S(196, 150), S(204, 256) },
#endif
#ifdef CRAZYHOUSE
    { S(0, 0), S(15, 27), S(23, 13), S(13, 19), S(88, 111), S(177, 140), S(229, 293) },
#endif
#ifdef EXTINCTION
    { S(0, 0), S(5, 7), S(5, 14), S(31, 38), S(73, 73), S(166, 166), S(252, 252) },
#endif
#ifdef GRID
    { S(0, 0), S(11, 2), S(4, 0), S(27, 34), S(58, 17), S(168, 165), S(251, 253) },
#endif
#ifdef HORDE
    { S(0, 0), S(-66, 10), S(-25, 7), S(66, -12), S(68, 81), S(72, 210), S(250, 258) },
#endif
#ifdef KOTH
    { S(0, 0), S(5, 7), S(5, 14), S(31, 38), S(73, 73), S(166, 166), S(252, 252) },
#endif
#ifdef LOSERS
    { S(0, 0), S(5, 8), S(5, 13), S(31, 36), S(72, 72), S(170, 159), S(276, 251) },
#endif
#ifdef RACE
    {},
#endif
#ifdef THREECHECK
    { S(0, 0), S(5, 7), S(5, 14), S(31, 38), S(73, 73), S(166, 166), S(252, 252) },
#endif
#ifdef TWOKINGS
    { S(0, 0), S(5, 7), S(5, 14), S(31, 38), S(73, 73), S(166, 166), S(252, 252) },
#endif
  };

  // Assorted bonuses and penalties
  constexpr Score BishopPawns        = S(  3,  7);
  constexpr Score CorneredBishop     = S( 50, 50);
  constexpr Score FlankAttacks[VARIANT_NB] = {
    S(  8,  0),
#ifdef ANTI
    S( 0,  0),
#endif
#ifdef ATOMIC
    S(17,  0),
#endif
#ifdef CRAZYHOUSE
    S(14, 20),
#endif
#ifdef EXTINCTION
    S( 0,  0),
#endif
#ifdef GRID
    S( 7,  0),
#endif
#ifdef HORDE
    S( 7,  0),
#endif
#ifdef KOTH
    S( 7,  0),
#endif
#ifdef LOSERS
    S( 7,  0),
#endif
#ifdef RACE
    S( 0,  0),
#endif
#ifdef THREECHECK
    S(16,  9),
#endif
#ifdef TWOKINGS
    S( 7,  0),
#endif
  };
  constexpr Score Hanging            = S( 69, 36);
  constexpr Score KingProtector      = S(  7,  8);
  constexpr Score KnightOnQueen      = S( 16, 12);
  constexpr Score LongDiagonalBishop = S( 45,  0);
  constexpr Score MinorBehindPawn    = S( 18,  3);
  constexpr Score Outpost            = S( 30, 21);
  constexpr Score PassedFile         = S( 11,  8);
  constexpr Score PawnlessFlank      = S( 17, 95);
  constexpr Score RestrictedPiece    = S(  7,  7);
  constexpr Score ReachableOutpost   = S( 32, 10);
  constexpr Score RookOnQueenFile    = S(  7,  6);
  constexpr Score SliderOnQueen      = S( 59, 18);
  constexpr Score ThreatByKing       = S( 24, 89);
  constexpr Score ThreatByPawnPush   = S( 48, 39);
  constexpr Score ThreatBySafePawn   = S(173, 94);
  constexpr Score TrappedRook        = S( 47,  4);
  constexpr Score WeakQueen          = S( 49, 15);

#undef S

  // Evaluation class computes and stores attacks tables and other working data
  template<Tracing T>
  class Evaluation {

  public:
    Evaluation() = delete;
    explicit Evaluation(const Position& p) : pos(p) {}
    Evaluation& operator=(const Evaluation&) = delete;
    Value value();

  private:
    template<Color Us> void initialize();
    template<Color Us, PieceType Pt> Score pieces();
    template<Color Us> Score king() const;
    template<Color Us> Score threats() const;
    template<Color Us> Score passed() const;
    template<Color Us> Score space() const;
    template<Color Us> Score variant() const;
    ScaleFactor scale_factor(Value eg) const;
    Score initiative(Score score) const;

    const Position& pos;
    Material::Entry* me;
    Pawns::Entry* pe;
    Bitboard mobilityArea[COLOR_NB];
    Score mobility[COLOR_NB] = { SCORE_ZERO, SCORE_ZERO };

    // attackedBy[color][piece type] is a bitboard representing all squares
    // attacked by a given color and piece type. Special "piece types" which
    // is also calculated is ALL_PIECES.
    Bitboard attackedBy[COLOR_NB][PIECE_TYPE_NB];

    // attackedBy2[color] are the squares attacked by at least 2 units of a given
    // color, including x-rays. But diagonal x-rays through pawns are not computed.
    Bitboard attackedBy2[COLOR_NB];

    // kingRing[color] are the squares adjacent to the king plus some other
    // very near squares, depending on king position.
    Bitboard kingRing[COLOR_NB];

    // kingAttackersCount[color] is the number of pieces of the given color
    // which attack a square in the kingRing of the enemy king.
    int kingAttackersCount[COLOR_NB];

    // kingAttackersWeight[color] is the sum of the "weights" of the pieces of
    // the given color which attack a square in the kingRing of the enemy king.
    // The weights of the individual piece types are given by the elements in
    // the KingAttackWeights array.
    int kingAttackersWeight[COLOR_NB];

    // kingAttacksCount[color] is the number of attacks by the given color to
    // squares directly adjacent to the enemy king. Pieces which attack more
    // than one square are counted multiple times. For instance, if there is
    // a white knight on g5 and black's king is on g8, this white knight adds 2
    // to kingAttacksCount[WHITE].
    int kingAttacksCount[COLOR_NB];
  };


  // Evaluation::initialize() computes king and pawn attacks, and the king ring
  // bitboard for a given color. This is done at the beginning of the evaluation.
  template<Tracing T> template<Color Us>
  void Evaluation<T>::initialize() {

    constexpr Color     Them = (Us == WHITE ? BLACK : WHITE);
    constexpr Direction Up   = pawn_push(Us);
    constexpr Direction Down = -Up;
    constexpr Bitboard LowRanks = (Us == WHITE ? Rank2BB | Rank3BB : Rank7BB | Rank6BB);

#ifdef HORDE
    const Square ksq = (pos.is_horde() && pos.is_horde_color(Us)) ? SQ_NONE : pos.square<KING>(Us);
#else
    const Square ksq = pos.square<KING>(Us);
#endif

    Bitboard dblAttackByPawn = pawn_double_attacks_bb<Us>(pos.pieces(Us, PAWN));

    // Find our pawns that are blocked or on the first two ranks
    Bitboard b = pos.pieces(Us, PAWN) & (shift<Down>(pos.pieces()) | LowRanks);

    // Squares occupied by those pawns, by our king or queen or controlled by
    // enemy pawns are excluded from the mobility area.
#ifdef ANTI
    if (pos.is_anti())
        mobilityArea[Us] = ~0;
    else
#endif
#ifdef HORDE
    if (pos.is_horde() && pos.is_horde_color(Us))
        mobilityArea[Us] = ~(b | pe->pawn_attacks(Them));
    else
#endif
    mobilityArea[Us] = ~(b | pos.pieces(Us, KING, QUEEN) | pe->pawn_attacks(Them));

    // Initialize attackedBy[] for king and pawns
#ifdef ANTI
    if (pos.is_anti())
    {
        attackedBy[Us][KING] = 0;
        Bitboard kings = pos.pieces(Us, KING);
        while (kings)
            attackedBy[Us][KING] |= pos.attacks_from<KING>(pop_lsb(&kings));
    }
    else
#endif
#ifdef EXTINCTION
    if (pos.is_extinction())
    {
        attackedBy[Us][KING] = 0;
        Bitboard kings = pos.pieces(Us, KING);
        while (kings)
            attackedBy[Us][KING] |= pos.attacks_from<KING>(pop_lsb(&kings));
    }
    else
#endif
#ifdef HORDE
    if (pos.is_horde() && pos.is_horde_color(Us))
        attackedBy[Us][KING] = 0;
    else
#endif
#ifdef PLACEMENT
    if (pos.is_placement() && pos.count_in_hand<KING>(Us))
        attackedBy[Us][KING] = 0;
    else
#endif
    attackedBy[Us][KING] = pos.attacks_from<KING>(ksq);
    attackedBy[Us][PAWN] = pe->pawn_attacks(Us);
    attackedBy[Us][ALL_PIECES] = attackedBy[Us][KING] | attackedBy[Us][PAWN];
    attackedBy2[Us] = dblAttackByPawn | (attackedBy[Us][KING] & attackedBy[Us][PAWN]);

    // Init our king safety tables
#ifdef ANTI
    if (pos.is_anti()) {} else
#endif
#ifdef EXTINCTION
    if (pos.is_extinction()) {} else
#endif
#ifdef HORDE
    if (pos.is_horde() && pos.is_horde_color(Us)) {} else
#endif
#ifdef PLACEMENT
    if (pos.is_placement() && pos.count_in_hand<KING>(Us)) {} else
#endif
    {
    Square s = make_square(clamp(file_of(ksq), FILE_B, FILE_G),
                           clamp(rank_of(ksq), RANK_2, RANK_7));
    kingRing[Us] = PseudoAttacks[KING][s] | s;
    }

    kingAttackersCount[Them] = popcount(kingRing[Us] & pe->pawn_attacks(Them));
    kingAttacksCount[Them] = kingAttackersWeight[Them] = 0;

    // Remove from kingRing[] the squares defended by two pawns
    kingRing[Us] &= ~dblAttackByPawn;
  }


  // Evaluation::pieces() scores pieces of a given color and type
  template<Tracing T> template<Color Us, PieceType Pt>
  Score Evaluation<T>::pieces() {

    constexpr Color     Them = (Us == WHITE ? BLACK : WHITE);
    constexpr Direction Down = -pawn_push(Us);
    constexpr Bitboard OutpostRanks = (Us == WHITE ? Rank4BB | Rank5BB | Rank6BB
                                                   : Rank5BB | Rank4BB | Rank3BB);
    const Square* pl = pos.squares<Pt>(Us);

    Bitboard b, bb;
    Score score = SCORE_ZERO;

    attackedBy[Us][Pt] = 0;

    for (Square s = *pl; s != SQ_NONE; s = *++pl)
    {
        // Find attacked squares, including x-ray attacks for bishops and rooks
        b = Pt == BISHOP ? attacks_bb<BISHOP>(s, pos.pieces() ^ pos.pieces(QUEEN))
          : Pt ==   ROOK ? attacks_bb<  ROOK>(s, pos.pieces() ^ pos.pieces(QUEEN) ^ pos.pieces(Us, ROOK))
                         : pos.attacks_from<Pt>(s);

#ifdef GRID
        if (pos.is_grid())
            b &= ~pos.grid_bb(s);
#endif
        if (pos.blockers_for_king(Us) & s)
            b &= LineBB[pos.square<KING>(Us)][s];

        attackedBy2[Us] |= attackedBy[Us][ALL_PIECES] & b;
        attackedBy[Us][Pt] |= b;
        attackedBy[Us][ALL_PIECES] |= b;

        if (b & kingRing[Them])
        {
            kingAttackersCount[Us]++;
            kingAttackersWeight[Us] += KingAttackWeights[pos.variant()][Pt];
            kingAttacksCount[Us] += popcount(b & attackedBy[Them][KING]);
        }

        int mob = popcount(b & mobilityArea[Us]);

        mobility[Us] += MobilityBonus[pos.variant()][Pt - 2][mob];
#ifdef ANTI
        if (pos.is_anti())
            continue;
#endif
#ifdef HORDE
        if (pos.is_horde() && pos.is_horde_color(Us))
            continue;
#endif
#ifdef PLACEMENT
        if (pos.is_placement() && pos.count_in_hand<KING>(Us))
            continue;
#endif

        if (Pt == BISHOP || Pt == KNIGHT)
        {
            // Bonus if piece is on an outpost square or can reach one
            bb = OutpostRanks & attackedBy[Us][PAWN] & ~pe->pawn_attacks_span(Them);
            if (bb & s)
                score += Outpost * (Pt == KNIGHT ? 2 : 1);

            else if (Pt == KNIGHT && bb & b & ~pos.pieces(Us))
                score += ReachableOutpost;

            // Knight and Bishop bonus for being right behind a pawn
            if (shift<Down>(pos.pieces(PAWN)) & s)
                score += MinorBehindPawn;

            // Penalty if the piece is far from the king
            score -= KingProtector * distance(s, pos.square<KING>(Us));

            if (Pt == BISHOP)
            {
                // Penalty according to number of pawns on the same color square as the
                // bishop, bigger when the center files are blocked with pawns.
                Bitboard blocked = pos.pieces(Us, PAWN) & shift<Down>(pos.pieces());

                score -= BishopPawns * pos.pawns_on_same_color_squares(Us, s)
                                     * (1 + popcount(blocked & CenterFiles));

                // Bonus for bishop on a long diagonal which can "see" both center squares
                if (more_than_one(attacks_bb<BISHOP>(s, pos.pieces(PAWN)) & Center))
                    score += LongDiagonalBishop;
            }

            // An important Chess960 pattern: A cornered bishop blocked by a friendly
            // pawn diagonally in front of it is a very serious problem, especially
            // when that pawn is also blocked.
            if (   Pt == BISHOP
                && pos.is_chess960()
                && (s == relative_square(Us, SQ_A1) || s == relative_square(Us, SQ_H1)))
            {
                Direction d = pawn_push(Us) + (file_of(s) == FILE_A ? EAST : WEST);
                if (pos.piece_on(s + d) == make_piece(Us, PAWN))
                    score -= !pos.empty(s + d + pawn_push(Us))                ? CorneredBishop * 4
                            : pos.piece_on(s + d + d) == make_piece(Us, PAWN) ? CorneredBishop * 2
                                                                              : CorneredBishop;
            }
        }

        if (Pt == ROOK)
        {
            // Bonus for rook on the same file as a queen
            if (file_bb(s) & pos.pieces(QUEEN))
                score += RookOnQueenFile;

            // Bonus for rook on an open or semi-open file
            if (pos.is_on_semiopen_file(Us, s))
                score += RookOnFile[pos.is_on_semiopen_file(Them, s)];

            // Penalty when trapped by the king, even more if the king cannot castle
            else if (mob <= 3)
            {
                File kf = file_of(pos.square<KING>(Us));
                if ((kf < FILE_E) == (file_of(s) < kf))
                    score -= TrappedRook * (1 + !pos.castling_rights(Us));
            }
        }

        if (Pt == QUEEN)
        {
            // Penalty if any relative pin or discovered attack against the queen
            Bitboard queenPinners;
            if (pos.slider_blockers(pos.pieces(Them, ROOK, BISHOP), s, queenPinners))
                score -= WeakQueen;
        }
    }
    if (T)
        Trace::add(Pt, Us, score);

    return score;
  }


  // Evaluation::king() assigns bonuses and penalties to a king of a given color
  template<Tracing T> template<Color Us>
  Score Evaluation<T>::king() const {

#ifdef ANTI
    if (pos.is_anti())
        return SCORE_ZERO;
#endif
#ifdef EXTINCTION
    if (pos.is_extinction())
        return SCORE_ZERO;
#endif
#ifdef HORDE
    if (pos.is_horde() && pos.is_horde_color(Us))
        return SCORE_ZERO;
#endif
#ifdef PLACEMENT
    if (pos.is_placement() && pos.count_in_hand<KING>(Us))
        return SCORE_ZERO;
#endif
#ifdef RACE
    if (pos.is_race())
        return SCORE_ZERO;
#endif

    constexpr Color    Them = (Us == WHITE ? BLACK : WHITE);
    constexpr Bitboard Camp = (Us == WHITE ? AllSquares ^ Rank6BB ^ Rank7BB ^ Rank8BB
                                           : AllSquares ^ Rank1BB ^ Rank2BB ^ Rank3BB);

    Bitboard weak, b1, b2, b3, safe, unsafeChecks = 0;
    Bitboard rookChecks, queenChecks, bishopChecks, knightChecks;
    int kingDanger = 0;
    const Square ksq = pos.square<KING>(Us);

    // Init the score with king shelter and enemy pawns storm
    Score score = pe->king_safety<Us>(pos);

    // Attacked squares defended at most once by our queen or king
#ifdef ATOMIC
    if (pos.is_atomic())
        weak =  (attackedBy[Them][ALL_PIECES] ^ attackedBy[Them][KING])
              & ~(attackedBy[Us][ALL_PIECES] ^ attackedBy[Us][KING]);
    else
#endif
    weak =  attackedBy[Them][ALL_PIECES]
          & ~attackedBy2[Us]
          & (~attackedBy[Us][ALL_PIECES] | attackedBy[Us][KING] | attackedBy[Us][QUEEN]);

    Bitboard h = 0;
#ifdef CRAZYHOUSE
    if (pos.is_house())
        h = pos.count_in_hand<QUEEN>(Them) ? weak & ~pos.pieces() : 0;
#endif

    // Analyse the safe enemy's checks which are possible on next move
    safe  = ~pos.pieces(Them);
#ifdef ATOMIC
    if (pos.is_atomic())
        safe &= ~pos.pieces(Us) | attackedBy2[Them];
    else
#endif
    safe &= ~attackedBy[Us][ALL_PIECES] | (weak & attackedBy2[Them]);

    b1 = attacks_bb<ROOK  >(ksq, pos.pieces() ^ pos.pieces(Us, QUEEN));
    b2 = attacks_bb<BISHOP>(ksq, pos.pieces() ^ pos.pieces(Us, QUEEN));

    Bitboard dqko = ~attackedBy2[Us] & (attackedBy[Us][QUEEN] | attackedBy[Us][KING]);
    Bitboard dropSafe = (safe | (attackedBy[Them][ALL_PIECES] & dqko)) & ~pos.pieces(Us);

#ifdef THREECHECK
    if (pos.is_three_check() && pos.checks_given(Them))
        safe = ~pos.pieces(Them);
#endif

    // Enemy rooks checks
#ifdef CRAZYHOUSE
    h = pos.is_house() && pos.count_in_hand<ROOK>(Them) ? ~pos.pieces() : 0;
#endif
    rookChecks = b1 & safe & (attackedBy[Them][ROOK] | (h & dropSafe));

    if (rookChecks)
        kingDanger += RookSafeCheck;
    else
        unsafeChecks |= b1 & (attackedBy[Them][ROOK] | h);

    // Enemy queen safe checks: we count them only if they are from squares from
    // which we can't give a rook check, because rook checks are more valuable.
#ifdef CRAZYHOUSE
    h = pos.is_house() && pos.count_in_hand<QUEEN>(Them) ? ~pos.pieces() : 0;
#endif
    queenChecks =  (b1 | b2)
                 & (attackedBy[Them][QUEEN] | (h & dropSafe))
                 & safe
                 & ~attackedBy[Us][QUEEN]
                 & ~rookChecks;

    if (queenChecks)
        kingDanger += QueenSafeCheck;

    // Enemy bishops checks: we count them only if they are from squares from
    // which we can't give a queen check, because queen checks are more valuable.
#ifdef CRAZYHOUSE
    h = pos.is_house() && pos.count_in_hand<BISHOP>(Them) ? ~pos.pieces() : 0;
#endif
    bishopChecks =  b2
                  & (attackedBy[Them][BISHOP] | (h & dropSafe))
                  & safe
                  & ~queenChecks;

    if (bishopChecks)
        kingDanger += BishopSafeCheck;
    else
        unsafeChecks |= b2 & (attackedBy[Them][BISHOP] | (h & dropSafe));

    // Enemy knights checks
#ifdef CRAZYHOUSE
    h = pos.is_house() && pos.count_in_hand<KNIGHT>(Them) ? ~pos.pieces() : 0;
#endif
    knightChecks = pos.attacks_from<KNIGHT>(ksq) & (attackedBy[Them][KNIGHT] | (h & dropSafe));

    if (knightChecks & (safe | (h & dropSafe)))
        kingDanger += KnightSafeCheck;
    else
        unsafeChecks |= knightChecks & (attackedBy[Them][KNIGHT] | h);

#ifdef CRAZYHOUSE
    // Enemy pawn checks
    if (pos.is_house())
    {
        constexpr Direction Down = pawn_push(Them);
        Bitboard pawnChecks = pos.attacks_from<PAWN>(ksq, Us);
        h = pos.count_in_hand<PAWN>(Them) ? ~pos.pieces() : 0;
        Bitboard pawnMoves = (attackedBy[Them][PAWN] & pos.pieces(Us)) | (shift<Down>(pos.pieces(Them, PAWN)) & ~pos.pieces());
        if (pawnChecks & ((pawnMoves & safe) | (h & dropSafe)))
            kingDanger += PawnSafeCheck;
        else
            unsafeChecks |= pawnChecks & (pawnMoves | h);
    }
#endif

    // Find the squares that opponent attacks in our king flank, the squares
    // which they attack twice in that flank, and the squares that we defend.
    b1 = attackedBy[Them][ALL_PIECES] & KingFlank[file_of(ksq)] & Camp;
    b2 = b1 & attackedBy2[Them];
    b3 = attackedBy[Us][ALL_PIECES] & KingFlank[file_of(ksq)] & Camp;

    int kingFlankAttack = popcount(b1) + popcount(b2);
    int kingFlankDefense = popcount(b3);

    const auto KDP = KingDangerParams[pos.variant()];
    kingDanger +=        kingAttackersCount[Them] * kingAttackersWeight[Them]
<<<<<<< HEAD
                 + KDP[0] * popcount(kingRing[Us] & weak)
                 + KDP[1] * popcount(unsafeChecks)
                 + KDP[2] * popcount(pos.blockers_for_king(Us))
                 + KDP[3] * kingAttacksCount[Them]
                 + KDP[4] * (kingFlankAttack - kingFlankDefense)
                 + KDP[5] * kingFlankAttack * kingFlankAttack / 8
                 +          mg_value(mobility[Them] - mobility[Us])
                 + KDP[6] * !pos.count<QUEEN>(Them)
                 + KDP[7] * bool(attackedBy[Us][KNIGHT] & attackedBy[Us][KING])
                 + KDP[8] * mg_value(score) / 8
                 + KDP[9];
#ifdef CRAZYHOUSE
        if (pos.is_house())
        {
            kingDanger += KingDangerInHand[ALL_PIECES] * pos.count_in_hand<ALL_PIECES>(Them);
            kingDanger += KingDangerInHand[PAWN] * pos.count_in_hand<PAWN>(Them);
            kingDanger += KingDangerInHand[KNIGHT] * pos.count_in_hand<KNIGHT>(Them);
            kingDanger += KingDangerInHand[BISHOP] * pos.count_in_hand<BISHOP>(Them);
            kingDanger += KingDangerInHand[ROOK] * pos.count_in_hand<ROOK>(Them);
            kingDanger += KingDangerInHand[QUEEN] * pos.count_in_hand<QUEEN>(Them);
            h = pos.count_in_hand<QUEEN>(Them) ? weak & ~pos.pieces() : 0;
        }
#endif
=======
                 + 185 * popcount(kingRing[Us] & weak)
                 + 148 * popcount(unsafeChecks)
                 +  98 * popcount(pos.blockers_for_king(Us))
                 +  69 * kingAttacksCount[Them]
                 +   3 * kingFlankAttack * kingFlankAttack / 8
                 +       mg_value(mobility[Them] - mobility[Us])
                 - 873 * !pos.count<QUEEN>(Them)
                 - 100 * bool(attackedBy[Us][KNIGHT] & attackedBy[Us][KING])
                 -   6 * mg_value(score) / 8
                 -   4 * kingFlankDefense
                 +  37;
>>>>>>> df340a83

#ifdef ATOMIC
    if (pos.is_atomic())
        score -= make_score(100, 100) * popcount(attackedBy[Us][KING] & pos.pieces());
#endif
    // Transform the kingDanger units into a Score, and subtract it from the evaluation
    if (kingDanger > 100)
    {
#ifdef THREECHECK
        if (pos.is_three_check())
            kingDanger = ThreeCheckKSFactors[pos.checks_given(Them)] * kingDanger / 256;
#endif
        int v = kingDanger * kingDanger / 4096;
#ifdef ATOMIC
        if (pos.is_atomic())
            v = std::min(v, (int)QueenValueMg);
#endif
#ifdef CRAZYHOUSE
        if (pos.is_house() && Us == pos.side_to_move())
            v -= v / 10;
        if (pos.is_house())
            v = std::min(v, (int)QueenValueMg);
#endif
#ifdef THREECHECK
        if (pos.is_three_check())
            v = std::min(v, (int)QueenValueMg);
#endif
        score -= make_score(v, kingDanger / 16 + KDP[10] * v / 256);
    }

    // Penalty when our king is on a pawnless flank
    if (!(pos.pieces(PAWN) & KingFlank[file_of(ksq)]))
        score -= PawnlessFlank;

    // Penalty if king flank is under attack, potentially moving toward the king
    score -= FlankAttacks[pos.variant()] * kingFlankAttack;

    if (T)
        Trace::add(KING, Us, score);

    return score;
  }


  // Evaluation::threats() assigns bonuses according to the types of the
  // attacking and the attacked pieces.
  template<Tracing T> template<Color Us>
  Score Evaluation<T>::threats() const {

    constexpr Color     Them     = (Us == WHITE ? BLACK   : WHITE);
    constexpr Direction Up       = pawn_push(Us);
    constexpr Bitboard  TRank3BB = (Us == WHITE ? Rank3BB : Rank6BB);

    Bitboard b, weak, defended, nonPawnEnemies, stronglyProtected, safe;
    Score score = SCORE_ZERO;
#ifdef ANTI
    if (pos.is_anti())
    {
        constexpr Bitboard TRank2BB = (Us == WHITE ? Rank2BB : Rank7BB);
        bool weCapture = attackedBy[Us][ALL_PIECES] & pos.pieces(Them);
        bool theyCapture = attackedBy[Them][ALL_PIECES] & pos.pieces(Us);

        // Penalties for possible captures
        if (weCapture)
        {
            // Penalty if we only attack unprotected pieces
            bool theyDefended = attackedBy[Us][ALL_PIECES] & pos.pieces(Them) & attackedBy[Them][ALL_PIECES];
            for (PieceType pt = PAWN; pt <= KING; ++pt)
            {
                if (attackedBy[Us][pt] & pos.pieces(Them) & ~attackedBy2[Us])
                    score -= AttacksAnti[theyCapture][theyDefended][pt];
                else if (attackedBy[Us][pt] & pos.pieces(Them))
                    score -= AttacksAnti[theyCapture][theyDefended][NO_PIECE_TYPE];
            }
            // If both colors attack pieces, increase penalty with piece count
            if (theyCapture)
                score -= PieceCountAnti * pos.count<ALL_PIECES>(Us);
        }
        // Bonus if we threaten to force captures (ignoring possible discoveries)
        if (!weCapture || theyCapture)
        {
            b = pos.pieces(Us, PAWN);
            Bitboard pawnPushes = shift<Up>(b | (shift<Up>(b & TRank2BB) & ~pos.pieces())) & ~pos.pieces();
            Bitboard pieceMoves = (attackedBy[Us][KNIGHT] | attackedBy[Us][BISHOP] | attackedBy[Us][ROOK]
                                 | attackedBy[Us][QUEEN] | attackedBy[Us][KING]) & ~pos.pieces();
            Bitboard unprotectedPawnPushes = pawnPushes & ~attackedBy[Us][ALL_PIECES];
            Bitboard unprotectedPieceMoves = pieceMoves & ~attackedBy2[Us];

            score += ThreatsAnti[0] * popcount(attackedBy[Them][ALL_PIECES] & (pawnPushes | pieceMoves));
            score += ThreatsAnti[1] * popcount(attackedBy[Them][ALL_PIECES] & (unprotectedPawnPushes | unprotectedPieceMoves));
        }
        nonPawnEnemies = 0;
        stronglyProtected = 0;
    }
    else
#endif
#ifdef ATOMIC
    if (pos.is_atomic())
    {
        Bitboard attacks = pos.pieces(Them) & attackedBy[Us][ALL_PIECES] & ~attackedBy[Us][KING];
        while (attacks)
        {
            Square s = pop_lsb(&attacks);
            Bitboard blast = (pos.attacks_from<KING>(s) & (pos.pieces() ^ pos.pieces(PAWN))) | s;
            int count = popcount(blast & pos.pieces(Them)) - popcount(blast & pos.pieces(Us)) - 1;
            if (blast & pos.pieces(Them, KING, QUEEN))
                count++;
            if ((blast & pos.pieces(Us, QUEEN)) || ((attackedBy[Us][QUEEN] & s) & ~attackedBy2[Us]))
                count--;
            score += std::max(SCORE_ZERO, ThreatByBlast * count);
        }
        nonPawnEnemies = 0;
        stronglyProtected = 0;
    }
    else
#endif
#ifdef GRID
    if (pos.is_grid()) {} else
#endif
#ifdef LOSERS
    if (pos.is_losers())
    {
        constexpr Bitboard TRank2BB = (Us == WHITE ? Rank2BB : Rank7BB);
        bool weCapture = attackedBy[Us][ALL_PIECES] & pos.pieces(Them);
        bool theyCapture = attackedBy[Them][ALL_PIECES] & pos.pieces(Us);

        // Penalties for possible captures
        if (weCapture)
        {
            // Penalty if we only attack unprotected pieces
            bool theyDefended = attackedBy[Us][ALL_PIECES] & pos.pieces(Them) & attackedBy[Them][ALL_PIECES];
            for (PieceType pt = PAWN; pt <= KING; ++pt)
            {
                if (attackedBy[Us][pt] & pos.pieces(Them) & ~attackedBy2[Us])
                    score -= AttacksLosers[theyCapture][theyDefended][pt];
                else if (attackedBy[Us][pt] & pos.pieces(Them))
                    score -= AttacksLosers[theyCapture][theyDefended][NO_PIECE_TYPE];
            }
        }
        // Bonus if we threaten to force captures (ignoring possible discoveries)
        if (!weCapture || theyCapture)
        {
            b = pos.pieces(Us, PAWN);
            Bitboard pawnPushes = shift<Up>(b | (shift<Up>(b & TRank2BB) & ~pos.pieces())) & ~pos.pieces();
            Bitboard pieceMoves = (attackedBy[Us][KNIGHT] | attackedBy[Us][BISHOP] | attackedBy[Us][ROOK]
                                 | attackedBy[Us][QUEEN] | attackedBy[Us][KING]) & ~pos.pieces();
            Bitboard unprotectedPawnPushes = pawnPushes & ~attackedBy[Us][ALL_PIECES];
            Bitboard unprotectedPieceMoves = pieceMoves & ~attackedBy2[Us];

            score += ThreatsLosers[0] * popcount(attackedBy[Them][ALL_PIECES] & (pawnPushes | pieceMoves));
            score += ThreatsLosers[1] * popcount(attackedBy[Them][ALL_PIECES] & (unprotectedPawnPushes | unprotectedPieceMoves));
        }
        nonPawnEnemies = 0;
        stronglyProtected = 0;
    }
    else
#endif
    {

    // Non-pawn enemies
    nonPawnEnemies = pos.pieces(Them) & ~pos.pieces(PAWN);

    // Squares strongly protected by the enemy, either because they defend the
    // square with a pawn, or because they defend the square twice and we don't.
    stronglyProtected =  attackedBy[Them][PAWN]
                       | (attackedBy2[Them] & ~attackedBy2[Us]);

    // Non-pawn enemies, strongly protected
    defended = nonPawnEnemies & stronglyProtected;

    // Enemies not strongly protected and under our attack
    weak = pos.pieces(Them) & ~stronglyProtected & attackedBy[Us][ALL_PIECES];

    // Bonus according to the kind of attacking pieces
    if (defended | weak)
    {
        b = (defended | weak) & (attackedBy[Us][KNIGHT] | attackedBy[Us][BISHOP]);
        while (b)
            score += ThreatByMinor[type_of(pos.piece_on(pop_lsb(&b)))];

        b = weak & attackedBy[Us][ROOK];
        while (b)
            score += ThreatByRook[type_of(pos.piece_on(pop_lsb(&b)))];

        if (weak & attackedBy[Us][KING])
            score += ThreatByKing;

        b =  ~attackedBy[Them][ALL_PIECES]
           | (nonPawnEnemies & attackedBy2[Us]);
        score += Hanging * popcount(weak & b);
    }

    // Bonus for restricting their piece moves
    b =   attackedBy[Them][ALL_PIECES]
       & ~stronglyProtected
       &  attackedBy[Us][ALL_PIECES];

    score += RestrictedPiece * popcount(b);

    // Protected or unattacked squares
    safe = ~attackedBy[Them][ALL_PIECES] | attackedBy[Us][ALL_PIECES];

    // Bonus for attacking enemy pieces with our relatively safe pawns
    b = pos.pieces(Us, PAWN) & safe;
    b = pawn_attacks_bb<Us>(b) & nonPawnEnemies;
    score += ThreatBySafePawn * popcount(b);

    // Find squares where our pawns can push on the next move
    b  = shift<Up>(pos.pieces(Us, PAWN)) & ~pos.pieces();
    b |= shift<Up>(b & TRank3BB) & ~pos.pieces();

    // Keep only the squares which are relatively safe
    b &= ~attackedBy[Them][PAWN] & safe;

    // Bonus for safe pawn threats on the next move
    b = pawn_attacks_bb<Us>(b) & nonPawnEnemies;
    score += ThreatByPawnPush * popcount(b);

    // Bonus for threats on the next moves against enemy queen
#ifdef CRAZYHOUSE
    if ((pos.is_house() ? pos.count<QUEEN>(Them) - pos.count_in_hand<QUEEN>(Them) : pos.count<QUEEN>(Them)) == 1)
#else
    if (pos.count<QUEEN>(Them) == 1)
#endif
    {
        Square s = pos.square<QUEEN>(Them);
        safe = mobilityArea[Us] & ~stronglyProtected;

        b = attackedBy[Us][KNIGHT] & pos.attacks_from<KNIGHT>(s);

        score += KnightOnQueen * popcount(b & safe);

        b =  (attackedBy[Us][BISHOP] & pos.attacks_from<BISHOP>(s))
           | (attackedBy[Us][ROOK  ] & pos.attacks_from<ROOK  >(s));

        score += SliderOnQueen * popcount(b & safe & attackedBy2[Us]);
    }
    }

    if (T)
        Trace::add(THREAT, Us, score);

    return score;
  }

  // Evaluation::passed() evaluates the passed pawns and candidate passed
  // pawns of the given color.

  template<Tracing T> template<Color Us>
  Score Evaluation<T>::passed() const {

    constexpr Color     Them = (Us == WHITE ? BLACK : WHITE);
    constexpr Direction Up   = pawn_push(Us);

    auto king_proximity = [&](Color c, Square s) {
      return std::min(distance(pos.square<KING>(c), s), 5);
    };

    Bitboard b, bb, squaresToQueen, unsafeSquares;
    Score score = SCORE_ZERO;

    b = pe->passed_pawns(Us);

    while (b)
    {
        Square s = pop_lsb(&b);

        assert(!(pos.pieces(Them, PAWN) & forward_file_bb(Us, s + Up)));

        int r = relative_rank(Us, s);

        Score bonus = PassedRank[pos.variant()][r];

#ifdef GRID
        if (pos.is_grid()) {} else
#endif
        if (r > RANK_3)
        {
            int w = 5 * r - 13;
            Square blockSq = s + Up;
#ifdef HORDE
            if (pos.is_horde())
            {
                // Assume a horde king distance of approximately 5
                if (pos.is_horde_color(Us))
                    bonus += make_score(0, king_proximity(Them, blockSq) * 5 * w);
                else
                    bonus += make_score(0, 15 * w);
            }
            else
#endif
#ifdef PLACEMENT
            if (pos.is_placement() && pos.count_in_hand<KING>(Us))
                bonus += make_score(0, 15 * w);
            else
#endif
#ifdef ANTI
            if (pos.is_anti()) {} else
#endif
#ifdef ATOMIC
            if (pos.is_atomic())
                bonus += make_score(0, king_proximity(Them, blockSq) * 5 * w);
            else
#endif
            {
            // Adjust bonus based on the king's proximity
            bonus += make_score(0, (  king_proximity(Them, blockSq) * 5
                                    - king_proximity(Us,   blockSq) * 2) * w);

            // If blockSq is not the queening square then consider also a second push
            if (r != RANK_7)
                bonus -= make_score(0, king_proximity(Us, blockSq + Up) * w);
            }

            // If the pawn is free to advance, then increase the bonus
            if (pos.empty(blockSq))
            {
                squaresToQueen = forward_file_bb(Us, s);
                unsafeSquares = passed_pawn_span(Us, s);

                bb = forward_file_bb(Them, s) & pos.pieces(ROOK, QUEEN);

                if (!(pos.pieces(Them) & bb))
                    unsafeSquares &= attackedBy[Them][ALL_PIECES];

                // If there are no enemy attacks on passed pawn span, assign a big bonus.
                // Otherwise assign a smaller bonus if the path to queen is not attacked
                // and even smaller bonus if it is attacked but block square is not.
                int k = !unsafeSquares                    ? 35 :
                        !(unsafeSquares & squaresToQueen) ? 20 :
                        !(unsafeSquares & blockSq)        ?  9 :
                                                             0 ;

                // Assign a larger bonus if the block square is defended
                if ((pos.pieces(Us) & bb) || (attackedBy[Us][ALL_PIECES] & blockSq))
                    k += 5;

                bonus += make_score(k * w, k * w);
            }
        } // r > RANK_3

        // Scale down bonus for candidate passers which need more than one
        // pawn push to become passed, or have a pawn in front of them.
        if (   !pos.pawn_passed(Us, s + Up)
            || (pos.pieces(PAWN) & (s + Up)))
            bonus = bonus / 2;

        score += bonus - PassedFile * map_to_queenside(file_of(s));
    }

    if (T)
        Trace::add(PASSED, Us, score);

    return score;
  }


  // Evaluation::space() computes the space evaluation for a given side. The
  // space evaluation is a simple bonus based on the number of safe squares
  // available for minor pieces on the central four files on ranks 2--4. Safe
  // squares one, two or three squares behind a friendly pawn are counted
  // twice. Finally, the space bonus is multiplied by a weight. The aim is to
  // improve play on game opening.

  template<Tracing T> template<Color Us>
  Score Evaluation<T>::space() const {

    if (pos.non_pawn_material() < SpaceThreshold[pos.variant()])
        return SCORE_ZERO;

    constexpr Color Them     = (Us == WHITE ? BLACK : WHITE);
    constexpr Direction Down = -pawn_push(Us);
    constexpr Bitboard SpaceMask =
      Us == WHITE ? CenterFiles & (Rank2BB | Rank3BB | Rank4BB)
                  : CenterFiles & (Rank7BB | Rank6BB | Rank5BB);

    // Find the available squares for our pieces inside the area defined by SpaceMask
    Bitboard safe =   SpaceMask
                   & ~pos.pieces(Us, PAWN)
                   & ~attackedBy[Them][PAWN];

    // Find all squares which are at most three squares behind some friendly pawn
    Bitboard behind = pos.pieces(Us, PAWN);
    behind |= shift<Down>(behind);
    behind |= shift<Down+Down>(behind);

    int bonus = popcount(safe) + popcount(behind & safe & ~attackedBy[Them][ALL_PIECES]);
    int weight = pos.count<ALL_PIECES>(Us) - 1;
    Score score = make_score(bonus * weight * weight / 16, 0);
#ifdef KOTH
    if (pos.is_koth())
        score += KothSafeCenter * popcount(behind & safe & Center);
#endif

    if (T)
        Trace::add(SPACE, Us, score);

    return score;
  }

  // Evaluation::variant() computes variant-specific evaluation terms.

  template<Tracing T> template<Color Us>
  Score Evaluation<T>::variant() const {

    constexpr Color Them = (Us == WHITE ? BLACK : WHITE);

    Score score = SCORE_ZERO;

#ifdef HORDE
    if (pos.is_horde() && pos.is_horde_color(Them))
    {
        // Add a bonus according to how close we are to breaking through the pawn wall
        if (pos.pieces(Us, ROOK) | pos.pieces(Us, QUEEN))
        {
            int dist = 8;
            if ((attackedBy[Us][QUEEN] | attackedBy[Us][ROOK]) & rank_bb(relative_rank(Us, RANK_8)))
                dist = 0;
            else for (File f = FILE_A; f <= FILE_H; ++f)
            {
                int pawns = popcount(pos.pieces(Them, PAWN) & file_bb(f));
                int pawnsl = std::min(popcount(pos.pieces(Them, PAWN) & shift<WEST>(file_bb(f))), pawns);
                int pawnsr = std::min(popcount(pos.pieces(Them, PAWN) & shift<EAST>(file_bb(f))), pawns);
                dist = std::min(dist, pawnsl + pawnsr);
            }
            score += HordeShelter * pos.count<PAWN>(Them) / (1 + dist) / (pos.pieces(Us, QUEEN) ? 2 : 4);
        }
    }
#endif
#ifdef KOTH
    if (pos.is_koth())
    {
        constexpr Direction Up = (Us == WHITE ? NORTH : SOUTH);
        Bitboard pinned = pos.blockers_for_king(Them) & pos.pieces(Them);
        Bitboard center = Center;
        while (center)
        {
            Square s = pop_lsb(&center);
            int dist = distance(pos.square<KING>(Us), s)
                      + ((pinned || (attackedBy[Them][ALL_PIECES] & s)) ? popcount(pos.attackers_to(s) & pos.pieces(Them)) : 0)
                      + !!(pos.pieces(Us) & s)
                      + !!(shift<Up>(pos.pieces(Us, PAWN) & s) & pos.pieces(Them, PAWN));
            assert(dist > 0);
            score += KothDistanceBonus[std::min(dist - 1, 5)];
        }
    }
#endif
#ifdef RACE
    if (pos.is_race())
    {
        Square ksq = pos.square<KING>(Us);
        int s = relative_rank(BLACK, ksq);
        Bitboard b = file_bb(ksq);
        for (Rank kr = rank_of(ksq), r = Rank(kr + 1); r <= RANK_8; ++r)
        {
            b |= shift<EAST>(b) | shift<WEST>(b);
            if (!(rank_bb(r) & b & ~attackedBy[Them][ALL_PIECES]))
                s++;
        }
        score += KingRaceBonus[std::min(s, 7)];
    }
#endif
#ifdef THREECHECK
    if (pos.is_three_check())
        score += ChecksGivenBonus[pos.checks_given(Us)];
#endif

    if (T)
        Trace::add(VARIANT, Us, score);

    return score;
  }


  // Evaluation::initiative() computes the initiative correction value
  // for the position. It is a second order bonus/malus based on the
  // known attacking/defending status of the players.

  template<Tracing T>
  Score Evaluation<T>::initiative(Score score) const {

    Value mg = mg_value(score);
    Value eg = eg_value(score);

#ifdef ANTI
    if (pos.is_anti())
        return SCORE_ZERO;
#endif
#ifdef HORDE
    if (pos.is_horde())
        return SCORE_ZERO;
#endif
#ifdef PLACEMENT
    if (pos.is_placement() && (pos.count_in_hand<KING>(WHITE) || pos.count_in_hand<KING>(BLACK)))
        return SCORE_ZERO;
#endif

    int outflanking =  distance<File>(pos.square<KING>(WHITE), pos.square<KING>(BLACK))
                     - distance<Rank>(pos.square<KING>(WHITE), pos.square<KING>(BLACK));

    bool pawnsOnBothFlanks =   (pos.pieces(PAWN) & QueenSide)
                            && (pos.pieces(PAWN) & KingSide);

    bool almostUnwinnable =   !pe->passed_count()
                           &&  outflanking < 0
                           && !pawnsOnBothFlanks;

    // Compute the initiative bonus for the attacking side
    int complexity =   9 * pe->passed_count()
                    + 11 * pos.count<PAWN>()
                    +  9 * outflanking
                    + 21 * pawnsOnBothFlanks
                    + 51 * !pos.non_pawn_material()
                    - 43 * almostUnwinnable
                    - 95 ;

    // Now apply the bonus: note that we find the attacking side by extracting the
    // sign of the midgame or endgame values, and that we carefully cap the bonus
    // so that the midgame and endgame scores do not change sign after the bonus.
    int u = ((mg > 0) - (mg < 0)) * std::max(std::min(complexity + 50, 0), -abs(mg));
    int v = ((eg > 0) - (eg < 0)) * std::max(complexity, -abs(eg));

    if (T)
        Trace::add(INITIATIVE, make_score(u, v));

    return make_score(u, v);
  }


  // Evaluation::scale_factor() computes the scale factor for the winning side

  template<Tracing T>
  ScaleFactor Evaluation<T>::scale_factor(Value eg) const {

    Color strongSide = eg > VALUE_DRAW ? WHITE : BLACK;
    int sf = me->scale_factor(pos, strongSide);

#ifdef ATOMIC
    if (pos.is_atomic())
    {
        if (   ! pe->passed_count()
            && pos.non_pawn_material(strongSide) <= RookValueMg
            && pos.count<ALL_PIECES>(WHITE) == pos.count<ALL_PIECES>(BLACK))
            sf = 10;
    }
    else
#endif
#ifdef HORDE
    if (pos.is_horde() && pos.is_horde_color(~strongSide))
    {
        if (pos.non_pawn_material(~strongSide) >= QueenValueMg)
            sf = 10;
    }
    else
#endif
    // If scale is not already specific, scale down the endgame via general heuristics
    if (sf == SCALE_FACTOR_NORMAL)
    {
        if (   pos.opposite_bishops()
            && pos.non_pawn_material() == 2 * BishopValueMg)
            sf = 22 ;
        else
            sf = std::min(sf, 36 + (pos.opposite_bishops() ? 2 : 7) * pos.count<PAWN>(strongSide));

        sf = std::max(0, sf - (pos.rule50_count() - 12) / 4);
    }

    return ScaleFactor(sf);
  }


  // Evaluation::value() is the main function of the class. It computes the various
  // parts of the evaluation and returns the value of the position from the point
  // of view of the side to move.

  template<Tracing T>
  Value Evaluation<T>::value() {

    assert(!pos.checkers());

    if (pos.is_variant_end())
        return pos.variant_result();

    // Probe the material hash table
    me = Material::probe(pos);

    // If we have a specialized evaluation function for the current material
    // configuration, call it and return.
    if (me->specialized_eval_exists())
        return me->evaluate(pos);

    // Initialize score by reading the incrementally updated scores included in
    // the position object (material + piece square tables) and the material
    // imbalance. Score is computed internally from the white point of view.
    Score score = pos.psq_score() + me->imbalance() + pos.this_thread()->contempt;

    // Probe the pawn hash table
    pe = Pawns::probe(pos);
    score += pe->pawn_score(WHITE) - pe->pawn_score(BLACK);

    // Early exit if score is high
    Value v = (mg_value(score) + eg_value(score)) / 2;
    if (pos.variant() == CHESS_VARIANT)
    {
    if (abs(v) > LazyThreshold + pos.non_pawn_material() / 64)
       return pos.side_to_move() == WHITE ? v : -v;
    }

    // Main evaluation begins here

    initialize<WHITE>();
    initialize<BLACK>();

    // Pieces should be evaluated first (populate attack tables)
    score +=  pieces<WHITE, KNIGHT>() - pieces<BLACK, KNIGHT>()
            + pieces<WHITE, BISHOP>() - pieces<BLACK, BISHOP>()
            + pieces<WHITE, ROOK  >() - pieces<BLACK, ROOK  >()
            + pieces<WHITE, QUEEN >() - pieces<BLACK, QUEEN >();

#ifdef CRAZYHOUSE
    if (pos.is_house()) {
        // Positional bonus for potential drop points - unoccupied squares in enemy territory that are not attacked by enemy non-KQ pieces
        mobility[WHITE] += DropMobilityBonus * popcount(~(attackedBy[BLACK][PAWN] | attackedBy[BLACK][KNIGHT] | attackedBy[BLACK][BISHOP] | attackedBy[BLACK][ROOK] | pos.pieces() | Rank1234BB));
        mobility[BLACK] += DropMobilityBonus * popcount(~(attackedBy[WHITE][PAWN] | attackedBy[WHITE][KNIGHT] | attackedBy[WHITE][BISHOP] | attackedBy[WHITE][ROOK] | pos.pieces() | Rank5678BB));
    }
#endif

    score += mobility[WHITE] - mobility[BLACK];

    score +=  king<   WHITE>() - king<   BLACK>()
            + threats<WHITE>() - threats<BLACK>()
            + passed< WHITE>() - passed< BLACK>()
            + space<  WHITE>() - space<  BLACK>();

    if (pos.variant() != CHESS_VARIANT)
        score += variant<WHITE>() - variant<BLACK>();

    score += initiative(score);

    // Interpolate between a middlegame and a (scaled by 'sf') endgame score
    ScaleFactor sf = scale_factor(eg_value(score));
    v =  mg_value(score) * int(me->game_phase())
       + eg_value(score) * int(PHASE_MIDGAME - me->game_phase()) * sf / SCALE_FACTOR_NORMAL;

    v /= PHASE_MIDGAME;

    // In case of tracing add all remaining individual evaluation terms
    if (T)
    {
        Trace::add(MATERIAL, pos.psq_score());
        Trace::add(IMBALANCE, me->imbalance());
        Trace::add(PAWN, pe->pawn_score(WHITE), pe->pawn_score(BLACK));
        Trace::add(MOBILITY, mobility[WHITE], mobility[BLACK]);
        Trace::add(TOTAL, score);
    }

    return  (pos.side_to_move() == WHITE ? v : -v) // Side to move point of view
           + Eval::Tempo[pos.variant()];
  }

} // namespace


/// evaluate() is the evaluator for the outer world. It returns a static
/// evaluation of the position from the point of view of the side to move.

Value Eval::evaluate(const Position& pos) {
  return Evaluation<NO_TRACE>(pos).value();
}


/// trace() is like evaluate(), but instead of returning a value, it returns
/// a string (suitable for outputting to stdout) that contains the detailed
/// descriptions and values of each evaluation term. Useful for debugging.

std::string Eval::trace(const Position& pos) {

  std::memset(scores, 0, sizeof(scores));

  pos.this_thread()->contempt = SCORE_ZERO; // Reset any dynamic contempt

  Value v = Evaluation<TRACE>(pos).value();

  v = pos.side_to_move() == WHITE ? v : -v; // Trace scores are from white's point of view

  std::stringstream ss;
  ss << std::showpoint << std::noshowpos << std::fixed << std::setprecision(2)
     << "     Term    |    White    |    Black    |    Total   \n"
     << "             |   MG    EG  |   MG    EG  |   MG    EG \n"
     << " ------------+-------------+-------------+------------\n"
     << "    Material | " << Term(MATERIAL)
     << "   Imbalance | " << Term(IMBALANCE)
     << "       Pawns | " << Term(PAWN)
     << "     Knights | " << Term(KNIGHT)
     << "     Bishops | " << Term(BISHOP)
     << "       Rooks | " << Term(ROOK)
     << "      Queens | " << Term(QUEEN)
     << "    Mobility | " << Term(MOBILITY)
     << " King safety | " << Term(KING)
     << "     Threats | " << Term(THREAT)
     << "      Passed | " << Term(PASSED)
     << "       Space | " << Term(SPACE)
     << "  Initiative | " << Term(INITIATIVE)
     << "     Variant | " << Term(VARIANT)
     << " ------------+-------------+-------------+------------\n"
     << "       Total | " << Term(TOTAL);

  ss << "\nTotal evaluation: " << to_cp(v) << " (white side)\n";

  return ss.str();
}<|MERGE_RESOLUTION|>--- conflicted
+++ resolved
@@ -152,39 +152,39 @@
 
   // Per-variant king danger malus factors
   constexpr int KingDangerParams[VARIANT_NB][11] = {
-    {   185,  148,   98,   69,    4,    3, -873, -100,   -6,   -7,    0 },
+    {   185,  148,   98,   69,    3, -873, -100,   -6,   -4,   37,    0 },
 #ifdef ANTI
     {},
 #endif
 #ifdef ATOMIC
-    {   166,  146,   98,  274,    4,    3, -654, -100,  -12,   -7,   29 },
+    {   166,  146,   98,  274,    3, -654, -100,  -12,   -4,   37,   29 },
 #endif
 #ifdef CRAZYHOUSE
-    {   439,  130,   98,  119,    4,    3, -613, -100,   -6,   -1,  320 },
+    {   439,  130,   98,  119,    3, -613, -100,   -6,   -4,   37,  320 },
 #endif
 #ifdef EXTINCTION
     {},
 #endif
 #ifdef GRID
-    {   211,  158,   98,  119,    4,    3, -722, -100,   -9,   41,    0 },
+    {   211,  158,   98,  119,    3, -722, -100,   -9,   -4,   37,    0 },
 #endif
 #ifdef HORDE
-    {   235,  134,   98,  101,    4,    3, -717, -100,  -11,   -5,    0 },
+    {   235,  134,   98,  101,    3, -717, -100,  -11,   -4,   37,    0 },
 #endif
 #ifdef KOTH
-    {   229,  131,   98,   85,    4,    3, -658, -100,   -9,   -5,    0 },
+    {   229,  131,   98,   85,    3, -658, -100,   -9,   -4,   37,    0 },
 #endif
 #ifdef LOSERS
-    {   235,  134,   98,  101,    4,    3, -717, -100, -357,   -5,    0 },
+    {   235,  134,   98,  101,    3, -717, -100, -357,   -4,   37,    0 },
 #endif
 #ifdef RACE
     {},
 #endif
 #ifdef THREECHECK
-    {   136,  106,   98,   85,    4,    3, -613, -100,   -7,  -73,  181 },
+    {   136,  106,   98,   85,    3, -613, -100,   -7,   -4,   37,  181 },
 #endif
 #ifdef TWOKINGS
-    {   155,  136,   98,   92,    4,    3, -967, -100,   -8,   38,    0 },
+    {   155,  136,   98,   92,    3, -967, -100,   -8,   -4,   37,    0 },
 #endif
   };
 
@@ -1034,17 +1034,16 @@
 
     const auto KDP = KingDangerParams[pos.variant()];
     kingDanger +=        kingAttackersCount[Them] * kingAttackersWeight[Them]
-<<<<<<< HEAD
                  + KDP[0] * popcount(kingRing[Us] & weak)
                  + KDP[1] * popcount(unsafeChecks)
                  + KDP[2] * popcount(pos.blockers_for_king(Us))
                  + KDP[3] * kingAttacksCount[Them]
-                 + KDP[4] * (kingFlankAttack - kingFlankDefense)
-                 + KDP[5] * kingFlankAttack * kingFlankAttack / 8
+                 + KDP[4] * kingFlankAttack * kingFlankAttack / 8
                  +          mg_value(mobility[Them] - mobility[Us])
-                 + KDP[6] * !pos.count<QUEEN>(Them)
-                 + KDP[7] * bool(attackedBy[Us][KNIGHT] & attackedBy[Us][KING])
-                 + KDP[8] * mg_value(score) / 8
+                 + KDP[5] * !pos.count<QUEEN>(Them)
+                 + KDP[6] * bool(attackedBy[Us][KNIGHT] & attackedBy[Us][KING])
+                 + KDP[7] * mg_value(score) / 8
+                 + KDP[8] * kingFlankDefense
                  + KDP[9];
 #ifdef CRAZYHOUSE
         if (pos.is_house())
@@ -1058,19 +1057,6 @@
             h = pos.count_in_hand<QUEEN>(Them) ? weak & ~pos.pieces() : 0;
         }
 #endif
-=======
-                 + 185 * popcount(kingRing[Us] & weak)
-                 + 148 * popcount(unsafeChecks)
-                 +  98 * popcount(pos.blockers_for_king(Us))
-                 +  69 * kingAttacksCount[Them]
-                 +   3 * kingFlankAttack * kingFlankAttack / 8
-                 +       mg_value(mobility[Them] - mobility[Us])
-                 - 873 * !pos.count<QUEEN>(Them)
-                 - 100 * bool(attackedBy[Us][KNIGHT] & attackedBy[Us][KING])
-                 -   6 * mg_value(score) / 8
-                 -   4 * kingFlankDefense
-                 +  37;
->>>>>>> df340a83
 
 #ifdef ATOMIC
     if (pos.is_atomic())

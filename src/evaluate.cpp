--- conflicted
+++ resolved
@@ -151,7 +151,7 @@
 
   // Per-variant king danger malus factors
   constexpr int KingDangerParams[VARIANT_NB][9] = {
-    {    69,  185, -100,  150, -873,   -6,    5,  -25,    0 },
+    {    69,  185, -100,  150, -873,   -6,    5,  -15,    0 },
 #ifdef ANTI
     {},
 #endif
@@ -1053,7 +1053,6 @@
 
     const auto KDP = KingDangerParams[pos.variant()];
     kingDanger +=        kingAttackersCount[Them] * kingAttackersWeight[Them]
-<<<<<<< HEAD
                  + KDP[0] * kingAttacksCount[Them]
                  + KDP[1] * popcount(kingRing[Us] & weak)
                  + KDP[2] * bool(attackedBy[Us][KNIGHT] & attackedBy[Us][KING])
@@ -1075,17 +1074,6 @@
             h = pos.count_in_hand<QUEEN>(Them) ? weak & ~pos.pieces() : 0;
         }
 #endif
-=======
-                 +  69 * kingAttacksCount[Them]
-                 + 185 * popcount(kingRing[Us] & weak)
-                 - 100 * bool(attackedBy[Us][KNIGHT] & attackedBy[Us][KING])
-                 + 150 * popcount(pos.blockers_for_king(Us) | unsafeChecks)
-                 - 873 * !pos.count<QUEEN>(Them)
-                 -   6 * mg_value(score) / 8
-                 +       mg_value(mobility[Them] - mobility[Us])
-                 +   5 * kingFlankAttacks * kingFlankAttacks / 16
-                 -   15;
->>>>>>> ab4b94e1
 
 #ifdef ATOMIC
     if (pos.is_atomic())
@@ -1095,8 +1083,7 @@
     }
 #endif
     // Transform the kingDanger units into a Score, and subtract it from the evaluation
-<<<<<<< HEAD
-    if (kingDanger > 0)
+    if (kingDanger > 100)
     {
 #ifdef THREECHECK
         if (pos.is_three_check())
@@ -1119,10 +1106,6 @@
 #endif
         score -= make_score(v, kingDanger / 16 + KDP[8] * v / 256);
     }
-=======
-    if (kingDanger > 100)
-        score -= make_score(kingDanger * kingDanger / 4096, kingDanger / 16);
->>>>>>> ab4b94e1
 
     // Penalty when our king is on a pawnless flank
     if (!(pos.pieces(PAWN) & KingFlank[file_of(ksq)]))

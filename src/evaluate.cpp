/*
  Stockfish, a UCI chess playing engine derived from Glaurung 2.1
  Copyright (C) 2004-2008 Tord Romstad (Glaurung author)
  Copyright (C) 2008-2015 Marco Costalba, Joona Kiiski, Tord Romstad
  Copyright (C) 2015-2020 Marco Costalba, Joona Kiiski, Gary Linscott, Tord Romstad

  Stockfish is free software: you can redistribute it and/or modify
  it under the terms of the GNU General Public License as published by
  the Free Software Foundation, either version 3 of the License, or
  (at your option) any later version.

  Stockfish is distributed in the hope that it will be useful,
  but WITHOUT ANY WARRANTY; without even the implied warranty of
  MERCHANTABILITY or FITNESS FOR A PARTICULAR PURPOSE.  See the
  GNU General Public License for more details.

  You should have received a copy of the GNU General Public License
  along with this program.  If not, see <http://www.gnu.org/licenses/>.
*/

#include <algorithm>
#include <cassert>
#include <cstring>   // For std::memset
#include <iomanip>
#include <sstream>

#include "bitboard.h"
#include "evaluate.h"
#include "material.h"
#include "pawns.h"
#include "thread.h"

namespace Trace {

  enum Tracing { NO_TRACE, TRACE };

  enum Term { // The first 8 entries are reserved for PieceType
    MATERIAL = 8, IMBALANCE, MOBILITY, THREAT, PASSED, SPACE, INITIATIVE, VARIANT, TOTAL, TERM_NB
  };

  Score scores[TERM_NB][COLOR_NB];

  double to_cp(Value v) { return double(v) / PawnValueEg; }

  void add(int idx, Color c, Score s) {
    scores[idx][c] = s;
  }

  void add(int idx, Score w, Score b = SCORE_ZERO) {
    scores[idx][WHITE] = w;
    scores[idx][BLACK] = b;
  }

  std::ostream& operator<<(std::ostream& os, Score s) {
    os << std::setw(5) << to_cp(mg_value(s)) << " "
       << std::setw(5) << to_cp(eg_value(s));
    return os;
  }

  std::ostream& operator<<(std::ostream& os, Term t) {

    if (t == MATERIAL || t == IMBALANCE || t == INITIATIVE || t == TOTAL)
        os << " ----  ----"    << " | " << " ----  ----";
    else
        os << scores[t][WHITE] << " | " << scores[t][BLACK];

    os << " | " << scores[t][WHITE] - scores[t][BLACK] << "\n";
    return os;
  }
}

using namespace Trace;

namespace {

  // Threshold for lazy and space evaluation
  constexpr Value LazyThreshold  = Value(1400);
  constexpr Value SpaceThreshold[VARIANT_NB] = {
    Value(12222),
#ifdef ANTI
    Value(12222),
#endif
#ifdef ATOMIC
    Value(12222),
#endif
#ifdef CRAZYHOUSE
    Value(12222),
#endif
#ifdef EXTINCTION
    Value(12222),
#endif
#ifdef GRID
    2 * MidgameLimit,
#endif
#ifdef HORDE
    Value(12222),
#endif
#ifdef KOTH
    VALUE_ZERO,
#endif
#ifdef LOSERS
    Value(12222),
#endif
#ifdef RACE
    Value(12222),
#endif
#ifdef THREECHECK
    Value(12222),
#endif
#ifdef TWOKINGS
    Value(12222),
#endif
  };

  // KingAttackWeights[PieceType] contains king attack weights by piece type
  constexpr int KingAttackWeights[VARIANT_NB][PIECE_TYPE_NB] = {
    { 0, 0, 81, 52, 44, 10 },
#ifdef ANTI
    {},
#endif
#ifdef ATOMIC
    { 0, 0, 76, 64, 46, 11 },
#endif
#ifdef CRAZYHOUSE
    { 0, 0, 112, 87, 63, 2 },
#endif
#ifdef EXTINCTION
    {},
#endif
#ifdef GRID
    { 0, 0, 89, 62, 47, 11 },
#endif
#ifdef HORDE
    { 0, 0, 77, 55, 44, 10 },
#endif
#ifdef KOTH
    { 0, 0, 76, 48, 44, 10 },
#endif
#ifdef LOSERS
    { 0, 0, 77, 55, 44, 10 },
#endif
#ifdef RACE
    {},
#endif
#ifdef THREECHECK
    { 0, 0, 115, 64, 62, 35 },
#endif
#ifdef TWOKINGS
    { 0, 0, 77, 55, 44, 10 },
#endif
  };

  // Per-variant king danger malus factors
  constexpr int KingDangerParams[VARIANT_NB][11] = {
    {   185,  148,   98,   69,    3, -873, -100,   -6,   -4,   37,    0 },
#ifdef ANTI
    {},
#endif
#ifdef ATOMIC
    {   166,  146,   98,  274,    3, -654, -100,  -12,   -4,   37,   29 },
#endif
#ifdef CRAZYHOUSE
    {   463,  129,   99,  121,    3, -631,  -99,   -6,   -4,   37,  315 },
#endif
#ifdef EXTINCTION
    {},
#endif
#ifdef GRID
    {   211,  158,   98,  119,    3, -722, -100,   -9,   -4,   37,    0 },
#endif
#ifdef HORDE
    {   235,  134,   98,  101,    3, -717, -100,  -11,   -4,   37,    0 },
#endif
#ifdef KOTH
    {   229,  131,   98,   85,    3, -658, -100,   -9,   -4,   37,    0 },
#endif
#ifdef LOSERS
    {   235,  134,   98,  101,    3, -717, -100, -357,   -4,   37,    0 },
#endif
#ifdef RACE
    {     0,    0,    0,    0,    0,    0,    0,    0,    0,    0,    0 },
#endif
#ifdef THREECHECK
    {   136,  106,   98,   85,    3, -613, -100,   -7,   -4,   37,  181 },
#endif
#ifdef TWOKINGS
    {   155,  136,   98,   92,    3, -967, -100,   -8,   -4,   37,    0 },
#endif
  };

  // Penalties for enemy's safe checks
<<<<<<< HEAD
  constexpr int QueenSafeCheck  = 780;
  constexpr int RookSafeCheck   = 1078;
  constexpr int BishopSafeCheck = 635;
  constexpr int KnightSafeCheck = 790;
#ifdef CRAZYHOUSE
  constexpr int PawnSafeCheck   = 435;
#endif
#ifdef THREECHECK
  // In Q8 fixed point
  constexpr int ThreeCheckKSFactors[CHECKS_NB] = { 573, 581, 856, 0 };
#endif
=======
  constexpr int QueenSafeCheck  = 772;
  constexpr int RookSafeCheck   = 1084;
  constexpr int BishopSafeCheck = 645;
  constexpr int KnightSafeCheck = 792;
>>>>>>> c527c3ad

#define S(mg, eg) make_score(mg, eg)

  // MobilityBonus[PieceType-2][attacked] contains bonuses for middle and end game,
  // indexed by piece type and number of attacked squares in the mobility area.
  constexpr Score MobilityBonus[VARIANT_NB][4][32] = {
    {
    { S(-62,-81), S(-53,-56), S(-12,-30), S( -4,-14), S(  3,  8), S( 13, 15), // Knight
      S( 22, 23), S( 28, 27), S( 33, 33) },
    { S(-48,-59), S(-20,-23), S( 16, -3), S( 26, 13), S( 38, 24), S( 51, 42), // Bishop
      S( 55, 54), S( 63, 57), S( 63, 65), S( 68, 73), S( 81, 78), S( 81, 86),
      S( 91, 88), S( 98, 97) },
    { S(-60,-78), S(-20,-17), S(  2, 23), S(  3, 39), S(  3, 70), S( 11, 99), // Rook
      S( 22,103), S( 31,121), S( 40,134), S( 40,139), S( 41,158), S( 48,164),
      S( 57,168), S( 57,169), S( 62,172) },
    { S(-34,-36), S(-15,-21), S(-10, -1), S(-10, 22), S( 20, 41), S( 23, 56), // Queen
      S( 23, 59), S( 35, 75), S( 38, 78), S( 53, 96), S( 64, 96), S( 65,100),
      S( 65,121), S( 66,127), S( 67,131), S( 67,133), S( 72,136), S( 72,141),
      S( 77,147), S( 79,150), S( 93,151), S(108,168), S(108,168), S(108,171),
      S(110,182), S(114,182), S(114,192), S(116,219) }
    },
#ifdef ANTI
    {
      { S(-150,-152), S(-112,-108), S(-18,-52), S( -4,-20), S( 12, 10), S( 30, 22), // Knights
        S(  44,  52), S(  60,  56), S( 72, 58) },
      { S(-96,-116), S(-42,-38), S( 32, -4), S( 52, 24), S( 74, 44), S(102, 84), // Bishops
        S(108, 108), S(126,116), S(130,126), S(142,140), S(158,148), S(162,172),
        S(184, 180), S(194,188) },
      { S(-112,-156), S(-50,-36), S(-22, 52), S(-10,110), S( -8,140), S( -2,162), // Rooks
        S(  16, 218), S( 28,240), S( 42,256), S( 46,286), S( 62,308), S( 64,320),
        S(  86, 330), S( 98,336), S(118,338) },
      { S(-80,-70), S(-50,-24), S(  4, 14), S(  8, 38), S( 28, 74), S( 48,110), // Queens
        S( 50,124), S( 80,152), S( 86,158), S( 94,174), S(108,188), S(112,204),
        S(120,222), S(140,232), S(144,236), S(146,244), S(150,256), S(154,260),
        S(170,266), S(188,272), S(198,280), S(216,314), S(224,316), S(226,322),
        S(236,348), S(238,354), S(246,382), S(256,398) }
    },
#endif
#ifdef ATOMIC
    {
      { S(-86,-77), S(-79,-64), S(-36,-40), S( -2,-24), S( 14,  8), S( 23, 25), // Knights
        S( 40, 26), S( 30, 23), S( 37, 29) },
      { S(-55,-65), S(-17,-34), S( 13, -9), S( 24, 20), S( 22, 25), S( 57, 39), // Bishops
        S( 32, 52), S( 66, 66), S( 51, 52), S( 56, 74), S( 73, 76), S( 85, 81),
        S( 93, 90), S(108, 87) },
      { S(-61,-73), S(-32,-28), S(-18,  9), S(-19, 30), S(-19, 57), S( 20, 78), // Rooks
        S( 12,104), S( 11,134), S( 21,133), S( 33,166), S( 35,168), S( 38,185),
        S( 25,172), S( 60,182), S( 58,155) },
      { S(-43,-43), S(-14,-16), S( -5,  1), S(  0, 23), S(  6, 24), S( 23, 59), // Queens
        S( 20, 55), S( 32, 66), S( 47, 89), S( 29, 77), S( 47, 89), S( 69,103),
        S( 63,110), S( 76,131), S( 73,115), S( 48,132), S( 58,131), S( 75,135),
        S( 82,122), S(111,130), S(114,144), S(101,139), S(106,146), S(107,167),
        S(115,157), S(129,175), S(132,176), S(130,210) }
    },
#endif
#ifdef CRAZYHOUSE
    {
      { S(-126, -96), S(-103,-31), S(-90,-27), S(-40,  3), S(  0,  3), S(  4,  0), // Knights
        S(  20,  12), S(  15, 33), S( 50, 46) },
      { S(-156, -79), S(-115,-43), S( 42,-14), S( 35, 26), S( 64, 26), S( 74, 38), // Bishops
        S(  70,  46), S(  83, 71), S( 70, 68), S( 66, 80), S( 64, 68), S( 70, 77),
        S(  97,  92), S(  89, 98) },
      { S( -53, -53), S( -22, -8), S(-48, 30), S(-14, 57), S( -4, 77), S( 11, 87), // Rooks
        S(   7, 115), S(  12,123), S( 27,120), S(  6,140), S( 55,156), S( 18,161),
        S(  51, 161), S(  54,171), S( 52,166) },
      { S( -26, -56), S( -24,-14), S(  7, 14), S(  8, 15), S( 18, 34), S( 14, 41), // Queens
        S(  28,  58), S(  33, 66), S( 40, 70), S( 47, 74), S( 50,100), S( 52,106),
        S(  59, 111), S(  50, 95), S( 60,115), S( 61,126), S( 75,144), S( 82,119),
        S(  95, 137), S( 102,138), S(100,142), S(119,154), S(129,156), S(107,156),
        S( 111, 177), S( 115,181), S(124,197), S(124,199) }
    },
#endif
#ifdef EXTINCTION
    {
      { S(-123, -90), S( -91,-32), S(-61,-29), S(-38,  3), S(  0,  3), S(  4,  0), // Knights
        S(  19,  12), S(  15, 33), S( 52, 45) },
      { S(-153, -80), S(-112,-41), S( 41,-14), S( 35, 24), S( 62, 26), S( 75, 41), // Bishops
        S(  72,  48), S(  85, 74), S( 74, 65), S( 66, 79), S( 64, 69), S( 73, 80),
        S( 107,  92), S(  96,101) },
      { S( -59, -51), S( -20, -8), S(-54, 32), S(-15, 54), S( -4, 70), S( 11, 84), // Rooks
        S(   6, 113), S(  13,123), S( 27,114), S(  6,144), S( 60,162), S( 19,162),
        S(  48, 170), S(  57,170), S( 52,177) },
      { S( -27, -56), S( -24,-14), S(  7, 13), S(  9, 16), S( 18, 37), S( 14, 40), // Queens
        S(  29,  56), S(  34, 64), S( 39, 73), S( 49, 65), S( 50, 98), S( 50,106),
        S(  60, 107), S(  53, 92), S( 62,119), S( 69,130), S( 77,145), S( 84,120),
        S(  90, 153), S(  98,131), S(106,139), S(116,147), S(127,157), S(112,154),
        S( 121, 174), S( 124,167), S(126,194), S(130,190) }
    },
#endif
#ifdef GRID
    {
      { S(-75,-76), S(-57,-54), S( -9,-28), S( -2,-10), S(  6,  5), S( 14, 12), // Knights
        S( 22, 26), S( 29, 29), S( 36, 29) },
      { S(-48,-59), S(-20,-23), S( 16, -3), S( 26, 13), S( 38, 24), S( 51, 42), // Bishops
        S( 55, 54), S( 63, 57), S( 63, 65), S( 68, 73), S( 81, 78), S( 81, 86),
        S( 91, 88), S( 98, 97) },
      { S(-58,-76), S(-27,-18), S(-15, 28), S(-10, 55), S( -5, 69), S( -2, 82), // Rooks
        S(  9,112), S( 16,118), S( 30,132), S( 29,142), S( 32,155), S( 38,165),
        S( 46,166), S( 48,169), S( 58,171) },
      { S(-39,-36), S(-21,-15), S(  3,  8), S(  3, 18), S( 14, 34), S( 22, 54), // Queens
        S( 28, 61), S( 41, 73), S( 43, 79), S( 48, 92), S( 56, 94), S( 60,104),
        S( 60,113), S( 66,120), S( 67,123), S( 70,126), S( 71,133), S( 73,136),
        S( 79,140), S( 88,143), S( 88,148), S( 99,166), S(102,170), S(102,175),
        S(106,184), S(109,191), S(113,206), S(116,212) }
    },
#endif
#ifdef HORDE
    {
      { S(-126,-90), S( -7,-22), S( -46,-25), S( 19,7), S( -53, 71), S( 31, -1), // Knights
        S(  -6, 51), S(-12, 47), S( -9, -56) },
      { S( -46,-2), S(30,66), S( 18, -27), S( 86, 21), S( 65, 11), S(147, 45), // Bishops
        S(  98, 38), S( 95, 52), S(122, 45), S( 95, 33), S( 89,103), S( 85, -9),
        S( 105, 70), S(131, 82) },
      { S( -56,-78), S(-25,-18), S(-11, 26), S( -5, 55), S( -4, 70), S( -1, 81), // Rooks
        S(   8,109), S( 14,120), S( 21,128), S( 23,143), S( 31,154), S( 32,160),
        S(  43,165), S( 49,168), S( 59,169) },
      { S( -40,-35), S(-25,-12), S(  2,  7), S(  4, 19), S( 14, 37), S( 24, 55), // Queens
        S(  25, 62), S( 40, 76), S( 43, 79), S( 47, 87), S( 54, 94), S( 56,102),
        S(  60,111), S( 70,116), S( 72,118), S( 73,122), S( 75,128), S( 77,130),
        S(  85,133), S( 94,136), S( 99,140), S(108,157), S(112,158), S(113,161),
        S( 118,174), S(119,177), S(123,191), S(128,199) }
    },
#endif
#ifdef KOTH
    {
      { S(-75,-76), S(-56,-54), S( -9,-26), S( -2,-10), S(  6,  5), S( 15, 11), // Knights
        S( 22, 26), S( 30, 28), S( 36, 29) },
      { S(-48,-58), S(-21,-19), S( 16, -2), S( 26, 12), S( 37, 22), S( 51, 42), // Bishops
        S( 54, 54), S( 63, 58), S( 65, 63), S( 71, 70), S( 79, 74), S( 81, 86),
        S( 92, 90), S( 97, 94) },
      { S(-56,-78), S(-25,-18), S(-11, 26), S( -5, 55), S( -4, 70), S( -1, 81), // Rooks
        S(  8,109), S( 14,120), S( 21,128), S( 23,143), S( 31,154), S( 32,160),
        S( 43,165), S( 49,168), S( 59,169) },
      { S(-40,-35), S(-25,-12), S(  2,  7), S(  4, 19), S( 14, 37), S( 24, 55), // Queens
        S( 25, 62), S( 40, 76), S( 43, 79), S( 47, 87), S( 54, 94), S( 56,102),
        S( 60,111), S( 70,116), S( 72,118), S( 73,122), S( 75,128), S( 77,130),
        S( 85,133), S( 94,136), S( 99,140), S(108,157), S(112,158), S(113,161),
        S(118,174), S(119,177), S(123,191), S(128,199) }
    },
#endif
#ifdef LOSERS
    {
      { S(-150,-152), S(-112,-108), S(-18,-52), S( -4,-20), S( 12, 10), S( 30, 22), // Knights
        S(  44,  52), S(  60,  56), S( 72, 58) },
      { S(-96,-116), S(-42,-38), S( 32, -4), S( 52, 24), S( 74, 44), S(102, 84), // Bishops
        S(108, 108), S(126,116), S(130,126), S(142,140), S(158,148), S(162,172),
        S(184, 180), S(194,188) },
      { S(-112,-156), S(-50,-36), S(-22, 52), S(-10,110), S( -8,140), S( -2,162), // Rooks
        S(  16, 218), S( 28,240), S( 42,256), S( 46,286), S( 62,308), S( 64,320),
        S(  86, 330), S( 98,336), S(118,338) },
      { S(-80,-70), S(-50,-24), S(  4, 14), S(  8, 38), S( 28, 74), S( 48,110), // Queens
        S( 50,124), S( 80,152), S( 86,158), S( 94,174), S(108,188), S(112,204),
        S(120,222), S(140,232), S(144,236), S(146,244), S(150,256), S(154,260),
        S(170,266), S(188,272), S(198,280), S(216,314), S(224,316), S(226,322),
        S(236,348), S(238,354), S(246,382), S(256,398) }
    },
#endif
#ifdef RACE
    {
      { S(-132,-117), S( -89,-110), S(-13,-49), S(-11,-15), S(-10,-30), S( 29, 17), // Knights
        S(  13,  32), S(  79,  69), S(109, 79) },
      { S(-101,-119), S( -19, -27), S( 27, -9), S( 35, 30), S( 62, 31), S(115, 72), // Bishops
        S(  91,  99), S( 138, 122), S(129,119), S(158,156), S(153,162), S(143,189),
        S( 172, 181), S( 196, 204) },
      { S(-131,-162), S( -57, -37), S( -8, 47), S( 12, 93), S(  3,127), S( 10,139), // Rooks
        S(   3, 240), S(  18, 236), S( 44,251), S( 44,291), S( 49,301), S( 67,316),
        S( 100, 324), S(  97, 340), S(110,324) },
      { S( -87, -68), S( -73,  -2), S( -7,  9), S( -5, 16), S( 39, 76), S( 39,118), // Queens
        S(  64, 131), S(  86, 169), S( 86,175), S( 78,166), S( 97,195), S(123,216),
        S( 137, 200), S( 155, 247), S(159,260), S(136,252), S(156,279), S(160,251),
        S( 165, 251), S( 194, 267), S(204,271), S(216,331), S(226,304), S(223,295),
        S( 239, 316), S( 228, 365), S(240,385), S(249,377) }
    },
#endif
#ifdef THREECHECK
    {
      { S(-74,-76), S(-55,-54), S( -9,-26), S( -2,-10), S(  6,  5), S( 15, 11), // Knights
        S( 22, 26), S( 31, 27), S( 37, 29) },
      { S(-49,-56), S(-23,-18), S( 15, -2), S( 25, 12), S( 36, 22), S( 50, 42), // Bishops
        S( 53, 54), S( 64, 57), S( 67, 63), S( 71, 68), S( 84, 76), S( 79, 87),
        S( 95, 91), S( 98, 93) },
      { S(-57,-76), S(-25,-18), S(-11, 25), S( -5, 53), S( -4, 70), S( -1, 78), // Rooks
        S(  8,111), S( 14,116), S( 22,125), S( 24,148), S( 31,159), S( 31,173),
        S( 44,163), S( 50,162), S( 56,168) },
      { S(-42,-35), S(-25,-12), S(  2,  7), S(  4, 19), S( 14, 37), S( 24, 53), // Queens
        S( 26, 63), S( 39, 80), S( 42, 77), S( 48, 88), S( 53, 96), S( 57, 96),
        S( 61,108), S( 71,116), S( 70,116), S( 74,125), S( 75,133), S( 78,133),
        S( 85,137), S( 97,135), S(103,141), S(107,165), S(109,153), S(115,162),
        S(119,164), S(121,184), S(121,192), S(131,203) }
    },
#endif
#ifdef TWOKINGS
    {
      { S(-75,-76), S(-57,-54), S( -9,-28), S( -2,-10), S(  6,  5), S( 14, 12), // Knights
        S( 22, 26), S( 29, 29), S( 36, 29) },
      { S(-48,-59), S(-20,-23), S( 16, -3), S( 26, 13), S( 38, 24), S( 51, 42), // Bishops
        S( 55, 54), S( 63, 57), S( 63, 65), S( 68, 73), S( 81, 78), S( 81, 86),
        S( 91, 88), S( 98, 97) },
      { S(-58,-76), S(-27,-18), S(-15, 28), S(-10, 55), S( -5, 69), S( -2, 82), // Rooks
        S(  9,112), S( 16,118), S( 30,132), S( 29,142), S( 32,155), S( 38,165),
        S( 46,166), S( 48,169), S( 58,171) },
      { S(-39,-36), S(-21,-15), S(  3,  8), S(  3, 18), S( 14, 34), S( 22, 54), // Queens
        S( 28, 61), S( 41, 73), S( 43, 79), S( 48, 92), S( 56, 94), S( 60,104),
        S( 60,113), S( 66,120), S( 67,123), S( 70,126), S( 71,133), S( 73,136),
        S( 79,140), S( 88,143), S( 88,148), S( 99,166), S(102,170), S(102,175),
        S(106,184), S(109,191), S(113,206), S(116,212) }
    },
#endif
  };

  // RookOnFile[semiopen/open] contains bonuses for each rook when there is
  // no (friendly) pawn on the rook file.
  constexpr Score RookOnFile[] = { S(19, 7), S(48, 29) };

  // ThreatByMinor/ByRook[attacked PieceType] contains bonuses according to
  // which piece type attacks which one. Attacks on lesser pieces which are
  // pawn-defended are not considered.
  constexpr Score ThreatByMinor[PIECE_TYPE_NB] = {
    S(0, 0), S(5, 32), S(57, 41), S(77, 56), S(88, 119), S(79, 161)
  };

  constexpr Score ThreatByRook[PIECE_TYPE_NB] = {
    S(0, 0), S(3, 46), S(37, 68), S(42, 60), S(0, 38), S(58, 41)
  };

#ifdef ATOMIC
  constexpr Score AtomicConfinedKing = S(100, 100);
  constexpr Score ThreatByBlast = S(80, 80);
#endif
#ifdef HORDE
  constexpr Score HordeShelter = S(71, 61);
#endif
#ifdef THREECHECK
  constexpr Score ChecksGivenBonus[CHECKS_NB] = {
      S(0, 0),
      S(444, 181),
      S(2425, 603),
      S(0, 0)
  };
#endif

#ifdef KOTH
  constexpr Score KothDistanceBonus[6] = {
    S(1949, 1934), S(454, 364), S(151, 158), S(75, 85), S(42, 49), S(0, 0)
  };
  constexpr Score KothSafeCenter = S(163, 207);
#endif

#ifdef ANTI
  constexpr Score PieceCountAnti    = S(119, 123);
  constexpr Score ThreatsAnti[]     = { S(192, 203), S(411, 322) };
  constexpr Score AttacksAnti[2][2][PIECE_TYPE_NB] = {
    {
      { S( 30, 141), S( 26,  94), S(161, 105), S( 70, 123), S( 61,  72), S( 78, 12), S(139, 115) },
      { S( 56,  89), S( 82, 107), S(114,  93), S(110, 115), S(188, 112), S( 73, 59), S(122,  59) }
    },
    {
      { S(119, 142), S( 99, 105), S(123, 193), S(142,  37), S(118,  96), S( 50, 12), S( 91,  85) },
      { S( 58,  81), S( 66, 110), S(105, 153), S(100, 143), S(140, 113), S(145, 73), S(153, 154) }
    }
  };
#endif

#ifdef LOSERS
  constexpr Score ThreatsLosers[]     = { S(216, 279), S(441, 341) };
  constexpr Score AttacksLosers[2][2][PIECE_TYPE_NB] = {
    {
      { S( 27, 140), S( 23,  95), S(160, 112), S( 78, 129), S( 65,  75), S( 70, 13), S(146, 123) },
      { S( 58,  82), S( 80, 112), S(124,  87), S(103, 110), S(185, 107), S( 72, 60), S(126,  62) }
    },
    {
      { S(111, 127), S(102,  95), S(121, 183), S(140,  37), S(120,  99), S( 55, 11), S( 88,  93) },
      { S( 56,  69), S( 72, 124), S(109, 154), S( 98, 149), S(129, 113), S(147, 72), S(157, 152) }
    }
  };
#endif

#ifdef CRAZYHOUSE
  constexpr int KingDangerInHand[PIECE_TYPE_NB] = {
    79, 16, 200, 61, 138, 152
  };
  constexpr Score DropMobilityBonus = S(30, 30);
#endif

#ifdef RACE
  // Bonus for distance of king from 8th rank
  constexpr Score KingRaceBonus[RANK_NB] = {
    S(14282, 14493), S(6369, 5378), S(4224, 3557), S(2633, 2219),
    S( 1614,  1456), S( 975,  885), S( 528,  502), S(   0,    0)
  };
#endif

  // PassedRank[Rank] contains a bonus according to the rank of a passed pawn
  constexpr Score PassedRank[VARIANT_NB][RANK_NB] = {
    {
    S(0, 0), S(10, 28), S(17, 33), S(15, 41), S(62, 72), S(168, 177), S(276, 260)
    },
#ifdef ANTI
    { S(0, 0), S(5, 7), S(5, 14), S(31, 38), S(73, 73), S(166, 166), S(252, 252) },
#endif
#ifdef ATOMIC
    { S(0, 0), S(95, 86), S(118, 43), S(94, 61), S(142, 62), S(196, 150), S(204, 256) },
#endif
#ifdef CRAZYHOUSE
    { S(0, 0), S(15, 27), S(23, 13), S(13, 19), S(88, 111), S(177, 140), S(229, 293) },
#endif
#ifdef EXTINCTION
    { S(0, 0), S(5, 7), S(5, 14), S(31, 38), S(73, 73), S(166, 166), S(252, 252) },
#endif
#ifdef GRID
    { S(0, 0), S(11, 2), S(4, 0), S(27, 34), S(58, 17), S(168, 165), S(251, 253) },
#endif
#ifdef HORDE
    { S(0, 0), S(-66, 10), S(-25, 7), S(66, -12), S(68, 81), S(72, 210), S(250, 258) },
#endif
#ifdef KOTH
    { S(0, 0), S(5, 7), S(5, 14), S(31, 38), S(73, 73), S(166, 166), S(252, 252) },
#endif
#ifdef LOSERS
    { S(0, 0), S(5, 8), S(5, 13), S(31, 36), S(72, 72), S(170, 159), S(276, 251) },
#endif
#ifdef RACE
    {},
#endif
#ifdef THREECHECK
    { S(0, 0), S(5, 7), S(5, 14), S(31, 38), S(73, 73), S(166, 166), S(252, 252) },
#endif
#ifdef TWOKINGS
    { S(0, 0), S(5, 7), S(5, 14), S(31, 38), S(73, 73), S(166, 166), S(252, 252) },
#endif
  };

  // Assorted bonuses and penalties
  constexpr Score BishopPawns         = S(  3,  7);
  constexpr Score CorneredBishop      = S( 50, 50);
  constexpr Score FlankAttacks[VARIANT_NB] = {
    S(  8,  0),
#ifdef ANTI
    S( 0,  0),
#endif
#ifdef ATOMIC
    S(17,  0),
#endif
#ifdef CRAZYHOUSE
    S(14, 20),
#endif
#ifdef EXTINCTION
    S( 0,  0),
#endif
#ifdef GRID
    S( 7,  0),
#endif
#ifdef HORDE
    S( 7,  0),
#endif
#ifdef KOTH
    S( 7,  0),
#endif
#ifdef LOSERS
    S( 7,  0),
#endif
#ifdef RACE
    S( 0,  0),
#endif
#ifdef THREECHECK
    S(16,  9),
#endif
#ifdef TWOKINGS
    S( 7,  0),
#endif
  };
  constexpr Score Hanging             = S( 69, 36);
  constexpr Score BishopKingProtector = S(  6,  9);
  constexpr Score KnightKingProtector = S(  8,  9);
  constexpr Score KnightOnQueen       = S( 16, 11);
  constexpr Score LongDiagonalBishop  = S( 45,  0);
  constexpr Score MinorBehindPawn     = S( 18,  3);
  constexpr Score KnightOutpost       = S( 56, 36);
  constexpr Score BishopOutpost       = S( 30, 23);
  constexpr Score ReachableOutpost    = S( 31, 22);
  constexpr Score PassedFile          = S( 11,  8);
  constexpr Score PawnlessFlank       = S( 17, 95);
  constexpr Score RestrictedPiece     = S(  7,  7);
  constexpr Score RookOnQueenFile     = S(  5,  9);
  constexpr Score SliderOnQueen       = S( 59, 18);
  constexpr Score ThreatByKing        = S( 24, 89);
  constexpr Score ThreatByPawnPush    = S( 48, 39);
  constexpr Score ThreatBySafePawn    = S(173, 94);
  constexpr Score TrappedRook         = S( 55, 13);
  constexpr Score WeakQueen           = S( 51, 14);
  constexpr Score WeakQueenProtection = S( 15,  0);

#undef S

  // Evaluation class computes and stores attacks tables and other working data
  template<Tracing T>
  class Evaluation {

  public:
    Evaluation() = delete;
    explicit Evaluation(const Position& p) : pos(p) {}
    Evaluation& operator=(const Evaluation&) = delete;
    Value value();

  private:
    template<Color Us> void initialize();
    template<Color Us, PieceType Pt> Score pieces();
    template<Color Us> Score king() const;
    template<Color Us> Score threats() const;
    template<Color Us> Score passed() const;
    template<Color Us> Score space() const;
    template<Color Us> Score variant() const;
    ScaleFactor scale_factor(Value eg) const;
    Score initiative(Score score) const;

    const Position& pos;
    Material::Entry* me;
    Pawns::Entry* pe;
    Bitboard mobilityArea[COLOR_NB];
    Score mobility[COLOR_NB] = { SCORE_ZERO, SCORE_ZERO };

    // attackedBy[color][piece type] is a bitboard representing all squares
    // attacked by a given color and piece type. Special "piece types" which
    // is also calculated is ALL_PIECES.
    Bitboard attackedBy[COLOR_NB][PIECE_TYPE_NB];

    // attackedBy2[color] are the squares attacked by at least 2 units of a given
    // color, including x-rays. But diagonal x-rays through pawns are not computed.
    Bitboard attackedBy2[COLOR_NB];

    // kingRing[color] are the squares adjacent to the king plus some other
    // very near squares, depending on king position.
    Bitboard kingRing[COLOR_NB];

    // kingAttackersCount[color] is the number of pieces of the given color
    // which attack a square in the kingRing of the enemy king.
    int kingAttackersCount[COLOR_NB];

    // kingAttackersWeight[color] is the sum of the "weights" of the pieces of
    // the given color which attack a square in the kingRing of the enemy king.
    // The weights of the individual piece types are given by the elements in
    // the KingAttackWeights array.
    int kingAttackersWeight[COLOR_NB];

    // kingAttacksCount[color] is the number of attacks by the given color to
    // squares directly adjacent to the enemy king. Pieces which attack more
    // than one square are counted multiple times. For instance, if there is
    // a white knight on g5 and black's king is on g8, this white knight adds 2
    // to kingAttacksCount[WHITE].
    int kingAttacksCount[COLOR_NB];
  };


  // Evaluation::initialize() computes king and pawn attacks, and the king ring
  // bitboard for a given color. This is done at the beginning of the evaluation.
  template<Tracing T> template<Color Us>
  void Evaluation<T>::initialize() {

    constexpr Color     Them = ~Us;
    constexpr Direction Up   = pawn_push(Us);
    constexpr Direction Down = -Up;
    constexpr Bitboard LowRanks = (Us == WHITE ? Rank2BB | Rank3BB : Rank7BB | Rank6BB);

#ifdef HORDE
    const Square ksq = (pos.is_horde() && pos.is_horde_color(Us)) ? SQ_NONE : pos.square<KING>(Us);
#else
    const Square ksq = pos.square<KING>(Us);
#endif

    Bitboard dblAttackByPawn = pawn_double_attacks_bb<Us>(pos.pieces(Us, PAWN));

    // Find our pawns that are blocked or on the first two ranks
    Bitboard b = pos.pieces(Us, PAWN) & (shift<Down>(pos.pieces()) | LowRanks);

    // Squares occupied by those pawns, by our king or queen, by blockers to attacks on our king
    // or controlled by enemy pawns are excluded from the mobility area.
#ifdef ANTI
    if (pos.is_anti())
        mobilityArea[Us] = ~b;
    else
#endif
#ifdef HORDE
    if (pos.is_horde() && pos.is_horde_color(Us))
        mobilityArea[Us] = ~(b | pe->pawn_attacks(Them));
    else
#endif
    mobilityArea[Us] = ~(b | pos.pieces(Us, KING, QUEEN) | pos.blockers_for_king(Us) | pe->pawn_attacks(Them));

    // Initialize attackedBy[] for king and pawns
#ifdef ANTI
    if (pos.is_anti())
    {
        attackedBy[Us][KING] = 0;
        Bitboard kings = pos.pieces(Us, KING);
        while (kings)
            attackedBy[Us][KING] |= pos.attacks_from<KING>(pop_lsb(&kings));
    }
    else
#endif
#ifdef EXTINCTION
    if (pos.is_extinction())
    {
        attackedBy[Us][KING] = 0;
        Bitboard kings = pos.pieces(Us, KING);
        while (kings)
            attackedBy[Us][KING] |= pos.attacks_from<KING>(pop_lsb(&kings));
    }
    else
#endif
#ifdef HORDE
    if (pos.is_horde() && pos.is_horde_color(Us))
        attackedBy[Us][KING] = 0;
    else
#endif
#ifdef PLACEMENT
    if (pos.is_placement() && pos.count_in_hand<KING>(Us))
        attackedBy[Us][KING] = 0;
    else
#endif
    attackedBy[Us][KING] = pos.attacks_from<KING>(ksq);
    attackedBy[Us][PAWN] = pe->pawn_attacks(Us);
    attackedBy[Us][ALL_PIECES] = attackedBy[Us][KING] | attackedBy[Us][PAWN];
    attackedBy2[Us] = dblAttackByPawn | (attackedBy[Us][KING] & attackedBy[Us][PAWN]);

    // Init our king safety tables
#ifdef ANTI
    if (pos.is_anti()) {} else
#endif
#ifdef EXTINCTION
    if (pos.is_extinction()) {} else
#endif
#ifdef HORDE
    if (pos.is_horde() && pos.is_horde_color(Us)) {} else
#endif
#ifdef PLACEMENT
    if (pos.is_placement() && pos.count_in_hand<KING>(Us)) {} else
#endif
    {
    Square s = make_square(Utility::clamp(file_of(ksq), FILE_B, FILE_G),
                           Utility::clamp(rank_of(ksq), RANK_2, RANK_7));
    kingRing[Us] = PseudoAttacks[KING][s] | s;
    }

    kingAttackersCount[Them] = popcount(kingRing[Us] & pe->pawn_attacks(Them));
    kingAttacksCount[Them] = kingAttackersWeight[Them] = 0;

    // Remove from kingRing[] the squares defended by two pawns
    kingRing[Us] &= ~dblAttackByPawn;
  }


  // Evaluation::pieces() scores pieces of a given color and type
  template<Tracing T> template<Color Us, PieceType Pt>
  Score Evaluation<T>::pieces() {

    constexpr Color     Them = ~Us;
    constexpr Direction Down = -pawn_push(Us);
    constexpr Bitboard OutpostRanks = (Us == WHITE ? Rank4BB | Rank5BB | Rank6BB
                                                   : Rank5BB | Rank4BB | Rank3BB);
    const Square* pl = pos.squares<Pt>(Us);

    Bitboard b, bb;
    Score score = SCORE_ZERO;

    attackedBy[Us][Pt] = 0;

    for (Square s = *pl; s != SQ_NONE; s = *++pl)
    {
        // Find attacked squares, including x-ray attacks for bishops and rooks
        b = Pt == BISHOP ? attacks_bb<BISHOP>(s, pos.pieces() ^ pos.pieces(QUEEN))
          : Pt ==   ROOK ? attacks_bb<  ROOK>(s, pos.pieces() ^ pos.pieces(QUEEN) ^ pos.pieces(Us, ROOK))
                         : pos.attacks_from<Pt>(s);

#ifdef GRID
        if (pos.is_grid())
            b &= ~pos.grid_bb(s);
#endif
        if (pos.blockers_for_king(Us) & s)
            b &= LineBB[pos.square<KING>(Us)][s];

        attackedBy2[Us] |= attackedBy[Us][ALL_PIECES] & b;
        attackedBy[Us][Pt] |= b;
        attackedBy[Us][ALL_PIECES] |= b;

        if (b & kingRing[Them])
        {
            kingAttackersCount[Us]++;
            kingAttackersWeight[Us] += KingAttackWeights[pos.variant()][Pt];
            kingAttacksCount[Us] += popcount(b & attackedBy[Them][KING]);
        }

        int mob = popcount(b & mobilityArea[Us]);

        mobility[Us] += MobilityBonus[pos.variant()][Pt - 2][mob];
#ifdef ANTI
        if (pos.is_anti())
            continue;
#endif
#ifdef HORDE
        if (pos.is_horde() && pos.is_horde_color(Us))
            continue;
#endif
#ifdef PLACEMENT
        if (pos.is_placement() && pos.count_in_hand<KING>(Us))
            continue;
#endif
#ifdef LOSERS
        if (pos.is_losers())
            continue;
#endif

        if (Pt == BISHOP || Pt == KNIGHT)
        {
            // Bonus if piece is on an outpost square or can reach one
            bb = OutpostRanks & attackedBy[Us][PAWN] & ~pe->pawn_attacks_span(Them);
            if (bb & s)
                score += (Pt == KNIGHT) ? KnightOutpost : BishopOutpost;
            else if (Pt == KNIGHT && bb & b & ~pos.pieces(Us))
                score += ReachableOutpost;

            // Bonus for a knight or bishop shielded by pawn
            if (shift<Down>(pos.pieces(PAWN)) & s)
                score += MinorBehindPawn;

            // Penalty if the piece is far from the king
            score -= (Pt == KNIGHT ? KnightKingProtector
                                   : BishopKingProtector) * distance(pos.square<KING>(Us), s);

            if (Pt == BISHOP)
            {
                // Penalty according to number of pawns on the same color square as the
                // bishop, bigger when the center files are blocked with pawns and smaller
                // when the bishop is outside the pawn chain.
                Bitboard blocked = pos.pieces(Us, PAWN) & shift<Down>(pos.pieces());

                score -= BishopPawns * pos.pawns_on_same_color_squares(Us, s)
                                     * (!(attackedBy[Us][PAWN] & s) + popcount(blocked & CenterFiles));

                // Bonus for bishop on a long diagonal which can "see" both center squares
                if (more_than_one(attacks_bb<BISHOP>(s, pos.pieces(PAWN)) & Center))
                    score += LongDiagonalBishop;

                // An important Chess960 pattern: a cornered bishop blocked by a friendly
                // pawn diagonally in front of it is a very serious problem, especially
                // when that pawn is also blocked.
                if (   pos.is_chess960()
                    && (s == relative_square(Us, SQ_A1) || s == relative_square(Us, SQ_H1)))
                {
                    Direction d = pawn_push(Us) + (file_of(s) == FILE_A ? EAST : WEST);
                    if (pos.piece_on(s + d) == make_piece(Us, PAWN))
                        score -= !pos.empty(s + d + pawn_push(Us))                ? CorneredBishop * 4
                                : pos.piece_on(s + d + d) == make_piece(Us, PAWN) ? CorneredBishop * 2
                                                                                  : CorneredBishop;
                }
            }
        }

        if (Pt == ROOK)
        {
            // Bonus for rook on the same file as a queen
            if (file_bb(s) & pos.pieces(QUEEN))
                score += RookOnQueenFile;

            // Bonus for rook on an open or semi-open file
            if (pos.is_on_semiopen_file(Us, s))
                score += RookOnFile[pos.is_on_semiopen_file(Them, s)];

            // Penalty when trapped by the king, even more if the king cannot castle
            else if (mob <= 3)
            {
                File kf = file_of(pos.square<KING>(Us));
                if ((kf < FILE_E) == (file_of(s) < kf))
                    score -= TrappedRook * (1 + !pos.castling_rights(Us));
            }
        }

        if (Pt == QUEEN)
        {
            // Penalty if any relative pin or discovered attack against the queen
            Bitboard queenPinners;
            if (pos.slider_blockers(pos.pieces(Them, ROOK, BISHOP), s, queenPinners))
                score -= WeakQueen;
        }
    }
    if (T)
        Trace::add(Pt, Us, score);

    return score;
  }


  // Evaluation::king() assigns bonuses and penalties to a king of a given color
  template<Tracing T> template<Color Us>
  Score Evaluation<T>::king() const {

#ifdef ANTI
    if (pos.is_anti())
        return SCORE_ZERO;
#endif
#ifdef EXTINCTION
    if (pos.is_extinction())
        return SCORE_ZERO;
#endif
#ifdef HORDE
    if (pos.is_horde() && pos.is_horde_color(Us))
        return SCORE_ZERO;
#endif
#ifdef PLACEMENT
    if (pos.is_placement() && pos.count_in_hand<KING>(Us))
        return SCORE_ZERO;
#endif

    constexpr Color    Them = ~Us;
    constexpr Bitboard Camp = (Us == WHITE ? AllSquares ^ Rank6BB ^ Rank7BB ^ Rank8BB
                                           : AllSquares ^ Rank1BB ^ Rank2BB ^ Rank3BB);

    Bitboard weak, b1, b2, b3, safe, unsafeChecks = 0;
    Bitboard rookChecks, queenChecks, bishopChecks, knightChecks;
    int kingDanger = 0;
    const Square ksq = pos.square<KING>(Us);

    // Init the score with king shelter and enemy pawns storm
    Score score = pe->king_safety<Us>(pos);

    // Attacked squares defended at most once by our queen or king
#ifdef ATOMIC
    if (pos.is_atomic())
        weak =  (attackedBy[Them][ALL_PIECES] ^ attackedBy[Them][KING])
              & ~(attackedBy[Us][ALL_PIECES] ^ attackedBy[Us][KING]);
    else
#endif
    weak =  attackedBy[Them][ALL_PIECES]
          & ~attackedBy2[Us]
          & (~attackedBy[Us][ALL_PIECES] | attackedBy[Us][KING] | attackedBy[Us][QUEEN]);

    Bitboard h = 0;
#ifdef CRAZYHOUSE
    if (pos.is_house())
        h = pos.count_in_hand<QUEEN>(Them) ? weak & ~pos.pieces() : 0;
#endif

    // Analyse the safe enemy's checks which are possible on next move
    safe  = ~pos.pieces(Them);
#ifdef ATOMIC
    if (pos.is_atomic())
        safe &= ~pos.pieces(Us) | attackedBy2[Them];
    else
#endif
    safe &= ~attackedBy[Us][ALL_PIECES] | (weak & attackedBy2[Them]);

    b1 = attacks_bb<ROOK  >(ksq, pos.pieces() ^ pos.pieces(Us, QUEEN));
    b2 = attacks_bb<BISHOP>(ksq, pos.pieces() ^ pos.pieces(Us, QUEEN));

    Bitboard dqko = ~attackedBy2[Us] & (attackedBy[Us][QUEEN] | attackedBy[Us][KING]);
    Bitboard dropSafe = (safe | (attackedBy[Them][ALL_PIECES] & dqko)) & ~pos.pieces(Us);

#ifdef THREECHECK
    if (pos.is_three_check() && pos.checks_given(Them))
        safe = ~pos.pieces(Them);
#endif

    // Enemy rooks checks
#ifdef CRAZYHOUSE
    h = pos.is_house() && pos.count_in_hand<ROOK>(Them) ? ~pos.pieces() : 0;
#endif
    rookChecks = b1 & safe & (attackedBy[Them][ROOK] | (h & dropSafe));
    if (rookChecks)
        kingDanger += more_than_one(rookChecks) ? RookSafeCheck * 175/100
                                                : RookSafeCheck;
    else
        unsafeChecks |= b1 & (attackedBy[Them][ROOK] | h);

    // Enemy queen safe checks: we count them only if they are from squares from
    // which we can't give a rook check, because rook checks are more valuable.
#ifdef CRAZYHOUSE
    h = pos.is_house() && pos.count_in_hand<QUEEN>(Them) ? ~pos.pieces() : 0;
#endif
    queenChecks =  (b1 | b2)
                 & (attackedBy[Them][QUEEN] | (h & dropSafe))
                 & safe
                 & ~attackedBy[Us][QUEEN]
                 & ~rookChecks;
    if (queenChecks)
        kingDanger += more_than_one(queenChecks) ? QueenSafeCheck * 145/100
                                                 : QueenSafeCheck;

    // Enemy bishops checks: we count them only if they are from squares from
    // which we can't give a queen check, because queen checks are more valuable.
#ifdef CRAZYHOUSE
    h = pos.is_house() && pos.count_in_hand<BISHOP>(Them) ? ~pos.pieces() : 0;
#endif
    bishopChecks =  b2
                  & (attackedBy[Them][BISHOP] | (h & dropSafe))
                  & safe
                  & ~queenChecks;
    if (bishopChecks)
        kingDanger += more_than_one(bishopChecks) ? BishopSafeCheck * 3/2
                                                  : BishopSafeCheck;
    else
        unsafeChecks |= b2 & (attackedBy[Them][BISHOP] | (h & dropSafe));

    // Enemy knights checks
<<<<<<< HEAD
#ifdef CRAZYHOUSE
    h = pos.is_house() && pos.count_in_hand<KNIGHT>(Them) ? ~pos.pieces() : 0;
#endif
    knightChecks = pos.attacks_from<KNIGHT>(ksq) & (attackedBy[Them][KNIGHT] | (h & dropSafe));
    if (knightChecks & (safe | (h & dropSafe)))
        kingDanger += more_than_one(knightChecks & (safe | (h & dropSafe))) ? KnightSafeCheck * 3/2
=======
    knightChecks = pos.attacks_from<KNIGHT>(ksq) & attackedBy[Them][KNIGHT];
    if (knightChecks & safe)
        kingDanger += more_than_one(knightChecks & safe) ? KnightSafeCheck * 162/100
>>>>>>> c527c3ad
                                                         : KnightSafeCheck;
    else
        unsafeChecks |= knightChecks & (attackedBy[Them][KNIGHT] | h);

#ifdef CRAZYHOUSE
    // Enemy pawn checks
    if (pos.is_house())
    {
        constexpr Direction Down = pawn_push(Them);
        Bitboard pawnChecks = pos.attacks_from<PAWN>(ksq, Us);
        h = pos.count_in_hand<PAWN>(Them) ? ~pos.pieces() : 0;
        Bitboard pawnMoves = (attackedBy[Them][PAWN] & pos.pieces(Us)) | (shift<Down>(pos.pieces(Them, PAWN)) & ~pos.pieces());
        if (pawnChecks & ((pawnMoves & safe) | (h & dropSafe)))
            kingDanger += PawnSafeCheck;
        else
            unsafeChecks |= pawnChecks & (pawnMoves | h);
    }
#endif
#ifdef RACE
    if (pos.is_race())
        kingDanger = -kingDanger;
#endif

    // Find the squares that opponent attacks in our king flank, the squares
    // which they attack twice in that flank, and the squares that we defend.
    b1 = attackedBy[Them][ALL_PIECES] & KingFlank[file_of(ksq)] & Camp;
    b2 = b1 & attackedBy2[Them];
    b3 = attackedBy[Us][ALL_PIECES] & KingFlank[file_of(ksq)] & Camp;

    int kingFlankAttack = popcount(b1) + popcount(b2);
    int kingFlankDefense = popcount(b3);

    const auto KDP = KingDangerParams[pos.variant()];
    kingDanger +=        kingAttackersCount[Them] * kingAttackersWeight[Them]
                 + KDP[0] * popcount(kingRing[Us] & weak)
                 + KDP[1] * popcount(unsafeChecks)
                 + KDP[2] * popcount(pos.blockers_for_king(Us))
                 + KDP[3] * kingAttacksCount[Them]
                 + KDP[4] * kingFlankAttack * kingFlankAttack / 8
                 +          mg_value(mobility[Them] - mobility[Us])
                 + KDP[5] * !pos.count<QUEEN>(Them)
                 + KDP[6] * bool(attackedBy[Us][KNIGHT] & attackedBy[Us][KING])
                 + KDP[7] * mg_value(score) / 8
                 + KDP[8] * kingFlankDefense
                 + KDP[9];
#ifdef CRAZYHOUSE
    if (pos.is_house())
    {
        kingDanger += KingDangerInHand[ALL_PIECES] * pos.count_in_hand<ALL_PIECES>(Them);
        kingDanger += KingDangerInHand[PAWN] * pos.count_in_hand<PAWN>(Them);
        kingDanger += KingDangerInHand[KNIGHT] * pos.count_in_hand<KNIGHT>(Them);
        kingDanger += KingDangerInHand[BISHOP] * pos.count_in_hand<BISHOP>(Them);
        kingDanger += KingDangerInHand[ROOK] * pos.count_in_hand<ROOK>(Them);
        kingDanger += KingDangerInHand[QUEEN] * pos.count_in_hand<QUEEN>(Them);
        h = pos.count_in_hand<QUEEN>(Them) ? weak & ~pos.pieces() : 0;
    }
#endif

    // Transform the kingDanger units into a Score, and subtract it from the evaluation
    if (kingDanger > 100)
    {
#ifdef THREECHECK
        if (pos.is_three_check())
            kingDanger = ThreeCheckKSFactors[pos.checks_given(Them)] * kingDanger / 256;
#endif
        int v = kingDanger * kingDanger / 4096;
#ifdef ATOMIC
        if (pos.is_atomic())
            v = std::min(v, (int)QueenValueMg);
#endif
#ifdef CRAZYHOUSE
        if (pos.is_house() && Us == pos.side_to_move())
            v -= v / 10;
        if (pos.is_house())
            v = std::min(v, (int)QueenValueMg);
#endif
#ifdef THREECHECK
        if (pos.is_three_check())
            v = std::min(v, (int)QueenValueMg);
#endif
        score -= make_score(v, kingDanger / 16 + KDP[10] * v / 256);
    }

    // Penalty when our king is on a pawnless flank
    if (!(pos.pieces(PAWN) & KingFlank[file_of(ksq)]))
        score -= PawnlessFlank;

    // Penalty if king flank is under attack, potentially moving toward the king
    score -= FlankAttacks[pos.variant()] * kingFlankAttack;

    if (T)
        Trace::add(KING, Us, score);

    return score;
  }


  // Evaluation::threats() assigns bonuses according to the types of the
  // attacking and the attacked pieces.
  template<Tracing T> template<Color Us>
  Score Evaluation<T>::threats() const {

    constexpr Color     Them     = ~Us;
    constexpr Direction Up       = pawn_push(Us);
    constexpr Bitboard  TRank3BB = (Us == WHITE ? Rank3BB : Rank6BB);

    Bitboard b, weak, defended, nonPawnEnemies, stronglyProtected, safe;
    Score score = SCORE_ZERO;
#ifdef ANTI
    if (pos.is_anti())
    {
        constexpr Bitboard TRank2BB = (Us == WHITE ? Rank2BB : Rank7BB);
        bool weCapture = attackedBy[Us][ALL_PIECES] & pos.pieces(Them);
        bool theyCapture = attackedBy[Them][ALL_PIECES] & pos.pieces(Us);

        // Penalties for possible captures
        if (weCapture)
        {
            // Penalty if we only attack unprotected pieces
            bool theyDefended = attackedBy[Us][ALL_PIECES] & pos.pieces(Them) & attackedBy[Them][ALL_PIECES];
            for (PieceType pt = PAWN; pt <= KING; ++pt)
            {
                if (attackedBy[Us][pt] & pos.pieces(Them) & ~attackedBy2[Us])
                    score -= AttacksAnti[theyCapture][theyDefended][pt];
                else if (attackedBy[Us][pt] & pos.pieces(Them))
                    score -= AttacksAnti[theyCapture][theyDefended][NO_PIECE_TYPE];
            }
            // If both colors attack pieces, increase penalty with piece count
            if (theyCapture)
                score -= PieceCountAnti * pos.count<ALL_PIECES>(Us);
        }
        // Bonus if we threaten to force captures (ignoring possible discoveries)
        if (!weCapture || theyCapture)
        {
            b = pos.pieces(Us, PAWN);
            Bitboard pawnPushes = shift<Up>(b | (shift<Up>(b & TRank2BB) & ~pos.pieces())) & ~pos.pieces();
            Bitboard pieceMoves = (attackedBy[Us][KNIGHT] | attackedBy[Us][BISHOP] | attackedBy[Us][ROOK]
                                 | attackedBy[Us][QUEEN] | attackedBy[Us][KING]) & ~pos.pieces();
            Bitboard unprotectedPawnPushes = pawnPushes & ~attackedBy[Us][ALL_PIECES];
            Bitboard unprotectedPieceMoves = pieceMoves & ~attackedBy2[Us];

            score += ThreatsAnti[0] * popcount(attackedBy[Them][ALL_PIECES] & (pawnPushes | pieceMoves));
            score += ThreatsAnti[1] * popcount(attackedBy[Them][ALL_PIECES] & (unprotectedPawnPushes | unprotectedPieceMoves));
        }
    }
    else
#endif
#ifdef GRID
    if (pos.is_grid()) {} else
#endif
#ifdef LOSERS
    if (pos.is_losers())
    {
        constexpr Bitboard TRank2BB = (Us == WHITE ? Rank2BB : Rank7BB);
        bool weCapture = attackedBy[Us][ALL_PIECES] & pos.pieces(Them);
        bool theyCapture = attackedBy[Them][ALL_PIECES] & pos.pieces(Us);

        // Penalties for possible captures
        if (weCapture)
        {
            // Penalty if we only attack unprotected pieces
            bool theyDefended = attackedBy[Us][ALL_PIECES] & pos.pieces(Them) & attackedBy[Them][ALL_PIECES];
            for (PieceType pt = PAWN; pt <= KING; ++pt)
            {
                if (attackedBy[Us][pt] & pos.pieces(Them) & ~attackedBy2[Us])
                    score -= AttacksLosers[theyCapture][theyDefended][pt];
                else if (attackedBy[Us][pt] & pos.pieces(Them))
                    score -= AttacksLosers[theyCapture][theyDefended][NO_PIECE_TYPE];
            }
        }
        // Bonus if we threaten to force captures (ignoring possible discoveries)
        if (!weCapture || theyCapture)
        {
            b = pos.pieces(Us, PAWN);
            Bitboard pawnPushes = shift<Up>(b | (shift<Up>(b & TRank2BB) & ~pos.pieces())) & ~pos.pieces();
            Bitboard pieceMoves = (attackedBy[Us][KNIGHT] | attackedBy[Us][BISHOP] | attackedBy[Us][ROOK]
                                 | attackedBy[Us][QUEEN] | attackedBy[Us][KING]) & ~pos.pieces();
            Bitboard unprotectedPawnPushes = pawnPushes & ~attackedBy[Us][ALL_PIECES];
            Bitboard unprotectedPieceMoves = pieceMoves & ~attackedBy2[Us];

            score += ThreatsLosers[0] * popcount(attackedBy[Them][ALL_PIECES] & (pawnPushes | pieceMoves));
            score += ThreatsLosers[1] * popcount(attackedBy[Them][ALL_PIECES] & (unprotectedPawnPushes | unprotectedPieceMoves));
        }
    }
    else
#endif
    switch (pos.variant())
    {
#ifdef ATOMIC
    case ATOMIC_VARIANT:
        b = pos.pieces(Them) & attackedBy[Us][ALL_PIECES] & ~attackedBy[Us][KING];
        while (b)
        {
            Square s = pop_lsb(&b);
            Bitboard blast = (pos.attacks_from<KING>(s) & (pos.pieces() ^ pos.pieces(PAWN))) | s;
            int count = popcount(blast & pos.pieces(Them)) - popcount(blast & pos.pieces(Us)) - 1;
            if (blast & pos.pieces(Them, KING, QUEEN))
                count++;
            if ((blast & pos.pieces(Us, QUEEN)) || ((attackedBy[Us][QUEEN] & s) & ~attackedBy2[Us]))
                count--;
            score += std::max(SCORE_ZERO, ThreatByBlast * count);
        }
    break;
#endif
    default:

    // Non-pawn enemies
    nonPawnEnemies = pos.pieces(Them) & ~pos.pieces(PAWN);

    // Squares strongly protected by the enemy, either because they defend the
    // square with a pawn, or because they defend the square twice and we don't.
    stronglyProtected =  attackedBy[Them][PAWN]
                       | (attackedBy2[Them] & ~attackedBy2[Us]);

    // Non-pawn enemies, strongly protected
    defended = nonPawnEnemies & stronglyProtected;

    // Enemies not strongly protected and under our attack
    weak = pos.pieces(Them) & ~stronglyProtected & attackedBy[Us][ALL_PIECES];

    // Bonus according to the kind of attacking pieces
    if (defended | weak)
    {
        b = (defended | weak) & (attackedBy[Us][KNIGHT] | attackedBy[Us][BISHOP]);
        while (b)
            score += ThreatByMinor[type_of(pos.piece_on(pop_lsb(&b)))];

        b = weak & attackedBy[Us][ROOK];
        while (b)
            score += ThreatByRook[type_of(pos.piece_on(pop_lsb(&b)))];

        if (weak & attackedBy[Us][KING])
            score += ThreatByKing;

        b =  ~attackedBy[Them][ALL_PIECES]
           | (nonPawnEnemies & attackedBy2[Us]);
        score += Hanging * popcount(weak & b);

        // Additional bonus if weak piece is only protected by a queen
        score += WeakQueenProtection * popcount(weak & attackedBy[Them][QUEEN]);
    }

    // Bonus for restricting their piece moves
    b =   attackedBy[Them][ALL_PIECES]
       & ~stronglyProtected
       &  attackedBy[Us][ALL_PIECES];
    score += RestrictedPiece * popcount(b);

    // Protected or unattacked squares
    safe = ~attackedBy[Them][ALL_PIECES] | attackedBy[Us][ALL_PIECES];

    // Bonus for attacking enemy pieces with our relatively safe pawns
    b = pos.pieces(Us, PAWN) & safe;
    b = pawn_attacks_bb<Us>(b) & nonPawnEnemies;
    score += ThreatBySafePawn * popcount(b);

    // Find squares where our pawns can push on the next move
    b  = shift<Up>(pos.pieces(Us, PAWN)) & ~pos.pieces();
    b |= shift<Up>(b & TRank3BB) & ~pos.pieces();

    // Keep only the squares which are relatively safe
    b &= ~attackedBy[Them][PAWN] & safe;

    // Bonus for safe pawn threats on the next move
    b = pawn_attacks_bb<Us>(b) & nonPawnEnemies;
    score += ThreatByPawnPush * popcount(b);

    // Bonus for threats on the next moves against enemy queen
#ifdef CRAZYHOUSE
    if ((pos.is_house() ? pos.count<QUEEN>(Them) - pos.count_in_hand<QUEEN>(Them) : pos.count<QUEEN>(Them)) == 1)
#else
    if (pos.count<QUEEN>(Them) == 1)
#endif
    {
        Square s = pos.square<QUEEN>(Them);
        safe = mobilityArea[Us] & ~stronglyProtected;

        b = attackedBy[Us][KNIGHT] & pos.attacks_from<KNIGHT>(s);

        score += KnightOnQueen * popcount(b & safe);

        b =  (attackedBy[Us][BISHOP] & pos.attacks_from<BISHOP>(s))
           | (attackedBy[Us][ROOK  ] & pos.attacks_from<ROOK  >(s));

        score += SliderOnQueen * popcount(b & safe & attackedBy2[Us]);
    }
    }

    if (T)
        Trace::add(THREAT, Us, score);

    return score;
  }

  // Evaluation::passed() evaluates the passed pawns and candidate passed
  // pawns of the given color.

  template<Tracing T> template<Color Us>
  Score Evaluation<T>::passed() const {

    constexpr Color     Them = ~Us;
    constexpr Direction Up   = pawn_push(Us);
    constexpr Direction Down = -Up;

    auto king_proximity = [&](Color c, Square s) {
      return std::min(distance(pos.square<KING>(c), s), 5);
    };

    Bitboard b, bb, squaresToQueen, unsafeSquares, candidatePassers, leverable;
    Score score = SCORE_ZERO;

    b = pe->passed_pawns(Us);

    candidatePassers = b & shift<Down>(pos.pieces(Them, PAWN));
    if (candidatePassers)
    {
        // Can we lever the blocker of a candidate passer?
        leverable =  shift<Up>(pos.pieces(Us, PAWN))
                   & ~pos.pieces(Them)
                   & (~attackedBy2[Them] | attackedBy[Us][ALL_PIECES])
                   & (~(attackedBy[Them][KNIGHT] | attackedBy[Them][BISHOP])
                     | (attackedBy[Us  ][KNIGHT] | attackedBy[Us  ][BISHOP]));

        // Remove candidate otherwise
        b &= ~candidatePassers
            | shift<WEST>(leverable)
            | shift<EAST>(leverable);
    }

    while (b)
    {
        Square s = pop_lsb(&b);

        assert(!(pos.pieces(Them, PAWN) & forward_file_bb(Us, s + Up)));

        int r = relative_rank(Us, s);

        Score bonus = PassedRank[pos.variant()][r];

#ifdef GRID
        if (pos.is_grid()) {} else
#endif
        if (r > RANK_3)
        {
            int w = 5 * r - 13;
            Square blockSq = s + Up;
#ifdef HORDE
            if (pos.is_horde())
            {
                // Assume a horde king distance of approximately 5
                if (pos.is_horde_color(Us))
                    bonus += make_score(0, king_proximity(Them, blockSq) * 5 * w);
                else
                    bonus += make_score(0, 15 * w);
            }
            else
#endif
#ifdef PLACEMENT
            if (pos.is_placement() && pos.count_in_hand<KING>(Us))
                bonus += make_score(0, 15 * w);
            else
#endif
#ifdef ANTI
            if (pos.is_anti()) {} else
#endif
#ifdef ATOMIC
            if (pos.is_atomic())
                bonus += make_score(0, king_proximity(Them, blockSq) * 5 * w);
            else
#endif
            {
            // Adjust bonus based on the king's proximity
            bonus += make_score(0, (  (king_proximity(Them, blockSq) * 19) / 4
                                     - king_proximity(Us,   blockSq) *  2) * w);

            // If blockSq is not the queening square then consider also a second push
            if (r != RANK_7)
                bonus -= make_score(0, king_proximity(Us, blockSq + Up) * w);
            }

            // If the pawn is free to advance, then increase the bonus
            if (pos.empty(blockSq))
            {
                squaresToQueen = forward_file_bb(Us, s);
                unsafeSquares = passed_pawn_span(Us, s);

                bb = forward_file_bb(Them, s) & pos.pieces(ROOK, QUEEN);

                if (!(pos.pieces(Them) & bb))
                    unsafeSquares &= attackedBy[Them][ALL_PIECES];

                // If there are no enemy attacks on passed pawn span, assign a big bonus.
                // Otherwise assign a smaller bonus if the path to queen is not attacked
                // and even smaller bonus if it is attacked but block square is not.
                int k = !unsafeSquares                    ? 35 :
                        !(unsafeSquares & squaresToQueen) ? 20 :
                        !(unsafeSquares & blockSq)        ?  9 :
                                                             0 ;

                // Assign a larger bonus if the block square is defended
                if ((pos.pieces(Us) & bb) || (attackedBy[Us][ALL_PIECES] & blockSq))
                    k += 5;

                bonus += make_score(k * w, k * w);
            }
        } // r > RANK_3

        score += bonus - PassedFile * edge_distance(file_of(s));
    }

    if (T)
        Trace::add(PASSED, Us, score);

    return score;
  }


  // Evaluation::space() computes the space evaluation for a given side. The
  // space evaluation is a simple bonus based on the number of safe squares
  // available for minor pieces on the central four files on ranks 2--4. Safe
  // squares one, two or three squares behind a friendly pawn are counted
  // twice. Finally, the space bonus is multiplied by a weight. The aim is to
  // improve play on game opening.

  template<Tracing T> template<Color Us>
  Score Evaluation<T>::space() const {

    if (pos.non_pawn_material() < SpaceThreshold[pos.variant()])
        return SCORE_ZERO;

    constexpr Color Them     = ~Us;
    constexpr Direction Down = -pawn_push(Us);
    constexpr Bitboard SpaceMask =
      Us == WHITE ? CenterFiles & (Rank2BB | Rank3BB | Rank4BB)
                  : CenterFiles & (Rank7BB | Rank6BB | Rank5BB);

    // Find the available squares for our pieces inside the area defined by SpaceMask
    Bitboard safe =   SpaceMask
                   & ~pos.pieces(Us, PAWN)
                   & ~attackedBy[Them][PAWN];

    // Find all squares which are at most three squares behind some friendly pawn
    Bitboard behind = pos.pieces(Us, PAWN);
    behind |= shift<Down>(behind);
    behind |= shift<Down+Down>(behind);

    int bonus = popcount(safe) + popcount(behind & safe & ~attackedBy[Them][ALL_PIECES]);
    int weight = pos.count<ALL_PIECES>(Us) - 3 + std::min(pe->blocked_count(), 9);
    Score score = make_score(bonus * weight * weight / 16, 0);
#ifdef KOTH
    if (pos.is_koth())
        score += KothSafeCenter * popcount(behind & safe & Center);
#endif

    if (T)
        Trace::add(SPACE, Us, score);

    return score;
  }

  // Evaluation::variant() computes variant-specific evaluation terms.

  template<Tracing T> template<Color Us>
  Score Evaluation<T>::variant() const {

    constexpr Color Them = (Us == WHITE ? BLACK : WHITE);

    Score score = SCORE_ZERO;

#ifdef ATOMIC
    if (pos.is_atomic())
        score -= AtomicConfinedKing * popcount(attackedBy[Us][KING] & pos.pieces());
#endif
#ifdef HORDE
    if (pos.is_horde() && pos.is_horde_color(Them))
    {
        // Add a bonus according to how close we are to breaking through the pawn wall
        if (pos.pieces(Us, ROOK) | pos.pieces(Us, QUEEN))
        {
            int dist = 8;
            if ((attackedBy[Us][QUEEN] | attackedBy[Us][ROOK]) & rank_bb(relative_rank(Us, RANK_8)))
                dist = 0;
            else for (File f = FILE_A; f <= FILE_H; ++f)
            {
                int pawns = popcount(pos.pieces(Them, PAWN) & file_bb(f));
                int pawnsl = std::min(popcount(pos.pieces(Them, PAWN) & shift<WEST>(file_bb(f))), pawns);
                int pawnsr = std::min(popcount(pos.pieces(Them, PAWN) & shift<EAST>(file_bb(f))), pawns);
                dist = std::min(dist, pawnsl + pawnsr);
            }
            score += HordeShelter * pos.count<PAWN>(Them) / (1 + dist) / (pos.pieces(Us, QUEEN) ? 2 : 4);
        }
    }
#endif
#ifdef KOTH
    if (pos.is_koth())
    {
        // Pinned piece (not pawn) attacks are not included in attackedBy
        constexpr Direction Up = pawn_push(Us);
        Bitboard pinned = pos.blockers_for_king(Them) & pos.pieces(Them);
        Bitboard center = Center;
        while (center)
        {
            // Skip costly attackers_to if the center is not attacked by them
            Square s = pop_lsb(&center);
            int dist = distance(pos.square<KING>(Us), s)
                      + ((pinned || (attackedBy[Them][ALL_PIECES] & s)) ? popcount(pos.attackers_to(s) & pos.pieces(Them)) : 0)
                      + !!(pos.pieces(Us) & s)
                      + !!(shift<Up>(pos.pieces(Us, PAWN) & s) & pos.pieces(Them, PAWN));
            assert(dist > 0);
            score += KothDistanceBonus[std::min(dist - 1, 5)];
        }
    }
#endif
#ifdef RACE
    if (pos.is_race())
    {
        Square ksq = pos.square<KING>(Us);
        int s = relative_rank(BLACK, ksq);
        Bitboard b = file_bb(ksq);
        for (Rank kr = rank_of(ksq), r = Rank(kr + 1); r <= RANK_8; ++r)
        {
            b |= shift<EAST>(b) | shift<WEST>(b);
            if (!(rank_bb(r) & b & ~attackedBy[Them][ALL_PIECES]))
                s++;
        }
        score += KingRaceBonus[std::min(s, 7)];
    }
#endif
#ifdef THREECHECK
    if (pos.is_three_check())
        score += ChecksGivenBonus[pos.checks_given(Us)];
#endif

    if (T)
        Trace::add(VARIANT, Us, score);

    return score;
  }


  // Evaluation::initiative() computes the initiative correction value
  // for the position. It is a second order bonus/malus based on the
  // known attacking/defending status of the players.

  template<Tracing T>
  Score Evaluation<T>::initiative(Score score) const {

#ifdef ANTI
    if (pos.is_anti())
        return SCORE_ZERO;
#endif
#ifdef HORDE
    if (pos.is_horde())
        return SCORE_ZERO;
#endif
#ifdef PLACEMENT
    if (pos.is_placement() && (pos.count_in_hand<KING>(WHITE) || pos.count_in_hand<KING>(BLACK)))
        return SCORE_ZERO;
#endif
#ifdef LOSERS
    if (pos.is_losers())
        return SCORE_ZERO;
#endif

    int outflanking =  distance<File>(pos.square<KING>(WHITE), pos.square<KING>(BLACK))
                     - distance<Rank>(pos.square<KING>(WHITE), pos.square<KING>(BLACK));

    bool pawnsOnBothFlanks =   (pos.pieces(PAWN) & QueenSide)
                            && (pos.pieces(PAWN) & KingSide);

    bool almostUnwinnable =   outflanking < 0
                           && !pawnsOnBothFlanks;

    bool infiltration = rank_of(pos.square<KING>(WHITE)) > RANK_4
                     || rank_of(pos.square<KING>(BLACK)) < RANK_5;

    // Compute the initiative bonus for the attacking side
    int complexity =   9 * pe->passed_count()
                    + 11 * pos.count<PAWN>()
                    +  9 * outflanking
                    + 21 * pawnsOnBothFlanks
                    + 24 * infiltration
                    + 51 * !pos.non_pawn_material()
                    - 43 * almostUnwinnable
                    -110 ;

    Value mg = mg_value(score);
    Value eg = eg_value(score);

    // Now apply the bonus: note that we find the attacking side by extracting the
    // sign of the midgame or endgame values, and that we carefully cap the bonus
    // so that the midgame and endgame scores do not change sign after the bonus.
    int u = ((mg > 0) - (mg < 0)) * Utility::clamp(complexity + 50, -abs(mg), 0);
    int v = ((eg > 0) - (eg < 0)) * std::max(complexity, -abs(eg));

    if (T)
        Trace::add(INITIATIVE, make_score(u, v));

    return make_score(u, v);
  }


  // Evaluation::scale_factor() computes the scale factor for the winning side

  template<Tracing T>
  ScaleFactor Evaluation<T>::scale_factor(Value eg) const {

    Color strongSide = eg > VALUE_DRAW ? WHITE : BLACK;
    int sf = me->scale_factor(pos, strongSide);

#ifdef ATOMIC
    if (pos.is_atomic())
    {
        if (   pos.non_pawn_material(~strongSide) <= RookValueMg
            && pos.count<PAWN>(WHITE) == pos.count<PAWN>(BLACK))
            sf = std::max(0, sf - pos.rule50_count() / 2);
    }
    else
#endif
#ifdef HORDE
    if (pos.is_horde() && pos.is_horde_color(~strongSide))
    {
        if (pos.non_pawn_material(~strongSide) >= QueenValueMg)
            sf = 10;
    }
    else
#endif
    // If scale is not already specific, scale down the endgame via general heuristics
    if (sf == SCALE_FACTOR_NORMAL)
    {
        if (pos.opposite_bishops())
        {
            if (   pos.non_pawn_material(WHITE) == BishopValueMg
                && pos.non_pawn_material(BLACK) == BishopValueMg)
                sf = 18 + 4 * popcount(pe->passed_pawns(strongSide));
            else
                sf = 22 + 3 * pos.count<ALL_PIECES>(strongSide);
        }
        else
            sf = std::min(sf, 36 + 7 * pos.count<PAWN>(strongSide));

        sf = std::max(0, sf - (pos.rule50_count() - 12) / 4);
    }

    return ScaleFactor(sf);
  }


  // Evaluation::value() is the main function of the class. It computes the various
  // parts of the evaluation and returns the value of the position from the point
  // of view of the side to move.

  template<Tracing T>
  Value Evaluation<T>::value() {

    assert(!pos.checkers());

    if (pos.is_variant_end())
        return pos.variant_result();

    // Probe the material hash table
    me = Material::probe(pos);

    // If we have a specialized evaluation function for the current material
    // configuration, call it and return.
    if (me->specialized_eval_exists())
        return me->evaluate(pos);

    // Initialize score by reading the incrementally updated scores included in
    // the position object (material + piece square tables) and the material
    // imbalance. Score is computed internally from the white point of view.
    Score score = pos.psq_score() + me->imbalance() + pos.this_thread()->contempt;

    // Probe the pawn hash table
    pe = Pawns::probe(pos);
    score += pe->pawn_score(WHITE) - pe->pawn_score(BLACK);

    // Early exit if score is high
    Value v = (mg_value(score) + eg_value(score)) / 2;
    if (pos.variant() == CHESS_VARIANT)
    {
    if (abs(v) > LazyThreshold + pos.non_pawn_material() / 64)
       return pos.side_to_move() == WHITE ? v : -v;
    }

    // Main evaluation begins here

    initialize<WHITE>();
    initialize<BLACK>();

    // Pieces evaluated first (also populates attackedBy, attackedBy2).
    // Note that the order of evaluation of the terms is left unspecified
    score +=  pieces<WHITE, KNIGHT>() - pieces<BLACK, KNIGHT>()
            + pieces<WHITE, BISHOP>() - pieces<BLACK, BISHOP>()
            + pieces<WHITE, ROOK  >() - pieces<BLACK, ROOK  >()
            + pieces<WHITE, QUEEN >() - pieces<BLACK, QUEEN >();

#ifdef CRAZYHOUSE
    if (pos.is_house()) {
        // Positional bonus for potential drop points - unoccupied squares in enemy territory that are not attacked by enemy non-KQ pieces
        mobility[WHITE] += DropMobilityBonus * popcount(~(attackedBy[BLACK][PAWN] | attackedBy[BLACK][KNIGHT] | attackedBy[BLACK][BISHOP] | attackedBy[BLACK][ROOK] | pos.pieces() | Rank1BB | Rank2BB | Rank3BB | Rank4BB));
        mobility[BLACK] += DropMobilityBonus * popcount(~(attackedBy[WHITE][PAWN] | attackedBy[WHITE][KNIGHT] | attackedBy[WHITE][BISHOP] | attackedBy[WHITE][ROOK] | pos.pieces() | Rank5BB | Rank6BB | Rank7BB | Rank8BB));
    }
#endif

    score += mobility[WHITE] - mobility[BLACK];

    // More complex interactions that require fully populated attack bitboards
    score +=  king<   WHITE>() - king<   BLACK>()
            + threats<WHITE>() - threats<BLACK>()
            + passed< WHITE>() - passed< BLACK>()
            + space<  WHITE>() - space<  BLACK>();

    if (pos.variant() != CHESS_VARIANT)
        score += variant<WHITE>() - variant<BLACK>();

    score += initiative(score);

    // Interpolate between a middlegame and a (scaled by 'sf') endgame score
    ScaleFactor sf = scale_factor(eg_value(score));
    v =  mg_value(score) * int(me->game_phase())
       + eg_value(score) * int(PHASE_MIDGAME - me->game_phase()) * sf / SCALE_FACTOR_NORMAL;

    v /= PHASE_MIDGAME;

    // In case of tracing add all remaining individual evaluation terms
    if (T)
    {
        Trace::add(MATERIAL, pos.psq_score());
        Trace::add(IMBALANCE, me->imbalance());
        Trace::add(PAWN, pe->pawn_score(WHITE), pe->pawn_score(BLACK));
        Trace::add(MOBILITY, mobility[WHITE], mobility[BLACK]);
        Trace::add(TOTAL, score);
    }

    return  (pos.side_to_move() == WHITE ? v : -v) + Tempo; // Side to move point of view
  }

} // namespace


/// evaluate() is the evaluator for the outer world. It returns a static
/// evaluation of the position from the point of view of the side to move.

Value Eval::evaluate(const Position& pos) {
  return Evaluation<NO_TRACE>(pos).value();
}


/// trace() is like evaluate(), but instead of returning a value, it returns
/// a string (suitable for outputting to stdout) that contains the detailed
/// descriptions and values of each evaluation term. Useful for debugging.

std::string Eval::trace(const Position& pos) {

  if (pos.checkers())
      return "Total evaluation: none (in check)";

  std::memset(scores, 0, sizeof(scores));

  pos.this_thread()->contempt = SCORE_ZERO; // Reset any dynamic contempt

  Value v = Evaluation<TRACE>(pos).value();

  v = pos.side_to_move() == WHITE ? v : -v; // Trace scores are from white's point of view

  std::stringstream ss;
  ss << std::showpoint << std::noshowpos << std::fixed << std::setprecision(2)
     << "     Term    |    White    |    Black    |    Total   \n"
     << "             |   MG    EG  |   MG    EG  |   MG    EG \n"
     << " ------------+-------------+-------------+------------\n"
     << "    Material | " << Term(MATERIAL)
     << "   Imbalance | " << Term(IMBALANCE)
     << "       Pawns | " << Term(PAWN)
     << "     Knights | " << Term(KNIGHT)
     << "     Bishops | " << Term(BISHOP)
     << "       Rooks | " << Term(ROOK)
     << "      Queens | " << Term(QUEEN)
     << "    Mobility | " << Term(MOBILITY)
     << " King safety | " << Term(KING)
     << "     Threats | " << Term(THREAT)
     << "      Passed | " << Term(PASSED)
     << "       Space | " << Term(SPACE)
     << "  Initiative | " << Term(INITIATIVE)
     << "     Variant | " << Term(VARIANT)
     << " ------------+-------------+-------------+------------\n"
     << "       Total | " << Term(TOTAL);

  ss << "\nTotal evaluation: " << to_cp(v) << " (white side)\n";

  return ss.str();
}<|MERGE_RESOLUTION|>--- conflicted
+++ resolved
@@ -189,24 +189,17 @@
   };
 
   // Penalties for enemy's safe checks
-<<<<<<< HEAD
-  constexpr int QueenSafeCheck  = 780;
-  constexpr int RookSafeCheck   = 1078;
-  constexpr int BishopSafeCheck = 635;
-  constexpr int KnightSafeCheck = 790;
-#ifdef CRAZYHOUSE
-  constexpr int PawnSafeCheck   = 435;
-#endif
-#ifdef THREECHECK
-  // In Q8 fixed point
-  constexpr int ThreeCheckKSFactors[CHECKS_NB] = { 573, 581, 856, 0 };
-#endif
-=======
   constexpr int QueenSafeCheck  = 772;
   constexpr int RookSafeCheck   = 1084;
   constexpr int BishopSafeCheck = 645;
   constexpr int KnightSafeCheck = 792;
->>>>>>> c527c3ad
+#ifdef CRAZYHOUSE
+  constexpr int PawnSafeCheck   = 435;
+#endif
+#ifdef THREECHECK
+  // In Q8 fixed point
+  constexpr int ThreeCheckKSFactors[CHECKS_NB] = { 573, 581, 856, 0 };
+#endif
 
 #define S(mg, eg) make_score(mg, eg)
 
@@ -1009,18 +1002,12 @@
         unsafeChecks |= b2 & (attackedBy[Them][BISHOP] | (h & dropSafe));
 
     // Enemy knights checks
-<<<<<<< HEAD
 #ifdef CRAZYHOUSE
     h = pos.is_house() && pos.count_in_hand<KNIGHT>(Them) ? ~pos.pieces() : 0;
 #endif
     knightChecks = pos.attacks_from<KNIGHT>(ksq) & (attackedBy[Them][KNIGHT] | (h & dropSafe));
     if (knightChecks & (safe | (h & dropSafe)))
-        kingDanger += more_than_one(knightChecks & (safe | (h & dropSafe))) ? KnightSafeCheck * 3/2
-=======
-    knightChecks = pos.attacks_from<KNIGHT>(ksq) & attackedBy[Them][KNIGHT];
-    if (knightChecks & safe)
-        kingDanger += more_than_one(knightChecks & safe) ? KnightSafeCheck * 162/100
->>>>>>> c527c3ad
+        kingDanger += more_than_one(knightChecks & (safe | (h & dropSafe))) ? KnightSafeCheck * 162/100
                                                          : KnightSafeCheck;
     else
         unsafeChecks |= knightChecks & (attackedBy[Them][KNIGHT] | h);

/*
  Stockfish, a UCI chess playing engine derived from Glaurung 2.1
  Copyright (C) 2004-2008 Tord Romstad (Glaurung author)
  Copyright (C) 2008-2015 Marco Costalba, Joona Kiiski, Tord Romstad
  Copyright (C) 2015-2020 Marco Costalba, Joona Kiiski, Gary Linscott, Tord Romstad

  Stockfish is free software: you can redistribute it and/or modify
  it under the terms of the GNU General Public License as published by
  the Free Software Foundation, either version 3 of the License, or
  (at your option) any later version.

  Stockfish is distributed in the hope that it will be useful,
  but WITHOUT ANY WARRANTY; without even the implied warranty of
  MERCHANTABILITY or FITNESS FOR A PARTICULAR PURPOSE.  See the
  GNU General Public License for more details.

  You should have received a copy of the GNU General Public License
  along with this program.  If not, see <http://www.gnu.org/licenses/>.
*/

#include <algorithm>
#include <cassert>
#include <cstring>   // For std::memset
#include <iomanip>
#include <sstream>

#include "bitboard.h"
#include "evaluate.h"
#include "material.h"
#include "pawns.h"
#include "thread.h"

namespace Trace {

  enum Tracing { NO_TRACE, TRACE };

  enum Term { // The first 8 entries are reserved for PieceType
    MATERIAL = 8, IMBALANCE, MOBILITY, THREAT, PASSED, SPACE, INITIATIVE, VARIANT, TOTAL, TERM_NB
  };

  Score scores[TERM_NB][COLOR_NB];

  double to_cp(Value v) { return double(v) / PawnValueEg; }

  void add(int idx, Color c, Score s) {
    scores[idx][c] = s;
  }

  void add(int idx, Score w, Score b = SCORE_ZERO) {
    scores[idx][WHITE] = w;
    scores[idx][BLACK] = b;
  }

  std::ostream& operator<<(std::ostream& os, Score s) {
    os << std::setw(5) << to_cp(mg_value(s)) << " "
       << std::setw(5) << to_cp(eg_value(s));
    return os;
  }

  std::ostream& operator<<(std::ostream& os, Term t) {

    if (t == MATERIAL || t == IMBALANCE || t == INITIATIVE || t == TOTAL)
        os << " ----  ----"    << " | " << " ----  ----";
    else
        os << scores[t][WHITE] << " | " << scores[t][BLACK];

    os << " | " << scores[t][WHITE] - scores[t][BLACK] << "\n";
    return os;
  }
}

using namespace Trace;

namespace {

  // Threshold for lazy and space evaluation
  constexpr Value LazyThreshold  = Value(1400);
  constexpr Value SpaceThreshold[VARIANT_NB] = {
    Value(12222),
#ifdef ANTI
    Value(12222),
#endif
#ifdef ATOMIC
    Value(12222),
#endif
#ifdef CRAZYHOUSE
    Value(12222),
#endif
#ifdef EXTINCTION
    Value(12222),
#endif
#ifdef GRID
    2 * MidgameLimit,
#endif
#ifdef HORDE
    Value(12222),
#endif
#ifdef KOTH
    VALUE_ZERO,
#endif
#ifdef LOSERS
    Value(12222),
#endif
#ifdef RACE
    Value(12222),
#endif
#ifdef THREECHECK
    Value(12222),
#endif
#ifdef TWOKINGS
    Value(12222),
#endif
  };

  // KingAttackWeights[PieceType] contains king attack weights by piece type
  constexpr int KingAttackWeights[VARIANT_NB][PIECE_TYPE_NB] = {
    { 0, 0, 81, 52, 44, 10 },
#ifdef ANTI
    {},
#endif
#ifdef ATOMIC
    { 0, 0, 76, 64, 46, 11 },
#endif
#ifdef CRAZYHOUSE
    { 0, 0, 112, 87, 63, 2 },
#endif
#ifdef EXTINCTION
    {},
#endif
#ifdef GRID
    { 0, 0, 89, 62, 47, 11 },
#endif
#ifdef HORDE
    { 0, 0, 77, 55, 44, 10 },
#endif
#ifdef KOTH
    { 0, 0, 76, 48, 44, 10 },
#endif
#ifdef LOSERS
    { 0, 0, 77, 55, 44, 10 },
#endif
#ifdef RACE
    {},
#endif
#ifdef THREECHECK
    { 0, 0, 115, 64, 62, 35 },
#endif
#ifdef TWOKINGS
    { 0, 0, 77, 55, 44, 10 },
#endif
  };

  // Per-variant king danger malus factors
  constexpr int KingDangerParams[VARIANT_NB][11] = {
    {   185,  148,   98,   69,    3, -873, -100,   -6,   -4,   37,    0 },
#ifdef ANTI
    {},
#endif
#ifdef ATOMIC
    {   166,  146,   98,  274,    3, -654, -100,  -12,   -4,   37,   29 },
#endif
#ifdef CRAZYHOUSE
    {   463,  129,   99,  121,    3, -631,  -99,   -6,   -4,   37,  315 },
#endif
#ifdef EXTINCTION
    {},
#endif
#ifdef GRID
    {   211,  158,   98,  119,    3, -722, -100,   -9,   -4,   37,    0 },
#endif
#ifdef HORDE
    {   235,  134,   98,  101,    3, -717, -100,  -11,   -4,   37,    0 },
#endif
#ifdef KOTH
    {   229,  131,   98,   85,    3, -658, -100,   -9,   -4,   37,    0 },
#endif
#ifdef LOSERS
    {   235,  134,   98,  101,    3, -717, -100, -357,   -4,   37,    0 },
#endif
#ifdef RACE
    {     0,    0,    0,    0,    0,    0,    0,    0,    0,    0,    0 },
#endif
#ifdef THREECHECK
    {   136,  106,   98,   85,    3, -613, -100,   -7,   -4,   37,  181 },
#endif
#ifdef TWOKINGS
    {   155,  136,   98,   92,    3, -967, -100,   -8,   -4,   37,    0 },
#endif
  };

  // Penalties for enemy's safe checks
  constexpr int QueenSafeCheck  = 772;
  constexpr int RookSafeCheck   = 1084;
  constexpr int BishopSafeCheck = 645;
  constexpr int KnightSafeCheck = 792;
#ifdef CRAZYHOUSE
  constexpr int PawnSafeCheck   = 435;
#endif
#ifdef THREECHECK
  // In Q8 fixed point
  constexpr int ThreeCheckKSFactors[CHECKS_NB] = { 573, 581, 856, 0 };
#endif

#define S(mg, eg) make_score(mg, eg)

  // MobilityBonus[PieceType-2][attacked] contains bonuses for middle and end game,
  // indexed by piece type and number of attacked squares in the mobility area.
  constexpr Score MobilityBonus[VARIANT_NB][4][32] = {
    {
    { S(-62,-81), S(-53,-56), S(-12,-31), S( -4,-16), S(  3,  5), S( 13, 11), // Knight
      S( 22, 17), S( 28, 20), S( 33, 25) },
    { S(-48,-59), S(-20,-23), S( 16, -3), S( 26, 13), S( 38, 24), S( 51, 42), // Bishop
      S( 55, 54), S( 63, 57), S( 63, 65), S( 68, 73), S( 81, 78), S( 81, 86),
      S( 91, 88), S( 98, 97) },
    { S(-60,-78), S(-20,-17), S(  2, 23), S(  3, 39), S(  3, 70), S( 11, 99), // Rook
      S( 22,103), S( 31,121), S( 40,134), S( 40,139), S( 41,158), S( 48,164),
      S( 57,168), S( 57,169), S( 62,172) },
    { S(-30,-48), S(-12,-30), S( -8, -7), S( -9, 19), S( 20, 40), S( 23, 55), // Queen
      S( 23, 59), S( 35, 75), S( 38, 78), S( 53, 96), S( 64, 96), S( 65,100),
      S( 65,121), S( 66,127), S( 67,131), S( 67,133), S( 72,136), S( 72,141),
      S( 77,147), S( 79,150), S( 93,151), S(108,168), S(108,168), S(108,171),
      S(110,182), S(114,182), S(114,192), S(116,219) }
    },
#ifdef ANTI
    {
      { S(-150,-152), S(-112,-108), S(-18,-52), S( -4,-20), S( 12, 10), S( 30, 22), // Knights
        S(  44,  52), S(  60,  56), S( 72, 58) },
      { S(-96,-116), S(-42,-38), S( 32, -4), S( 52, 24), S( 74, 44), S(102, 84), // Bishops
        S(108, 108), S(126,116), S(130,126), S(142,140), S(158,148), S(162,172),
        S(184, 180), S(194,188) },
      { S(-112,-156), S(-50,-36), S(-22, 52), S(-10,110), S( -8,140), S( -2,162), // Rooks
        S(  16, 218), S( 28,240), S( 42,256), S( 46,286), S( 62,308), S( 64,320),
        S(  86, 330), S( 98,336), S(118,338) },
      { S(-80,-70), S(-50,-24), S(  4, 14), S(  8, 38), S( 28, 74), S( 48,110), // Queens
        S( 50,124), S( 80,152), S( 86,158), S( 94,174), S(108,188), S(112,204),
        S(120,222), S(140,232), S(144,236), S(146,244), S(150,256), S(154,260),
        S(170,266), S(188,272), S(198,280), S(216,314), S(224,316), S(226,322),
        S(236,348), S(238,354), S(246,382), S(256,398) }
    },
#endif
#ifdef ATOMIC
    {
      { S(-86,-77), S(-79,-64), S(-36,-40), S( -2,-24), S( 14,  8), S( 23, 25), // Knights
        S( 40, 26), S( 30, 23), S( 37, 29) },
      { S(-55,-65), S(-17,-34), S( 13, -9), S( 24, 20), S( 22, 25), S( 57, 39), // Bishops
        S( 32, 52), S( 66, 66), S( 51, 52), S( 56, 74), S( 73, 76), S( 85, 81),
        S( 93, 90), S(108, 87) },
      { S(-61,-73), S(-32,-28), S(-18,  9), S(-19, 30), S(-19, 57), S( 20, 78), // Rooks
        S( 12,104), S( 11,134), S( 21,133), S( 33,166), S( 35,168), S( 38,185),
        S( 25,172), S( 60,182), S( 58,155) },
      { S(-43,-43), S(-14,-16), S( -5,  1), S(  0, 23), S(  6, 24), S( 23, 59), // Queens
        S( 20, 55), S( 32, 66), S( 47, 89), S( 29, 77), S( 47, 89), S( 69,103),
        S( 63,110), S( 76,131), S( 73,115), S( 48,132), S( 58,131), S( 75,135),
        S( 82,122), S(111,130), S(114,144), S(101,139), S(106,146), S(107,167),
        S(115,157), S(129,175), S(132,176), S(130,210) }
    },
#endif
#ifdef CRAZYHOUSE
    {
      { S(-126, -96), S(-103,-31), S(-90,-27), S(-40,  3), S(  0,  3), S(  4,  0), // Knights
        S(  20,  12), S(  15, 33), S( 50, 46) },
      { S(-156, -79), S(-115,-43), S( 42,-14), S( 35, 26), S( 64, 26), S( 74, 38), // Bishops
        S(  70,  46), S(  83, 71), S( 70, 68), S( 66, 80), S( 64, 68), S( 70, 77),
        S(  97,  92), S(  89, 98) },
      { S( -53, -53), S( -22, -8), S(-48, 30), S(-14, 57), S( -4, 77), S( 11, 87), // Rooks
        S(   7, 115), S(  12,123), S( 27,120), S(  6,140), S( 55,156), S( 18,161),
        S(  51, 161), S(  54,171), S( 52,166) },
      { S( -26, -56), S( -24,-14), S(  7, 14), S(  8, 15), S( 18, 34), S( 14, 41), // Queens
        S(  28,  58), S(  33, 66), S( 40, 70), S( 47, 74), S( 50,100), S( 52,106),
        S(  59, 111), S(  50, 95), S( 60,115), S( 61,126), S( 75,144), S( 82,119),
        S(  95, 137), S( 102,138), S(100,142), S(119,154), S(129,156), S(107,156),
        S( 111, 177), S( 115,181), S(124,197), S(124,199) }
    },
#endif
#ifdef EXTINCTION
    {
      { S(-123, -90), S( -91,-32), S(-61,-29), S(-38,  3), S(  0,  3), S(  4,  0), // Knights
        S(  19,  12), S(  15, 33), S( 52, 45) },
      { S(-153, -80), S(-112,-41), S( 41,-14), S( 35, 24), S( 62, 26), S( 75, 41), // Bishops
        S(  72,  48), S(  85, 74), S( 74, 65), S( 66, 79), S( 64, 69), S( 73, 80),
        S( 107,  92), S(  96,101) },
      { S( -59, -51), S( -20, -8), S(-54, 32), S(-15, 54), S( -4, 70), S( 11, 84), // Rooks
        S(   6, 113), S(  13,123), S( 27,114), S(  6,144), S( 60,162), S( 19,162),
        S(  48, 170), S(  57,170), S( 52,177) },
      { S( -27, -56), S( -24,-14), S(  7, 13), S(  9, 16), S( 18, 37), S( 14, 40), // Queens
        S(  29,  56), S(  34, 64), S( 39, 73), S( 49, 65), S( 50, 98), S( 50,106),
        S(  60, 107), S(  53, 92), S( 62,119), S( 69,130), S( 77,145), S( 84,120),
        S(  90, 153), S(  98,131), S(106,139), S(116,147), S(127,157), S(112,154),
        S( 121, 174), S( 124,167), S(126,194), S(130,190) }
    },
#endif
#ifdef GRID
    {
      { S(-75,-76), S(-57,-54), S( -9,-28), S( -2,-10), S(  6,  5), S( 14, 12), // Knights
        S( 22, 26), S( 29, 29), S( 36, 29) },
      { S(-48,-59), S(-20,-23), S( 16, -3), S( 26, 13), S( 38, 24), S( 51, 42), // Bishops
        S( 55, 54), S( 63, 57), S( 63, 65), S( 68, 73), S( 81, 78), S( 81, 86),
        S( 91, 88), S( 98, 97) },
      { S(-58,-76), S(-27,-18), S(-15, 28), S(-10, 55), S( -5, 69), S( -2, 82), // Rooks
        S(  9,112), S( 16,118), S( 30,132), S( 29,142), S( 32,155), S( 38,165),
        S( 46,166), S( 48,169), S( 58,171) },
      { S(-39,-36), S(-21,-15), S(  3,  8), S(  3, 18), S( 14, 34), S( 22, 54), // Queens
        S( 28, 61), S( 41, 73), S( 43, 79), S( 48, 92), S( 56, 94), S( 60,104),
        S( 60,113), S( 66,120), S( 67,123), S( 70,126), S( 71,133), S( 73,136),
        S( 79,140), S( 88,143), S( 88,148), S( 99,166), S(102,170), S(102,175),
        S(106,184), S(109,191), S(113,206), S(116,212) }
    },
#endif
#ifdef HORDE
    {
      { S(-126,-90), S( -7,-22), S( -46,-25), S( 19,7), S( -53, 71), S( 31, -1), // Knights
        S(  -6, 51), S(-12, 47), S( -9, -56) },
      { S( -46,-2), S(30,66), S( 18, -27), S( 86, 21), S( 65, 11), S(147, 45), // Bishops
        S(  98, 38), S( 95, 52), S(122, 45), S( 95, 33), S( 89,103), S( 85, -9),
        S( 105, 70), S(131, 82) },
      { S( -56,-78), S(-25,-18), S(-11, 26), S( -5, 55), S( -4, 70), S( -1, 81), // Rooks
        S(   8,109), S( 14,120), S( 21,128), S( 23,143), S( 31,154), S( 32,160),
        S(  43,165), S( 49,168), S( 59,169) },
      { S( -40,-35), S(-25,-12), S(  2,  7), S(  4, 19), S( 14, 37), S( 24, 55), // Queens
        S(  25, 62), S( 40, 76), S( 43, 79), S( 47, 87), S( 54, 94), S( 56,102),
        S(  60,111), S( 70,116), S( 72,118), S( 73,122), S( 75,128), S( 77,130),
        S(  85,133), S( 94,136), S( 99,140), S(108,157), S(112,158), S(113,161),
        S( 118,174), S(119,177), S(123,191), S(128,199) }
    },
#endif
#ifdef KOTH
    {
      { S(-75,-76), S(-56,-54), S( -9,-26), S( -2,-10), S(  6,  5), S( 15, 11), // Knights
        S( 22, 26), S( 30, 28), S( 36, 29) },
      { S(-48,-58), S(-21,-19), S( 16, -2), S( 26, 12), S( 37, 22), S( 51, 42), // Bishops
        S( 54, 54), S( 63, 58), S( 65, 63), S( 71, 70), S( 79, 74), S( 81, 86),
        S( 92, 90), S( 97, 94) },
      { S(-56,-78), S(-25,-18), S(-11, 26), S( -5, 55), S( -4, 70), S( -1, 81), // Rooks
        S(  8,109), S( 14,120), S( 21,128), S( 23,143), S( 31,154), S( 32,160),
        S( 43,165), S( 49,168), S( 59,169) },
      { S(-40,-35), S(-25,-12), S(  2,  7), S(  4, 19), S( 14, 37), S( 24, 55), // Queens
        S( 25, 62), S( 40, 76), S( 43, 79), S( 47, 87), S( 54, 94), S( 56,102),
        S( 60,111), S( 70,116), S( 72,118), S( 73,122), S( 75,128), S( 77,130),
        S( 85,133), S( 94,136), S( 99,140), S(108,157), S(112,158), S(113,161),
        S(118,174), S(119,177), S(123,191), S(128,199) }
    },
#endif
#ifdef LOSERS
    {
      { S(-150,-152), S(-112,-108), S(-18,-52), S( -4,-20), S( 12, 10), S( 30, 22), // Knights
        S(  44,  52), S(  60,  56), S( 72, 58) },
      { S(-96,-116), S(-42,-38), S( 32, -4), S( 52, 24), S( 74, 44), S(102, 84), // Bishops
        S(108, 108), S(126,116), S(130,126), S(142,140), S(158,148), S(162,172),
        S(184, 180), S(194,188) },
      { S(-112,-156), S(-50,-36), S(-22, 52), S(-10,110), S( -8,140), S( -2,162), // Rooks
        S(  16, 218), S( 28,240), S( 42,256), S( 46,286), S( 62,308), S( 64,320),
        S(  86, 330), S( 98,336), S(118,338) },
      { S(-80,-70), S(-50,-24), S(  4, 14), S(  8, 38), S( 28, 74), S( 48,110), // Queens
        S( 50,124), S( 80,152), S( 86,158), S( 94,174), S(108,188), S(112,204),
        S(120,222), S(140,232), S(144,236), S(146,244), S(150,256), S(154,260),
        S(170,266), S(188,272), S(198,280), S(216,314), S(224,316), S(226,322),
        S(236,348), S(238,354), S(246,382), S(256,398) }
    },
#endif
#ifdef RACE
    {
      { S(-132,-117), S( -89,-110), S(-13,-49), S(-11,-15), S(-10,-30), S( 29, 17), // Knights
        S(  13,  32), S(  79,  69), S(109, 79) },
      { S(-101,-119), S( -19, -27), S( 27, -9), S( 35, 30), S( 62, 31), S(115, 72), // Bishops
        S(  91,  99), S( 138, 122), S(129,119), S(158,156), S(153,162), S(143,189),
        S( 172, 181), S( 196, 204) },
      { S(-131,-162), S( -57, -37), S( -8, 47), S( 12, 93), S(  3,127), S( 10,139), // Rooks
        S(   3, 240), S(  18, 236), S( 44,251), S( 44,291), S( 49,301), S( 67,316),
        S( 100, 324), S(  97, 340), S(110,324) },
      { S( -87, -68), S( -73,  -2), S( -7,  9), S( -5, 16), S( 39, 76), S( 39,118), // Queens
        S(  64, 131), S(  86, 169), S( 86,175), S( 78,166), S( 97,195), S(123,216),
        S( 137, 200), S( 155, 247), S(159,260), S(136,252), S(156,279), S(160,251),
        S( 165, 251), S( 194, 267), S(204,271), S(216,331), S(226,304), S(223,295),
        S( 239, 316), S( 228, 365), S(240,385), S(249,377) }
    },
#endif
#ifdef THREECHECK
    {
      { S(-74,-76), S(-55,-54), S( -9,-26), S( -2,-10), S(  6,  5), S( 15, 11), // Knights
        S( 22, 26), S( 31, 27), S( 37, 29) },
      { S(-49,-56), S(-23,-18), S( 15, -2), S( 25, 12), S( 36, 22), S( 50, 42), // Bishops
        S( 53, 54), S( 64, 57), S( 67, 63), S( 71, 68), S( 84, 76), S( 79, 87),
        S( 95, 91), S( 98, 93) },
      { S(-57,-76), S(-25,-18), S(-11, 25), S( -5, 53), S( -4, 70), S( -1, 78), // Rooks
        S(  8,111), S( 14,116), S( 22,125), S( 24,148), S( 31,159), S( 31,173),
        S( 44,163), S( 50,162), S( 56,168) },
      { S(-42,-35), S(-25,-12), S(  2,  7), S(  4, 19), S( 14, 37), S( 24, 53), // Queens
        S( 26, 63), S( 39, 80), S( 42, 77), S( 48, 88), S( 53, 96), S( 57, 96),
        S( 61,108), S( 71,116), S( 70,116), S( 74,125), S( 75,133), S( 78,133),
        S( 85,137), S( 97,135), S(103,141), S(107,165), S(109,153), S(115,162),
        S(119,164), S(121,184), S(121,192), S(131,203) }
    },
#endif
#ifdef TWOKINGS
    {
      { S(-75,-76), S(-57,-54), S( -9,-28), S( -2,-10), S(  6,  5), S( 14, 12), // Knights
        S( 22, 26), S( 29, 29), S( 36, 29) },
      { S(-48,-59), S(-20,-23), S( 16, -3), S( 26, 13), S( 38, 24), S( 51, 42), // Bishops
        S( 55, 54), S( 63, 57), S( 63, 65), S( 68, 73), S( 81, 78), S( 81, 86),
        S( 91, 88), S( 98, 97) },
      { S(-58,-76), S(-27,-18), S(-15, 28), S(-10, 55), S( -5, 69), S( -2, 82), // Rooks
        S(  9,112), S( 16,118), S( 30,132), S( 29,142), S( 32,155), S( 38,165),
        S( 46,166), S( 48,169), S( 58,171) },
      { S(-39,-36), S(-21,-15), S(  3,  8), S(  3, 18), S( 14, 34), S( 22, 54), // Queens
        S( 28, 61), S( 41, 73), S( 43, 79), S( 48, 92), S( 56, 94), S( 60,104),
        S( 60,113), S( 66,120), S( 67,123), S( 70,126), S( 71,133), S( 73,136),
        S( 79,140), S( 88,143), S( 88,148), S( 99,166), S(102,170), S(102,175),
        S(106,184), S(109,191), S(113,206), S(116,212) }
    },
#endif
  };

  // RookOnFile[semiopen/open] contains bonuses for each rook when there is
  // no (friendly) pawn on the rook file.
  constexpr Score RookOnFile[] = { S(19, 7), S(48, 29) };

  // ThreatByMinor/ByRook[attacked PieceType] contains bonuses according to
  // which piece type attacks which one. Attacks on lesser pieces which are
  // pawn-defended are not considered.
  constexpr Score ThreatByMinor[PIECE_TYPE_NB] = {
    S(0, 0), S(5, 32), S(57, 41), S(77, 56), S(88, 119), S(79, 161)
  };

  constexpr Score ThreatByRook[PIECE_TYPE_NB] = {
    S(0, 0), S(3, 46), S(37, 68), S(42, 60), S(0, 38), S(58, 41)
  };

#ifdef ATOMIC
  constexpr Score AtomicConfinedKing = S(100, 100);
  constexpr Score ThreatByBlast = S(80, 80);
#endif
#ifdef HORDE
  constexpr Score HordeShelter = S(71, 61);
#endif
#ifdef THREECHECK
  constexpr Score ChecksGivenBonus[CHECKS_NB] = {
      S(0, 0),
      S(444, 181),
      S(2425, 603),
      S(0, 0)
  };
#endif

#ifdef KOTH
  constexpr Score KothDistanceBonus[6] = {
    S(1949, 1934), S(454, 364), S(151, 158), S(75, 85), S(42, 49), S(0, 0)
  };
  constexpr Score KothSafeCenter = S(163, 207);
#endif

#ifdef ANTI
  constexpr Score PieceCountAnti    = S(119, 123);
  constexpr Score ThreatsAnti[]     = { S(192, 203), S(411, 322) };
  constexpr Score AttacksAnti[2][2][PIECE_TYPE_NB] = {
    {
      { S( 30, 141), S( 26,  94), S(161, 105), S( 70, 123), S( 61,  72), S( 78, 12), S(139, 115) },
      { S( 56,  89), S( 82, 107), S(114,  93), S(110, 115), S(188, 112), S( 73, 59), S(122,  59) }
    },
    {
      { S(119, 142), S( 99, 105), S(123, 193), S(142,  37), S(118,  96), S( 50, 12), S( 91,  85) },
      { S( 58,  81), S( 66, 110), S(105, 153), S(100, 143), S(140, 113), S(145, 73), S(153, 154) }
    }
  };
#endif

#ifdef LOSERS
  constexpr Score ThreatsLosers[]     = { S(216, 279), S(441, 341) };
  constexpr Score AttacksLosers[2][2][PIECE_TYPE_NB] = {
    {
      { S( 27, 140), S( 23,  95), S(160, 112), S( 78, 129), S( 65,  75), S( 70, 13), S(146, 123) },
      { S( 58,  82), S( 80, 112), S(124,  87), S(103, 110), S(185, 107), S( 72, 60), S(126,  62) }
    },
    {
      { S(111, 127), S(102,  95), S(121, 183), S(140,  37), S(120,  99), S( 55, 11), S( 88,  93) },
      { S( 56,  69), S( 72, 124), S(109, 154), S( 98, 149), S(129, 113), S(147, 72), S(157, 152) }
    }
  };
#endif

#ifdef CRAZYHOUSE
  constexpr int KingDangerInHand[PIECE_TYPE_NB] = {
    79, 16, 200, 61, 138, 152
  };
  constexpr Score DropMobilityBonus = S(30, 30);
#endif

#ifdef RACE
  // Bonus for distance of king from 8th rank
  constexpr Score KingRaceBonus[RANK_NB] = {
    S(14282, 14493), S(6369, 5378), S(4224, 3557), S(2633, 2219),
    S( 1614,  1456), S( 975,  885), S( 528,  502), S(   0,    0)
  };
#endif

  // PassedRank[Rank] contains a bonus according to the rank of a passed pawn
  constexpr Score PassedRank[VARIANT_NB][RANK_NB] = {
    {
    S(0, 0), S(10, 28), S(17, 33), S(15, 41), S(62, 72), S(168, 177), S(276, 260)
    },
#ifdef ANTI
    { S(0, 0), S(5, 7), S(5, 14), S(31, 38), S(73, 73), S(166, 166), S(252, 252) },
#endif
#ifdef ATOMIC
    { S(0, 0), S(95, 86), S(118, 43), S(94, 61), S(142, 62), S(196, 150), S(204, 256) },
#endif
#ifdef CRAZYHOUSE
    { S(0, 0), S(15, 27), S(23, 13), S(13, 19), S(88, 111), S(177, 140), S(229, 293) },
#endif
#ifdef EXTINCTION
    { S(0, 0), S(5, 7), S(5, 14), S(31, 38), S(73, 73), S(166, 166), S(252, 252) },
#endif
#ifdef GRID
    { S(0, 0), S(11, 2), S(4, 0), S(27, 34), S(58, 17), S(168, 165), S(251, 253) },
#endif
#ifdef HORDE
    { S(0, 0), S(-66, 10), S(-25, 7), S(66, -12), S(68, 81), S(72, 210), S(250, 258) },
#endif
#ifdef KOTH
    { S(0, 0), S(5, 7), S(5, 14), S(31, 38), S(73, 73), S(166, 166), S(252, 252) },
#endif
#ifdef LOSERS
    { S(0, 0), S(5, 8), S(5, 13), S(31, 36), S(72, 72), S(170, 159), S(276, 251) },
#endif
#ifdef RACE
    {},
#endif
#ifdef THREECHECK
    { S(0, 0), S(5, 7), S(5, 14), S(31, 38), S(73, 73), S(166, 166), S(252, 252) },
#endif
#ifdef TWOKINGS
    { S(0, 0), S(5, 7), S(5, 14), S(31, 38), S(73, 73), S(166, 166), S(252, 252) },
#endif
  };

  // Assorted bonuses and penalties
  constexpr Score BishopPawns         = S(  3,  7);
  constexpr Score BishopXRayPawns     = S(  4,  5);
  constexpr Score CorneredBishop      = S( 50, 50);
  constexpr Score FlankAttacks[VARIANT_NB] = {
    S(  8,  0),
#ifdef ANTI
    S( 0,  0),
#endif
#ifdef ATOMIC
    S(17,  0),
#endif
#ifdef CRAZYHOUSE
    S(14, 20),
#endif
#ifdef EXTINCTION
    S( 0,  0),
#endif
#ifdef GRID
    S( 7,  0),
#endif
#ifdef HORDE
    S( 7,  0),
#endif
#ifdef KOTH
    S( 7,  0),
#endif
#ifdef LOSERS
    S( 7,  0),
#endif
#ifdef RACE
    S( 0,  0),
#endif
#ifdef THREECHECK
    S(16,  9),
#endif
#ifdef TWOKINGS
    S( 7,  0),
#endif
  };
  constexpr Score Hanging             = S( 69, 36);
  constexpr Score BishopKingProtector = S(  6,  9);
  constexpr Score KnightKingProtector = S(  8,  9);
  constexpr Score KnightOnQueen       = S( 16, 11);
  constexpr Score LongDiagonalBishop  = S( 45,  0);
  constexpr Score MinorBehindPawn     = S( 18,  3);
  constexpr Score KnightOutpost       = S( 56, 36);
  constexpr Score BishopOutpost       = S( 30, 23);
  constexpr Score ReachableOutpost    = S( 31, 22);
  constexpr Score PassedFile          = S( 11,  8);
  constexpr Score PawnlessFlank       = S( 17, 95);
  constexpr Score RestrictedPiece     = S(  7,  7);
  constexpr Score RookOnKingRing      = S( 16,  0);
  constexpr Score RookOnQueenFile     = S(  5,  9);
  constexpr Score SliderOnQueen       = S( 59, 18);
  constexpr Score ThreatByKing        = S( 24, 89);
  constexpr Score ThreatByPawnPush    = S( 48, 39);
  constexpr Score ThreatBySafePawn    = S(173, 94);
  constexpr Score TrappedRook         = S( 55, 13);
  constexpr Score WeakQueen           = S( 51, 14);
  constexpr Score WeakQueenProtection = S( 15,  0);

#undef S

  // Evaluation class computes and stores attacks tables and other working data
  template<Tracing T>
  class Evaluation {

  public:
    Evaluation() = delete;
    explicit Evaluation(const Position& p) : pos(p) {}
    Evaluation& operator=(const Evaluation&) = delete;
    Value value();

  private:
    template<Color Us> void initialize();
    template<Color Us, PieceType Pt> Score pieces();
    template<Color Us> Score king() const;
    template<Color Us> Score threats() const;
    template<Color Us> Score passed() const;
    template<Color Us> Score space() const;
    template<Color Us> Score variant() const;
    ScaleFactor scale_factor(Value eg) const;
    Score initiative(Score score) const;

    const Position& pos;
    Material::Entry* me;
    Pawns::Entry* pe;
    Bitboard mobilityArea[COLOR_NB];
    Score mobility[COLOR_NB] = { SCORE_ZERO, SCORE_ZERO };

    // attackedBy[color][piece type] is a bitboard representing all squares
    // attacked by a given color and piece type. Special "piece types" which
    // is also calculated is ALL_PIECES.
    Bitboard attackedBy[COLOR_NB][PIECE_TYPE_NB];

    // attackedBy2[color] are the squares attacked by at least 2 units of a given
    // color, including x-rays. But diagonal x-rays through pawns are not computed.
    Bitboard attackedBy2[COLOR_NB];

    // kingRing[color] are the squares adjacent to the king plus some other
    // very near squares, depending on king position.
    Bitboard kingRing[COLOR_NB];

    // kingAttackersCount[color] is the number of pieces of the given color
    // which attack a square in the kingRing of the enemy king.
    int kingAttackersCount[COLOR_NB];

    // kingAttackersWeight[color] is the sum of the "weights" of the pieces of
    // the given color which attack a square in the kingRing of the enemy king.
    // The weights of the individual piece types are given by the elements in
    // the KingAttackWeights array.
    int kingAttackersWeight[COLOR_NB];

    // kingAttacksCount[color] is the number of attacks by the given color to
    // squares directly adjacent to the enemy king. Pieces which attack more
    // than one square are counted multiple times. For instance, if there is
    // a white knight on g5 and black's king is on g8, this white knight adds 2
    // to kingAttacksCount[WHITE].
    int kingAttacksCount[COLOR_NB];
  };


  // Evaluation::initialize() computes king and pawn attacks, and the king ring
  // bitboard for a given color. This is done at the beginning of the evaluation.
  template<Tracing T> template<Color Us>
  void Evaluation<T>::initialize() {

    constexpr Color     Them = ~Us;
    constexpr Direction Up   = pawn_push(Us);
    constexpr Direction Down = -Up;
    constexpr Bitboard LowRanks = (Us == WHITE ? Rank2BB | Rank3BB : Rank7BB | Rank6BB);

#ifdef HORDE
    const Square ksq = (pos.is_horde() && pos.is_horde_color(Us)) ? SQ_NONE : pos.square<KING>(Us);
#else
    const Square ksq = pos.square<KING>(Us);
#endif

    Bitboard dblAttackByPawn = pawn_double_attacks_bb<Us>(pos.pieces(Us, PAWN));

    // Find our pawns that are blocked or on the first two ranks
    Bitboard b = pos.pieces(Us, PAWN) & (shift<Down>(pos.pieces()) | LowRanks);

    // Squares occupied by those pawns, by our king or queen, by blockers to attacks on our king
    // or controlled by enemy pawns are excluded from the mobility area.
#ifdef ANTI
    if (pos.is_anti())
        mobilityArea[Us] = ~b;
    else
#endif
#ifdef HORDE
    if (pos.is_horde() && pos.is_horde_color(Us))
        mobilityArea[Us] = ~(b | pe->pawn_attacks(Them));
    else
#endif
    mobilityArea[Us] = ~(b | pos.pieces(Us, KING, QUEEN) | pos.blockers_for_king(Us) | pe->pawn_attacks(Them));

    // Initialize attackedBy[] for king and pawns
<<<<<<< HEAD
#ifdef ANTI
    if (pos.is_anti())
    {
        attackedBy[Us][KING] = 0;
        Bitboard kings = pos.pieces(Us, KING);
        while (kings)
            attackedBy[Us][KING] |= pos.attacks_from<KING>(pop_lsb(&kings));
    }
    else
#endif
#ifdef EXTINCTION
    if (pos.is_extinction())
    {
        attackedBy[Us][KING] = 0;
        Bitboard kings = pos.pieces(Us, KING);
        while (kings)
            attackedBy[Us][KING] |= pos.attacks_from<KING>(pop_lsb(&kings));
    }
    else
#endif
#ifdef HORDE
    if (pos.is_horde() && pos.is_horde_color(Us))
        attackedBy[Us][KING] = 0;
    else
#endif
#ifdef PLACEMENT
    if (pos.is_placement() && pos.count_in_hand<KING>(Us))
        attackedBy[Us][KING] = 0;
    else
#endif
    attackedBy[Us][KING] = pos.attacks_from<KING>(ksq);
=======
    attackedBy[Us][KING] = attacks_bb<KING>(ksq);
>>>>>>> 616eb600
    attackedBy[Us][PAWN] = pe->pawn_attacks(Us);
    attackedBy[Us][ALL_PIECES] = attackedBy[Us][KING] | attackedBy[Us][PAWN];
    attackedBy2[Us] = dblAttackByPawn | (attackedBy[Us][KING] & attackedBy[Us][PAWN]);

    // Init our king safety tables
#ifdef ANTI
    if (pos.is_anti()) {} else
#endif
#ifdef EXTINCTION
    if (pos.is_extinction()) {} else
#endif
#ifdef HORDE
    if (pos.is_horde() && pos.is_horde_color(Us)) {} else
#endif
#ifdef PLACEMENT
    if (pos.is_placement() && pos.count_in_hand<KING>(Us)) {} else
#endif
    {
    Square s = make_square(Utility::clamp(file_of(ksq), FILE_B, FILE_G),
                           Utility::clamp(rank_of(ksq), RANK_2, RANK_7));
<<<<<<< HEAD
    kingRing[Us] = PseudoAttacks[KING][s] | s;
    }
=======
    kingRing[Us] = attacks_bb<KING>(s) | s;
>>>>>>> 616eb600

    kingAttackersCount[Them] = popcount(kingRing[Us] & pe->pawn_attacks(Them));
    kingAttacksCount[Them] = kingAttackersWeight[Them] = 0;

    // Remove from kingRing[] the squares defended by two pawns
    kingRing[Us] &= ~dblAttackByPawn;
  }


  // Evaluation::pieces() scores pieces of a given color and type
  template<Tracing T> template<Color Us, PieceType Pt>
  Score Evaluation<T>::pieces() {

    constexpr Color     Them = ~Us;
    constexpr Direction Down = -pawn_push(Us);
    constexpr Bitboard OutpostRanks = (Us == WHITE ? Rank4BB | Rank5BB | Rank6BB
                                                   : Rank5BB | Rank4BB | Rank3BB);
    const Square* pl = pos.squares<Pt>(Us);

    Bitboard b, bb;
    Score score = SCORE_ZERO;

    attackedBy[Us][Pt] = 0;

    for (Square s = *pl; s != SQ_NONE; s = *++pl)
    {
        // Find attacked squares, including x-ray attacks for bishops and rooks
        b = Pt == BISHOP ? attacks_bb<BISHOP>(s, pos.pieces() ^ pos.pieces(QUEEN))
          : Pt ==   ROOK ? attacks_bb<  ROOK>(s, pos.pieces() ^ pos.pieces(QUEEN) ^ pos.pieces(Us, ROOK))
                         : attacks_bb<Pt>(s, pos.pieces());

#ifdef GRID
        if (pos.is_grid())
            b &= ~pos.grid_bb(s);
#endif
        if (pos.blockers_for_king(Us) & s)
            b &= LineBB[pos.square<KING>(Us)][s];

        attackedBy2[Us] |= attackedBy[Us][ALL_PIECES] & b;
        attackedBy[Us][Pt] |= b;
        attackedBy[Us][ALL_PIECES] |= b;

        if (b & kingRing[Them])
        {
            kingAttackersCount[Us]++;
            kingAttackersWeight[Us] += KingAttackWeights[pos.variant()][Pt];
            kingAttacksCount[Us] += popcount(b & attackedBy[Them][KING]);
        }
        else if (Pt == ROOK && (file_bb(s) & kingRing[Them]))
            score += RookOnKingRing;

        int mob = popcount(b & mobilityArea[Us]);

        mobility[Us] += MobilityBonus[pos.variant()][Pt - 2][mob];
#ifdef ANTI
        if (pos.is_anti())
            continue;
#endif
#ifdef HORDE
        if (pos.is_horde() && pos.is_horde_color(Us))
            continue;
#endif
#ifdef PLACEMENT
        if (pos.is_placement() && pos.count_in_hand<KING>(Us))
            continue;
#endif
#ifdef LOSERS
        if (pos.is_losers())
            continue;
#endif

        if (Pt == BISHOP || Pt == KNIGHT)
        {
            // Bonus if piece is on an outpost square or can reach one
            bb = OutpostRanks & attackedBy[Us][PAWN] & ~pe->pawn_attacks_span(Them);
            if (bb & s)
                score += (Pt == KNIGHT) ? KnightOutpost : BishopOutpost;
            else if (Pt == KNIGHT && bb & b & ~pos.pieces(Us))
                score += ReachableOutpost;

            // Bonus for a knight or bishop shielded by pawn
            if (shift<Down>(pos.pieces(PAWN)) & s)
                score += MinorBehindPawn;

            // Penalty if the piece is far from the king
            score -= (Pt == KNIGHT ? KnightKingProtector
                                   : BishopKingProtector) * distance(pos.square<KING>(Us), s);

            if (Pt == BISHOP)
            {
                // Penalty according to the number of our pawns on the same color square as the
                // bishop, bigger when the center files are blocked with pawns and smaller
                // when the bishop is outside the pawn chain.
                Bitboard blocked = pos.pieces(Us, PAWN) & shift<Down>(pos.pieces());

                score -= BishopPawns * pos.pawns_on_same_color_squares(Us, s)
                                     * (!(attackedBy[Us][PAWN] & s) + popcount(blocked & CenterFiles));

                // Penalty for all enemy pawns x-rayed
                score -= BishopXRayPawns * popcount(attacks_bb<BISHOP>(s) & pos.pieces(Them, PAWN));

                // Bonus for bishop on a long diagonal which can "see" both center squares
                if (more_than_one(attacks_bb<BISHOP>(s, pos.pieces(PAWN)) & Center))
                    score += LongDiagonalBishop;

                // An important Chess960 pattern: a cornered bishop blocked by a friendly
                // pawn diagonally in front of it is a very serious problem, especially
                // when that pawn is also blocked.
                if (   pos.is_chess960()
                    && (s == relative_square(Us, SQ_A1) || s == relative_square(Us, SQ_H1)))
                {
                    Direction d = pawn_push(Us) + (file_of(s) == FILE_A ? EAST : WEST);
                    if (pos.piece_on(s + d) == make_piece(Us, PAWN))
                        score -= !pos.empty(s + d + pawn_push(Us))                ? CorneredBishop * 4
                                : pos.piece_on(s + d + d) == make_piece(Us, PAWN) ? CorneredBishop * 2
                                                                                  : CorneredBishop;
                }
            }
        }

        if (Pt == ROOK)
        {
            // Bonus for rook on the same file as a queen
            if (file_bb(s) & pos.pieces(QUEEN))
                score += RookOnQueenFile;

            // Bonus for rook on an open or semi-open file
            if (pos.is_on_semiopen_file(Us, s))
                score += RookOnFile[pos.is_on_semiopen_file(Them, s)];

            // Penalty when trapped by the king, even more if the king cannot castle
            else if (mob <= 3)
            {
                File kf = file_of(pos.square<KING>(Us));
                if ((kf < FILE_E) == (file_of(s) < kf))
                    score -= TrappedRook * (1 + !pos.castling_rights(Us));
            }
        }

        if (Pt == QUEEN)
        {
            // Penalty if any relative pin or discovered attack against the queen
            Bitboard queenPinners;
            if (pos.slider_blockers(pos.pieces(Them, ROOK, BISHOP), s, queenPinners))
                score -= WeakQueen;
        }
    }
    if (T)
        Trace::add(Pt, Us, score);

    return score;
  }


  // Evaluation::king() assigns bonuses and penalties to a king of a given color
  template<Tracing T> template<Color Us>
  Score Evaluation<T>::king() const {

#ifdef ANTI
    if (pos.is_anti())
        return SCORE_ZERO;
#endif
#ifdef EXTINCTION
    if (pos.is_extinction())
        return SCORE_ZERO;
#endif
#ifdef HORDE
    if (pos.is_horde() && pos.is_horde_color(Us))
        return SCORE_ZERO;
#endif
#ifdef PLACEMENT
    if (pos.is_placement() && pos.count_in_hand<KING>(Us))
        return SCORE_ZERO;
#endif

    constexpr Color    Them = ~Us;
    constexpr Bitboard Camp = (Us == WHITE ? AllSquares ^ Rank6BB ^ Rank7BB ^ Rank8BB
                                           : AllSquares ^ Rank1BB ^ Rank2BB ^ Rank3BB);

    Bitboard weak, b1, b2, b3, safe, unsafeChecks = 0;
    Bitboard rookChecks, queenChecks, bishopChecks, knightChecks;
    int kingDanger = 0;
    const Square ksq = pos.square<KING>(Us);

    // Init the score with king shelter and enemy pawns storm
    Score score = pe->king_safety<Us>(pos);

    // Attacked squares defended at most once by our queen or king
#ifdef ATOMIC
    if (pos.is_atomic())
        weak =  (attackedBy[Them][ALL_PIECES] ^ attackedBy[Them][KING])
              & ~(attackedBy[Us][ALL_PIECES] ^ attackedBy[Us][KING]);
    else
#endif
    weak =  attackedBy[Them][ALL_PIECES]
          & ~attackedBy2[Us]
          & (~attackedBy[Us][ALL_PIECES] | attackedBy[Us][KING] | attackedBy[Us][QUEEN]);

    Bitboard h = 0;
#ifdef CRAZYHOUSE
    if (pos.is_house())
        h = pos.count_in_hand<QUEEN>(Them) ? weak & ~pos.pieces() : 0;
#endif

    // Analyse the safe enemy's checks which are possible on next move
    safe  = ~pos.pieces(Them);
#ifdef ATOMIC
    if (pos.is_atomic())
        safe &= ~pos.pieces(Us) | attackedBy2[Them];
    else
#endif
    safe &= ~attackedBy[Us][ALL_PIECES] | (weak & attackedBy2[Them]);

    b1 = attacks_bb<ROOK  >(ksq, pos.pieces() ^ pos.pieces(Us, QUEEN));
    b2 = attacks_bb<BISHOP>(ksq, pos.pieces() ^ pos.pieces(Us, QUEEN));

    Bitboard dqko = ~attackedBy2[Us] & (attackedBy[Us][QUEEN] | attackedBy[Us][KING]);
    Bitboard dropSafe = (safe | (attackedBy[Them][ALL_PIECES] & dqko)) & ~pos.pieces(Us);

#ifdef THREECHECK
    if (pos.is_three_check() && pos.checks_given(Them))
        safe = ~pos.pieces(Them);
#endif

    // Enemy rooks checks
#ifdef CRAZYHOUSE
    h = pos.is_house() && pos.count_in_hand<ROOK>(Them) ? ~pos.pieces() : 0;
#endif
    rookChecks = b1 & safe & (attackedBy[Them][ROOK] | (h & dropSafe));
    if (rookChecks)
        kingDanger += more_than_one(rookChecks) ? RookSafeCheck * 175/100
                                                : RookSafeCheck;
    else
        unsafeChecks |= b1 & (attackedBy[Them][ROOK] | h);

    // Enemy queen safe checks: we count them only if they are from squares from
    // which we can't give a rook check, because rook checks are more valuable.
#ifdef CRAZYHOUSE
    h = pos.is_house() && pos.count_in_hand<QUEEN>(Them) ? ~pos.pieces() : 0;
#endif
    queenChecks =  (b1 | b2)
                 & (attackedBy[Them][QUEEN] | (h & dropSafe))
                 & safe
                 & ~attackedBy[Us][QUEEN]
                 & ~rookChecks;
    if (queenChecks)
        kingDanger += more_than_one(queenChecks) ? QueenSafeCheck * 145/100
                                                 : QueenSafeCheck;

    // Enemy bishops checks: we count them only if they are from squares from
    // which we can't give a queen check, because queen checks are more valuable.
#ifdef CRAZYHOUSE
    h = pos.is_house() && pos.count_in_hand<BISHOP>(Them) ? ~pos.pieces() : 0;
#endif
    bishopChecks =  b2
                  & (attackedBy[Them][BISHOP] | (h & dropSafe))
                  & safe
                  & ~queenChecks;
    if (bishopChecks)
        kingDanger += more_than_one(bishopChecks) ? BishopSafeCheck * 3/2
                                                  : BishopSafeCheck;
    else
        unsafeChecks |= b2 & (attackedBy[Them][BISHOP] | (h & dropSafe));

    // Enemy knights checks
<<<<<<< HEAD
#ifdef CRAZYHOUSE
    h = pos.is_house() && pos.count_in_hand<KNIGHT>(Them) ? ~pos.pieces() : 0;
#endif
    knightChecks = pos.attacks_from<KNIGHT>(ksq) & (attackedBy[Them][KNIGHT] | (h & dropSafe));
    if (knightChecks & (safe | (h & dropSafe)))
        kingDanger += more_than_one(knightChecks & (safe | (h & dropSafe))) ? KnightSafeCheck * 162/100
=======
    knightChecks = attacks_bb<KNIGHT>(ksq) & attackedBy[Them][KNIGHT];
    if (knightChecks & safe)
        kingDanger += more_than_one(knightChecks & safe) ? KnightSafeCheck * 162/100
>>>>>>> 616eb600
                                                         : KnightSafeCheck;
    else
        unsafeChecks |= knightChecks & (attackedBy[Them][KNIGHT] | h);

#ifdef CRAZYHOUSE
    // Enemy pawn checks
    if (pos.is_house())
    {
        constexpr Direction Down = pawn_push(Them);
        Bitboard pawnChecks = pos.attacks_from<PAWN>(ksq, Us);
        h = pos.count_in_hand<PAWN>(Them) ? ~pos.pieces() : 0;
        Bitboard pawnMoves = (attackedBy[Them][PAWN] & pos.pieces(Us)) | (shift<Down>(pos.pieces(Them, PAWN)) & ~pos.pieces());
        if (pawnChecks & ((pawnMoves & safe) | (h & dropSafe)))
            kingDanger += PawnSafeCheck;
        else
            unsafeChecks |= pawnChecks & (pawnMoves | h);
    }
#endif
#ifdef RACE
    if (pos.is_race())
        kingDanger = -kingDanger;
#endif

    // Find the squares that opponent attacks in our king flank, the squares
    // which they attack twice in that flank, and the squares that we defend.
    b1 = attackedBy[Them][ALL_PIECES] & KingFlank[file_of(ksq)] & Camp;
    b2 = b1 & attackedBy2[Them];
    b3 = attackedBy[Us][ALL_PIECES] & KingFlank[file_of(ksq)] & Camp;

    int kingFlankAttack = popcount(b1) + popcount(b2);
    int kingFlankDefense = popcount(b3);

    const auto KDP = KingDangerParams[pos.variant()];
    kingDanger +=        kingAttackersCount[Them] * kingAttackersWeight[Them]
                 + KDP[0] * popcount(kingRing[Us] & weak)
                 + KDP[1] * popcount(unsafeChecks)
                 + KDP[2] * popcount(pos.blockers_for_king(Us))
                 + KDP[3] * kingAttacksCount[Them]
                 + KDP[4] * kingFlankAttack * kingFlankAttack / 8
                 +          mg_value(mobility[Them] - mobility[Us])
                 + KDP[5] * !pos.count<QUEEN>(Them)
                 + KDP[6] * bool(attackedBy[Us][KNIGHT] & attackedBy[Us][KING])
                 + KDP[7] * mg_value(score) / 8
                 + KDP[8] * kingFlankDefense
                 + KDP[9];
#ifdef CRAZYHOUSE
    if (pos.is_house())
    {
        kingDanger += KingDangerInHand[ALL_PIECES] * pos.count_in_hand<ALL_PIECES>(Them);
        kingDanger += KingDangerInHand[PAWN] * pos.count_in_hand<PAWN>(Them);
        kingDanger += KingDangerInHand[KNIGHT] * pos.count_in_hand<KNIGHT>(Them);
        kingDanger += KingDangerInHand[BISHOP] * pos.count_in_hand<BISHOP>(Them);
        kingDanger += KingDangerInHand[ROOK] * pos.count_in_hand<ROOK>(Them);
        kingDanger += KingDangerInHand[QUEEN] * pos.count_in_hand<QUEEN>(Them);
        h = pos.count_in_hand<QUEEN>(Them) ? weak & ~pos.pieces() : 0;
    }
#endif

    // Transform the kingDanger units into a Score, and subtract it from the evaluation
    if (kingDanger > 100)
    {
#ifdef THREECHECK
        if (pos.is_three_check())
            kingDanger = ThreeCheckKSFactors[pos.checks_given(Them)] * kingDanger / 256;
#endif
        int v = kingDanger * kingDanger / 4096;
#ifdef ATOMIC
        if (pos.is_atomic())
            v = std::min(v, (int)QueenValueMg);
#endif
#ifdef CRAZYHOUSE
        if (pos.is_house() && Us == pos.side_to_move())
            v -= v / 10;
        if (pos.is_house())
            v = std::min(v, (int)QueenValueMg);
#endif
#ifdef THREECHECK
        if (pos.is_three_check())
            v = std::min(v, (int)QueenValueMg);
#endif
        score -= make_score(v, kingDanger / 16 + KDP[10] * v / 256);
    }

    // Penalty when our king is on a pawnless flank
    if (!(pos.pieces(PAWN) & KingFlank[file_of(ksq)]))
        score -= PawnlessFlank;

    // Penalty if king flank is under attack, potentially moving toward the king
    score -= FlankAttacks[pos.variant()] * kingFlankAttack;

    if (T)
        Trace::add(KING, Us, score);

    return score;
  }


  // Evaluation::threats() assigns bonuses according to the types of the
  // attacking and the attacked pieces.
  template<Tracing T> template<Color Us>
  Score Evaluation<T>::threats() const {

    constexpr Color     Them     = ~Us;
    constexpr Direction Up       = pawn_push(Us);
    constexpr Bitboard  TRank3BB = (Us == WHITE ? Rank3BB : Rank6BB);

    Bitboard b, weak, defended, nonPawnEnemies, stronglyProtected, safe;
    Score score = SCORE_ZERO;
#ifdef ANTI
    if (pos.is_anti())
    {
        constexpr Bitboard TRank2BB = (Us == WHITE ? Rank2BB : Rank7BB);
        bool weCapture = attackedBy[Us][ALL_PIECES] & pos.pieces(Them);
        bool theyCapture = attackedBy[Them][ALL_PIECES] & pos.pieces(Us);

        // Penalties for possible captures
        if (weCapture)
        {
            // Penalty if we only attack unprotected pieces
            bool theyDefended = attackedBy[Us][ALL_PIECES] & pos.pieces(Them) & attackedBy[Them][ALL_PIECES];
            for (PieceType pt = PAWN; pt <= KING; ++pt)
            {
                if (attackedBy[Us][pt] & pos.pieces(Them) & ~attackedBy2[Us])
                    score -= AttacksAnti[theyCapture][theyDefended][pt];
                else if (attackedBy[Us][pt] & pos.pieces(Them))
                    score -= AttacksAnti[theyCapture][theyDefended][NO_PIECE_TYPE];
            }
            // If both colors attack pieces, increase penalty with piece count
            if (theyCapture)
                score -= PieceCountAnti * pos.count<ALL_PIECES>(Us);
        }
        // Bonus if we threaten to force captures (ignoring possible discoveries)
        if (!weCapture || theyCapture)
        {
            b = pos.pieces(Us, PAWN);
            Bitboard pawnPushes = shift<Up>(b | (shift<Up>(b & TRank2BB) & ~pos.pieces())) & ~pos.pieces();
            Bitboard pieceMoves = (attackedBy[Us][KNIGHT] | attackedBy[Us][BISHOP] | attackedBy[Us][ROOK]
                                 | attackedBy[Us][QUEEN] | attackedBy[Us][KING]) & ~pos.pieces();
            Bitboard unprotectedPawnPushes = pawnPushes & ~attackedBy[Us][ALL_PIECES];
            Bitboard unprotectedPieceMoves = pieceMoves & ~attackedBy2[Us];

            score += ThreatsAnti[0] * popcount(attackedBy[Them][ALL_PIECES] & (pawnPushes | pieceMoves));
            score += ThreatsAnti[1] * popcount(attackedBy[Them][ALL_PIECES] & (unprotectedPawnPushes | unprotectedPieceMoves));
        }
    }
    else
#endif
#ifdef GRID
    if (pos.is_grid()) {} else
#endif
#ifdef LOSERS
    if (pos.is_losers())
    {
        constexpr Bitboard TRank2BB = (Us == WHITE ? Rank2BB : Rank7BB);
        bool weCapture = attackedBy[Us][ALL_PIECES] & pos.pieces(Them);
        bool theyCapture = attackedBy[Them][ALL_PIECES] & pos.pieces(Us);

        // Penalties for possible captures
        if (weCapture)
        {
            // Penalty if we only attack unprotected pieces
            bool theyDefended = attackedBy[Us][ALL_PIECES] & pos.pieces(Them) & attackedBy[Them][ALL_PIECES];
            for (PieceType pt = PAWN; pt <= KING; ++pt)
            {
                if (attackedBy[Us][pt] & pos.pieces(Them) & ~attackedBy2[Us])
                    score -= AttacksLosers[theyCapture][theyDefended][pt];
                else if (attackedBy[Us][pt] & pos.pieces(Them))
                    score -= AttacksLosers[theyCapture][theyDefended][NO_PIECE_TYPE];
            }
        }
        // Bonus if we threaten to force captures (ignoring possible discoveries)
        if (!weCapture || theyCapture)
        {
            b = pos.pieces(Us, PAWN);
            Bitboard pawnPushes = shift<Up>(b | (shift<Up>(b & TRank2BB) & ~pos.pieces())) & ~pos.pieces();
            Bitboard pieceMoves = (attackedBy[Us][KNIGHT] | attackedBy[Us][BISHOP] | attackedBy[Us][ROOK]
                                 | attackedBy[Us][QUEEN] | attackedBy[Us][KING]) & ~pos.pieces();
            Bitboard unprotectedPawnPushes = pawnPushes & ~attackedBy[Us][ALL_PIECES];
            Bitboard unprotectedPieceMoves = pieceMoves & ~attackedBy2[Us];

            score += ThreatsLosers[0] * popcount(attackedBy[Them][ALL_PIECES] & (pawnPushes | pieceMoves));
            score += ThreatsLosers[1] * popcount(attackedBy[Them][ALL_PIECES] & (unprotectedPawnPushes | unprotectedPieceMoves));
        }
    }
    else
#endif
    switch (pos.variant())
    {
#ifdef ATOMIC
    case ATOMIC_VARIANT:
        b = pos.pieces(Them) & attackedBy[Us][ALL_PIECES] & ~attackedBy[Us][KING];
        while (b)
        {
            Square s = pop_lsb(&b);
            Bitboard blast = (pos.attacks_from<KING>(s) & (pos.pieces() ^ pos.pieces(PAWN))) | s;
            int count = popcount(blast & pos.pieces(Them)) - popcount(blast & pos.pieces(Us)) - 1;
            if (blast & pos.pieces(Them, KING, QUEEN))
                count++;
            if ((blast & pos.pieces(Us, QUEEN)) || ((attackedBy[Us][QUEEN] & s) & ~attackedBy2[Us]))
                count--;
            score += std::max(SCORE_ZERO, ThreatByBlast * count);
        }
    break;
#endif
    default:

    // Non-pawn enemies
    nonPawnEnemies = pos.pieces(Them) & ~pos.pieces(PAWN);

    // Squares strongly protected by the enemy, either because they defend the
    // square with a pawn, or because they defend the square twice and we don't.
    stronglyProtected =  attackedBy[Them][PAWN]
                       | (attackedBy2[Them] & ~attackedBy2[Us]);

    // Non-pawn enemies, strongly protected
    defended = nonPawnEnemies & stronglyProtected;

    // Enemies not strongly protected and under our attack
    weak = pos.pieces(Them) & ~stronglyProtected & attackedBy[Us][ALL_PIECES];

    // Bonus according to the kind of attacking pieces
    if (defended | weak)
    {
        b = (defended | weak) & (attackedBy[Us][KNIGHT] | attackedBy[Us][BISHOP]);
        while (b)
            score += ThreatByMinor[type_of(pos.piece_on(pop_lsb(&b)))];

        b = weak & attackedBy[Us][ROOK];
        while (b)
            score += ThreatByRook[type_of(pos.piece_on(pop_lsb(&b)))];

        if (weak & attackedBy[Us][KING])
            score += ThreatByKing;

        b =  ~attackedBy[Them][ALL_PIECES]
           | (nonPawnEnemies & attackedBy2[Us]);
        score += Hanging * popcount(weak & b);

        // Additional bonus if weak piece is only protected by a queen
        score += WeakQueenProtection * popcount(weak & attackedBy[Them][QUEEN]);
    }

    // Bonus for restricting their piece moves
    b =   attackedBy[Them][ALL_PIECES]
       & ~stronglyProtected
       &  attackedBy[Us][ALL_PIECES];
    score += RestrictedPiece * popcount(b);

    // Protected or unattacked squares
    safe = ~attackedBy[Them][ALL_PIECES] | attackedBy[Us][ALL_PIECES];

    // Bonus for attacking enemy pieces with our relatively safe pawns
    b = pos.pieces(Us, PAWN) & safe;
    b = pawn_attacks_bb<Us>(b) & nonPawnEnemies;
    score += ThreatBySafePawn * popcount(b);

    // Find squares where our pawns can push on the next move
    b  = shift<Up>(pos.pieces(Us, PAWN)) & ~pos.pieces();
    b |= shift<Up>(b & TRank3BB) & ~pos.pieces();

    // Keep only the squares which are relatively safe
    b &= ~attackedBy[Them][PAWN] & safe;

    // Bonus for safe pawn threats on the next move
    b = pawn_attacks_bb<Us>(b) & nonPawnEnemies;
    score += ThreatByPawnPush * popcount(b);

    // Bonus for threats on the next moves against enemy queen
#ifdef CRAZYHOUSE
    if ((pos.is_house() ? pos.count<QUEEN>(Them) - pos.count_in_hand<QUEEN>(Them) : pos.count<QUEEN>(Them)) == 1)
#else
    if (pos.count<QUEEN>(Them) == 1)
#endif
    {
        Square s = pos.square<QUEEN>(Them);
        safe = mobilityArea[Us] & ~stronglyProtected;

        b = attackedBy[Us][KNIGHT] & attacks_bb<KNIGHT>(s);

        score += KnightOnQueen * popcount(b & safe);

        b =  (attackedBy[Us][BISHOP] & attacks_bb<BISHOP>(s, pos.pieces()))
           | (attackedBy[Us][ROOK  ] & attacks_bb<ROOK  >(s, pos.pieces()));

        score += SliderOnQueen * popcount(b & safe & attackedBy2[Us]);
    }
    }

    if (T)
        Trace::add(THREAT, Us, score);

    return score;
  }

  // Evaluation::passed() evaluates the passed pawns and candidate passed
  // pawns of the given color.

  template<Tracing T> template<Color Us>
  Score Evaluation<T>::passed() const {

    constexpr Color     Them = ~Us;
    constexpr Direction Up   = pawn_push(Us);
    constexpr Direction Down = -Up;

    auto king_proximity = [&](Color c, Square s) {
      return std::min(distance(pos.square<KING>(c), s), 5);
    };

    Bitboard b, bb, squaresToQueen, unsafeSquares, blockedPassers, helpers;
    Score score = SCORE_ZERO;

    b = pe->passed_pawns(Us);

    blockedPassers = b & shift<Down>(pos.pieces(Them, PAWN));
    if (blockedPassers)
    {
        helpers =  shift<Up>(pos.pieces(Us, PAWN))
                 & ~pos.pieces(Them)
                 & (~attackedBy2[Them] | attackedBy[Us][ALL_PIECES]);

        // Remove blocked candidate passers that don't have help to pass
        b &=  ~blockedPassers
            | shift<WEST>(helpers)
            | shift<EAST>(helpers);
    }

    while (b)
    {
        Square s = pop_lsb(&b);

        assert(!(pos.pieces(Them, PAWN) & forward_file_bb(Us, s + Up)));

        int r = relative_rank(Us, s);

        Score bonus = PassedRank[pos.variant()][r];

#ifdef GRID
        if (pos.is_grid()) {} else
#endif
        if (r > RANK_3)
        {
            int w = 5 * r - 13;
            Square blockSq = s + Up;
#ifdef HORDE
            if (pos.is_horde())
            {
                // Assume a horde king distance of approximately 5
                if (pos.is_horde_color(Us))
                    bonus += make_score(0, king_proximity(Them, blockSq) * 5 * w);
                else
                    bonus += make_score(0, 15 * w);
            }
            else
#endif
#ifdef PLACEMENT
            if (pos.is_placement() && pos.count_in_hand<KING>(Us))
                bonus += make_score(0, 15 * w);
            else
#endif
#ifdef ANTI
            if (pos.is_anti()) {} else
#endif
#ifdef ATOMIC
            if (pos.is_atomic())
                bonus += make_score(0, king_proximity(Them, blockSq) * 5 * w);
            else
#endif
            {
            // Adjust bonus based on the king's proximity
            bonus += make_score(0, (  (king_proximity(Them, blockSq) * 19) / 4
                                     - king_proximity(Us,   blockSq) *  2) * w);

            // If blockSq is not the queening square then consider also a second push
            if (r != RANK_7)
                bonus -= make_score(0, king_proximity(Us, blockSq + Up) * w);
            }

            // If the pawn is free to advance, then increase the bonus
            if (pos.empty(blockSq))
            {
                squaresToQueen = forward_file_bb(Us, s);
                unsafeSquares = passed_pawn_span(Us, s);

                bb = forward_file_bb(Them, s) & pos.pieces(ROOK, QUEEN);

                if (!(pos.pieces(Them) & bb))
                    unsafeSquares &= attackedBy[Them][ALL_PIECES];

                // If there are no enemy attacks on passed pawn span, assign a big bonus.
                // Otherwise assign a smaller bonus if the path to queen is not attacked
                // and even smaller bonus if it is attacked but block square is not.
                int k = !unsafeSquares                    ? 35 :
                        !(unsafeSquares & squaresToQueen) ? 20 :
                        !(unsafeSquares & blockSq)        ?  9 :
                                                             0 ;

                // Assign a larger bonus if the block square is defended
                if ((pos.pieces(Us) & bb) || (attackedBy[Us][ALL_PIECES] & blockSq))
                    k += 5;

                bonus += make_score(k * w, k * w);
            }
        } // r > RANK_3

        score += bonus - PassedFile * edge_distance(file_of(s));
    }

    if (T)
        Trace::add(PASSED, Us, score);

    return score;
  }


  // Evaluation::space() computes the space evaluation for a given side. The
  // space evaluation is a simple bonus based on the number of safe squares
  // available for minor pieces on the central four files on ranks 2--4. Safe
  // squares one, two or three squares behind a friendly pawn are counted
  // twice. Finally, the space bonus is multiplied by a weight. The aim is to
  // improve play on game opening.

  template<Tracing T> template<Color Us>
  Score Evaluation<T>::space() const {

    if (pos.non_pawn_material() < SpaceThreshold[pos.variant()])
        return SCORE_ZERO;

    constexpr Color Them     = ~Us;
    constexpr Direction Down = -pawn_push(Us);
    constexpr Bitboard SpaceMask =
      Us == WHITE ? CenterFiles & (Rank2BB | Rank3BB | Rank4BB)
                  : CenterFiles & (Rank7BB | Rank6BB | Rank5BB);

    // Find the available squares for our pieces inside the area defined by SpaceMask
    Bitboard safe =   SpaceMask
                   & ~pos.pieces(Us, PAWN)
                   & ~attackedBy[Them][PAWN];

    // Find all squares which are at most three squares behind some friendly pawn
    Bitboard behind = pos.pieces(Us, PAWN);
    behind |= shift<Down>(behind);
    behind |= shift<Down+Down>(behind);

    int bonus = popcount(safe) + popcount(behind & safe & ~attackedBy[Them][ALL_PIECES]);
    int weight = pos.count<ALL_PIECES>(Us) - 3 + std::min(pe->blocked_count(), 9);
    Score score = make_score(bonus * weight * weight / 16, 0);
#ifdef KOTH
    if (pos.is_koth())
        score += KothSafeCenter * popcount(behind & safe & Center);
#endif

    if (T)
        Trace::add(SPACE, Us, score);

    return score;
  }

  // Evaluation::variant() computes variant-specific evaluation terms.

  template<Tracing T> template<Color Us>
  Score Evaluation<T>::variant() const {

    constexpr Color Them = (Us == WHITE ? BLACK : WHITE);

    Score score = SCORE_ZERO;

#ifdef ATOMIC
    if (pos.is_atomic())
        score -= AtomicConfinedKing * popcount(attackedBy[Us][KING] & pos.pieces());
#endif
#ifdef HORDE
    if (pos.is_horde() && pos.is_horde_color(Them))
    {
        // Add a bonus according to how close we are to breaking through the pawn wall
        if (pos.pieces(Us, ROOK) | pos.pieces(Us, QUEEN))
        {
            int dist = 8;
            if ((attackedBy[Us][QUEEN] | attackedBy[Us][ROOK]) & rank_bb(relative_rank(Us, RANK_8)))
                dist = 0;
            else for (File f = FILE_A; f <= FILE_H; ++f)
            {
                int pawns = popcount(pos.pieces(Them, PAWN) & file_bb(f));
                int pawnsl = std::min(popcount(pos.pieces(Them, PAWN) & shift<WEST>(file_bb(f))), pawns);
                int pawnsr = std::min(popcount(pos.pieces(Them, PAWN) & shift<EAST>(file_bb(f))), pawns);
                dist = std::min(dist, pawnsl + pawnsr);
            }
            score += HordeShelter * pos.count<PAWN>(Them) / (1 + dist) / (pos.pieces(Us, QUEEN) ? 2 : 4);
        }
    }
#endif
#ifdef KOTH
    if (pos.is_koth())
    {
        // Pinned piece (not pawn) attacks are not included in attackedBy
        constexpr Direction Up = pawn_push(Us);
        Bitboard pinned = pos.blockers_for_king(Them) & pos.pieces(Them);
        Bitboard center = Center;
        while (center)
        {
            // Skip costly attackers_to if the center is not attacked by them
            Square s = pop_lsb(&center);
            int dist = distance(pos.square<KING>(Us), s)
                      + ((pinned || (attackedBy[Them][ALL_PIECES] & s)) ? popcount(pos.attackers_to(s) & pos.pieces(Them)) : 0)
                      + !!(pos.pieces(Us) & s)
                      + !!(shift<Up>(pos.pieces(Us, PAWN) & s) & pos.pieces(Them, PAWN));
            assert(dist > 0);
            score += KothDistanceBonus[std::min(dist - 1, 5)];
        }
    }
#endif
#ifdef RACE
    if (pos.is_race())
    {
        Square ksq = pos.square<KING>(Us);
        int s = relative_rank(BLACK, ksq);
        Bitboard b = file_bb(ksq);
        for (Rank kr = rank_of(ksq), r = Rank(kr + 1); r <= RANK_8; ++r)
        {
            b |= shift<EAST>(b) | shift<WEST>(b);
            if (!(rank_bb(r) & b & ~attackedBy[Them][ALL_PIECES]))
                s++;
        }
        score += KingRaceBonus[std::min(s, 7)];
    }
#endif
#ifdef THREECHECK
    if (pos.is_three_check())
        score += ChecksGivenBonus[pos.checks_given(Us)];
#endif

    if (T)
        Trace::add(VARIANT, Us, score);

    return score;
  }


  // Evaluation::initiative() computes the initiative correction value
  // for the position. It is a second order bonus/malus based on the
  // known attacking/defending status of the players.

  template<Tracing T>
  Score Evaluation<T>::initiative(Score score) const {

#ifdef ANTI
    if (pos.is_anti())
        return SCORE_ZERO;
#endif
#ifdef HORDE
    if (pos.is_horde())
        return SCORE_ZERO;
#endif
#ifdef PLACEMENT
    if (pos.is_placement() && (pos.count_in_hand<KING>(WHITE) || pos.count_in_hand<KING>(BLACK)))
        return SCORE_ZERO;
#endif
#ifdef LOSERS
    if (pos.is_losers())
        return SCORE_ZERO;
#endif

    int outflanking =  distance<File>(pos.square<KING>(WHITE), pos.square<KING>(BLACK))
                     - distance<Rank>(pos.square<KING>(WHITE), pos.square<KING>(BLACK));

    bool pawnsOnBothFlanks =   (pos.pieces(PAWN) & QueenSide)
                            && (pos.pieces(PAWN) & KingSide);

    bool almostUnwinnable =   outflanking < 0
                           && !pawnsOnBothFlanks;

    bool infiltration = rank_of(pos.square<KING>(WHITE)) > RANK_4
                     || rank_of(pos.square<KING>(BLACK)) < RANK_5;

    // Compute the initiative bonus for the attacking side
    int complexity =   9 * pe->passed_count()
                    + 12 * pos.count<PAWN>()
                    +  9 * outflanking
                    + 21 * pawnsOnBothFlanks
                    + 24 * infiltration
                    + 51 * !pos.non_pawn_material()
                    - 43 * almostUnwinnable
                    -  2 * pos.rule50_count()
                    -110 ;

    Value mg = mg_value(score);
    Value eg = eg_value(score);

    // Now apply the bonus: note that we find the attacking side by extracting the
    // sign of the midgame or endgame values, and that we carefully cap the bonus
    // so that the midgame and endgame scores do not change sign after the bonus.
    int u = ((mg > 0) - (mg < 0)) * Utility::clamp(complexity + 50, -abs(mg), 0);
    int v = ((eg > 0) - (eg < 0)) * std::max(complexity, -abs(eg));

    if (T)
        Trace::add(INITIATIVE, make_score(u, v));

    return make_score(u, v);
  }


  // Evaluation::scale_factor() computes the scale factor for the winning side

  template<Tracing T>
  ScaleFactor Evaluation<T>::scale_factor(Value eg) const {

    Color strongSide = eg > VALUE_DRAW ? WHITE : BLACK;
    int sf = me->scale_factor(pos, strongSide);

#ifdef ATOMIC
    if (pos.is_atomic())
    {
        if (   pos.non_pawn_material(~strongSide) <= RookValueMg
            && pos.count<PAWN>(WHITE) == pos.count<PAWN>(BLACK))
            sf = std::max(0, sf - pos.rule50_count() / 2);
    }
    else
#endif
#ifdef HORDE
    if (pos.is_horde() && pos.is_horde_color(~strongSide))
    {
        if (pos.non_pawn_material(~strongSide) >= QueenValueMg)
            sf = 10;
    }
    else
#endif
    // If scale is not already specific, scale down the endgame via general heuristics
    if (sf == SCALE_FACTOR_NORMAL)
    {
        if (pos.opposite_bishops())
        {
            if (   pos.non_pawn_material(WHITE) == BishopValueMg
                && pos.non_pawn_material(BLACK) == BishopValueMg)
                sf = 18 + 4 * popcount(pe->passed_pawns(strongSide));
            else
                sf = 22 + 3 * pos.count<ALL_PIECES>(strongSide);
        }
        else
            sf = std::min(sf, 36 + 7 * pos.count<PAWN>(strongSide));
    }

    return ScaleFactor(sf);
  }


  // Evaluation::value() is the main function of the class. It computes the various
  // parts of the evaluation and returns the value of the position from the point
  // of view of the side to move.

  template<Tracing T>
  Value Evaluation<T>::value() {

    assert(!pos.checkers());

    if (pos.is_variant_end())
        return pos.variant_result();

    // Probe the material hash table
    me = Material::probe(pos);

    // If we have a specialized evaluation function for the current material
    // configuration, call it and return.
    if (me->specialized_eval_exists())
        return me->evaluate(pos);

    // Initialize score by reading the incrementally updated scores included in
    // the position object (material + piece square tables) and the material
    // imbalance. Score is computed internally from the white point of view.
    Score score = pos.psq_score() + me->imbalance() + pos.this_thread()->contempt;

    // Probe the pawn hash table
    pe = Pawns::probe(pos);
    score += pe->pawn_score(WHITE) - pe->pawn_score(BLACK);

    // Early exit if score is high
    Value v = (mg_value(score) + eg_value(score)) / 2;
    if (pos.variant() == CHESS_VARIANT)
    {
    if (abs(v) > LazyThreshold + pos.non_pawn_material() / 64)
       return pos.side_to_move() == WHITE ? v : -v;
    }

    // Main evaluation begins here

    initialize<WHITE>();
    initialize<BLACK>();

    // Pieces evaluated first (also populates attackedBy, attackedBy2).
    // Note that the order of evaluation of the terms is left unspecified
    score +=  pieces<WHITE, KNIGHT>() - pieces<BLACK, KNIGHT>()
            + pieces<WHITE, BISHOP>() - pieces<BLACK, BISHOP>()
            + pieces<WHITE, ROOK  >() - pieces<BLACK, ROOK  >()
            + pieces<WHITE, QUEEN >() - pieces<BLACK, QUEEN >();

#ifdef CRAZYHOUSE
    if (pos.is_house()) {
        // Positional bonus for potential drop points - unoccupied squares in enemy territory that are not attacked by enemy non-KQ pieces
        mobility[WHITE] += DropMobilityBonus * popcount(~(attackedBy[BLACK][PAWN] | attackedBy[BLACK][KNIGHT] | attackedBy[BLACK][BISHOP] | attackedBy[BLACK][ROOK] | pos.pieces() | Rank1BB | Rank2BB | Rank3BB | Rank4BB));
        mobility[BLACK] += DropMobilityBonus * popcount(~(attackedBy[WHITE][PAWN] | attackedBy[WHITE][KNIGHT] | attackedBy[WHITE][BISHOP] | attackedBy[WHITE][ROOK] | pos.pieces() | Rank5BB | Rank6BB | Rank7BB | Rank8BB));
    }
#endif

    score += mobility[WHITE] - mobility[BLACK];

    // More complex interactions that require fully populated attack bitboards
    score +=  king<   WHITE>() - king<   BLACK>()
            + threats<WHITE>() - threats<BLACK>()
            + passed< WHITE>() - passed< BLACK>()
            + space<  WHITE>() - space<  BLACK>();

    if (pos.variant() != CHESS_VARIANT)
        score += variant<WHITE>() - variant<BLACK>();

    score += initiative(score);

    // Interpolate between a middlegame and a (scaled by 'sf') endgame score
    ScaleFactor sf = scale_factor(eg_value(score));
    v =  mg_value(score) * int(me->game_phase())
       + eg_value(score) * int(PHASE_MIDGAME - me->game_phase()) * sf / SCALE_FACTOR_NORMAL;

    v /= PHASE_MIDGAME;

    // In case of tracing add all remaining individual evaluation terms
    if (T)
    {
        Trace::add(MATERIAL, pos.psq_score());
        Trace::add(IMBALANCE, me->imbalance());
        Trace::add(PAWN, pe->pawn_score(WHITE), pe->pawn_score(BLACK));
        Trace::add(MOBILITY, mobility[WHITE], mobility[BLACK]);
        Trace::add(TOTAL, score);
    }

    // Side to move point of view
    return (pos.side_to_move() == WHITE ? v : -v) + Tempo;
  }

} // namespace


/// evaluate() is the evaluator for the outer world. It returns a static
/// evaluation of the position from the point of view of the side to move.

Value Eval::evaluate(const Position& pos) {
  return Evaluation<NO_TRACE>(pos).value();
}


/// trace() is like evaluate(), but instead of returning a value, it returns
/// a string (suitable for outputting to stdout) that contains the detailed
/// descriptions and values of each evaluation term. Useful for debugging.

std::string Eval::trace(const Position& pos) {

  if (pos.checkers())
      return "Total evaluation: none (in check)";

  std::memset(scores, 0, sizeof(scores));

  pos.this_thread()->contempt = SCORE_ZERO; // Reset any dynamic contempt

  Value v = Evaluation<TRACE>(pos).value();

  v = pos.side_to_move() == WHITE ? v : -v; // Trace scores are from white's point of view

  std::stringstream ss;
  ss << std::showpoint << std::noshowpos << std::fixed << std::setprecision(2)
     << "     Term    |    White    |    Black    |    Total   \n"
     << "             |   MG    EG  |   MG    EG  |   MG    EG \n"
     << " ------------+-------------+-------------+------------\n"
     << "    Material | " << Term(MATERIAL)
     << "   Imbalance | " << Term(IMBALANCE)
     << "       Pawns | " << Term(PAWN)
     << "     Knights | " << Term(KNIGHT)
     << "     Bishops | " << Term(BISHOP)
     << "       Rooks | " << Term(ROOK)
     << "      Queens | " << Term(QUEEN)
     << "    Mobility | " << Term(MOBILITY)
     << " King safety | " << Term(KING)
     << "     Threats | " << Term(THREAT)
     << "      Passed | " << Term(PASSED)
     << "       Space | " << Term(SPACE)
     << "  Initiative | " << Term(INITIATIVE)
     << "     Variant | " << Term(VARIANT)
     << " ------------+-------------+-------------+------------\n"
     << "       Total | " << Term(TOTAL);

  ss << "\nTotal evaluation: " << to_cp(v) << " (white side)\n";

  return ss.str();
}<|MERGE_RESOLUTION|>--- conflicted
+++ resolved
@@ -691,14 +691,13 @@
     mobilityArea[Us] = ~(b | pos.pieces(Us, KING, QUEEN) | pos.blockers_for_king(Us) | pe->pawn_attacks(Them));
 
     // Initialize attackedBy[] for king and pawns
-<<<<<<< HEAD
 #ifdef ANTI
     if (pos.is_anti())
     {
         attackedBy[Us][KING] = 0;
         Bitboard kings = pos.pieces(Us, KING);
         while (kings)
-            attackedBy[Us][KING] |= pos.attacks_from<KING>(pop_lsb(&kings));
+            attackedBy[Us][KING] |= attacks_bb<KING>(pop_lsb(&kings));
     }
     else
 #endif
@@ -708,7 +707,7 @@
         attackedBy[Us][KING] = 0;
         Bitboard kings = pos.pieces(Us, KING);
         while (kings)
-            attackedBy[Us][KING] |= pos.attacks_from<KING>(pop_lsb(&kings));
+            attackedBy[Us][KING] |= attacks_bb<KING>(pop_lsb(&kings));
     }
     else
 #endif
@@ -722,10 +721,7 @@
         attackedBy[Us][KING] = 0;
     else
 #endif
-    attackedBy[Us][KING] = pos.attacks_from<KING>(ksq);
-=======
     attackedBy[Us][KING] = attacks_bb<KING>(ksq);
->>>>>>> 616eb600
     attackedBy[Us][PAWN] = pe->pawn_attacks(Us);
     attackedBy[Us][ALL_PIECES] = attackedBy[Us][KING] | attackedBy[Us][PAWN];
     attackedBy2[Us] = dblAttackByPawn | (attackedBy[Us][KING] & attackedBy[Us][PAWN]);
@@ -746,12 +742,8 @@
     {
     Square s = make_square(Utility::clamp(file_of(ksq), FILE_B, FILE_G),
                            Utility::clamp(rank_of(ksq), RANK_2, RANK_7));
-<<<<<<< HEAD
-    kingRing[Us] = PseudoAttacks[KING][s] | s;
-    }
-=======
     kingRing[Us] = attacks_bb<KING>(s) | s;
->>>>>>> 616eb600
+    }
 
     kingAttackersCount[Them] = popcount(kingRing[Us] & pe->pawn_attacks(Them));
     kingAttacksCount[Them] = kingAttackersWeight[Them] = 0;
@@ -1017,18 +1009,12 @@
         unsafeChecks |= b2 & (attackedBy[Them][BISHOP] | (h & dropSafe));
 
     // Enemy knights checks
-<<<<<<< HEAD
 #ifdef CRAZYHOUSE
     h = pos.is_house() && pos.count_in_hand<KNIGHT>(Them) ? ~pos.pieces() : 0;
 #endif
-    knightChecks = pos.attacks_from<KNIGHT>(ksq) & (attackedBy[Them][KNIGHT] | (h & dropSafe));
+    knightChecks = attacks_bb<KNIGHT>(ksq) & (attackedBy[Them][KNIGHT] | (h & dropSafe));
     if (knightChecks & (safe | (h & dropSafe)))
         kingDanger += more_than_one(knightChecks & (safe | (h & dropSafe))) ? KnightSafeCheck * 162/100
-=======
-    knightChecks = attacks_bb<KNIGHT>(ksq) & attackedBy[Them][KNIGHT];
-    if (knightChecks & safe)
-        kingDanger += more_than_one(knightChecks & safe) ? KnightSafeCheck * 162/100
->>>>>>> 616eb600
                                                          : KnightSafeCheck;
     else
         unsafeChecks |= knightChecks & (attackedBy[Them][KNIGHT] | h);
@@ -1038,7 +1024,7 @@
     if (pos.is_house())
     {
         constexpr Direction Down = pawn_push(Them);
-        Bitboard pawnChecks = pos.attacks_from<PAWN>(ksq, Us);
+        Bitboard pawnChecks = pawn_attacks_bb<Us>(ksq);
         h = pos.count_in_hand<PAWN>(Them) ? ~pos.pieces() : 0;
         Bitboard pawnMoves = (attackedBy[Them][PAWN] & pos.pieces(Us)) | (shift<Down>(pos.pieces(Them, PAWN)) & ~pos.pieces());
         if (pawnChecks & ((pawnMoves & safe) | (h & dropSafe)))
@@ -1223,7 +1209,7 @@
         while (b)
         {
             Square s = pop_lsb(&b);
-            Bitboard blast = (pos.attacks_from<KING>(s) & (pos.pieces() ^ pos.pieces(PAWN))) | s;
+            Bitboard blast = (attacks_bb<KING>(s) & (pos.pieces() ^ pos.pieces(PAWN))) | s;
             int count = popcount(blast & pos.pieces(Them)) - popcount(blast & pos.pieces(Us)) - 1;
             if (blast & pos.pieces(Them, KING, QUEEN))
                 count++;

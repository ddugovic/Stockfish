--- conflicted
+++ resolved
@@ -151,40 +151,40 @@
   };
 
   // Per-variant king danger malus factors
-  constexpr int KingDangerParams[VARIANT_NB][12] = {
-    {   185,  148,   98,   69,    4,    3, -873, -100,  -35,   -6,   -7,    0 },
+  constexpr int KingDangerParams[VARIANT_NB][11] = {
+    {   185,  148,   98,   69,    4,    3, -873, -100,   -6,   -7,    0 },
 #ifdef ANTI
     {},
 #endif
 #ifdef ATOMIC
-    {   166,  146,   98,  274,    4,    3, -654, -100,  -35,  -12,   -7,   29 },
+    {   166,  146,   98,  274,    4,    3, -654, -100,  -12,   -7,   29 },
 #endif
 #ifdef CRAZYHOUSE
-    {   439,  130,   98,  119,    4,    3, -613, -100,  -35,   -6,   -1,  320 },
+    {   439,  130,   98,  119,    4,    3, -613, -100,   -6,   -1,  320 },
 #endif
 #ifdef EXTINCTION
     {},
 #endif
 #ifdef GRID
-    {   211,  158,   98,  119,    4,    3, -722, -100,  -35,   -9,   41,    0 },
+    {   211,  158,   98,  119,    4,    3, -722, -100,   -9,   41,    0 },
 #endif
 #ifdef HORDE
-    {   235,  134,   98,  101,    4,    3, -717, -100,  -35,  -11,   -5,    0 },
+    {   235,  134,   98,  101,    4,    3, -717, -100,  -11,   -5,    0 },
 #endif
 #ifdef KOTH
-    {   229,  131,   98,   85,    4,    3, -658, -100,  -35,   -9,   -5,    0 },
+    {   229,  131,   98,   85,    4,    3, -658, -100,   -9,   -5,    0 },
 #endif
 #ifdef LOSERS
-    {   235,  134,   98,  101,    4,    3, -717, -100,  -35, -357,   -5,    0 },
+    {   235,  134,   98,  101,    4,    3, -717, -100, -357,   -5,    0 },
 #endif
 #ifdef RACE
     {},
 #endif
 #ifdef THREECHECK
-    {   136,  106,   98,   85,    4,    3, -613, -100,  -35,   -7,  -73,  181 },
+    {   136,  106,   98,   85,    4,    3, -613, -100,   -7,  -73,  181 },
 #endif
 #ifdef TWOKINGS
-    {   155,  136,   98,   92,    4,    3, -967, -100,  -35,   -8,   38,    0 },
+    {   155,  136,   98,   92,    4,    3, -967, -100,   -8,   38,    0 },
 #endif
   };
 
@@ -1034,7 +1034,6 @@
 
     const auto KDP = KingDangerParams[pos.variant()];
     kingDanger +=        kingAttackersCount[Them] * kingAttackersWeight[Them]
-<<<<<<< HEAD
                  + KDP[0] * popcount(kingRing[Us] & weak)
                  + KDP[1] * popcount(unsafeChecks)
                  + KDP[2] * popcount(pos.blockers_for_king(Us))
@@ -1044,9 +1043,8 @@
                  +          mg_value(mobility[Them] - mobility[Us])
                  + KDP[6] * !pos.count<QUEEN>(Them)
                  + KDP[7] * bool(attackedBy[Us][KNIGHT] & attackedBy[Us][KING])
-                 + KDP[8] * bool(attackedBy[Us][BISHOP] & attackedBy[Us][KING])
-                 + KDP[9] * mg_value(score) / 8
-                 + KDP[10];
+                 + KDP[8] * mg_value(score) / 8
+                 + KDP[9];
 #ifdef CRAZYHOUSE
         if (pos.is_house())
         {
@@ -1059,19 +1057,6 @@
             h = pos.count_in_hand<QUEEN>(Them) ? weak & ~pos.pieces() : 0;
         }
 #endif
-=======
-                 + 185 * popcount(kingRing[Us] & weak)
-                 + 148 * popcount(unsafeChecks)
-                 +  98 * popcount(pos.blockers_for_king(Us))
-                 +  69 * kingAttacksCount[Them]
-                 +   4 * (kingFlankAttack - kingFlankDefense)
-                 +   3 * kingFlankAttack * kingFlankAttack / 8
-                 +       mg_value(mobility[Them] - mobility[Us])
-                 - 873 * !pos.count<QUEEN>(Them)
-                 - 100 * bool(attackedBy[Us][KNIGHT] & attackedBy[Us][KING])
-                 -   6 * mg_value(score) / 8
-                 -   7;
->>>>>>> 87ed9fac
 
 #ifdef ATOMIC
     if (pos.is_atomic())
@@ -1099,7 +1084,7 @@
         if (pos.is_three_check())
             v = std::min(v, (int)QueenValueMg);
 #endif
-        score -= make_score(v, kingDanger / 16 + KDP[11] * v / 256);
+        score -= make_score(v, kingDanger / 16 + KDP[10] * v / 256);
     }
 
     // Penalty when our king is on a pawnless flank

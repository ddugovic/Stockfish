/*
  Stockfish, a UCI chess playing engine derived from Glaurung 2.1
  Copyright (C) 2004-2008 Tord Romstad (Glaurung author)
  Copyright (C) 2008-2015 Marco Costalba, Joona Kiiski, Tord Romstad
  Copyright (C) 2015-2019 Marco Costalba, Joona Kiiski, Gary Linscott, Tord Romstad

  Stockfish is free software: you can redistribute it and/or modify
  it under the terms of the GNU General Public License as published by
  the Free Software Foundation, either version 3 of the License, or
  (at your option) any later version.

  Stockfish is distributed in the hope that it will be useful,
  but WITHOUT ANY WARRANTY; without even the implied warranty of
  MERCHANTABILITY or FITNESS FOR A PARTICULAR PURPOSE.  See the
  GNU General Public License for more details.

  You should have received a copy of the GNU General Public License
  along with this program.  If not, see <http://www.gnu.org/licenses/>.
*/

#include <algorithm>
#include <cassert>
#include <cstring>   // For std::memset
#include <iomanip>
#include <sstream>

#include "bitboard.h"
#include "evaluate.h"
#include "material.h"
#include "pawns.h"
#include "thread.h"

namespace Trace {

  enum Tracing { NO_TRACE, TRACE };

  enum Term { // The first 8 entries are reserved for PieceType
    MATERIAL = 8, IMBALANCE, MOBILITY, THREAT, PASSED, SPACE, INITIATIVE, VARIANT, TOTAL, TERM_NB
  };

  Score scores[TERM_NB][COLOR_NB];

  double to_cp(Value v) { return double(v) / PawnValueEg; }

  void add(int idx, Color c, Score s) {
    scores[idx][c] = s;
  }

  void add(int idx, Score w, Score b = SCORE_ZERO) {
    scores[idx][WHITE] = w;
    scores[idx][BLACK] = b;
  }

  std::ostream& operator<<(std::ostream& os, Score s) {
    os << std::setw(5) << to_cp(mg_value(s)) << " "
       << std::setw(5) << to_cp(eg_value(s));
    return os;
  }

  std::ostream& operator<<(std::ostream& os, Term t) {

    if (t == MATERIAL || t == IMBALANCE || t == INITIATIVE || t == TOTAL)
        os << " ----  ----"    << " | " << " ----  ----";
    else
        os << scores[t][WHITE] << " | " << scores[t][BLACK];

    os << " | " << scores[t][WHITE] - scores[t][BLACK] << "\n";
    return os;
  }
}

using namespace Trace;

namespace {

  constexpr Bitboard QueenSide   = FileABB | FileBBB | FileCBB | FileDBB;
  constexpr Bitboard CenterFiles = FileCBB | FileDBB | FileEBB | FileFBB;
  constexpr Bitboard KingSide    = FileEBB | FileFBB | FileGBB | FileHBB;
  constexpr Bitboard Center      = (FileDBB | FileEBB) & (Rank4BB | Rank5BB);

  constexpr Bitboard KingFlank[FILE_NB] = {
    QueenSide ^ FileDBB, QueenSide, QueenSide,
    CenterFiles, CenterFiles,
    KingSide, KingSide, KingSide ^ FileEBB
  };

  // Threshold for lazy and space evaluation
  constexpr Value LazyThreshold  = Value(1500);
  constexpr Value SpaceThreshold[VARIANT_NB] = {
    Value(12222),
#ifdef ANTI
    Value(12222),
#endif
#ifdef ATOMIC
    Value(12222),
#endif
#ifdef CRAZYHOUSE
    Value(12222),
#endif
#ifdef EXTINCTION
    Value(12222),
#endif
#ifdef GRID
    2 * MidgameLimit,
#endif
#ifdef HORDE
    Value(12222),
#endif
#ifdef KOTH
    VALUE_ZERO,
#endif
#ifdef LOSERS
    Value(12222),
#endif
#ifdef RACE
    Value(12222),
#endif
#ifdef THREECHECK
    Value(12222),
#endif
#ifdef TWOKINGS
    Value(12222),
#endif
  };

  // KingAttackWeights[PieceType] contains king attack weights by piece type
  constexpr int KingAttackWeights[VARIANT_NB][PIECE_TYPE_NB] = {
    { 0, 0, 77, 55, 44, 10 },
#ifdef ANTI
    {},
#endif
#ifdef ATOMIC
    { 0, 0, 76, 64, 46, 11 },
#endif
#ifdef CRAZYHOUSE
    { 0, 0, 112, 87, 63, 2 },
#endif
#ifdef EXTINCTION
    {},
#endif
#ifdef GRID
    { 0, 0, 89, 62, 47, 11 },
#endif
#ifdef HORDE
    { 0, 0, 77, 55, 44, 10 },
#endif
#ifdef KOTH
    { 0, 0, 76, 48, 44, 10 },
#endif
#ifdef LOSERS
    { 0, 0, 77, 55, 44, 10 },
#endif
#ifdef RACE
    {},
#endif
#ifdef THREECHECK
    { 0, 0, 115, 64, 62, 35 },
#endif
#ifdef TWOKINGS
    { 0, 0, 77, 55, 44, 10 },
#endif
  };

  // Per-variant king danger malus factors
  constexpr int KingDangerParams[VARIANT_NB][8] = {
    {    69,  185,  150,    1, -873,   -6,  -30,    0 },
#ifdef ANTI
    {},
#endif
#ifdef ATOMIC
    {   274,  166,  146,    1, -654,  -12,   -7,   29 },
#endif
#ifdef CRAZYHOUSE
    {   119,  439,  130,    1, -613,   -6,   -1,  320 },
#endif
#ifdef EXTINCTION
    {},
#endif
#ifdef GRID
    {   119,  211,  158,    1, -722,   -9,   41,    0 },
#endif
#ifdef HORDE
    {   101,  235,  134,    1, -717,  -11,   -5,    0 },
#endif
#ifdef KOTH
    {    85,  229,  131,    1, -658,   -9,   -5,    0 },
#endif
#ifdef LOSERS
    {   101,  235,  134,    1, -717, -357,   -5,    0 },
#endif
#ifdef RACE
    {},
#endif
#ifdef THREECHECK
    {    85,  136,  106,    1, -613,   -7,  -73,  181 },
#endif
#ifdef TWOKINGS
    {    92,  155,  136,    1, -967,   -8,   38,    0 },
#endif
  };

  // Penalties for enemy's safe checks
  constexpr int QueenSafeCheck  = 780;
  constexpr int RookSafeCheck   = 1080;
  constexpr int BishopSafeCheck = 635;
  constexpr int KnightSafeCheck = 790;
#ifdef CRAZYHOUSE
  constexpr int PawnSafeCheck   = 435;
#endif
#ifdef ATOMIC
  constexpr int IndirectKingAttack = 883;
#endif
#ifdef THREECHECK
  // In Q8 fixed point
  constexpr int ThreeCheckKSFactors[CHECKS_NB] = { 571, 619, 858, 0 };
#endif

#define S(mg, eg) make_score(mg, eg)

  // MobilityBonus[PieceType-2][attacked] contains bonuses for middle and end game,
  // indexed by piece type and number of attacked squares in the mobility area.
  constexpr Score MobilityBonus[VARIANT_NB][4][32] = {
    {
    { S(-62,-81), S(-53,-56), S(-12,-30), S( -4,-14), S(  3,  8), S( 13, 15), // Knights
      S( 22, 23), S( 28, 27), S( 33, 33) },
    { S(-48,-59), S(-20,-23), S( 16, -3), S( 26, 13), S( 38, 24), S( 51, 42), // Bishops
      S( 55, 54), S( 63, 57), S( 63, 65), S( 68, 73), S( 81, 78), S( 81, 86),
      S( 91, 88), S( 98, 97) },
    { S(-58,-76), S(-27,-18), S(-15, 28), S(-10, 55), S( -5, 69), S( -2, 82), // Rooks
      S(  9,112), S( 16,118), S( 30,132), S( 29,142), S( 32,155), S( 38,165),
      S( 46,166), S( 48,169), S( 58,171) },
    { S(-39,-36), S(-21,-15), S(  3,  8), S(  3, 18), S( 14, 34), S( 22, 54), // Queens
      S( 28, 61), S( 41, 73), S( 43, 79), S( 48, 92), S( 56, 94), S( 60,104),
      S( 60,113), S( 66,120), S( 67,123), S( 70,126), S( 71,133), S( 73,136),
      S( 79,140), S( 88,143), S( 88,148), S( 99,166), S(102,170), S(102,175),
      S(106,184), S(109,191), S(113,206), S(116,212) }
    },
#ifdef ANTI
    {
      { S(-150,-152), S(-112,-108), S(-18,-52), S( -4,-20), S( 12, 10), S( 30, 22), // Knights
        S(  44,  52), S(  60,  56), S( 72, 58) },
      { S(-96,-116), S(-42,-38), S( 32, -4), S( 52, 24), S( 74, 44), S(102, 84), // Bishops
        S(108, 108), S(126,116), S(130,126), S(142,140), S(158,148), S(162,172),
        S(184, 180), S(194,188) },
      { S(-112,-156), S(-50,-36), S(-22, 52), S(-10,110), S( -8,140), S( -2,162), // Rooks
        S(  16, 218), S( 28,240), S( 42,256), S( 46,286), S( 62,308), S( 64,320),
        S(  86, 330), S( 98,336), S(118,338) },
      { S(-80,-70), S(-50,-24), S(  4, 14), S(  8, 38), S( 28, 74), S( 48,110), // Queens
        S( 50,124), S( 80,152), S( 86,158), S( 94,174), S(108,188), S(112,204),
        S(120,222), S(140,232), S(144,236), S(146,244), S(150,256), S(154,260),
        S(170,266), S(188,272), S(198,280), S(216,314), S(224,316), S(226,322),
        S(236,348), S(238,354), S(246,382), S(256,398) }
    },
#endif
#ifdef ATOMIC
    {
      { S(-86,-77), S(-79,-64), S(-36,-40), S( -2,-24), S( 14,  8), S( 23, 25), // Knights
        S( 40, 26), S( 30, 23), S( 37, 29) },
      { S(-55,-65), S(-17,-34), S( 13, -9), S( 24, 20), S( 22, 25), S( 57, 39), // Bishops
        S( 32, 52), S( 66, 66), S( 51, 52), S( 56, 74), S( 73, 76), S( 85, 81),
        S( 93, 90), S(108, 87) },
      { S(-61,-73), S(-32,-28), S(-18,  9), S(-19, 30), S(-19, 57), S( 20, 78), // Rooks
        S( 12,104), S( 11,134), S( 21,133), S( 33,166), S( 35,168), S( 38,185),
        S( 25,172), S( 60,182), S( 58,155) },
      { S(-43,-43), S(-14,-16), S( -5,  1), S(  0, 23), S(  6, 24), S( 23, 59), // Queens
        S( 20, 55), S( 32, 66), S( 47, 89), S( 29, 77), S( 47, 89), S( 69,103),
        S( 63,110), S( 76,131), S( 73,115), S( 48,132), S( 58,131), S( 75,135),
        S( 82,122), S(111,130), S(114,144), S(101,139), S(106,146), S(107,167),
        S(115,157), S(129,175), S(132,176), S(130,210) }
    },
#endif
#ifdef CRAZYHOUSE
    {
      { S(-126, -96), S(-103,-31), S(-90,-27), S(-40,  3), S(  0,  3), S(  4,  0), // Knights
        S(  20,  12), S(  15, 33), S( 50, 46) },
      { S(-156, -79), S(-115,-43), S( 42,-14), S( 35, 26), S( 64, 26), S( 74, 38), // Bishops
        S(  70,  46), S(  83, 71), S( 70, 68), S( 66, 80), S( 64, 68), S( 70, 77),
        S(  97,  92), S(  89, 98) },
      { S( -53, -53), S( -22, -8), S(-48, 30), S(-14, 57), S( -4, 77), S( 11, 87), // Rooks
        S(   7, 115), S(  12,123), S( 27,120), S(  6,140), S( 55,156), S( 18,161),
        S(  51, 161), S(  54,171), S( 52,166) },
      { S( -26, -56), S( -24,-14), S(  7, 14), S(  8, 15), S( 18, 34), S( 14, 41), // Queens
        S(  28,  58), S(  33, 66), S( 40, 70), S( 47, 74), S( 50,100), S( 52,106),
        S(  59, 111), S(  50, 95), S( 60,115), S( 61,126), S( 75,144), S( 82,119),
        S(  95, 137), S( 102,138), S(100,142), S(119,154), S(129,156), S(107,156),
        S( 111, 177), S( 115,181), S(124,197), S(124,199) }
    },
#endif
#ifdef EXTINCTION
    {
      { S(-123, -90), S( -91,-32), S(-61,-29), S(-38,  3), S(  0,  3), S(  4,  0), // Knights
        S(  19,  12), S(  15, 33), S( 52, 45) },
      { S(-153, -80), S(-112,-41), S( 41,-14), S( 35, 24), S( 62, 26), S( 75, 41), // Bishops
        S(  72,  48), S(  85, 74), S( 74, 65), S( 66, 79), S( 64, 69), S( 73, 80),
        S( 107,  92), S(  96,101) },
      { S( -59, -51), S( -20, -8), S(-54, 32), S(-15, 54), S( -4, 70), S( 11, 84), // Rooks
        S(   6, 113), S(  13,123), S( 27,114), S(  6,144), S( 60,162), S( 19,162),
        S(  48, 170), S(  57,170), S( 52,177) },
      { S( -27, -56), S( -24,-14), S(  7, 13), S(  9, 16), S( 18, 37), S( 14, 40), // Queens
        S(  29,  56), S(  34, 64), S( 39, 73), S( 49, 65), S( 50, 98), S( 50,106),
        S(  60, 107), S(  53, 92), S( 62,119), S( 69,130), S( 77,145), S( 84,120),
        S(  90, 153), S(  98,131), S(106,139), S(116,147), S(127,157), S(112,154),
        S( 121, 174), S( 124,167), S(126,194), S(130,190) }
    },
#endif
#ifdef GRID
    {
      { S(-75,-76), S(-57,-54), S( -9,-28), S( -2,-10), S(  6,  5), S( 14, 12), // Knights
        S( 22, 26), S( 29, 29), S( 36, 29) },
      { S(-48,-59), S(-20,-23), S( 16, -3), S( 26, 13), S( 38, 24), S( 51, 42), // Bishops
        S( 55, 54), S( 63, 57), S( 63, 65), S( 68, 73), S( 81, 78), S( 81, 86),
        S( 91, 88), S( 98, 97) },
      { S(-58,-76), S(-27,-18), S(-15, 28), S(-10, 55), S( -5, 69), S( -2, 82), // Rooks
        S(  9,112), S( 16,118), S( 30,132), S( 29,142), S( 32,155), S( 38,165),
        S( 46,166), S( 48,169), S( 58,171) },
      { S(-39,-36), S(-21,-15), S(  3,  8), S(  3, 18), S( 14, 34), S( 22, 54), // Queens
        S( 28, 61), S( 41, 73), S( 43, 79), S( 48, 92), S( 56, 94), S( 60,104),
        S( 60,113), S( 66,120), S( 67,123), S( 70,126), S( 71,133), S( 73,136),
        S( 79,140), S( 88,143), S( 88,148), S( 99,166), S(102,170), S(102,175),
        S(106,184), S(109,191), S(113,206), S(116,212) }
    },
#endif
#ifdef HORDE
    {
      { S(-126,-90), S( -7,-22), S( -46,-25), S( 19,7), S( -53, 71), S( 31, -1), // Knights
        S(  -6, 51), S(-12, 47), S( -9, -56) },
      { S( -46,-2), S(30,66), S( 18, -27), S( 86, 21), S( 65, 11), S(147, 45), // Bishops
        S(  98, 38), S( 95, 52), S(122, 45), S( 95, 33), S( 89,103), S( 85, -9),
        S( 105, 70), S(131, 82) },
      { S( -56,-78), S(-25,-18), S(-11, 26), S( -5, 55), S( -4, 70), S( -1, 81), // Rooks
        S(   8,109), S( 14,120), S( 21,128), S( 23,143), S( 31,154), S( 32,160),
        S(  43,165), S( 49,168), S( 59,169) },
      { S( -40,-35), S(-25,-12), S(  2,  7), S(  4, 19), S( 14, 37), S( 24, 55), // Queens
        S(  25, 62), S( 40, 76), S( 43, 79), S( 47, 87), S( 54, 94), S( 56,102),
        S(  60,111), S( 70,116), S( 72,118), S( 73,122), S( 75,128), S( 77,130),
        S(  85,133), S( 94,136), S( 99,140), S(108,157), S(112,158), S(113,161),
        S( 118,174), S(119,177), S(123,191), S(128,199) }
    },
#endif
#ifdef KOTH
    {
      { S(-75,-76), S(-56,-54), S( -9,-26), S( -2,-10), S(  6,  5), S( 15, 11), // Knights
        S( 22, 26), S( 30, 28), S( 36, 29) },
      { S(-48,-58), S(-21,-19), S( 16, -2), S( 26, 12), S( 37, 22), S( 51, 42), // Bishops
        S( 54, 54), S( 63, 58), S( 65, 63), S( 71, 70), S( 79, 74), S( 81, 86),
        S( 92, 90), S( 97, 94) },
      { S(-56,-78), S(-25,-18), S(-11, 26), S( -5, 55), S( -4, 70), S( -1, 81), // Rooks
        S(  8,109), S( 14,120), S( 21,128), S( 23,143), S( 31,154), S( 32,160),
        S( 43,165), S( 49,168), S( 59,169) },
      { S(-40,-35), S(-25,-12), S(  2,  7), S(  4, 19), S( 14, 37), S( 24, 55), // Queens
        S( 25, 62), S( 40, 76), S( 43, 79), S( 47, 87), S( 54, 94), S( 56,102),
        S( 60,111), S( 70,116), S( 72,118), S( 73,122), S( 75,128), S( 77,130),
        S( 85,133), S( 94,136), S( 99,140), S(108,157), S(112,158), S(113,161),
        S(118,174), S(119,177), S(123,191), S(128,199) }
    },
#endif
#ifdef LOSERS
    {
      { S(-150,-152), S(-112,-108), S(-18,-52), S( -4,-20), S( 12, 10), S( 30, 22), // Knights
        S(  44,  52), S(  60,  56), S( 72, 58) },
      { S(-96,-116), S(-42,-38), S( 32, -4), S( 52, 24), S( 74, 44), S(102, 84), // Bishops
        S(108, 108), S(126,116), S(130,126), S(142,140), S(158,148), S(162,172),
        S(184, 180), S(194,188) },
      { S(-112,-156), S(-50,-36), S(-22, 52), S(-10,110), S( -8,140), S( -2,162), // Rooks
        S(  16, 218), S( 28,240), S( 42,256), S( 46,286), S( 62,308), S( 64,320),
        S(  86, 330), S( 98,336), S(118,338) },
      { S(-80,-70), S(-50,-24), S(  4, 14), S(  8, 38), S( 28, 74), S( 48,110), // Queens
        S( 50,124), S( 80,152), S( 86,158), S( 94,174), S(108,188), S(112,204),
        S(120,222), S(140,232), S(144,236), S(146,244), S(150,256), S(154,260),
        S(170,266), S(188,272), S(198,280), S(216,314), S(224,316), S(226,322),
        S(236,348), S(238,354), S(246,382), S(256,398) }
    },
#endif
#ifdef RACE
    {
      { S(-132,-117), S( -89,-110), S(-13,-49), S(-11,-15), S(-10,-30), S( 29, 17), // Knights
        S(  13,  32), S(  79,  69), S(109, 79) },
      { S(-101,-119), S( -19, -27), S( 27, -9), S( 35, 30), S( 62, 31), S(115, 72), // Bishops
        S(  91,  99), S( 138, 122), S(129,119), S(158,156), S(153,162), S(143,189),
        S( 172, 181), S( 196, 204) },
      { S(-131,-162), S( -57, -37), S( -8, 47), S( 12, 93), S(  3,127), S( 10,139), // Rooks
        S(   3, 240), S(  18, 236), S( 44,251), S( 44,291), S( 49,301), S( 67,316),
        S( 100, 324), S(  97, 340), S(110,324) },
      { S( -87, -68), S( -73,  -2), S( -7,  9), S( -5, 16), S( 39, 76), S( 39,118), // Queens
        S(  64, 131), S(  86, 169), S( 86,175), S( 78,166), S( 97,195), S(123,216),
        S( 137, 200), S( 155, 247), S(159,260), S(136,252), S(156,279), S(160,251),
        S( 165, 251), S( 194, 267), S(204,271), S(216,331), S(226,304), S(223,295),
        S( 239, 316), S( 228, 365), S(240,385), S(249,377) }
    },
#endif
#ifdef THREECHECK
    {
      { S(-74,-76), S(-55,-54), S( -9,-26), S( -2,-10), S(  6,  5), S( 15, 11), // Knights
        S( 22, 26), S( 31, 27), S( 37, 29) },
      { S(-49,-56), S(-23,-18), S( 15, -2), S( 25, 12), S( 36, 22), S( 50, 42), // Bishops
        S( 53, 54), S( 64, 57), S( 67, 63), S( 71, 68), S( 84, 76), S( 79, 87),
        S( 95, 91), S( 98, 93) },
      { S(-57,-76), S(-25,-18), S(-11, 25), S( -5, 53), S( -4, 70), S( -1, 78), // Rooks
        S(  8,111), S( 14,116), S( 22,125), S( 24,148), S( 31,159), S( 31,173),
        S( 44,163), S( 50,162), S( 56,168) },
      { S(-42,-35), S(-25,-12), S(  2,  7), S(  4, 19), S( 14, 37), S( 24, 53), // Queens
        S( 26, 63), S( 39, 80), S( 42, 77), S( 48, 88), S( 53, 96), S( 57, 96),
        S( 61,108), S( 71,116), S( 70,116), S( 74,125), S( 75,133), S( 78,133),
        S( 85,137), S( 97,135), S(103,141), S(107,165), S(109,153), S(115,162),
        S(119,164), S(121,184), S(121,192), S(131,203) }
    },
#endif
#ifdef TWOKINGS
    {
      { S(-75,-76), S(-57,-54), S( -9,-28), S( -2,-10), S(  6,  5), S( 14, 12), // Knights
        S( 22, 26), S( 29, 29), S( 36, 29) },
      { S(-48,-59), S(-20,-23), S( 16, -3), S( 26, 13), S( 38, 24), S( 51, 42), // Bishops
        S( 55, 54), S( 63, 57), S( 63, 65), S( 68, 73), S( 81, 78), S( 81, 86),
        S( 91, 88), S( 98, 97) },
      { S(-58,-76), S(-27,-18), S(-15, 28), S(-10, 55), S( -5, 69), S( -2, 82), // Rooks
        S(  9,112), S( 16,118), S( 30,132), S( 29,142), S( 32,155), S( 38,165),
        S( 46,166), S( 48,169), S( 58,171) },
      { S(-39,-36), S(-21,-15), S(  3,  8), S(  3, 18), S( 14, 34), S( 22, 54), // Queens
        S( 28, 61), S( 41, 73), S( 43, 79), S( 48, 92), S( 56, 94), S( 60,104),
        S( 60,113), S( 66,120), S( 67,123), S( 70,126), S( 71,133), S( 73,136),
        S( 79,140), S( 88,143), S( 88,148), S( 99,166), S(102,170), S(102,175),
        S(106,184), S(109,191), S(113,206), S(116,212) }
    },
#endif
  };

  // Outpost[knight/bishop][supported by pawn] contains bonuses for minor
  // pieces if they occupy or can reach an outpost square, bigger if that
  // square is supported by a pawn.
  constexpr Score Outpost[][2] = {
    { S(22, 6), S(36,12) }, // Knight
    { S( 9, 2), S(15, 5) }  // Bishop
  };

  // RookOnFile[semiopen/open] contains bonuses for each rook when there is
  // no (friendly) pawn on the rook file.
  constexpr Score RookOnFile[] = { S(18, 7), S(44, 20) };

  // ThreatByMinor/ByRook[attacked PieceType] contains bonuses according to
  // which piece type attacks which one. Attacks on lesser pieces which are
  // pawn-defended are not considered.
  constexpr Score ThreatByMinor[PIECE_TYPE_NB] = {
    S(0, 0), S(0, 31), S(39, 42), S(57, 44), S(68, 112), S(62, 120)
  };

  constexpr Score ThreatByRook[PIECE_TYPE_NB] = {
    S(0, 0), S(0, 24), S(38, 71), S(38, 61), S(0, 38), S(51, 38)
  };

#ifdef ATOMIC
  constexpr Score ThreatByBlast = S(80, 80);
#endif

#ifdef THREECHECK
  constexpr Score ChecksGivenBonus[CHECKS_NB] = {
      S(0, 0),
      S(444, 181),
      S(2425, 603),
      S(0, 0)
  };
#endif

#ifdef KOTH
  constexpr Score KothDistanceBonus[6] = {
    S(1949, 1934), S(454, 364), S(151, 158), S(75, 85), S(42, 49), S(0, 0)
  };
  constexpr Score KothSafeCenter = S(163, 207);
#endif

#ifdef ANTI
  constexpr Score PieceCountAnti    = S(119, 123);
  constexpr Score ThreatsAnti[]     = { S(192, 203), S(411, 322) };
  constexpr Score AttacksAnti[2][2][PIECE_TYPE_NB] = {
    {
      { S( 30, 141), S( 26,  94), S(161, 105), S( 70, 123), S( 61,  72), S( 78, 12), S(139, 115) },
      { S( 56,  89), S( 82, 107), S(114,  93), S(110, 115), S(188, 112), S( 73, 59), S(122,  59) }
    },
    {
      { S(119, 142), S( 99, 105), S(123, 193), S(142,  37), S(118,  96), S( 50, 12), S( 91,  85) },
      { S( 58,  81), S( 66, 110), S(105, 153), S(100, 143), S(140, 113), S(145, 73), S(153, 154) }
    }
  };
#endif

#ifdef LOSERS
  constexpr Score ThreatsLosers[]     = { S(216, 279), S(441, 341) };
  constexpr Score AttacksLosers[2][2][PIECE_TYPE_NB] = {
    {
      { S( 27, 140), S( 23,  95), S(160, 112), S( 78, 129), S( 65,  75), S( 70, 13), S(146, 123) },
      { S( 58,  82), S( 80, 112), S(124,  87), S(103, 110), S(185, 107), S( 72, 60), S(126,  62) }
    },
    {
      { S(111, 127), S(102,  95), S(121, 183), S(140,  37), S(120,  99), S( 55, 11), S( 88,  93) },
      { S( 56,  69), S( 72, 124), S(109, 154), S( 98, 149), S(129, 113), S(147, 72), S(157, 152) }
    }
  };
#endif

#ifdef CRAZYHOUSE
  constexpr int KingDangerInHand[PIECE_TYPE_NB] = {
    79, 16, 200, 61, 138, 152
  };
  constexpr Score DropMobilityBonus = S(30, 30);
#endif

#ifdef RACE
  // Bonus for distance of king from 8th rank
  constexpr Score KingRaceBonus[RANK_NB] = {
    S(14282, 14493), S(6369, 5378), S(4224, 3557), S(2633, 2219),
    S( 1614,  1456), S( 975,  885), S( 528,  502), S(   0,    0)
  };
#endif

  // PassedRank[Rank] contains a bonus according to the rank of a passed pawn
  constexpr Score PassedRank[VARIANT_NB][RANK_NB] = {
    {
    S(0, 0), S(5, 18), S(12, 23), S(10, 31), S(57, 62), S(163, 167), S(271, 250)
    },
#ifdef ANTI
    { S(0, 0), S(5, 7), S(5, 14), S(31, 38), S(73, 73), S(166, 166), S(252, 252) },
#endif
#ifdef ATOMIC
    { S(0, 0), S(95, 86), S(118, 43), S(94, 61), S(142, 62), S(196, 150), S(204, 256) },
#endif
#ifdef CRAZYHOUSE
    { S(0, 0), S(15, 27), S(23, 13), S(13, 19), S(88, 111), S(177, 140), S(229, 293) },
#endif
#ifdef EXTINCTION
    { S(0, 0), S(5, 7), S(5, 14), S(31, 38), S(73, 73), S(166, 166), S(252, 252) },
#endif
#ifdef GRID
    { S(0, 0), S(11, 2), S(4, 0), S(27, 34), S(58, 17), S(168, 165), S(251, 253) },
#endif
#ifdef HORDE
    { S(0, 0), S(-66, 10), S(-25, 7), S(66, -12), S(68, 81), S(72, 210), S(250, 258) },
#endif
#ifdef KOTH
    { S(0, 0), S(5, 7), S(5, 14), S(31, 38), S(73, 73), S(166, 166), S(252, 252) },
#endif
#ifdef LOSERS
    { S(0, 0), S(5, 8), S(5, 13), S(31, 36), S(72, 72), S(170, 159), S(276, 251) },
#endif
#ifdef RACE
    {},
#endif
#ifdef THREECHECK
    { S(0, 0), S(5, 7), S(5, 14), S(31, 38), S(73, 73), S(166, 166), S(252, 252) },
#endif
#ifdef TWOKINGS
    { S(0, 0), S(5, 7), S(5, 14), S(31, 38), S(73, 73), S(166, 166), S(252, 252) },
#endif
  };

  // PassedFile[File] contains a bonus according to the file of a passed pawn
  constexpr Score PassedFile[FILE_NB] = {
    S( -1,  7), S( 0,  9), S(-9, -8), S(-30,-14),
    S(-30,-14), S(-9, -8), S( 0,  9), S( -1,  7)
  };

  // Assorted bonuses and penalties
  constexpr Score BishopPawns        = S(  3,  7);
  constexpr Score CloseEnemies[VARIANT_NB] = {
    S(  8,  0),
#ifdef ANTI
    S( 0,  0),
#endif
#ifdef ATOMIC
    S(17,  0),
#endif
#ifdef CRAZYHOUSE
    S(14, 20),
#endif
#ifdef EXTINCTION
    S( 0,  0),
#endif
#ifdef GRID
    S( 7,  0),
#endif
#ifdef HORDE
    S( 7,  0),
#endif
#ifdef KOTH
    S( 7,  0),
#endif
#ifdef LOSERS
    S( 7,  0),
#endif
#ifdef RACE
    S( 0,  0),
#endif
#ifdef THREECHECK
    S(16,  9),
#endif
#ifdef TWOKINGS
    S( 7,  0),
#endif
  };
  constexpr Score CorneredBishop     = S( 50, 50);
  constexpr Score Hanging            = S( 69, 36);
  constexpr Score KingProtector      = S(  7,  8);
  constexpr Score KnightOnQueen      = S( 16, 12);
  constexpr Score LongDiagonalBishop = S( 45,  0);
  constexpr Score MinorBehindPawn    = S( 18,  3);
  constexpr Score PawnlessFlank      = S( 17, 95);
  constexpr Score RestrictedPiece    = S(  7,  7);
  constexpr Score RookOnPawn         = S( 10, 32);
  constexpr Score SliderOnQueen      = S( 59, 18);
  constexpr Score ThreatByKing       = S( 24, 89);
  constexpr Score ThreatByPawnPush   = S( 48, 39);
  constexpr Score ThreatByRank       = S( 13,  0);
  constexpr Score ThreatBySafePawn   = S(173, 94);
  constexpr Score TrappedRook        = S( 47,  4);
  constexpr Score WeakQueen          = S( 49, 15);
  constexpr Score WeakUnopposedPawn  = S( 12, 23);

#undef S

  // Evaluation class computes and stores attacks tables and other working data
  template<Tracing T>
  class Evaluation {

  public:
    Evaluation() = delete;
    explicit Evaluation(const Position& p) : pos(p) {}
    Evaluation& operator=(const Evaluation&) = delete;
    Value value();

  private:
    template<Color Us> void initialize();
    template<Color Us, PieceType Pt> Score pieces();
    template<Color Us> Score king() const;
    template<Color Us> Score threats() const;
    template<Color Us> Score passed() const;
    template<Color Us> Score space() const;
    template<Color Us> Score variant() const;
    ScaleFactor scale_factor(Value eg) const;
    Score initiative(Value eg) const;

    const Position& pos;
    Material::Entry* me;
    Pawns::Entry* pe;
    Bitboard mobilityArea[COLOR_NB];
    Score mobility[COLOR_NB] = { SCORE_ZERO, SCORE_ZERO };

    // attackedBy[color][piece type] is a bitboard representing all squares
    // attacked by a given color and piece type. Special "piece types" which
    // is also calculated is ALL_PIECES.
    Bitboard attackedBy[COLOR_NB][PIECE_TYPE_NB];

    // attackedBy2[color] are the squares attacked by 2 pieces of a given color,
    // possibly via x-ray or by one pawn and one piece. Diagonal x-ray through
    // pawn or squares attacked by 2 pawns are not explicitly added.
    Bitboard attackedBy2[COLOR_NB];

    // kingRing[color] are the squares adjacent to the king, plus (only for a
    // king on its first rank) the squares two ranks in front. For instance,
    // if black's king is on g8, kingRing[BLACK] is f8, h8, f7, g7, h7, f6, g6
    // and h6.
    Bitboard kingRing[COLOR_NB];

    // kingAttackersCount[color] is the number of pieces of the given color
    // which attack a square in the kingRing of the enemy king.
    int kingAttackersCount[COLOR_NB];

    // kingAttackersWeight[color] is the sum of the "weights" of the pieces of
    // the given color which attack a square in the kingRing of the enemy king.
    // The weights of the individual piece types are given by the elements in
    // the KingAttackWeights array.
    int kingAttackersWeight[COLOR_NB];

    // kingAttacksCount[color] is the number of attacks by the given color to
    // squares directly adjacent to the enemy king. Pieces which attack more
    // than one square are counted multiple times. For instance, if there is
    // a white knight on g5 and black's king is on g8, this white knight adds 2
    // to kingAttacksCount[WHITE].
    int kingAttacksCount[COLOR_NB];
  };


  // Evaluation::initialize() computes king and pawn attacks, and the king ring
  // bitboard for a given color. This is done at the beginning of the evaluation.
  template<Tracing T> template<Color Us>
  void Evaluation<T>::initialize() {

    constexpr Color     Them = (Us == WHITE ? BLACK : WHITE);
    constexpr Direction Up   = (Us == WHITE ? NORTH : SOUTH);
    constexpr Direction Down = (Us == WHITE ? SOUTH : NORTH);
    constexpr Bitboard LowRanks = (Us == WHITE ? Rank2BB | Rank3BB: Rank7BB | Rank6BB);

    // Find our pawns that are blocked or on the first two ranks
    Bitboard b = pos.pieces(Us, PAWN) & (shift<Down>(pos.pieces()) | LowRanks);

    // Squares occupied by those pawns, by our king or queen, or controlled by enemy pawns
    // are excluded from the mobility area.
#ifdef ANTI
    if (pos.is_anti())
        mobilityArea[Us] = ~0;
    else
#endif
#ifdef HORDE
    if (pos.is_horde() && pos.is_horde_color(Us))
        mobilityArea[Us] = ~(b | pe->pawn_attacks(Them));
    else
#endif
    mobilityArea[Us] = ~(b | pos.pieces(Us, KING, QUEEN) | pe->pawn_attacks(Them));

    // Initialise attackedBy bitboards for kings and pawns
#ifdef ANTI
    if (pos.is_anti())
    {
        attackedBy[Us][KING] = 0;
        Bitboard kings = pos.pieces(Us, KING);
        while (kings)
            attackedBy[Us][KING] |= pos.attacks_from<KING>(pop_lsb(&kings));
    }
    else
#endif
#ifdef EXTINCTION
    if (pos.is_extinction())
    {
        attackedBy[Us][KING] = 0;
        Bitboard kings = pos.pieces(Us, KING);
        while (kings)
            attackedBy[Us][KING] |= pos.attacks_from<KING>(pop_lsb(&kings));
    }
    else
#endif
#ifdef HORDE
    if (pos.is_horde() && pos.is_horde_color(Us))
        attackedBy[Us][KING] = 0;
    else
#endif
#ifdef PLACEMENT
    if (pos.is_placement() && pos.count_in_hand<KING>(Us))
        attackedBy[Us][KING] = 0;
    else
#endif
    attackedBy[Us][KING] = pos.attacks_from<KING>(pos.square<KING>(Us));
    attackedBy[Us][PAWN] = pe->pawn_attacks(Us);
    attackedBy[Us][ALL_PIECES] = attackedBy[Us][KING] | attackedBy[Us][PAWN];
    attackedBy2[Us]            = attackedBy[Us][KING] & attackedBy[Us][PAWN];

    // Init our king safety tables
    kingRing[Us] = attackedBy[Us][KING];
#ifdef ANTI
    if (pos.is_anti()) {} else
#endif
#ifdef EXTINCTION
    if (pos.is_extinction()) {} else
#endif
#ifdef HORDE
    if (pos.is_horde() && pos.is_horde_color(Us)) {} else
#endif
#ifdef PLACEMENT
    if (pos.is_placement() && pos.count_in_hand<KING>(Us)) {} else
#endif
    {
    if (relative_rank(Us, pos.square<KING>(Us)) == RANK_1)
        kingRing[Us] |= shift<Up>(kingRing[Us]);

    if (file_of(pos.square<KING>(Us)) == FILE_H)
        kingRing[Us] |= shift<WEST>(kingRing[Us]);

    else if (file_of(pos.square<KING>(Us)) == FILE_A)
        kingRing[Us] |= shift<EAST>(kingRing[Us]);
    }

    kingAttackersCount[Them] = popcount(kingRing[Us] & pe->pawn_attacks(Them));
    kingRing[Us] &= ~double_pawn_attacks_bb<Us>(pos.pieces(Us, PAWN));
    kingAttacksCount[Them] = kingAttackersWeight[Them] = 0;
  }


  // Evaluation::pieces() scores pieces of a given color and type
  template<Tracing T> template<Color Us, PieceType Pt>
  Score Evaluation<T>::pieces() {

    constexpr Color     Them = (Us == WHITE ? BLACK : WHITE);
    constexpr Direction Down = (Us == WHITE ? SOUTH : NORTH);
    constexpr Bitboard OutpostRanks = (Us == WHITE ? Rank4BB | Rank5BB | Rank6BB
                                                   : Rank5BB | Rank4BB | Rank3BB);
    const Square* pl = pos.squares<Pt>(Us);

    Bitboard b, bb;
    Square s;
    Score score = SCORE_ZERO;

    attackedBy[Us][Pt] = 0;

    while ((s = *pl++) != SQ_NONE)
    {
        // Find attacked squares, including x-ray attacks for bishops and rooks
        b = Pt == BISHOP ? attacks_bb<BISHOP>(s, pos.pieces() ^ pos.pieces(QUEEN))
          : Pt ==   ROOK ? attacks_bb<  ROOK>(s, pos.pieces() ^ pos.pieces(QUEEN) ^ pos.pieces(Us, ROOK))
                         : pos.attacks_from<Pt>(s);

#ifdef GRID
        if (pos.is_grid())
            b &= ~pos.grid_bb(s);
#endif
        if (pos.blockers_for_king(Us) & s)
            b &= LineBB[pos.square<KING>(Us)][s];

        attackedBy2[Us] |= attackedBy[Us][ALL_PIECES] & b;
        attackedBy[Us][Pt] |= b;
        attackedBy[Us][ALL_PIECES] |= b;

        if (b & kingRing[Them])
        {
            kingAttackersCount[Us]++;
            kingAttackersWeight[Us] += KingAttackWeights[pos.variant()][Pt];
            kingAttacksCount[Us] += popcount(b & attackedBy[Them][KING]);
        }

        int mob = popcount(b & mobilityArea[Us]);

        mobility[Us] += MobilityBonus[pos.variant()][Pt - 2][mob];
#ifdef ANTI
        if (pos.is_anti())
            continue;
#endif
#ifdef HORDE
        if (pos.is_horde() && pos.is_horde_color(Us))
            continue;
#endif
#ifdef PLACEMENT
        if (pos.is_placement() && pos.count_in_hand<KING>(Us))
            continue;
#endif

        if (Pt == BISHOP || Pt == KNIGHT)
        {
            // Bonus if piece is on an outpost square or can reach one
            bb = OutpostRanks & ~pe->pawn_attacks_span(Them);
            if (bb & s)
                score += Outpost[Pt == BISHOP][bool(attackedBy[Us][PAWN] & s)] * 2;

            else if (bb &= b & ~pos.pieces(Us))
                score += Outpost[Pt == BISHOP][bool(attackedBy[Us][PAWN] & bb)];

            // Knight and Bishop bonus for being right behind a pawn
            if (shift<Down>(pos.pieces(PAWN)) & s)
                score += MinorBehindPawn;

            // Penalty if the piece is far from the king
            score -= KingProtector * distance(s, pos.square<KING>(Us));

            if (Pt == BISHOP)
            {
                // Penalty according to number of pawns on the same color square as the
                // bishop, bigger when the center files are blocked with pawns.
                Bitboard blocked = pos.pieces(Us, PAWN) & shift<Down>(pos.pieces());

                score -= BishopPawns * pe->pawns_on_same_color_squares(Us, s)
                                     * (1 + popcount(blocked & CenterFiles));

                // Bonus for bishop on a long diagonal which can "see" both center squares
                if (more_than_one(attacks_bb<BISHOP>(s, pos.pieces(PAWN)) & Center))
                    score += LongDiagonalBishop;
            }

            // An important Chess960 pattern: A cornered bishop blocked by a friendly
            // pawn diagonally in front of it is a very serious problem, especially
            // when that pawn is also blocked.
            if (   Pt == BISHOP
                && pos.is_chess960()
                && (s == relative_square(Us, SQ_A1) || s == relative_square(Us, SQ_H1)))
            {
                Direction d = pawn_push(Us) + (file_of(s) == FILE_A ? EAST : WEST);
                if (pos.piece_on(s + d) == make_piece(Us, PAWN))
                    score -= !pos.empty(s + d + pawn_push(Us))                ? CorneredBishop * 4
                            : pos.piece_on(s + d + d) == make_piece(Us, PAWN) ? CorneredBishop * 2
                                                                              : CorneredBishop;
            }
        }

        if (Pt == ROOK)
        {
            // Bonus for aligning rook with enemy pawns on the same rank/file
            if (relative_rank(Us, s) >= RANK_5)
                score += RookOnPawn * popcount(pos.pieces(Them, PAWN) & PseudoAttacks[ROOK][s]);

            // Bonus for rook on an open or semi-open file
            if (pe->semiopen_file(Us, file_of(s)))
                score += RookOnFile[bool(pe->semiopen_file(Them, file_of(s)))];

            // Penalty when trapped by the king, even more if the king cannot castle
            else if (mob <= 3)
            {
                File kf = file_of(pos.square<KING>(Us));
                if ((kf < FILE_E) == (file_of(s) < kf))
                    score -= TrappedRook * (1 + !pos.castling_rights(Us));
            }
        }

        if (Pt == QUEEN)
        {
            // Penalty if any relative pin or discovered attack against the queen
            Bitboard queenPinners;
            if (pos.slider_blockers(pos.pieces(Them, ROOK, BISHOP), s, queenPinners))
                score -= WeakQueen;
        }
    }
    if (T)
        Trace::add(Pt, Us, score);

    return score;
  }


  // Evaluation::king() assigns bonuses and penalties to a king of a given color
  template<Tracing T> template<Color Us>
  Score Evaluation<T>::king() const {

#ifdef ANTI
    if (pos.is_anti())
        return SCORE_ZERO;
#endif
#ifdef EXTINCTION
    if (pos.is_extinction())
        return SCORE_ZERO;
#endif
#ifdef HORDE
    if (pos.is_horde() && pos.is_horde_color(Us))
        return SCORE_ZERO;
#endif
#ifdef PLACEMENT
    if (pos.is_placement() && pos.count_in_hand<KING>(Us))
        return SCORE_ZERO;
#endif
#ifdef RACE
    if (pos.is_race())
        return SCORE_ZERO;
#endif

    constexpr Color    Them = (Us == WHITE ? BLACK : WHITE);
    constexpr Bitboard Camp = (Us == WHITE ? AllSquares ^ Rank6BB ^ Rank7BB ^ Rank8BB
                                           : AllSquares ^ Rank1BB ^ Rank2BB ^ Rank3BB);

    const Square ksq = pos.square<KING>(Us);
    Bitboard kingFlank, weak, b, b1, b2, safe, unsafeChecks;

    // King shelter and enemy pawns storm
    Score score = pe->king_safety<Us>(pos);

    // Find the squares that opponent attacks in our king flank, and the squares
    // which are attacked twice in that flank.
    kingFlank = KingFlank[file_of(ksq)];
    b1 = attackedBy[Them][ALL_PIECES] & kingFlank & Camp;
    b2 = b1 & attackedBy2[Them];

    int tropism = popcount(b1) + popcount(b2);

    // Main king safety evaluation
    int kingDanger = 0;
    unsafeChecks = 0;

    // Attacked squares defended at most once by our queen or king
#ifdef ATOMIC
    if (pos.is_atomic())
        weak =  (attackedBy[Them][ALL_PIECES] | (pos.pieces(Them) ^ pos.pieces(Them, KING)))
              & (~attackedBy[Us][ALL_PIECES] | attackedBy[Us][KING] | (attackedBy[Us][QUEEN] & ~attackedBy2[Us]));
    else
#endif
    weak =  attackedBy[Them][ALL_PIECES]
          & ~attackedBy2[Us]
          & (~attackedBy[Us][ALL_PIECES] | attackedBy[Us][KING] | attackedBy[Us][QUEEN]);

    Bitboard h = 0;
#ifdef CRAZYHOUSE
    if (pos.is_house())
        h = pos.count_in_hand<QUEEN>(Them) ? weak & ~pos.pieces() : 0;
#endif

    // Analyse the safe enemy's checks which are possible on next move
    safe  = ~pos.pieces(Them);
    safe &= ~attackedBy[Us][ALL_PIECES] | (weak & attackedBy2[Them]);
#ifdef ATOMIC
    if (pos.is_atomic())
        safe |= attackedBy[Us][KING];
#endif

    b1 = attacks_bb<ROOK  >(ksq, pos.pieces() ^ pos.pieces(Us, QUEEN));
    b2 = attacks_bb<BISHOP>(ksq, pos.pieces() ^ pos.pieces(Us, QUEEN));

<<<<<<< HEAD
    Bitboard dqko = ~attackedBy2[Us] & (attackedBy[Us][QUEEN] | attackedBy[Us][KING]);
    Bitboard dropSafe = (safe | (attackedBy[Them][ALL_PIECES] & dqko)) & ~pos.pieces(Us);

    // Enemy queen safe checks
    if ((b1 | b2) & (h | attackedBy[Them][QUEEN]) & safe & ~attackedBy[Us][QUEEN])
        kingDanger += QueenSafeCheck;

#ifdef THREECHECK
    if (pos.is_three_check() && pos.checks_given(Them))
        safe = ~pos.pieces(Them);
#endif

    b1 &= attackedBy[Them][ROOK];
    b2 &= attackedBy[Them][BISHOP];

#ifdef CRAZYHOUSE
    h = pos.is_house() && pos.count_in_hand<ROOK>(Them) ? ~pos.pieces() : 0;
#endif
    // Enemy rooks checks
    if (b1 & ((attackedBy[Them][ROOK] & safe) | (h & dropSafe)))
        kingDanger += RookSafeCheck;
    else
        unsafeChecks |= b1 & (attackedBy[Them][ROOK] | h);

    // Enemy bishops checks
#ifdef CRAZYHOUSE
    h = pos.is_house() && pos.count_in_hand<BISHOP>(Them) ? ~pos.pieces() : 0;
#endif
    if (b2 & ((attackedBy[Them][BISHOP] & safe) | (h & dropSafe)))
        kingDanger += BishopSafeCheck;
    else
        unsafeChecks |= b2 & (attackedBy[Them][BISHOP] | h);

    // Enemy knights checks
    b = pos.attacks_from<KNIGHT>(ksq) & attackedBy[Them][KNIGHT];
#ifdef CRAZYHOUSE
    h = pos.is_house() && pos.count_in_hand<KNIGHT>(Them) ? ~pos.pieces() : 0;
#endif
    if (b & ((attackedBy[Them][KNIGHT] & safe) | (h & dropSafe)))
=======
    // Enemy rooks checks
    Bitboard RookCheck =  b1
                        & safe
                        & attackedBy[Them][ROOK];

    if (RookCheck)
        kingDanger += RookSafeCheck;
    else
        unsafeChecks |= b1 & attackedBy[Them][ROOK];

    // Enemy queen safe checks: we count them only if they are from squares from
    // which we can't give a rook check, because rook checks are more valuable.
    Bitboard QueenCheck =  (b1 | b2)
                         & attackedBy[Them][QUEEN]
                         & safe
                         & ~attackedBy[Us][QUEEN]
                         & ~RookCheck;

    if (QueenCheck)
        kingDanger += QueenSafeCheck;

    // Enemy bishops checks: we count them only if they are from squares from
    // which we can't give a queen check, because queen checks are more valuable.
    Bitboard BishopCheck =  b2 
                          & attackedBy[Them][BISHOP]
                          & safe
                          & ~QueenCheck;

    if (BishopCheck)
        kingDanger += BishopSafeCheck;
    else
        unsafeChecks |= b2 & attackedBy[Them][BISHOP];

    // Enemy knights checks
    b = pos.attacks_from<KNIGHT>(ksq) & attackedBy[Them][KNIGHT];

    if (b & safe)
>>>>>>> 3f7ec977
        kingDanger += KnightSafeCheck;
    else
        unsafeChecks |= b & (attackedBy[Them][KNIGHT] | h);

#ifdef CRAZYHOUSE
    // Enemy pawn checks
    if (pos.is_house())
    {
        constexpr Direction Down = (Us == WHITE ? SOUTH : NORTH);
        b = pos.attacks_from<PAWN>(ksq, Us);
        h = pos.count_in_hand<PAWN>(Them) ? ~pos.pieces() : 0;
        Bitboard pawn_moves = (attackedBy[Them][PAWN] & pos.pieces(Us)) | (shift<Down>(pos.pieces(Them, PAWN)) & ~pos.pieces());
        if (b & ((pawn_moves & safe) | (h & dropSafe)))
            kingDanger += PawnSafeCheck;
        else
            unsafeChecks |=  b & (pawn_moves | h);
    }
#endif

    // Unsafe or occupied checking squares will also be considered, as long as
    // the square is in the attacker's mobility area.
    unsafeChecks &= mobilityArea[Them];

    const auto KDP = KingDangerParams[pos.variant()];
    kingDanger +=        kingAttackersCount[Them] * kingAttackersWeight[Them]
                 + KDP[0] * kingAttacksCount[Them]
                 + KDP[1] * popcount(kingRing[Us] & weak)
                 + KDP[2] * popcount(pos.blockers_for_king(Us) | unsafeChecks)
                 + KDP[3] * tropism * tropism / 4
                 + KDP[4] * !pos.count<QUEEN>(Them)
                 + KDP[5] * mg_value(score) / 8
                 +          mg_value(mobility[Them] - mobility[Us])
                 + KDP[6];
#ifdef CRAZYHOUSE
        if (pos.is_house())
        {
            kingDanger += KingDangerInHand[ALL_PIECES] * pos.count_in_hand<ALL_PIECES>(Them);
            kingDanger += KingDangerInHand[PAWN] * pos.count_in_hand<PAWN>(Them);
            kingDanger += KingDangerInHand[KNIGHT] * pos.count_in_hand<KNIGHT>(Them);
            kingDanger += KingDangerInHand[BISHOP] * pos.count_in_hand<BISHOP>(Them);
            kingDanger += KingDangerInHand[ROOK] * pos.count_in_hand<ROOK>(Them);
            kingDanger += KingDangerInHand[QUEEN] * pos.count_in_hand<QUEEN>(Them);
            h = pos.count_in_hand<QUEEN>(Them) ? weak & ~pos.pieces() : 0;
        }
#endif

#ifdef ATOMIC
    if (pos.is_atomic())
    {
        kingDanger += IndirectKingAttack * popcount(pos.attacks_from<KING>(pos.square<KING>(Us)) & pos.pieces(Us) & attackedBy[Them][ALL_PIECES]);
        score -= make_score(100, 100) * popcount(attackedBy[Us][KING] & pos.pieces());
    }
#endif
    // Transform the kingDanger units into a Score, and subtract it from the evaluation
    if (kingDanger > 0)
    {
#ifdef THREECHECK
        if (pos.is_three_check())
            kingDanger = ThreeCheckKSFactors[pos.checks_given(Them)] * kingDanger / 256;
#endif
        int v = kingDanger * kingDanger / 4096;
#ifdef ATOMIC
        if (pos.is_atomic() && v > QueenValueMg)
            v = QueenValueMg;
#endif
#ifdef CRAZYHOUSE
        if (pos.is_house() && Us == pos.side_to_move())
            v -= v / 10;
        if (pos.is_house() && v > QueenValueMg)
            v = QueenValueMg;
#endif
#ifdef THREECHECK
        if (pos.is_three_check() && v > QueenValueMg)
            v = QueenValueMg;
#endif
        score -= make_score(v, kingDanger / 16 + KDP[7] * v / 256);
    }

    // Penalty when our king is on a pawnless flank
    if (!(pos.pieces(PAWN) & kingFlank))
        score -= PawnlessFlank;

    // King tropism bonus, to anticipate slow motion attacks on our king
    score -= CloseEnemies[pos.variant()] * tropism;

    if (T)
        Trace::add(KING, Us, score);

    return score;
  }


  // Evaluation::threats() assigns bonuses according to the types of the
  // attacking and the attacked pieces.
  template<Tracing T> template<Color Us>
  Score Evaluation<T>::threats() const {

    constexpr Color     Them     = (Us == WHITE ? BLACK   : WHITE);
    constexpr Direction Up       = (Us == WHITE ? NORTH   : SOUTH);
    constexpr Bitboard  TRank3BB = (Us == WHITE ? Rank3BB : Rank6BB);

    Bitboard b, weak, defended, nonPawnEnemies, stronglyProtected, safe, restricted;
    Score score = SCORE_ZERO;
#ifdef ANTI
    if (pos.is_anti())
    {
        constexpr Bitboard TRank2BB = (Us == WHITE ? Rank2BB : Rank7BB);
        bool weCapture = attackedBy[Us][ALL_PIECES] & pos.pieces(Them);
        bool theyCapture = attackedBy[Them][ALL_PIECES] & pos.pieces(Us);

        // Penalties for possible captures
        if (weCapture)
        {
            // Penalty if we only attack unprotected pieces
            bool theyDefended = attackedBy[Us][ALL_PIECES] & pos.pieces(Them) & attackedBy[Them][ALL_PIECES];
            for (PieceType pt = PAWN; pt <= KING; ++pt)
            {
                if (attackedBy[Us][pt] & pos.pieces(Them) & ~attackedBy2[Us])
                    score -= AttacksAnti[theyCapture][theyDefended][pt];
                else if (attackedBy[Us][pt] & pos.pieces(Them))
                    score -= AttacksAnti[theyCapture][theyDefended][NO_PIECE_TYPE];
            }
            // If both colors attack pieces, increase penalty with piece count
            if (theyCapture)
                score -= PieceCountAnti * pos.count<ALL_PIECES>(Us);
        }
        // Bonus if we threaten to force captures (ignoring possible discoveries)
        if (!weCapture || theyCapture)
        {
            b = pos.pieces(Us, PAWN);
            Bitboard pawnPushes = shift<Up>(b | (shift<Up>(b & TRank2BB) & ~pos.pieces())) & ~pos.pieces();
            Bitboard pieceMoves = (attackedBy[Us][KNIGHT] | attackedBy[Us][BISHOP] | attackedBy[Us][ROOK]
                                 | attackedBy[Us][QUEEN] | attackedBy[Us][KING]) & ~pos.pieces();
            Bitboard unprotectedPawnPushes = pawnPushes & ~attackedBy[Us][ALL_PIECES];
            Bitboard unprotectedPieceMoves = pieceMoves & ~attackedBy2[Us];

            score += ThreatsAnti[0] * popcount(attackedBy[Them][ALL_PIECES] & (pawnPushes | pieceMoves));
            score += ThreatsAnti[1] * popcount(attackedBy[Them][ALL_PIECES] & (unprotectedPawnPushes | unprotectedPieceMoves));
        }
        nonPawnEnemies = 0;
        stronglyProtected = 0;
    }
    else
#endif
#ifdef ATOMIC
    if (pos.is_atomic())
    {
        Bitboard attacks = pos.pieces(Them) & attackedBy[Us][ALL_PIECES] & ~attackedBy[Us][KING];
        while (attacks)
        {
            Square s = pop_lsb(&attacks);
            Bitboard blast = (pos.attacks_from<KING>(s) & (pos.pieces() ^ pos.pieces(PAWN))) | s;
            int count = popcount(blast & pos.pieces(Them)) - popcount(blast & pos.pieces(Us)) - 1;
            if (blast & pos.pieces(Them, QUEEN))
                count++;
            if ((blast & pos.pieces(Us, QUEEN)) || ((attackedBy[Us][QUEEN] & s) & ~attackedBy2[Us]))
                count--;
            score += std::max(SCORE_ZERO, ThreatByBlast * count);
        }
        nonPawnEnemies = 0;
        stronglyProtected = 0;
    }
    else
#endif
#ifdef GRID
    if (pos.is_grid()) {} else
#endif
#ifdef LOSERS
    if (pos.is_losers())
    {
        constexpr Bitboard TRank2BB = (Us == WHITE ? Rank2BB : Rank7BB);
        bool weCapture = attackedBy[Us][ALL_PIECES] & pos.pieces(Them);
        bool theyCapture = attackedBy[Them][ALL_PIECES] & pos.pieces(Us);

        // Penalties for possible captures
        if (weCapture)
        {
            // Penalty if we only attack unprotected pieces
            bool theyDefended = attackedBy[Us][ALL_PIECES] & pos.pieces(Them) & attackedBy[Them][ALL_PIECES];
            for (PieceType pt = PAWN; pt <= KING; ++pt)
            {
                if (attackedBy[Us][pt] & pos.pieces(Them) & ~attackedBy2[Us])
                    score -= AttacksLosers[theyCapture][theyDefended][pt];
                else if (attackedBy[Us][pt] & pos.pieces(Them))
                    score -= AttacksLosers[theyCapture][theyDefended][NO_PIECE_TYPE];
            }
        }
        // Bonus if we threaten to force captures (ignoring possible discoveries)
        if (!weCapture || theyCapture)
        {
            b = pos.pieces(Us, PAWN);
            Bitboard pawnPushes = shift<Up>(b | (shift<Up>(b & TRank2BB) & ~pos.pieces())) & ~pos.pieces();
            Bitboard pieceMoves = (attackedBy[Us][KNIGHT] | attackedBy[Us][BISHOP] | attackedBy[Us][ROOK]
                                 | attackedBy[Us][QUEEN] | attackedBy[Us][KING]) & ~pos.pieces();
            Bitboard unprotectedPawnPushes = pawnPushes & ~attackedBy[Us][ALL_PIECES];
            Bitboard unprotectedPieceMoves = pieceMoves & ~attackedBy2[Us];

            score += ThreatsLosers[0] * popcount(attackedBy[Them][ALL_PIECES] & (pawnPushes | pieceMoves));
            score += ThreatsLosers[1] * popcount(attackedBy[Them][ALL_PIECES] & (unprotectedPawnPushes | unprotectedPieceMoves));
        }
        nonPawnEnemies = 0;
        stronglyProtected = 0;
    }
    else
#endif
    {

    // Non-pawn enemies
    nonPawnEnemies = pos.pieces(Them) & ~pos.pieces(PAWN);

    // Squares strongly protected by the enemy, either because they defend the
    // square with a pawn, or because they defend the square twice and we don't.
    stronglyProtected =  attackedBy[Them][PAWN]
                       | (attackedBy2[Them] & ~attackedBy2[Us]);

    // Non-pawn enemies, strongly protected
    defended = nonPawnEnemies & stronglyProtected;

    // Enemies not strongly protected and under our attack
    weak = pos.pieces(Them) & ~stronglyProtected & attackedBy[Us][ALL_PIECES];

    // Safe or protected squares
    safe = ~attackedBy[Them][ALL_PIECES] | attackedBy[Us][ALL_PIECES];

    // Bonus according to the kind of attacking pieces
    if (defended | weak)
    {
        b = (defended | weak) & (attackedBy[Us][KNIGHT] | attackedBy[Us][BISHOP]);
        while (b)
        {
            Square s = pop_lsb(&b);
            score += ThreatByMinor[type_of(pos.piece_on(s))];
            if (type_of(pos.piece_on(s)) != PAWN)
                score += ThreatByRank * (int)relative_rank(Them, s);
        }

        b = weak & attackedBy[Us][ROOK];
        while (b)
        {
            Square s = pop_lsb(&b);
            score += ThreatByRook[type_of(pos.piece_on(s))];
            if (type_of(pos.piece_on(s)) != PAWN)
                score += ThreatByRank * (int)relative_rank(Them, s);
        }

        if (weak & attackedBy[Us][KING])
            score += ThreatByKing;

        b =  ~attackedBy[Them][ALL_PIECES]
           | (nonPawnEnemies & attackedBy2[Us]);
        score += Hanging * popcount(weak & b);
    }

    // Bonus for restricting their piece moves
    restricted =   attackedBy[Them][ALL_PIECES]
                & ~stronglyProtected
                &  attackedBy[Us][ALL_PIECES];
    score += RestrictedPiece * popcount(restricted);

    // Bonus for enemy unopposed weak pawns
    if (pos.pieces(Us, ROOK, QUEEN))
        score += WeakUnopposedPawn * pe->weak_unopposed(Them);

    // Find squares where our pawns can push on the next move
    b  = shift<Up>(pos.pieces(Us, PAWN)) & ~pos.pieces();
    b |= shift<Up>(b & TRank3BB) & ~pos.pieces();

    // Keep only the squares which are relatively safe
    b &= ~attackedBy[Them][PAWN] & safe;

    // Bonus for safe pawn threats on the next move
    b = pawn_attacks_bb<Us>(b) & pos.pieces(Them);
    score += ThreatByPawnPush * popcount(b);

    // Our safe or protected pawns
    b = pos.pieces(Us, PAWN) & safe;

    b = pawn_attacks_bb<Us>(b) & nonPawnEnemies;
    score += ThreatBySafePawn * popcount(b);

    // Bonus for threats on the next moves against enemy queen
#ifdef CRAZYHOUSE
    if ((pos.is_house() ? pos.count<QUEEN>(Them) - pos.count_in_hand<QUEEN>(Them) : pos.count<QUEEN>(Them)) == 1)
#else
    if (pos.count<QUEEN>(Them) == 1)
#endif
    {
        Square s = pos.square<QUEEN>(Them);
        safe = mobilityArea[Us] & ~stronglyProtected;

        b = attackedBy[Us][KNIGHT] & pos.attacks_from<KNIGHT>(s);

        score += KnightOnQueen * popcount(b & safe);

        b =  (attackedBy[Us][BISHOP] & pos.attacks_from<BISHOP>(s))
           | (attackedBy[Us][ROOK  ] & pos.attacks_from<ROOK  >(s));

        score += SliderOnQueen * popcount(b & safe & attackedBy2[Us]);
    }
    }

    if (T)
        Trace::add(THREAT, Us, score);

    return score;
  }

  // Evaluation::passed() evaluates the passed pawns and candidate passed
  // pawns of the given color.

  template<Tracing T> template<Color Us>
  Score Evaluation<T>::passed() const {

    constexpr Color     Them = (Us == WHITE ? BLACK : WHITE);
    constexpr Direction Up   = (Us == WHITE ? NORTH : SOUTH);

    auto king_proximity = [&](Color c, Square s) {
      return std::min(distance(pos.square<KING>(c), s), 5);
    };

    Bitboard b, bb, squaresToQueen, defendedSquares, unsafeSquares;
    Score score = SCORE_ZERO;

    b = pe->passed_pawns(Us);

    while (b)
    {
        Square s = pop_lsb(&b);

        assert(!(pos.pieces(Them, PAWN) & forward_file_bb(Us, s + Up)));

        int r = relative_rank(Us, s);

        Score bonus = PassedRank[pos.variant()][r];

#ifdef GRID
        if (pos.is_grid()) {} else
#endif
        if (r > RANK_3)
        {
            int w = (r-2) * (r-2) + 2;
            Square blockSq = s + Up;
#ifdef HORDE
            if (pos.is_horde())
            {
                // Assume a horde king distance of approximately 5
                if (pos.is_horde_color(Us))
                    bonus += make_score(0, king_proximity(Them, blockSq) * 5 * w);
                else
                    bonus += make_score(0, 15 * w);
            }
            else
#endif
#ifdef PLACEMENT
            if (pos.is_placement() && pos.count_in_hand<KING>(Us))
                bonus += make_score(0, 15 * w);
            else
#endif
#ifdef ANTI
            if (pos.is_anti()) {} else
#endif
#ifdef ATOMIC
            if (pos.is_atomic())
                bonus += make_score(0, king_proximity(Them, blockSq) * 5 * w);
            else
#endif
            {
            // Adjust bonus based on the king's proximity
            bonus += make_score(0, (  king_proximity(Them, blockSq) * 5
                                    - king_proximity(Us,   blockSq) * 2) * w);

            // If blockSq is not the queening square then consider also a second push
            if (r != RANK_7)
                bonus -= make_score(0, king_proximity(Us, blockSq + Up) * w);
            }

            // If the pawn is free to advance, then increase the bonus
            if (pos.empty(blockSq))
            {
                // If there is a rook or queen attacking/defending the pawn from behind,
                // consider all the squaresToQueen. Otherwise consider only the squares
                // in the pawn's path attacked or occupied by the enemy.
                defendedSquares = unsafeSquares = squaresToQueen = forward_file_bb(Us, s);

                bb = forward_file_bb(Them, s) & pos.pieces(ROOK, QUEEN) & pos.attacks_from<ROOK>(s);

                if (!(pos.pieces(Us) & bb))
                    defendedSquares &= attackedBy[Us][ALL_PIECES];

                if (!(pos.pieces(Them) & bb))
                    unsafeSquares &= attackedBy[Them][ALL_PIECES] | pos.pieces(Them);

                // If there aren't any enemy attacks, assign a big bonus. Otherwise
                // assign a smaller bonus if the block square isn't attacked.
                int k = !unsafeSquares ? 20 : !(unsafeSquares & blockSq) ? 9 : 0;

                // If the path to the queen is fully defended, assign a big bonus.
                // Otherwise assign a smaller bonus if the block square is defended.
                if (defendedSquares == squaresToQueen)
                    k += 6;
                else if (defendedSquares & blockSq)
                    k += 4;

                bonus += make_score(k * w, k * w);
            }
        } // rank > RANK_3

        // Scale down bonus for candidate passers which need more than one
        // pawn push to become passed, or have a pawn in front of them.
        if (   !pos.pawn_passed(Us, s + Up)
            || (pos.pieces(PAWN) & forward_file_bb(Us, s)))
            bonus = bonus / 2;

        score += bonus + PassedFile[file_of(s)];
    }

    if (T)
        Trace::add(PASSED, Us, score);

    return score;
  }


  // Evaluation::space() computes the space evaluation for a given side. The
  // space evaluation is a simple bonus based on the number of safe squares
  // available for minor pieces on the central four files on ranks 2--4. Safe
  // squares one, two or three squares behind a friendly pawn are counted
  // twice. Finally, the space bonus is multiplied by a weight. The aim is to
  // improve play on game opening.

  template<Tracing T> template<Color Us>
  Score Evaluation<T>::space() const {

    if (pos.non_pawn_material() < SpaceThreshold[pos.variant()])
        return SCORE_ZERO;

    constexpr Color Them     = (Us == WHITE ? BLACK : WHITE);
    constexpr Direction Down = (Us == WHITE ? SOUTH : NORTH);
    constexpr Bitboard SpaceMask =
      Us == WHITE ? CenterFiles & (Rank2BB | Rank3BB | Rank4BB)
                  : CenterFiles & (Rank7BB | Rank6BB | Rank5BB);

    // Find the available squares for our pieces inside the area defined by SpaceMask
    Bitboard safe =   SpaceMask
                   & ~pos.pieces(Us, PAWN)
                   & ~attackedBy[Them][PAWN];

    // Find all squares which are at most three squares behind some friendly pawn
    Bitboard behind = pos.pieces(Us, PAWN);
    behind |= shift<Down>(behind);
    behind |= shift<Down>(shift<Down>(behind));

    int bonus = popcount(safe) + popcount(behind & safe);
    int weight =  pos.count<ALL_PIECES>(Us)
                - 2 * popcount(pe->semiopenFiles[WHITE] & pe->semiopenFiles[BLACK]);

    Score score = make_score(bonus * weight * weight / 16, 0);
#ifdef KOTH
    if (pos.is_koth())
        score += KothSafeCenter * popcount(behind & safe & Center);
#endif

    if (T)
        Trace::add(SPACE, Us, score);

    return score;
  }

  // Evaluation::variant() computes variant-specific evaluation terms.

  template<Tracing T> template<Color Us>
  Score Evaluation<T>::variant() const {

    constexpr Color Them = (Us == WHITE ? BLACK : WHITE);

    Score score = SCORE_ZERO;

#ifdef HORDE
    if (pos.is_horde() && pos.is_horde_color(Them))
    {
        // Add a bonus according to how close we are to breaking through the pawn wall
        if (pos.pieces(Us, ROOK) | pos.pieces(Us, QUEEN))
        {
            int dist = 8;
            if ((attackedBy[Us][QUEEN] | attackedBy[Us][ROOK]) & rank_bb(relative_rank(Us, RANK_8)))
                dist = 0;
            else
            {
                for (File f = FILE_A; f <= FILE_H; ++f)
                {
                    int pawns = popcount(pos.pieces(Them, PAWN) & file_bb(f));
                    int pawnsl = f > FILE_A ? std::min(popcount(pos.pieces(Them, PAWN) & FileBB[f - 1]), pawns) : 0;
                    int pawnsr = f < FILE_H ? std::min(popcount(pos.pieces(Them, PAWN) & FileBB[f + 1]), pawns) : 0;
                    dist = std::min(dist, pawnsl + pawnsr);
                }
            }
            score += make_score(71, 61) * pos.count<PAWN>(Them) / (1 + dist) / (pos.pieces(Us, QUEEN) ? 2 : 4);
        }
    }
#endif
#ifdef KOTH
    if (pos.is_koth())
    {
        constexpr Direction Up = (Us == WHITE ? NORTH : SOUTH);
        Bitboard pinned = pos.blockers_for_king(Them) & pos.pieces(Them);
        Bitboard center = Center;
        while (center)
        {
            Square s = pop_lsb(&center);
            int dist = distance(pos.square<KING>(Us), s)
                      + ((pinned || (attackedBy[Them][ALL_PIECES] & s)) ? popcount(pos.attackers_to(s) & pos.pieces(Them)) : 0)
                      + !!(pos.pieces(Us) & s)
                      + !!(shift<Up>(pos.pieces(Us, PAWN) & s) & pos.pieces(Them, PAWN));
            assert(dist > 0);
            score += KothDistanceBonus[std::min(dist - 1, 5)];
        }
    }
#endif
#ifdef RACE
    if (pos.is_race())
    {
        Square ksq = pos.square<KING>(Us);
        int s = relative_rank(BLACK, ksq);
        for (Rank kr = rank_of(ksq), r = Rank(kr + 1); r <= RANK_8; ++r)
            if (!(rank_bb(r) & DistanceRingBB[ksq][r - kr] & ~attackedBy[Them][ALL_PIECES]))
                s++;
        score += KingRaceBonus[std::min(s, 7)];
    }
#endif
#ifdef THREECHECK
    if (pos.is_three_check())
        score += ChecksGivenBonus[pos.checks_given(Us)];
#endif

    if (T)
        Trace::add(VARIANT, Us, score);

    return score;
  }


  // Evaluation::initiative() computes the initiative correction value
  // for the position. It is a second order bonus/malus based on the
  // known attacking/defending status of the players.

  template<Tracing T>
  Score Evaluation<T>::initiative(Value eg) const {

#ifdef ANTI
    if (pos.is_anti())
        return SCORE_ZERO;
#endif
#ifdef HORDE
    if (pos.is_horde())
        return SCORE_ZERO;
#endif
#ifdef PLACEMENT
    if (pos.is_placement() && (pos.count_in_hand<KING>(WHITE) || pos.count_in_hand<KING>(BLACK)))
        return SCORE_ZERO;
#endif

    int outflanking =  distance<File>(pos.square<KING>(WHITE), pos.square<KING>(BLACK))
                     - distance<Rank>(pos.square<KING>(WHITE), pos.square<KING>(BLACK));

    bool pawnsOnBothFlanks =   (pos.pieces(PAWN) & QueenSide)
                            && (pos.pieces(PAWN) & KingSide);

    // Compute the initiative bonus for the attacking side
    int complexity =   9 * pe->pawn_asymmetry()
                    + 11 * pos.count<PAWN>()
                    +  9 * outflanking
                    + 18 * pawnsOnBothFlanks
                    + 49 * !pos.non_pawn_material()
                    -121 ;

    // Now apply the bonus: note that we find the attacking side by extracting
    // the sign of the endgame value, and that we carefully cap the bonus so
    // that the endgame score will never change sign after the bonus.
    int v = ((eg > 0) - (eg < 0)) * std::max(complexity, -abs(eg));

    if (T)
        Trace::add(INITIATIVE, make_score(0, v));

    return make_score(0, v);
  }


  // Evaluation::scale_factor() computes the scale factor for the winning side

  template<Tracing T>
  ScaleFactor Evaluation<T>::scale_factor(Value eg) const {

    Color strongSide = eg > VALUE_DRAW ? WHITE : BLACK;
    int sf = me->scale_factor(pos, strongSide);

#ifdef ATOMIC
    if (pos.is_atomic()) {} else
#endif
#ifdef HORDE
    if (pos.is_horde() && pos.is_horde_color(~strongSide))
    {
        if (pos.non_pawn_material(~strongSide) >= QueenValueMg)
            sf = ScaleFactor(10);
    }
    else
#endif
#ifdef GRID
    if (pos.is_grid() && pos.non_pawn_material(strongSide) <= RookValueMg)
        sf = 10;
    else
#endif
    // If scale is not already specific, scale down the endgame via general heuristics
    if (sf == SCALE_FACTOR_NORMAL)
    {
        if (   pos.opposite_bishops()
            && pos.non_pawn_material(WHITE) == BishopValueMg
            && pos.non_pawn_material(BLACK) == BishopValueMg)
            sf = 8 + 4 * pe->pawn_asymmetry();
        else
            sf = std::min(40 + (pos.opposite_bishops() ? 2 : 7) * pos.count<PAWN>(strongSide), sf);

    }

    return ScaleFactor(sf);
  }


  // Evaluation::value() is the main function of the class. It computes the various
  // parts of the evaluation and returns the value of the position from the point
  // of view of the side to move.

  template<Tracing T>
  Value Evaluation<T>::value() {

    assert(!pos.checkers());

    if (pos.is_variant_end())
        return pos.variant_result();

    // Probe the material hash table
    me = Material::probe(pos);

    // If we have a specialized evaluation function for the current material
    // configuration, call it and return.
    if (me->specialized_eval_exists())
        return me->evaluate(pos);

    // Initialize score by reading the incrementally updated scores included in
    // the position object (material + piece square tables) and the material
    // imbalance. Score is computed internally from the white point of view.
    Score score = pos.psq_score() + me->imbalance() + pos.this_thread()->contempt;

    // Probe the pawn hash table
    pe = Pawns::probe(pos);
    score += pe->pawn_score(WHITE) - pe->pawn_score(BLACK);

    // Early exit if score is high
    Value v = (mg_value(score) + eg_value(score)) / 2;
    if (pos.variant() == CHESS_VARIANT)
    {
    if (abs(v) > LazyThreshold)
       return pos.side_to_move() == WHITE ? v : -v;
    }

    // Main evaluation begins here

    initialize<WHITE>();
    initialize<BLACK>();

    // Pieces should be evaluated first (populate attack tables)
    score +=  pieces<WHITE, KNIGHT>() - pieces<BLACK, KNIGHT>()
            + pieces<WHITE, BISHOP>() - pieces<BLACK, BISHOP>()
            + pieces<WHITE, ROOK  >() - pieces<BLACK, ROOK  >()
            + pieces<WHITE, QUEEN >() - pieces<BLACK, QUEEN >();

#ifdef CRAZYHOUSE
    if (pos.is_house()) {
        // Positional bonus for potential drop points - unoccupied squares in enemy territory that are not attacked by enemy non-KQ pieces
        mobility[WHITE] += DropMobilityBonus * popcount(~(attackedBy[BLACK][PAWN] | attackedBy[BLACK][KNIGHT] | attackedBy[BLACK][BISHOP] | attackedBy[BLACK][ROOK] | pos.pieces() | Rank1234BB));
        mobility[BLACK] += DropMobilityBonus * popcount(~(attackedBy[WHITE][PAWN] | attackedBy[WHITE][KNIGHT] | attackedBy[WHITE][BISHOP] | attackedBy[WHITE][ROOK] | pos.pieces() | Rank5678BB));
    }
#endif

    score += mobility[WHITE] - mobility[BLACK];

    score +=  king<   WHITE>() - king<   BLACK>()
            + threats<WHITE>() - threats<BLACK>()
            + passed< WHITE>() - passed< BLACK>()
            + space<  WHITE>() - space<  BLACK>();

    if (pos.variant() != CHESS_VARIANT)
        score += variant<WHITE>() - variant<BLACK>();

    score += initiative(eg_value(score));

    // Interpolate between a middlegame and a (scaled by 'sf') endgame score
    ScaleFactor sf = scale_factor(eg_value(score));
    v =  mg_value(score) * int(me->game_phase())
       + eg_value(score) * int(PHASE_MIDGAME - me->game_phase()) * sf / SCALE_FACTOR_NORMAL;

    v /= int(PHASE_MIDGAME);

    // In case of tracing add all remaining individual evaluation terms
    if (T)
    {
        Trace::add(MATERIAL, pos.psq_score());
        Trace::add(IMBALANCE, me->imbalance());
        Trace::add(PAWN, pe->pawn_score(WHITE), pe->pawn_score(BLACK));
        Trace::add(MOBILITY, mobility[WHITE], mobility[BLACK]);
        Trace::add(TOTAL, score);
    }

    return  (pos.side_to_move() == WHITE ? v : -v) // Side to move point of view
           + Eval::Tempo[pos.variant()];
  }

} // namespace


/// evaluate() is the evaluator for the outer world. It returns a static
/// evaluation of the position from the point of view of the side to move.

Value Eval::evaluate(const Position& pos) {
  return Evaluation<NO_TRACE>(pos).value();
}


/// trace() is like evaluate(), but instead of returning a value, it returns
/// a string (suitable for outputting to stdout) that contains the detailed
/// descriptions and values of each evaluation term. Useful for debugging.

std::string Eval::trace(const Position& pos) {

  std::memset(scores, 0, sizeof(scores));

  pos.this_thread()->contempt = SCORE_ZERO; // Reset any dynamic contempt

  Value v = Evaluation<TRACE>(pos).value();

  v = pos.side_to_move() == WHITE ? v : -v; // Trace scores are from white's point of view

  std::stringstream ss;
  ss << std::showpoint << std::noshowpos << std::fixed << std::setprecision(2)
     << "     Term    |    White    |    Black    |    Total   \n"
     << "             |   MG    EG  |   MG    EG  |   MG    EG \n"
     << " ------------+-------------+-------------+------------\n"
     << "    Material | " << Term(MATERIAL)
     << "   Imbalance | " << Term(IMBALANCE)
     << "  Initiative | " << Term(INITIATIVE)
     << "       Pawns | " << Term(PAWN)
     << "     Knights | " << Term(KNIGHT)
     << "     Bishops | " << Term(BISHOP)
     << "       Rooks | " << Term(ROOK)
     << "      Queens | " << Term(QUEEN)
     << "    Mobility | " << Term(MOBILITY)
     << " King safety | " << Term(KING)
     << "     Threats | " << Term(THREAT)
     << "      Passed | " << Term(PASSED)
     << "       Space | " << Term(SPACE)
     << "     Variant | " << Term(VARIANT)
     << " ------------+-------------+-------------+------------\n"
     << "       Total | " << Term(TOTAL);

  ss << "\nTotal evaluation: " << to_cp(v) << " (white side)\n";

  return ss.str();
}<|MERGE_RESOLUTION|>--- conflicted
+++ resolved
@@ -983,85 +983,63 @@
     b1 = attacks_bb<ROOK  >(ksq, pos.pieces() ^ pos.pieces(Us, QUEEN));
     b2 = attacks_bb<BISHOP>(ksq, pos.pieces() ^ pos.pieces(Us, QUEEN));
 
-<<<<<<< HEAD
     Bitboard dqko = ~attackedBy2[Us] & (attackedBy[Us][QUEEN] | attackedBy[Us][KING]);
     Bitboard dropSafe = (safe | (attackedBy[Them][ALL_PIECES] & dqko)) & ~pos.pieces(Us);
-
-    // Enemy queen safe checks
-    if ((b1 | b2) & (h | attackedBy[Them][QUEEN]) & safe & ~attackedBy[Us][QUEEN])
-        kingDanger += QueenSafeCheck;
 
 #ifdef THREECHECK
     if (pos.is_three_check() && pos.checks_given(Them))
         safe = ~pos.pieces(Them);
 #endif
 
-    b1 &= attackedBy[Them][ROOK];
-    b2 &= attackedBy[Them][BISHOP];
-
+    // Enemy rooks checks
 #ifdef CRAZYHOUSE
     h = pos.is_house() && pos.count_in_hand<ROOK>(Them) ? ~pos.pieces() : 0;
 #endif
-    // Enemy rooks checks
-    if (b1 & ((attackedBy[Them][ROOK] & safe) | (h & dropSafe)))
+    Bitboard RookCheck =  b1
+                        & safe
+                        & (attackedBy[Them][ROOK] | (h & dropSafe));
+
+    if (RookCheck)
         kingDanger += RookSafeCheck;
     else
         unsafeChecks |= b1 & (attackedBy[Them][ROOK] | h);
 
-    // Enemy bishops checks
+    // Enemy queen safe checks: we count them only if they are from squares from
+    // which we can't give a rook check, because rook checks are more valuable.
+#ifdef CRAZYHOUSE
+    h = pos.is_house() && pos.count_in_hand<QUEEN>(Them) ? ~pos.pieces() : 0;
+#endif
+    Bitboard QueenCheck =  (b1 | b2)
+                         & (attackedBy[Them][QUEEN] | (h & dropSafe))
+                         & safe
+                         & ~attackedBy[Us][QUEEN]
+                         & ~RookCheck;
+
+    if (QueenCheck)
+        kingDanger += QueenSafeCheck;
+
+    // Enemy bishops checks: we count them only if they are from squares from
+    // which we can't give a queen check, because queen checks are more valuable.
 #ifdef CRAZYHOUSE
     h = pos.is_house() && pos.count_in_hand<BISHOP>(Them) ? ~pos.pieces() : 0;
 #endif
-    if (b2 & ((attackedBy[Them][BISHOP] & safe) | (h & dropSafe)))
+    Bitboard BishopCheck =  b2 
+                          & (attackedBy[Them][BISHOP] | (h & dropSafe))
+                          & safe
+                          & ~QueenCheck;
+
+    if (BishopCheck)
         kingDanger += BishopSafeCheck;
     else
-        unsafeChecks |= b2 & (attackedBy[Them][BISHOP] | h);
+        unsafeChecks |= b2 & (attackedBy[Them][BISHOP] | (h & dropSafe));
 
     // Enemy knights checks
     b = pos.attacks_from<KNIGHT>(ksq) & attackedBy[Them][KNIGHT];
 #ifdef CRAZYHOUSE
     h = pos.is_house() && pos.count_in_hand<KNIGHT>(Them) ? ~pos.pieces() : 0;
 #endif
-    if (b & ((attackedBy[Them][KNIGHT] & safe) | (h & dropSafe)))
-=======
-    // Enemy rooks checks
-    Bitboard RookCheck =  b1
-                        & safe
-                        & attackedBy[Them][ROOK];
-
-    if (RookCheck)
-        kingDanger += RookSafeCheck;
-    else
-        unsafeChecks |= b1 & attackedBy[Them][ROOK];
-
-    // Enemy queen safe checks: we count them only if they are from squares from
-    // which we can't give a rook check, because rook checks are more valuable.
-    Bitboard QueenCheck =  (b1 | b2)
-                         & attackedBy[Them][QUEEN]
-                         & safe
-                         & ~attackedBy[Us][QUEEN]
-                         & ~RookCheck;
-
-    if (QueenCheck)
-        kingDanger += QueenSafeCheck;
-
-    // Enemy bishops checks: we count them only if they are from squares from
-    // which we can't give a queen check, because queen checks are more valuable.
-    Bitboard BishopCheck =  b2 
-                          & attackedBy[Them][BISHOP]
-                          & safe
-                          & ~QueenCheck;
-
-    if (BishopCheck)
-        kingDanger += BishopSafeCheck;
-    else
-        unsafeChecks |= b2 & attackedBy[Them][BISHOP];
-
-    // Enemy knights checks
-    b = pos.attacks_from<KNIGHT>(ksq) & attackedBy[Them][KNIGHT];
-
-    if (b & safe)
->>>>>>> 3f7ec977
+
+    if (b & (safe | (h & dropSafe)))
         kingDanger += KnightSafeCheck;
     else
         unsafeChecks |= b & (attackedBy[Them][KNIGHT] | h);

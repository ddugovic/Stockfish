--- conflicted
+++ resolved
@@ -117,12 +117,8 @@
 
   // MobilityBonus[PieceType-2][attacked] contains bonuses for middle and end game,
   // indexed by piece type and number of attacked squares in the mobility area.
-<<<<<<< HEAD
   const Score MobilityBonus[VARIANT_NB][4][32] = {
     {
-=======
-  const Score MobilityBonus[][32] = {
->>>>>>> b48439e9
     { S(-75,-76), S(-57,-54), S( -9,-28), S( -2,-10), S(  6,  5), S( 14, 12), // Knights
       S( 22, 26), S( 29, 29), S( 36, 29) },
     { S(-48,-59), S(-20,-23), S( 16, -3), S( 26, 13), S( 38, 24), S( 51, 42), // Bishops
@@ -544,7 +540,7 @@
   };
 
   const int KingSafetyParams[VARIANT_NB][8] = {
-    {   807,  101,  235,  134, -717, -357,   -5,    0 },
+    {   820,  103,  190,  142, -810, -306,   -5,    0 },
 #ifdef ANTI
     {   807,  101,  235,  134, -717, -357,   -5,    0 },
 #endif
@@ -575,31 +571,21 @@
   };
 
   // Penalties for enemy's safe checks
-<<<<<<< HEAD
-  const int QueenCheck        = 745;
-  const int RookCheck         = 688;
-  const int BishopCheck       = 588;
-  const int KnightCheck       = 924;
-#ifdef ATOMIC
-  const int IndirectKingAttack = 1000;
-#endif
-
-#ifdef THREECHECK
-  // In Q8 fixed point
-  const int ThreeCheckKSFactors[CHECKS_NB] = { 585, 717, 812, 0 };
-#endif
-  // Threshold for lazy evaluation
-  const Value LazyThreshold = Value(1500);
-=======
   const int QueenCheck  = 810;
   const int RookCheck   = 888;
   const int BishopCheck = 400;
   const int KnightCheck = 790;
-
+#ifdef ATOMIC
+  const int IndirectKingAttack = 1000;
+#endif
+
+#ifdef THREECHECK
+  // In Q8 fixed point
+  const int ThreeCheckKSFactors[CHECKS_NB] = { 585, 717, 812, 0 };
+#endif
   // Threshold for lazy and space evaluation
   const Value LazyThreshold  = Value(1500);
   const Value SpaceThreshold = Value(12222);
->>>>>>> b48439e9
 
   // eval_init() initializes king and attack bitboards for a given color
   // adding pawn attacks. To be done at the beginning of the evaluation.
@@ -843,8 +829,6 @@
         // number and types of the enemy's attacking pieces, the number of
         // attacked and undefended squares around our king and the quality of
         // the pawn shelter (current 'score' value).
-<<<<<<< HEAD
-
         const auto KSP = KingSafetyParams[pos.variant()];
         kingDanger =  std::min(KSP[0], ei.kingAttackersCount[Them] * ei.kingAttackersWeight[Them])
                     + KSP[1] * ei.kingAdjacentZoneAttacksCount[Them]
@@ -862,14 +846,6 @@
             h = pos.count_in_hand(Them, QUEEN) ? undefended & ~pos.pieces() : 0;
         }
 #endif
-=======
-        kingDanger =  std::min(820, ei.kingAttackersCount[Them] * ei.kingAttackersWeight[Them])
-                    + 103 * ei.kingAdjacentZoneAttacksCount[Them]
-                    + 190 * popcount(undefended)
-                    + 142 * (popcount(b) + !!pos.pinned_pieces(Us))
-                    - 810 * !pos.count<QUEEN>(Them)
-                    -   6 * mg_value(score) / 5 - 5;
->>>>>>> b48439e9
 
         // Analyse the safe enemy's checks which are possible on next move
         safe  = ~pos.pieces(Them);
@@ -1538,7 +1514,6 @@
           - evaluate_passer_pawns<BLACK, DoTrace>(pos, ei);
 
   // Evaluate space for both sides, only during opening
-<<<<<<< HEAD
 #ifdef HORDE
   if (pos.is_horde())
   {
@@ -1548,10 +1523,7 @@
   else
   {
 #endif
-  if (pos.non_pawn_material() >= 12222)
-=======
   if (pos.non_pawn_material() >= SpaceThreshold)
->>>>>>> b48439e9
       score +=  evaluate_space<WHITE>(pos, ei)
               - evaluate_space<BLACK>(pos, ei);
 

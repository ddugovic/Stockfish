--- conflicted
+++ resolved
@@ -735,12 +735,8 @@
     {
     Square s = make_square(clamp(file_of(ksq), FILE_B, FILE_G),
                            clamp(rank_of(ksq), RANK_2, RANK_7));
-<<<<<<< HEAD
-    kingRing[Us] = PseudoAttacks[KING][s] | s;
-    }
-=======
     kingRing[Us] = s | PseudoAttacks[KING][s];
->>>>>>> 3804effb
+    }
 
     kingAttackersCount[Them] = popcount(kingRing[Us] & pe->pawn_attacks(Them));
     kingAttacksCount[Them] = kingAttackersWeight[Them] = 0;

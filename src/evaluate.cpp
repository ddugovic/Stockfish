/*
  Stockfish, a UCI chess playing engine derived from Glaurung 2.1
  Copyright (C) 2004-2008 Tord Romstad (Glaurung author)
  Copyright (C) 2008-2015 Marco Costalba, Joona Kiiski, Tord Romstad
  Copyright (C) 2015-2020 Marco Costalba, Joona Kiiski, Gary Linscott, Tord Romstad

  Stockfish is free software: you can redistribute it and/or modify
  it under the terms of the GNU General Public License as published by
  the Free Software Foundation, either version 3 of the License, or
  (at your option) any later version.

  Stockfish is distributed in the hope that it will be useful,
  but WITHOUT ANY WARRANTY; without even the implied warranty of
  MERCHANTABILITY or FITNESS FOR A PARTICULAR PURPOSE.  See the
  GNU General Public License for more details.

  You should have received a copy of the GNU General Public License
  along with this program.  If not, see <http://www.gnu.org/licenses/>.
*/

#include <algorithm>
#include <cassert>
#include <cstring>   // For std::memset
#include <iomanip>
#include <sstream>

#include "bitboard.h"
#include "evaluate.h"
#include "material.h"
#include "pawns.h"
#include "thread.h"

namespace Trace {

  enum Tracing { NO_TRACE, TRACE };

  enum Term { // The first 8 entries are reserved for PieceType
    MATERIAL = 8, IMBALANCE, MOBILITY, THREAT, PASSED, SPACE, INITIATIVE, VARIANT, TOTAL, TERM_NB
  };

  Score scores[TERM_NB][COLOR_NB];

  double to_cp(Value v) { return double(v) / PawnValueEg; }

  void add(int idx, Color c, Score s) {
    scores[idx][c] = s;
  }

  void add(int idx, Score w, Score b = SCORE_ZERO) {
    scores[idx][WHITE] = w;
    scores[idx][BLACK] = b;
  }

  std::ostream& operator<<(std::ostream& os, Score s) {
    os << std::setw(5) << to_cp(mg_value(s)) << " "
       << std::setw(5) << to_cp(eg_value(s));
    return os;
  }

  std::ostream& operator<<(std::ostream& os, Term t) {

    if (t == MATERIAL || t == IMBALANCE || t == INITIATIVE || t == TOTAL)
        os << " ----  ----"    << " | " << " ----  ----";
    else
        os << scores[t][WHITE] << " | " << scores[t][BLACK];

    os << " | " << scores[t][WHITE] - scores[t][BLACK] << "\n";
    return os;
  }
}

using namespace Trace;

namespace {

  // Threshold for lazy and space evaluation
  constexpr Value LazyThreshold  = Value(1400);
  constexpr Value SpaceThreshold[VARIANT_NB] = {
    Value(12222),
#ifdef ANTI
    Value(12222),
#endif
#ifdef ATOMIC
    Value(12222),
#endif
#ifdef CRAZYHOUSE
    Value(12222),
#endif
#ifdef EXTINCTION
    Value(12222),
#endif
#ifdef GRID
    2 * MidgameLimit,
#endif
#ifdef HORDE
    Value(12222),
#endif
#ifdef KOTH
    VALUE_ZERO,
#endif
#ifdef LOSERS
    Value(12222),
#endif
#ifdef RACE
    Value(12222),
#endif
#ifdef THREECHECK
    Value(12222),
#endif
#ifdef TWOKINGS
    Value(12222),
#endif
  };

  // KingAttackWeights[PieceType] contains king attack weights by piece type
  constexpr int KingAttackWeights[VARIANT_NB][PIECE_TYPE_NB] = {
    { 0, 0, 81, 52, 44, 10 },
#ifdef ANTI
    {},
#endif
#ifdef ATOMIC
    { 0, 0, 76, 64, 46, 11 },
#endif
#ifdef CRAZYHOUSE
    { 0, 0, 112, 87, 63, 2 },
#endif
#ifdef EXTINCTION
    {},
#endif
#ifdef GRID
    { 0, 0, 89, 62, 47, 11 },
#endif
#ifdef HORDE
    { 0, 0, 77, 55, 44, 10 },
#endif
#ifdef KOTH
    { 0, 0, 76, 48, 44, 10 },
#endif
#ifdef LOSERS
    { 0, 0, 77, 55, 44, 10 },
#endif
#ifdef RACE
    {},
#endif
#ifdef THREECHECK
    { 0, 0, 115, 64, 62, 35 },
#endif
#ifdef TWOKINGS
    { 0, 0, 77, 55, 44, 10 },
#endif
  };

  // Per-variant king danger malus factors
  constexpr int KingDangerParams[VARIANT_NB][11] = {
    {   185,  148,   98,   69,    3, -873, -100,   -6,   -4,   37,    0 },
#ifdef ANTI
    {},
#endif
#ifdef ATOMIC
    {   166,  146,   98,  274,    3, -654, -100,  -12,   -4,   37,   29 },
#endif
#ifdef CRAZYHOUSE
    {   463,  129,   99,  121,    3, -631,  -99,   -6,   -4,   37,  315 },
#endif
#ifdef EXTINCTION
    {},
#endif
#ifdef GRID
    {   211,  158,   98,  119,    3, -722, -100,   -9,   -4,   37,    0 },
#endif
#ifdef HORDE
    {   235,  134,   98,  101,    3, -717, -100,  -11,   -4,   37,    0 },
#endif
#ifdef KOTH
    {   229,  131,   98,   85,    3, -658, -100,   -9,   -4,   37,    0 },
#endif
#ifdef LOSERS
    {   235,  134,   98,  101,    3, -717, -100, -357,   -4,   37,    0 },
#endif
#ifdef RACE
    {     0,    0,    0,    0,    0,    0,    0,    0,    0,    0,    0 },
#endif
#ifdef THREECHECK
    {   136,  106,   98,   85,    3, -613, -100,   -7,   -4,   37,  181 },
#endif
#ifdef TWOKINGS
    {   155,  136,   98,   92,    3, -967, -100,   -8,   -4,   37,    0 },
#endif
  };

  // Penalties for enemy's safe checks
  constexpr int QueenSafeCheck  = 780;
  constexpr int RookSafeCheck   = 1080;
  constexpr int BishopSafeCheck = 635;
  constexpr int KnightSafeCheck = 790;
#ifdef CRAZYHOUSE
  constexpr int PawnSafeCheck   = 435;
#endif
#ifdef THREECHECK
  // In Q8 fixed point
  constexpr int ThreeCheckKSFactors[CHECKS_NB] = { 573, 581, 856, 0 };
#endif

#define S(mg, eg) make_score(mg, eg)

  // MobilityBonus[PieceType-2][attacked] contains bonuses for middle and end game,
  // indexed by piece type and number of attacked squares in the mobility area.
  constexpr Score MobilityBonus[VARIANT_NB][4][32] = {
    {
    { S(-62,-81), S(-53,-56), S(-12,-30), S( -4,-14), S(  3,  8), S( 13, 15), // Knights
      S( 22, 23), S( 28, 27), S( 33, 33) },
    { S(-48,-59), S(-20,-23), S( 16, -3), S( 26, 13), S( 38, 24), S( 51, 42), // Bishops
      S( 55, 54), S( 63, 57), S( 63, 65), S( 68, 73), S( 81, 78), S( 81, 86),
      S( 91, 88), S( 98, 97) },
    { S(-58,-76), S(-27,-18), S(-15, 28), S(-10, 55), S( -5, 69), S( -2, 82), // Rooks
      S(  9,112), S( 16,118), S( 30,132), S( 29,142), S( 32,155), S( 38,165),
      S( 46,166), S( 48,169), S( 58,171) },
    { S(-39,-36), S(-21,-15), S(  3,  8), S(  3, 18), S( 14, 34), S( 22, 54), // Queens
      S( 28, 61), S( 41, 73), S( 43, 79), S( 48, 92), S( 56, 94), S( 60,104),
      S( 60,113), S( 66,120), S( 67,123), S( 70,126), S( 71,133), S( 73,136),
      S( 79,140), S( 88,143), S( 88,148), S( 99,166), S(102,170), S(102,175),
      S(106,184), S(109,191), S(113,206), S(116,212) }
    },
#ifdef ANTI
    {
      { S(-150,-152), S(-112,-108), S(-18,-52), S( -4,-20), S( 12, 10), S( 30, 22), // Knights
        S(  44,  52), S(  60,  56), S( 72, 58) },
      { S(-96,-116), S(-42,-38), S( 32, -4), S( 52, 24), S( 74, 44), S(102, 84), // Bishops
        S(108, 108), S(126,116), S(130,126), S(142,140), S(158,148), S(162,172),
        S(184, 180), S(194,188) },
      { S(-112,-156), S(-50,-36), S(-22, 52), S(-10,110), S( -8,140), S( -2,162), // Rooks
        S(  16, 218), S( 28,240), S( 42,256), S( 46,286), S( 62,308), S( 64,320),
        S(  86, 330), S( 98,336), S(118,338) },
      { S(-80,-70), S(-50,-24), S(  4, 14), S(  8, 38), S( 28, 74), S( 48,110), // Queens
        S( 50,124), S( 80,152), S( 86,158), S( 94,174), S(108,188), S(112,204),
        S(120,222), S(140,232), S(144,236), S(146,244), S(150,256), S(154,260),
        S(170,266), S(188,272), S(198,280), S(216,314), S(224,316), S(226,322),
        S(236,348), S(238,354), S(246,382), S(256,398) }
    },
#endif
#ifdef ATOMIC
    {
      { S(-86,-77), S(-79,-64), S(-36,-40), S( -2,-24), S( 14,  8), S( 23, 25), // Knights
        S( 40, 26), S( 30, 23), S( 37, 29) },
      { S(-55,-65), S(-17,-34), S( 13, -9), S( 24, 20), S( 22, 25), S( 57, 39), // Bishops
        S( 32, 52), S( 66, 66), S( 51, 52), S( 56, 74), S( 73, 76), S( 85, 81),
        S( 93, 90), S(108, 87) },
      { S(-61,-73), S(-32,-28), S(-18,  9), S(-19, 30), S(-19, 57), S( 20, 78), // Rooks
        S( 12,104), S( 11,134), S( 21,133), S( 33,166), S( 35,168), S( 38,185),
        S( 25,172), S( 60,182), S( 58,155) },
      { S(-43,-43), S(-14,-16), S( -5,  1), S(  0, 23), S(  6, 24), S( 23, 59), // Queens
        S( 20, 55), S( 32, 66), S( 47, 89), S( 29, 77), S( 47, 89), S( 69,103),
        S( 63,110), S( 76,131), S( 73,115), S( 48,132), S( 58,131), S( 75,135),
        S( 82,122), S(111,130), S(114,144), S(101,139), S(106,146), S(107,167),
        S(115,157), S(129,175), S(132,176), S(130,210) }
    },
#endif
#ifdef CRAZYHOUSE
    {
      { S(-126, -96), S(-103,-31), S(-90,-27), S(-40,  3), S(  0,  3), S(  4,  0), // Knights
        S(  20,  12), S(  15, 33), S( 50, 46) },
      { S(-156, -79), S(-115,-43), S( 42,-14), S( 35, 26), S( 64, 26), S( 74, 38), // Bishops
        S(  70,  46), S(  83, 71), S( 70, 68), S( 66, 80), S( 64, 68), S( 70, 77),
        S(  97,  92), S(  89, 98) },
      { S( -53, -53), S( -22, -8), S(-48, 30), S(-14, 57), S( -4, 77), S( 11, 87), // Rooks
        S(   7, 115), S(  12,123), S( 27,120), S(  6,140), S( 55,156), S( 18,161),
        S(  51, 161), S(  54,171), S( 52,166) },
      { S( -26, -56), S( -24,-14), S(  7, 14), S(  8, 15), S( 18, 34), S( 14, 41), // Queens
        S(  28,  58), S(  33, 66), S( 40, 70), S( 47, 74), S( 50,100), S( 52,106),
        S(  59, 111), S(  50, 95), S( 60,115), S( 61,126), S( 75,144), S( 82,119),
        S(  95, 137), S( 102,138), S(100,142), S(119,154), S(129,156), S(107,156),
        S( 111, 177), S( 115,181), S(124,197), S(124,199) }
    },
#endif
#ifdef EXTINCTION
    {
      { S(-123, -90), S( -91,-32), S(-61,-29), S(-38,  3), S(  0,  3), S(  4,  0), // Knights
        S(  19,  12), S(  15, 33), S( 52, 45) },
      { S(-153, -80), S(-112,-41), S( 41,-14), S( 35, 24), S( 62, 26), S( 75, 41), // Bishops
        S(  72,  48), S(  85, 74), S( 74, 65), S( 66, 79), S( 64, 69), S( 73, 80),
        S( 107,  92), S(  96,101) },
      { S( -59, -51), S( -20, -8), S(-54, 32), S(-15, 54), S( -4, 70), S( 11, 84), // Rooks
        S(   6, 113), S(  13,123), S( 27,114), S(  6,144), S( 60,162), S( 19,162),
        S(  48, 170), S(  57,170), S( 52,177) },
      { S( -27, -56), S( -24,-14), S(  7, 13), S(  9, 16), S( 18, 37), S( 14, 40), // Queens
        S(  29,  56), S(  34, 64), S( 39, 73), S( 49, 65), S( 50, 98), S( 50,106),
        S(  60, 107), S(  53, 92), S( 62,119), S( 69,130), S( 77,145), S( 84,120),
        S(  90, 153), S(  98,131), S(106,139), S(116,147), S(127,157), S(112,154),
        S( 121, 174), S( 124,167), S(126,194), S(130,190) }
    },
#endif
#ifdef GRID
    {
      { S(-75,-76), S(-57,-54), S( -9,-28), S( -2,-10), S(  6,  5), S( 14, 12), // Knights
        S( 22, 26), S( 29, 29), S( 36, 29) },
      { S(-48,-59), S(-20,-23), S( 16, -3), S( 26, 13), S( 38, 24), S( 51, 42), // Bishops
        S( 55, 54), S( 63, 57), S( 63, 65), S( 68, 73), S( 81, 78), S( 81, 86),
        S( 91, 88), S( 98, 97) },
      { S(-58,-76), S(-27,-18), S(-15, 28), S(-10, 55), S( -5, 69), S( -2, 82), // Rooks
        S(  9,112), S( 16,118), S( 30,132), S( 29,142), S( 32,155), S( 38,165),
        S( 46,166), S( 48,169), S( 58,171) },
      { S(-39,-36), S(-21,-15), S(  3,  8), S(  3, 18), S( 14, 34), S( 22, 54), // Queens
        S( 28, 61), S( 41, 73), S( 43, 79), S( 48, 92), S( 56, 94), S( 60,104),
        S( 60,113), S( 66,120), S( 67,123), S( 70,126), S( 71,133), S( 73,136),
        S( 79,140), S( 88,143), S( 88,148), S( 99,166), S(102,170), S(102,175),
        S(106,184), S(109,191), S(113,206), S(116,212) }
    },
#endif
#ifdef HORDE
    {
      { S(-126,-90), S( -7,-22), S( -46,-25), S( 19,7), S( -53, 71), S( 31, -1), // Knights
        S(  -6, 51), S(-12, 47), S( -9, -56) },
      { S( -46,-2), S(30,66), S( 18, -27), S( 86, 21), S( 65, 11), S(147, 45), // Bishops
        S(  98, 38), S( 95, 52), S(122, 45), S( 95, 33), S( 89,103), S( 85, -9),
        S( 105, 70), S(131, 82) },
      { S( -56,-78), S(-25,-18), S(-11, 26), S( -5, 55), S( -4, 70), S( -1, 81), // Rooks
        S(   8,109), S( 14,120), S( 21,128), S( 23,143), S( 31,154), S( 32,160),
        S(  43,165), S( 49,168), S( 59,169) },
      { S( -40,-35), S(-25,-12), S(  2,  7), S(  4, 19), S( 14, 37), S( 24, 55), // Queens
        S(  25, 62), S( 40, 76), S( 43, 79), S( 47, 87), S( 54, 94), S( 56,102),
        S(  60,111), S( 70,116), S( 72,118), S( 73,122), S( 75,128), S( 77,130),
        S(  85,133), S( 94,136), S( 99,140), S(108,157), S(112,158), S(113,161),
        S( 118,174), S(119,177), S(123,191), S(128,199) }
    },
#endif
#ifdef KOTH
    {
      { S(-75,-76), S(-56,-54), S( -9,-26), S( -2,-10), S(  6,  5), S( 15, 11), // Knights
        S( 22, 26), S( 30, 28), S( 36, 29) },
      { S(-48,-58), S(-21,-19), S( 16, -2), S( 26, 12), S( 37, 22), S( 51, 42), // Bishops
        S( 54, 54), S( 63, 58), S( 65, 63), S( 71, 70), S( 79, 74), S( 81, 86),
        S( 92, 90), S( 97, 94) },
      { S(-56,-78), S(-25,-18), S(-11, 26), S( -5, 55), S( -4, 70), S( -1, 81), // Rooks
        S(  8,109), S( 14,120), S( 21,128), S( 23,143), S( 31,154), S( 32,160),
        S( 43,165), S( 49,168), S( 59,169) },
      { S(-40,-35), S(-25,-12), S(  2,  7), S(  4, 19), S( 14, 37), S( 24, 55), // Queens
        S( 25, 62), S( 40, 76), S( 43, 79), S( 47, 87), S( 54, 94), S( 56,102),
        S( 60,111), S( 70,116), S( 72,118), S( 73,122), S( 75,128), S( 77,130),
        S( 85,133), S( 94,136), S( 99,140), S(108,157), S(112,158), S(113,161),
        S(118,174), S(119,177), S(123,191), S(128,199) }
    },
#endif
#ifdef LOSERS
    {
      { S(-150,-152), S(-112,-108), S(-18,-52), S( -4,-20), S( 12, 10), S( 30, 22), // Knights
        S(  44,  52), S(  60,  56), S( 72, 58) },
      { S(-96,-116), S(-42,-38), S( 32, -4), S( 52, 24), S( 74, 44), S(102, 84), // Bishops
        S(108, 108), S(126,116), S(130,126), S(142,140), S(158,148), S(162,172),
        S(184, 180), S(194,188) },
      { S(-112,-156), S(-50,-36), S(-22, 52), S(-10,110), S( -8,140), S( -2,162), // Rooks
        S(  16, 218), S( 28,240), S( 42,256), S( 46,286), S( 62,308), S( 64,320),
        S(  86, 330), S( 98,336), S(118,338) },
      { S(-80,-70), S(-50,-24), S(  4, 14), S(  8, 38), S( 28, 74), S( 48,110), // Queens
        S( 50,124), S( 80,152), S( 86,158), S( 94,174), S(108,188), S(112,204),
        S(120,222), S(140,232), S(144,236), S(146,244), S(150,256), S(154,260),
        S(170,266), S(188,272), S(198,280), S(216,314), S(224,316), S(226,322),
        S(236,348), S(238,354), S(246,382), S(256,398) }
    },
#endif
#ifdef RACE
    {
      { S(-132,-117), S( -89,-110), S(-13,-49), S(-11,-15), S(-10,-30), S( 29, 17), // Knights
        S(  13,  32), S(  79,  69), S(109, 79) },
      { S(-101,-119), S( -19, -27), S( 27, -9), S( 35, 30), S( 62, 31), S(115, 72), // Bishops
        S(  91,  99), S( 138, 122), S(129,119), S(158,156), S(153,162), S(143,189),
        S( 172, 181), S( 196, 204) },
      { S(-131,-162), S( -57, -37), S( -8, 47), S( 12, 93), S(  3,127), S( 10,139), // Rooks
        S(   3, 240), S(  18, 236), S( 44,251), S( 44,291), S( 49,301), S( 67,316),
        S( 100, 324), S(  97, 340), S(110,324) },
      { S( -87, -68), S( -73,  -2), S( -7,  9), S( -5, 16), S( 39, 76), S( 39,118), // Queens
        S(  64, 131), S(  86, 169), S( 86,175), S( 78,166), S( 97,195), S(123,216),
        S( 137, 200), S( 155, 247), S(159,260), S(136,252), S(156,279), S(160,251),
        S( 165, 251), S( 194, 267), S(204,271), S(216,331), S(226,304), S(223,295),
        S( 239, 316), S( 228, 365), S(240,385), S(249,377) }
    },
#endif
#ifdef THREECHECK
    {
      { S(-74,-76), S(-55,-54), S( -9,-26), S( -2,-10), S(  6,  5), S( 15, 11), // Knights
        S( 22, 26), S( 31, 27), S( 37, 29) },
      { S(-49,-56), S(-23,-18), S( 15, -2), S( 25, 12), S( 36, 22), S( 50, 42), // Bishops
        S( 53, 54), S( 64, 57), S( 67, 63), S( 71, 68), S( 84, 76), S( 79, 87),
        S( 95, 91), S( 98, 93) },
      { S(-57,-76), S(-25,-18), S(-11, 25), S( -5, 53), S( -4, 70), S( -1, 78), // Rooks
        S(  8,111), S( 14,116), S( 22,125), S( 24,148), S( 31,159), S( 31,173),
        S( 44,163), S( 50,162), S( 56,168) },
      { S(-42,-35), S(-25,-12), S(  2,  7), S(  4, 19), S( 14, 37), S( 24, 53), // Queens
        S( 26, 63), S( 39, 80), S( 42, 77), S( 48, 88), S( 53, 96), S( 57, 96),
        S( 61,108), S( 71,116), S( 70,116), S( 74,125), S( 75,133), S( 78,133),
        S( 85,137), S( 97,135), S(103,141), S(107,165), S(109,153), S(115,162),
        S(119,164), S(121,184), S(121,192), S(131,203) }
    },
#endif
#ifdef TWOKINGS
    {
      { S(-75,-76), S(-57,-54), S( -9,-28), S( -2,-10), S(  6,  5), S( 14, 12), // Knights
        S( 22, 26), S( 29, 29), S( 36, 29) },
      { S(-48,-59), S(-20,-23), S( 16, -3), S( 26, 13), S( 38, 24), S( 51, 42), // Bishops
        S( 55, 54), S( 63, 57), S( 63, 65), S( 68, 73), S( 81, 78), S( 81, 86),
        S( 91, 88), S( 98, 97) },
      { S(-58,-76), S(-27,-18), S(-15, 28), S(-10, 55), S( -5, 69), S( -2, 82), // Rooks
        S(  9,112), S( 16,118), S( 30,132), S( 29,142), S( 32,155), S( 38,165),
        S( 46,166), S( 48,169), S( 58,171) },
      { S(-39,-36), S(-21,-15), S(  3,  8), S(  3, 18), S( 14, 34), S( 22, 54), // Queens
        S( 28, 61), S( 41, 73), S( 43, 79), S( 48, 92), S( 56, 94), S( 60,104),
        S( 60,113), S( 66,120), S( 67,123), S( 70,126), S( 71,133), S( 73,136),
        S( 79,140), S( 88,143), S( 88,148), S( 99,166), S(102,170), S(102,175),
        S(106,184), S(109,191), S(113,206), S(116,212) }
    },
#endif
  };

  // RookOnFile[semiopen/open] contains bonuses for each rook when there is
  // no (friendly) pawn on the rook file.
  constexpr Score RookOnFile[] = { S(21, 4), S(47, 25) };

  // ThreatByMinor/ByRook[attacked PieceType] contains bonuses according to
  // which piece type attacks which one. Attacks on lesser pieces which are
  // pawn-defended are not considered.
  constexpr Score ThreatByMinor[PIECE_TYPE_NB] = {
    S(0, 0), S(5, 32), S(57, 41), S(77, 56), S(88, 119), S(79, 161)
  };

  constexpr Score ThreatByRook[PIECE_TYPE_NB] = {
    S(0, 0), S(2, 44), S(36, 71), S(36, 61), S(0, 38), S(51, 38)
  };

#ifdef ATOMIC
  constexpr Score AtomicConfinedKing = S(100, 100);
  constexpr Score ThreatByBlast = S(80, 80);
#endif
#ifdef HORDE
  constexpr Score HordeShelter = S(71, 61);
#endif
#ifdef THREECHECK
  constexpr Score ChecksGivenBonus[CHECKS_NB] = {
      S(0, 0),
      S(444, 181),
      S(2425, 603),
      S(0, 0)
  };
#endif

#ifdef KOTH
  constexpr Score KothDistanceBonus[6] = {
    S(1949, 1934), S(454, 364), S(151, 158), S(75, 85), S(42, 49), S(0, 0)
  };
  constexpr Score KothSafeCenter = S(163, 207);
#endif

#ifdef ANTI
  constexpr Score PieceCountAnti    = S(119, 123);
  constexpr Score ThreatsAnti[]     = { S(192, 203), S(411, 322) };
  constexpr Score AttacksAnti[2][2][PIECE_TYPE_NB] = {
    {
      { S( 30, 141), S( 26,  94), S(161, 105), S( 70, 123), S( 61,  72), S( 78, 12), S(139, 115) },
      { S( 56,  89), S( 82, 107), S(114,  93), S(110, 115), S(188, 112), S( 73, 59), S(122,  59) }
    },
    {
      { S(119, 142), S( 99, 105), S(123, 193), S(142,  37), S(118,  96), S( 50, 12), S( 91,  85) },
      { S( 58,  81), S( 66, 110), S(105, 153), S(100, 143), S(140, 113), S(145, 73), S(153, 154) }
    }
  };
#endif

#ifdef LOSERS
  constexpr Score ThreatsLosers[]     = { S(216, 279), S(441, 341) };
  constexpr Score AttacksLosers[2][2][PIECE_TYPE_NB] = {
    {
      { S( 27, 140), S( 23,  95), S(160, 112), S( 78, 129), S( 65,  75), S( 70, 13), S(146, 123) },
      { S( 58,  82), S( 80, 112), S(124,  87), S(103, 110), S(185, 107), S( 72, 60), S(126,  62) }
    },
    {
      { S(111, 127), S(102,  95), S(121, 183), S(140,  37), S(120,  99), S( 55, 11), S( 88,  93) },
      { S( 56,  69), S( 72, 124), S(109, 154), S( 98, 149), S(129, 113), S(147, 72), S(157, 152) }
    }
  };
#endif

#ifdef CRAZYHOUSE
  constexpr int KingDangerInHand[PIECE_TYPE_NB] = {
    79, 16, 200, 61, 138, 152
  };
  constexpr Score DropMobilityBonus = S(30, 30);
#endif

#ifdef RACE
  // Bonus for distance of king from 8th rank
  constexpr Score KingRaceBonus[RANK_NB] = {
    S(14282, 14493), S(6369, 5378), S(4224, 3557), S(2633, 2219),
    S( 1614,  1456), S( 975,  885), S( 528,  502), S(   0,    0)
  };
#endif

  // PassedRank[Rank] contains a bonus according to the rank of a passed pawn
  constexpr Score PassedRank[VARIANT_NB][RANK_NB] = {
    {
    S(0, 0), S(10, 28), S(17, 33), S(15, 41), S(62, 72), S(168, 177), S(276, 260)
    },
#ifdef ANTI
    { S(0, 0), S(5, 7), S(5, 14), S(31, 38), S(73, 73), S(166, 166), S(252, 252) },
#endif
#ifdef ATOMIC
    { S(0, 0), S(95, 86), S(118, 43), S(94, 61), S(142, 62), S(196, 150), S(204, 256) },
#endif
#ifdef CRAZYHOUSE
    { S(0, 0), S(15, 27), S(23, 13), S(13, 19), S(88, 111), S(177, 140), S(229, 293) },
#endif
#ifdef EXTINCTION
    { S(0, 0), S(5, 7), S(5, 14), S(31, 38), S(73, 73), S(166, 166), S(252, 252) },
#endif
#ifdef GRID
    { S(0, 0), S(11, 2), S(4, 0), S(27, 34), S(58, 17), S(168, 165), S(251, 253) },
#endif
#ifdef HORDE
    { S(0, 0), S(-66, 10), S(-25, 7), S(66, -12), S(68, 81), S(72, 210), S(250, 258) },
#endif
#ifdef KOTH
    { S(0, 0), S(5, 7), S(5, 14), S(31, 38), S(73, 73), S(166, 166), S(252, 252) },
#endif
#ifdef LOSERS
    { S(0, 0), S(5, 8), S(5, 13), S(31, 36), S(72, 72), S(170, 159), S(276, 251) },
#endif
#ifdef RACE
    {},
#endif
#ifdef THREECHECK
    { S(0, 0), S(5, 7), S(5, 14), S(31, 38), S(73, 73), S(166, 166), S(252, 252) },
#endif
#ifdef TWOKINGS
    { S(0, 0), S(5, 7), S(5, 14), S(31, 38), S(73, 73), S(166, 166), S(252, 252) },
#endif
  };

  // Assorted bonuses and penalties
  constexpr Score BishopPawns         = S(  3,  7);
  constexpr Score CorneredBishop      = S( 50, 50);
  constexpr Score FlankAttacks[VARIANT_NB] = {
    S(  8,  0),
#ifdef ANTI
    S( 0,  0),
#endif
#ifdef ATOMIC
    S(17,  0),
#endif
#ifdef CRAZYHOUSE
    S(14, 20),
#endif
#ifdef EXTINCTION
    S( 0,  0),
#endif
#ifdef GRID
    S( 7,  0),
#endif
#ifdef HORDE
    S( 7,  0),
#endif
#ifdef KOTH
    S( 7,  0),
#endif
#ifdef LOSERS
    S( 7,  0),
#endif
#ifdef RACE
    S( 0,  0),
#endif
#ifdef THREECHECK
    S(16,  9),
#endif
#ifdef TWOKINGS
    S( 7,  0),
#endif
  };
  constexpr Score Hanging             = S( 69, 36);
  constexpr Score KingProtector       = S(  7,  8);
  constexpr Score KnightOnQueen       = S( 16, 12);
  constexpr Score LongDiagonalBishop  = S( 45,  0);
  constexpr Score MinorBehindPawn     = S( 18,  3);
  constexpr Score Outpost             = S( 30, 21);
  constexpr Score PassedFile          = S( 11,  8);
  constexpr Score PawnlessFlank       = S( 17, 95);
  constexpr Score RestrictedPiece     = S(  7,  7);
  constexpr Score RookOnQueenFile     = S(  7,  6);
  constexpr Score SliderOnQueen       = S( 59, 18);
  constexpr Score ThreatByKing        = S( 24, 89);
  constexpr Score ThreatByPawnPush    = S( 48, 39);
  constexpr Score ThreatBySafePawn    = S(173, 94);
  constexpr Score TrappedRook         = S( 52, 10);
  constexpr Score WeakQueen           = S( 49, 15);
  constexpr Score WeakQueenProtection = S( 14,  0);

#undef S

  // Evaluation class computes and stores attacks tables and other working data
  template<Tracing T>
  class Evaluation {

  public:
    Evaluation() = delete;
    explicit Evaluation(const Position& p) : pos(p) {}
    Evaluation& operator=(const Evaluation&) = delete;
    Value value();

  private:
    template<Color Us> void initialize();
    template<Color Us, PieceType Pt> Score pieces();
    template<Color Us> Score king() const;
    template<Color Us> Score threats() const;
    template<Color Us> Score passed() const;
    template<Color Us> Score space() const;
    template<Color Us> Score variant() const;
    ScaleFactor scale_factor(Value eg) const;
    Score initiative(Score score) const;

    const Position& pos;
    Material::Entry* me;
    Pawns::Entry* pe;
    Bitboard mobilityArea[COLOR_NB];
    Score mobility[COLOR_NB] = { SCORE_ZERO, SCORE_ZERO };

    // attackedBy[color][piece type] is a bitboard representing all squares
    // attacked by a given color and piece type. Special "piece types" which
    // is also calculated is ALL_PIECES.
    Bitboard attackedBy[COLOR_NB][PIECE_TYPE_NB];

    // attackedBy2[color] are the squares attacked by at least 2 units of a given
    // color, including x-rays. But diagonal x-rays through pawns are not computed.
    Bitboard attackedBy2[COLOR_NB];

    // kingRing[color] are the squares adjacent to the king plus some other
    // very near squares, depending on king position.
    Bitboard kingRing[COLOR_NB];

    // kingAttackersCount[color] is the number of pieces of the given color
    // which attack a square in the kingRing of the enemy king.
    int kingAttackersCount[COLOR_NB];

    // kingAttackersWeight[color] is the sum of the "weights" of the pieces of
    // the given color which attack a square in the kingRing of the enemy king.
    // The weights of the individual piece types are given by the elements in
    // the KingAttackWeights array.
    int kingAttackersWeight[COLOR_NB];

    // kingAttacksCount[color] is the number of attacks by the given color to
    // squares directly adjacent to the enemy king. Pieces which attack more
    // than one square are counted multiple times. For instance, if there is
    // a white knight on g5 and black's king is on g8, this white knight adds 2
    // to kingAttacksCount[WHITE].
    int kingAttacksCount[COLOR_NB];
  };


  // Evaluation::initialize() computes king and pawn attacks, and the king ring
  // bitboard for a given color. This is done at the beginning of the evaluation.
  template<Tracing T> template<Color Us>
  void Evaluation<T>::initialize() {

    constexpr Color     Them = (Us == WHITE ? BLACK : WHITE);
    constexpr Direction Up   = pawn_push(Us);
    constexpr Direction Down = -Up;
    constexpr Bitboard LowRanks = (Us == WHITE ? Rank2BB | Rank3BB : Rank7BB | Rank6BB);

#ifdef HORDE
    const Square ksq = (pos.is_horde() && pos.is_horde_color(Us)) ? SQ_NONE : pos.square<KING>(Us);
#else
    const Square ksq = pos.square<KING>(Us);
#endif

    Bitboard dblAttackByPawn = pawn_double_attacks_bb<Us>(pos.pieces(Us, PAWN));

    // Find our pawns that are blocked or on the first two ranks
    Bitboard b = pos.pieces(Us, PAWN) & (shift<Down>(pos.pieces()) | LowRanks);

    // Squares occupied by those pawns, by our king or queen, by blockers to attacks on our king
    // or controlled by enemy pawns are excluded from the mobility area.
#ifdef ANTI
    if (pos.is_anti())
        mobilityArea[Us] = ~b;
    else
#endif
#ifdef HORDE
    if (pos.is_horde() && pos.is_horde_color(Us))
        mobilityArea[Us] = ~(b | pe->pawn_attacks(Them));
    else
#endif
    mobilityArea[Us] = ~(b | pos.pieces(Us, KING, QUEEN) | pos.blockers_for_king(Us) | pe->pawn_attacks(Them));

    // Initialize attackedBy[] for king and pawns
#ifdef ANTI
    if (pos.is_anti())
    {
        attackedBy[Us][KING] = 0;
        Bitboard kings = pos.pieces(Us, KING);
        while (kings)
            attackedBy[Us][KING] |= pos.attacks_from<KING>(pop_lsb(&kings));
    }
    else
#endif
#ifdef EXTINCTION
    if (pos.is_extinction())
    {
        attackedBy[Us][KING] = 0;
        Bitboard kings = pos.pieces(Us, KING);
        while (kings)
            attackedBy[Us][KING] |= pos.attacks_from<KING>(pop_lsb(&kings));
    }
    else
#endif
#ifdef HORDE
    if (pos.is_horde() && pos.is_horde_color(Us))
        attackedBy[Us][KING] = 0;
    else
#endif
#ifdef PLACEMENT
    if (pos.is_placement() && pos.count_in_hand<KING>(Us))
        attackedBy[Us][KING] = 0;
    else
#endif
    attackedBy[Us][KING] = pos.attacks_from<KING>(ksq);
    attackedBy[Us][PAWN] = pe->pawn_attacks(Us);
    attackedBy[Us][ALL_PIECES] = attackedBy[Us][KING] | attackedBy[Us][PAWN];
    attackedBy2[Us] = dblAttackByPawn | (attackedBy[Us][KING] & attackedBy[Us][PAWN]);

    // Init our king safety tables
<<<<<<< HEAD
#ifdef ANTI
    if (pos.is_anti()) {} else
#endif
#ifdef EXTINCTION
    if (pos.is_extinction()) {} else
#endif
#ifdef HORDE
    if (pos.is_horde() && pos.is_horde_color(Us)) {} else
#endif
#ifdef PLACEMENT
    if (pos.is_placement() && pos.count_in_hand<KING>(Us)) {} else
#endif
    {
    Square s = make_square(clamp(file_of(ksq), FILE_B, FILE_G),
                           clamp(rank_of(ksq), RANK_2, RANK_7));
=======
    Square s = make_square(Utility::clamp(file_of(ksq), FILE_B, FILE_G),
                           Utility::clamp(rank_of(ksq), RANK_2, RANK_7));
>>>>>>> 37e38639
    kingRing[Us] = PseudoAttacks[KING][s] | s;
    }

    kingAttackersCount[Them] = popcount(kingRing[Us] & pe->pawn_attacks(Them));
    kingAttacksCount[Them] = kingAttackersWeight[Them] = 0;

    // Remove from kingRing[] the squares defended by two pawns
    kingRing[Us] &= ~dblAttackByPawn;
  }


  // Evaluation::pieces() scores pieces of a given color and type
  template<Tracing T> template<Color Us, PieceType Pt>
  Score Evaluation<T>::pieces() {

    constexpr Color     Them = (Us == WHITE ? BLACK : WHITE);
    constexpr Direction Down = -pawn_push(Us);
    constexpr Bitboard OutpostRanks = (Us == WHITE ? Rank4BB | Rank5BB | Rank6BB
                                                   : Rank5BB | Rank4BB | Rank3BB);
    const Square* pl = pos.squares<Pt>(Us);

    Bitboard b, bb;
    Score score = SCORE_ZERO;

    attackedBy[Us][Pt] = 0;

    for (Square s = *pl; s != SQ_NONE; s = *++pl)
    {
        // Find attacked squares, including x-ray attacks for bishops and rooks
        b = Pt == BISHOP ? attacks_bb<BISHOP>(s, pos.pieces() ^ pos.pieces(QUEEN))
          : Pt ==   ROOK ? attacks_bb<  ROOK>(s, pos.pieces() ^ pos.pieces(QUEEN) ^ pos.pieces(Us, ROOK))
                         : pos.attacks_from<Pt>(s);

#ifdef GRID
        if (pos.is_grid())
            b &= ~pos.grid_bb(s);
#endif
        if (pos.blockers_for_king(Us) & s)
            b &= LineBB[pos.square<KING>(Us)][s];

        attackedBy2[Us] |= attackedBy[Us][ALL_PIECES] & b;
        attackedBy[Us][Pt] |= b;
        attackedBy[Us][ALL_PIECES] |= b;

        if (b & kingRing[Them])
        {
            kingAttackersCount[Us]++;
            kingAttackersWeight[Us] += KingAttackWeights[pos.variant()][Pt];
            kingAttacksCount[Us] += popcount(b & attackedBy[Them][KING]);
        }

        int mob = popcount(b & mobilityArea[Us]);

        mobility[Us] += MobilityBonus[pos.variant()][Pt - 2][mob];
#ifdef ANTI
        if (pos.is_anti())
            continue;
#endif
#ifdef HORDE
        if (pos.is_horde() && pos.is_horde_color(Us))
            continue;
#endif
#ifdef PLACEMENT
        if (pos.is_placement() && pos.count_in_hand<KING>(Us))
            continue;
#endif
#ifdef LOSERS
        if (pos.is_losers())
            continue;
#endif

        if (Pt == BISHOP || Pt == KNIGHT)
        {
            // Bonus if piece is on an outpost square or can reach one
            bb = OutpostRanks & attackedBy[Us][PAWN] & ~pe->pawn_attacks_span(Them);
            if (bb & s)
                score += Outpost * (Pt == KNIGHT ? 2 : 1);

            else if (Pt == KNIGHT && bb & b & ~pos.pieces(Us))
                score += Outpost;

            // Knight and Bishop bonus for being right behind a pawn
            if (shift<Down>(pos.pieces(PAWN)) & s)
                score += MinorBehindPawn;

            // Penalty if the piece is far from the king
            score -= KingProtector * distance(s, pos.square<KING>(Us));

            if (Pt == BISHOP)
            {
                // Penalty according to number of pawns on the same color square as the
                // bishop, bigger when the center files are blocked with pawns.
                Bitboard blocked = pos.pieces(Us, PAWN) & shift<Down>(pos.pieces());

                score -= BishopPawns * pos.pawns_on_same_color_squares(Us, s)
                                     * (1 + popcount(blocked & CenterFiles));

                // Bonus for bishop on a long diagonal which can "see" both center squares
                if (more_than_one(attacks_bb<BISHOP>(s, pos.pieces(PAWN)) & Center))
                    score += LongDiagonalBishop;

                // An important Chess960 pattern: a cornered bishop blocked by a friendly
                // pawn diagonally in front of it is a very serious problem, especially
                // when that pawn is also blocked.
                if (   pos.is_chess960()
                    && (s == relative_square(Us, SQ_A1) || s == relative_square(Us, SQ_H1)))
                {
                    Direction d = pawn_push(Us) + (file_of(s) == FILE_A ? EAST : WEST);
                    if (pos.piece_on(s + d) == make_piece(Us, PAWN))
                        score -= !pos.empty(s + d + pawn_push(Us))                ? CorneredBishop * 4
                                : pos.piece_on(s + d + d) == make_piece(Us, PAWN) ? CorneredBishop * 2
                                                                                  : CorneredBishop;
                }
            }
        }

        if (Pt == ROOK)
        {
            // Bonus for rook on the same file as a queen
            if (file_bb(s) & pos.pieces(QUEEN))
                score += RookOnQueenFile;

            // Bonus for rook on an open or semi-open file
            if (pos.is_on_semiopen_file(Us, s))
                score += RookOnFile[pos.is_on_semiopen_file(Them, s)];

            // Penalty when trapped by the king, even more if the king cannot castle
            else if (mob <= 3)
            {
                File kf = file_of(pos.square<KING>(Us));
                if ((kf < FILE_E) == (file_of(s) < kf))
                    score -= TrappedRook * (1 + !pos.castling_rights(Us));
            }
        }

        if (Pt == QUEEN)
        {
            // Penalty if any relative pin or discovered attack against the queen
            Bitboard queenPinners;
            if (pos.slider_blockers(pos.pieces(Them, ROOK, BISHOP), s, queenPinners))
                score -= WeakQueen;
        }
    }
    if (T)
        Trace::add(Pt, Us, score);

    return score;
  }


  // Evaluation::king() assigns bonuses and penalties to a king of a given color
  template<Tracing T> template<Color Us>
  Score Evaluation<T>::king() const {

#ifdef ANTI
    if (pos.is_anti())
        return SCORE_ZERO;
#endif
#ifdef EXTINCTION
    if (pos.is_extinction())
        return SCORE_ZERO;
#endif
#ifdef HORDE
    if (pos.is_horde() && pos.is_horde_color(Us))
        return SCORE_ZERO;
#endif
#ifdef PLACEMENT
    if (pos.is_placement() && pos.count_in_hand<KING>(Us))
        return SCORE_ZERO;
#endif

    constexpr Color    Them = (Us == WHITE ? BLACK : WHITE);
    constexpr Bitboard Camp = (Us == WHITE ? AllSquares ^ Rank6BB ^ Rank7BB ^ Rank8BB
                                           : AllSquares ^ Rank1BB ^ Rank2BB ^ Rank3BB);

    Bitboard weak, b1, b2, b3, safe, unsafeChecks = 0;
    Bitboard rookChecks, queenChecks, bishopChecks, knightChecks;
    int kingDanger = 0;
    const Square ksq = pos.square<KING>(Us);

    // Init the score with king shelter and enemy pawns storm
    Score score = pe->king_safety<Us>(pos);

    // Attacked squares defended at most once by our queen or king
#ifdef ATOMIC
    if (pos.is_atomic())
        weak =  (attackedBy[Them][ALL_PIECES] ^ attackedBy[Them][KING])
              & ~(attackedBy[Us][ALL_PIECES] ^ attackedBy[Us][KING]);
    else
#endif
    weak =  attackedBy[Them][ALL_PIECES]
          & ~attackedBy2[Us]
          & (~attackedBy[Us][ALL_PIECES] | attackedBy[Us][KING] | attackedBy[Us][QUEEN]);

    Bitboard h = 0;
#ifdef CRAZYHOUSE
    if (pos.is_house())
        h = pos.count_in_hand<QUEEN>(Them) ? weak & ~pos.pieces() : 0;
#endif

    // Analyse the safe enemy's checks which are possible on next move
    safe  = ~pos.pieces(Them);
#ifdef ATOMIC
    if (pos.is_atomic())
        safe &= ~pos.pieces(Us) | attackedBy2[Them];
    else
#endif
    safe &= ~attackedBy[Us][ALL_PIECES] | (weak & attackedBy2[Them]);

    b1 = attacks_bb<ROOK  >(ksq, pos.pieces() ^ pos.pieces(Us, QUEEN));
    b2 = attacks_bb<BISHOP>(ksq, pos.pieces() ^ pos.pieces(Us, QUEEN));

    Bitboard dqko = ~attackedBy2[Us] & (attackedBy[Us][QUEEN] | attackedBy[Us][KING]);
    Bitboard dropSafe = (safe | (attackedBy[Them][ALL_PIECES] & dqko)) & ~pos.pieces(Us);

#ifdef THREECHECK
    if (pos.is_three_check() && pos.checks_given(Them))
        safe = ~pos.pieces(Them);
#endif

    // Enemy rooks checks
#ifdef CRAZYHOUSE
    h = pos.is_house() && pos.count_in_hand<ROOK>(Them) ? ~pos.pieces() : 0;
#endif
    rookChecks = b1 & safe & (attackedBy[Them][ROOK] | (h & dropSafe));

    if (rookChecks)
        kingDanger += RookSafeCheck;
    else
        unsafeChecks |= b1 & (attackedBy[Them][ROOK] | h);

    // Enemy queen safe checks: we count them only if they are from squares from
    // which we can't give a rook check, because rook checks are more valuable.
#ifdef CRAZYHOUSE
    h = pos.is_house() && pos.count_in_hand<QUEEN>(Them) ? ~pos.pieces() : 0;
#endif
    queenChecks =  (b1 | b2)
                 & (attackedBy[Them][QUEEN] | (h & dropSafe))
                 & safe
                 & ~attackedBy[Us][QUEEN]
                 & ~rookChecks;

    if (queenChecks)
        kingDanger += QueenSafeCheck;

    // Enemy bishops checks: we count them only if they are from squares from
    // which we can't give a queen check, because queen checks are more valuable.
#ifdef CRAZYHOUSE
    h = pos.is_house() && pos.count_in_hand<BISHOP>(Them) ? ~pos.pieces() : 0;
#endif
    bishopChecks =  b2
                  & (attackedBy[Them][BISHOP] | (h & dropSafe))
                  & safe
                  & ~queenChecks;

    if (bishopChecks)
        kingDanger += BishopSafeCheck;
    else
        unsafeChecks |= b2 & (attackedBy[Them][BISHOP] | (h & dropSafe));

    // Enemy knights checks
#ifdef CRAZYHOUSE
    h = pos.is_house() && pos.count_in_hand<KNIGHT>(Them) ? ~pos.pieces() : 0;
#endif
    knightChecks = pos.attacks_from<KNIGHT>(ksq) & (attackedBy[Them][KNIGHT] | (h & dropSafe));

    if (knightChecks & (safe | (h & dropSafe)))
        kingDanger += KnightSafeCheck;
    else
        unsafeChecks |= knightChecks & (attackedBy[Them][KNIGHT] | h);

#ifdef CRAZYHOUSE
    // Enemy pawn checks
    if (pos.is_house())
    {
        constexpr Direction Down = pawn_push(Them);
        Bitboard pawnChecks = pos.attacks_from<PAWN>(ksq, Us);
        h = pos.count_in_hand<PAWN>(Them) ? ~pos.pieces() : 0;
        Bitboard pawnMoves = (attackedBy[Them][PAWN] & pos.pieces(Us)) | (shift<Down>(pos.pieces(Them, PAWN)) & ~pos.pieces());
        if (pawnChecks & ((pawnMoves & safe) | (h & dropSafe)))
            kingDanger += PawnSafeCheck;
        else
            unsafeChecks |= pawnChecks & (pawnMoves | h);
    }
#endif
#ifdef RACE
    if (pos.is_race())
        kingDanger = -kingDanger;
#endif

    // Find the squares that opponent attacks in our king flank, the squares
    // which they attack twice in that flank, and the squares that we defend.
    b1 = attackedBy[Them][ALL_PIECES] & KingFlank[file_of(ksq)] & Camp;
    b2 = b1 & attackedBy2[Them];
    b3 = attackedBy[Us][ALL_PIECES] & KingFlank[file_of(ksq)] & Camp;

    int kingFlankAttack = popcount(b1) + popcount(b2);
    int kingFlankDefense = popcount(b3);

    const auto KDP = KingDangerParams[pos.variant()];
    kingDanger +=        kingAttackersCount[Them] * kingAttackersWeight[Them]
                 + KDP[0] * popcount(kingRing[Us] & weak)
                 + KDP[1] * popcount(unsafeChecks)
                 + KDP[2] * popcount(pos.blockers_for_king(Us))
                 + KDP[3] * kingAttacksCount[Them]
                 + KDP[4] * kingFlankAttack * kingFlankAttack / 8
                 +          mg_value(mobility[Them] - mobility[Us])
                 + KDP[5] * !pos.count<QUEEN>(Them)
                 + KDP[6] * bool(attackedBy[Us][KNIGHT] & attackedBy[Us][KING])
                 + KDP[7] * mg_value(score) / 8
                 + KDP[8] * kingFlankDefense
                 + KDP[9];
#ifdef CRAZYHOUSE
    if (pos.is_house())
    {
        kingDanger += KingDangerInHand[ALL_PIECES] * pos.count_in_hand<ALL_PIECES>(Them);
        kingDanger += KingDangerInHand[PAWN] * pos.count_in_hand<PAWN>(Them);
        kingDanger += KingDangerInHand[KNIGHT] * pos.count_in_hand<KNIGHT>(Them);
        kingDanger += KingDangerInHand[BISHOP] * pos.count_in_hand<BISHOP>(Them);
        kingDanger += KingDangerInHand[ROOK] * pos.count_in_hand<ROOK>(Them);
        kingDanger += KingDangerInHand[QUEEN] * pos.count_in_hand<QUEEN>(Them);
        h = pos.count_in_hand<QUEEN>(Them) ? weak & ~pos.pieces() : 0;
    }
#endif

    // Transform the kingDanger units into a Score, and subtract it from the evaluation
    if (kingDanger > 100)
    {
#ifdef THREECHECK
        if (pos.is_three_check())
            kingDanger = ThreeCheckKSFactors[pos.checks_given(Them)] * kingDanger / 256;
#endif
        int v = kingDanger * kingDanger / 4096;
#ifdef ATOMIC
        if (pos.is_atomic())
            v = std::min(v, (int)QueenValueMg);
#endif
#ifdef CRAZYHOUSE
        if (pos.is_house() && Us == pos.side_to_move())
            v -= v / 10;
        if (pos.is_house())
            v = std::min(v, (int)QueenValueMg);
#endif
#ifdef THREECHECK
        if (pos.is_three_check())
            v = std::min(v, (int)QueenValueMg);
#endif
        score -= make_score(v, kingDanger / 16 + KDP[10] * v / 256);
    }

    // Penalty when our king is on a pawnless flank
    if (!(pos.pieces(PAWN) & KingFlank[file_of(ksq)]))
        score -= PawnlessFlank;

    // Penalty if king flank is under attack, potentially moving toward the king
    score -= FlankAttacks[pos.variant()] * kingFlankAttack;

    if (T)
        Trace::add(KING, Us, score);

    return score;
  }


  // Evaluation::threats() assigns bonuses according to the types of the
  // attacking and the attacked pieces.
  template<Tracing T> template<Color Us>
  Score Evaluation<T>::threats() const {

    constexpr Color     Them     = (Us == WHITE ? BLACK   : WHITE);
    constexpr Direction Up       = pawn_push(Us);
    constexpr Bitboard  TRank3BB = (Us == WHITE ? Rank3BB : Rank6BB);

    Bitboard b, weak, defended, nonPawnEnemies, stronglyProtected, safe;
    Score score = SCORE_ZERO;
#ifdef ANTI
    if (pos.is_anti())
    {
        constexpr Bitboard TRank2BB = (Us == WHITE ? Rank2BB : Rank7BB);
        bool weCapture = attackedBy[Us][ALL_PIECES] & pos.pieces(Them);
        bool theyCapture = attackedBy[Them][ALL_PIECES] & pos.pieces(Us);

        // Penalties for possible captures
        if (weCapture)
        {
            // Penalty if we only attack unprotected pieces
            bool theyDefended = attackedBy[Us][ALL_PIECES] & pos.pieces(Them) & attackedBy[Them][ALL_PIECES];
            for (PieceType pt = PAWN; pt <= KING; ++pt)
            {
                if (attackedBy[Us][pt] & pos.pieces(Them) & ~attackedBy2[Us])
                    score -= AttacksAnti[theyCapture][theyDefended][pt];
                else if (attackedBy[Us][pt] & pos.pieces(Them))
                    score -= AttacksAnti[theyCapture][theyDefended][NO_PIECE_TYPE];
            }
            // If both colors attack pieces, increase penalty with piece count
            if (theyCapture)
                score -= PieceCountAnti * pos.count<ALL_PIECES>(Us);
        }
        // Bonus if we threaten to force captures (ignoring possible discoveries)
        if (!weCapture || theyCapture)
        {
            b = pos.pieces(Us, PAWN);
            Bitboard pawnPushes = shift<Up>(b | (shift<Up>(b & TRank2BB) & ~pos.pieces())) & ~pos.pieces();
            Bitboard pieceMoves = (attackedBy[Us][KNIGHT] | attackedBy[Us][BISHOP] | attackedBy[Us][ROOK]
                                 | attackedBy[Us][QUEEN] | attackedBy[Us][KING]) & ~pos.pieces();
            Bitboard unprotectedPawnPushes = pawnPushes & ~attackedBy[Us][ALL_PIECES];
            Bitboard unprotectedPieceMoves = pieceMoves & ~attackedBy2[Us];

            score += ThreatsAnti[0] * popcount(attackedBy[Them][ALL_PIECES] & (pawnPushes | pieceMoves));
            score += ThreatsAnti[1] * popcount(attackedBy[Them][ALL_PIECES] & (unprotectedPawnPushes | unprotectedPieceMoves));
        }
    }
    else
#endif
#ifdef GRID
    if (pos.is_grid()) {} else
#endif
#ifdef LOSERS
    if (pos.is_losers())
    {
        constexpr Bitboard TRank2BB = (Us == WHITE ? Rank2BB : Rank7BB);
        bool weCapture = attackedBy[Us][ALL_PIECES] & pos.pieces(Them);
        bool theyCapture = attackedBy[Them][ALL_PIECES] & pos.pieces(Us);

        // Penalties for possible captures
        if (weCapture)
        {
            // Penalty if we only attack unprotected pieces
            bool theyDefended = attackedBy[Us][ALL_PIECES] & pos.pieces(Them) & attackedBy[Them][ALL_PIECES];
            for (PieceType pt = PAWN; pt <= KING; ++pt)
            {
                if (attackedBy[Us][pt] & pos.pieces(Them) & ~attackedBy2[Us])
                    score -= AttacksLosers[theyCapture][theyDefended][pt];
                else if (attackedBy[Us][pt] & pos.pieces(Them))
                    score -= AttacksLosers[theyCapture][theyDefended][NO_PIECE_TYPE];
            }
        }
        // Bonus if we threaten to force captures (ignoring possible discoveries)
        if (!weCapture || theyCapture)
        {
            b = pos.pieces(Us, PAWN);
            Bitboard pawnPushes = shift<Up>(b | (shift<Up>(b & TRank2BB) & ~pos.pieces())) & ~pos.pieces();
            Bitboard pieceMoves = (attackedBy[Us][KNIGHT] | attackedBy[Us][BISHOP] | attackedBy[Us][ROOK]
                                 | attackedBy[Us][QUEEN] | attackedBy[Us][KING]) & ~pos.pieces();
            Bitboard unprotectedPawnPushes = pawnPushes & ~attackedBy[Us][ALL_PIECES];
            Bitboard unprotectedPieceMoves = pieceMoves & ~attackedBy2[Us];

            score += ThreatsLosers[0] * popcount(attackedBy[Them][ALL_PIECES] & (pawnPushes | pieceMoves));
            score += ThreatsLosers[1] * popcount(attackedBy[Them][ALL_PIECES] & (unprotectedPawnPushes | unprotectedPieceMoves));
        }
    }
    else
#endif
    switch (pos.variant())
    {
#ifdef ATOMIC
    case ATOMIC_VARIANT:
        b = pos.pieces(Them) & attackedBy[Us][ALL_PIECES] & ~attackedBy[Us][KING];
        while (b)
        {
            Square s = pop_lsb(&b);
            Bitboard blast = (pos.attacks_from<KING>(s) & (pos.pieces() ^ pos.pieces(PAWN))) | s;
            int count = popcount(blast & pos.pieces(Them)) - popcount(blast & pos.pieces(Us)) - 1;
            if (blast & pos.pieces(Them, KING, QUEEN))
                count++;
            if ((blast & pos.pieces(Us, QUEEN)) || ((attackedBy[Us][QUEEN] & s) & ~attackedBy2[Us]))
                count--;
            score += std::max(SCORE_ZERO, ThreatByBlast * count);
        }
    break;
#endif
    default:

    // Non-pawn enemies
    nonPawnEnemies = pos.pieces(Them) & ~pos.pieces(PAWN);

    // Squares strongly protected by the enemy, either because they defend the
    // square with a pawn, or because they defend the square twice and we don't.
    stronglyProtected =  attackedBy[Them][PAWN]
                       | (attackedBy2[Them] & ~attackedBy2[Us]);

    // Non-pawn enemies, strongly protected
    defended = nonPawnEnemies & stronglyProtected;

    // Enemies not strongly protected and under our attack
    weak = pos.pieces(Them) & ~stronglyProtected & attackedBy[Us][ALL_PIECES];

    // Bonus according to the kind of attacking pieces
    if (defended | weak)
    {
        b = (defended | weak) & (attackedBy[Us][KNIGHT] | attackedBy[Us][BISHOP]);
        while (b)
            score += ThreatByMinor[type_of(pos.piece_on(pop_lsb(&b)))];

        b = weak & attackedBy[Us][ROOK];
        while (b)
            score += ThreatByRook[type_of(pos.piece_on(pop_lsb(&b)))];

        if (weak & attackedBy[Us][KING])
            score += ThreatByKing;

        b =  ~attackedBy[Them][ALL_PIECES]
           | (nonPawnEnemies & attackedBy2[Us]);
        score += Hanging * popcount(weak & b);

        // Additional bonus if weak piece is only protected by a queen
        score += WeakQueenProtection * popcount(weak & attackedBy[Them][QUEEN]);
    }

    // Bonus for restricting their piece moves
    b =   attackedBy[Them][ALL_PIECES]
       & ~stronglyProtected
       &  attackedBy[Us][ALL_PIECES];
    score += RestrictedPiece * popcount(b);

    // Protected or unattacked squares
    safe = ~attackedBy[Them][ALL_PIECES] | attackedBy[Us][ALL_PIECES];

    // Bonus for attacking enemy pieces with our relatively safe pawns
    b = pos.pieces(Us, PAWN) & safe;
    b = pawn_attacks_bb<Us>(b) & nonPawnEnemies;
    score += ThreatBySafePawn * popcount(b);

    // Find squares where our pawns can push on the next move
    b  = shift<Up>(pos.pieces(Us, PAWN)) & ~pos.pieces();
    b |= shift<Up>(b & TRank3BB) & ~pos.pieces();

    // Keep only the squares which are relatively safe
    b &= ~attackedBy[Them][PAWN] & safe;

    // Bonus for safe pawn threats on the next move
    b = pawn_attacks_bb<Us>(b) & nonPawnEnemies;
    score += ThreatByPawnPush * popcount(b);

    // Bonus for threats on the next moves against enemy queen
#ifdef CRAZYHOUSE
    if ((pos.is_house() ? pos.count<QUEEN>(Them) - pos.count_in_hand<QUEEN>(Them) : pos.count<QUEEN>(Them)) == 1)
#else
    if (pos.count<QUEEN>(Them) == 1)
#endif
    {
        Square s = pos.square<QUEEN>(Them);
        safe = mobilityArea[Us] & ~stronglyProtected;

        b = attackedBy[Us][KNIGHT] & pos.attacks_from<KNIGHT>(s);

        score += KnightOnQueen * popcount(b & safe);

        b =  (attackedBy[Us][BISHOP] & pos.attacks_from<BISHOP>(s))
           | (attackedBy[Us][ROOK  ] & pos.attacks_from<ROOK  >(s));

        score += SliderOnQueen * popcount(b & safe & attackedBy2[Us]);
    }
    }

    if (T)
        Trace::add(THREAT, Us, score);

    return score;
  }

  // Evaluation::passed() evaluates the passed pawns and candidate passed
  // pawns of the given color.

  template<Tracing T> template<Color Us>
  Score Evaluation<T>::passed() const {

    constexpr Color     Them = (Us == WHITE ? BLACK : WHITE);
    constexpr Direction Up   = pawn_push(Us);

    auto king_proximity = [&](Color c, Square s) {
      return std::min(distance(pos.square<KING>(c), s), 5);
    };

    Bitboard b, bb, squaresToQueen, unsafeSquares;
    Score score = SCORE_ZERO;

    b = pe->passed_pawns(Us);

    while (b)
    {
        Square s = pop_lsb(&b);

        assert(!(pos.pieces(Them, PAWN) & forward_file_bb(Us, s + Up)));

        int r = relative_rank(Us, s);

        Score bonus = PassedRank[pos.variant()][r];

#ifdef GRID
        if (pos.is_grid()) {} else
#endif
        if (r > RANK_3)
        {
            int w = 5 * r - 13;
            Square blockSq = s + Up;
#ifdef HORDE
            if (pos.is_horde())
            {
                // Assume a horde king distance of approximately 5
                if (pos.is_horde_color(Us))
                    bonus += make_score(0, king_proximity(Them, blockSq) * 5 * w);
                else
                    bonus += make_score(0, 15 * w);
            }
            else
#endif
#ifdef PLACEMENT
            if (pos.is_placement() && pos.count_in_hand<KING>(Us))
                bonus += make_score(0, 15 * w);
            else
#endif
#ifdef ANTI
            if (pos.is_anti()) {} else
#endif
#ifdef ATOMIC
            if (pos.is_atomic())
                bonus += make_score(0, king_proximity(Them, blockSq) * 5 * w);
            else
#endif
            {
            // Adjust bonus based on the king's proximity
            bonus += make_score(0, (  (king_proximity(Them, blockSq) * 19) / 4
                                     - king_proximity(Us,   blockSq) *  2) * w);

            // If blockSq is not the queening square then consider also a second push
            if (r != RANK_7)
                bonus -= make_score(0, king_proximity(Us, blockSq + Up) * w);
            }

            // If the pawn is free to advance, then increase the bonus
            if (pos.empty(blockSq))
            {
                squaresToQueen = forward_file_bb(Us, s);
                unsafeSquares = passed_pawn_span(Us, s);

                bb = forward_file_bb(Them, s) & pos.pieces(ROOK, QUEEN);

                if (!(pos.pieces(Them) & bb))
                    unsafeSquares &= attackedBy[Them][ALL_PIECES];

                // If there are no enemy attacks on passed pawn span, assign a big bonus.
                // Otherwise assign a smaller bonus if the path to queen is not attacked
                // and even smaller bonus if it is attacked but block square is not.
                int k = !unsafeSquares                    ? 35 :
                        !(unsafeSquares & squaresToQueen) ? 20 :
                        !(unsafeSquares & blockSq)        ?  9 :
                                                             0 ;

                // Assign a larger bonus if the block square is defended
                if ((pos.pieces(Us) & bb) || (attackedBy[Us][ALL_PIECES] & blockSq))
                    k += 5;

                bonus += make_score(k * w, k * w);
            }
        } // r > RANK_3

        // Scale down bonus for candidate passers which need more than one
        // pawn push to become passed, or have a pawn in front of them.
        if (   !pos.pawn_passed(Us, s + Up)
            || (pos.pieces(PAWN) & (s + Up)))
            bonus = bonus / 2;

        score += bonus - PassedFile * map_to_queenside(file_of(s));
    }

    if (T)
        Trace::add(PASSED, Us, score);

    return score;
  }


  // Evaluation::space() computes the space evaluation for a given side. The
  // space evaluation is a simple bonus based on the number of safe squares
  // available for minor pieces on the central four files on ranks 2--4. Safe
  // squares one, two or three squares behind a friendly pawn are counted
  // twice. Finally, the space bonus is multiplied by a weight. The aim is to
  // improve play on game opening.

  template<Tracing T> template<Color Us>
  Score Evaluation<T>::space() const {

    if (pos.non_pawn_material() < SpaceThreshold[pos.variant()])
        return SCORE_ZERO;

    constexpr Color Them     = (Us == WHITE ? BLACK : WHITE);
    constexpr Direction Down = -pawn_push(Us);
    constexpr Bitboard SpaceMask =
      Us == WHITE ? CenterFiles & (Rank2BB | Rank3BB | Rank4BB)
                  : CenterFiles & (Rank7BB | Rank6BB | Rank5BB);

    // Find the available squares for our pieces inside the area defined by SpaceMask
    Bitboard safe =   SpaceMask
                   & ~pos.pieces(Us, PAWN)
                   & ~attackedBy[Them][PAWN];

    // Find all squares which are at most three squares behind some friendly pawn
    Bitboard behind = pos.pieces(Us, PAWN);
    behind |= shift<Down>(behind);
    behind |= shift<Down+Down>(behind);

    int bonus = popcount(safe) + popcount(behind & safe & ~attackedBy[Them][ALL_PIECES]);
    int weight = pos.count<ALL_PIECES>(Us) - 1;
    Score score = make_score(bonus * weight * weight / 16, 0);
#ifdef KOTH
    if (pos.is_koth())
        score += KothSafeCenter * popcount(behind & safe & Center);
#endif

    if (T)
        Trace::add(SPACE, Us, score);

    return score;
  }

  // Evaluation::variant() computes variant-specific evaluation terms.

  template<Tracing T> template<Color Us>
  Score Evaluation<T>::variant() const {

    constexpr Color Them = (Us == WHITE ? BLACK : WHITE);

    Score score = SCORE_ZERO;

#ifdef ATOMIC
    if (pos.is_atomic())
        score -= AtomicConfinedKing * popcount(attackedBy[Us][KING] & pos.pieces());
#endif
#ifdef HORDE
    if (pos.is_horde() && pos.is_horde_color(Them))
    {
        // Add a bonus according to how close we are to breaking through the pawn wall
        if (pos.pieces(Us, ROOK) | pos.pieces(Us, QUEEN))
        {
            int dist = 8;
            if ((attackedBy[Us][QUEEN] | attackedBy[Us][ROOK]) & rank_bb(relative_rank(Us, RANK_8)))
                dist = 0;
            else for (File f = FILE_A; f <= FILE_H; ++f)
            {
                int pawns = popcount(pos.pieces(Them, PAWN) & file_bb(f));
                int pawnsl = std::min(popcount(pos.pieces(Them, PAWN) & shift<WEST>(file_bb(f))), pawns);
                int pawnsr = std::min(popcount(pos.pieces(Them, PAWN) & shift<EAST>(file_bb(f))), pawns);
                dist = std::min(dist, pawnsl + pawnsr);
            }
            score += HordeShelter * pos.count<PAWN>(Them) / (1 + dist) / (pos.pieces(Us, QUEEN) ? 2 : 4);
        }
    }
#endif
#ifdef KOTH
    if (pos.is_koth())
    {
        // Pinned piece (not pawn) attacks are not included in attackedBy
        constexpr Direction Up = pawn_push(Us);
        Bitboard pinned = pos.blockers_for_king(Them) & pos.pieces(Them);
        Bitboard center = Center;
        while (center)
        {
            // Skip costly attackers_to if the center is not attacked by them
            Square s = pop_lsb(&center);
            int dist = distance(pos.square<KING>(Us), s)
                      + ((pinned || (attackedBy[Them][ALL_PIECES] & s)) ? popcount(pos.attackers_to(s) & pos.pieces(Them)) : 0)
                      + !!(pos.pieces(Us) & s)
                      + !!(shift<Up>(pos.pieces(Us, PAWN) & s) & pos.pieces(Them, PAWN));
            assert(dist > 0);
            score += KothDistanceBonus[std::min(dist - 1, 5)];
        }
    }
#endif
#ifdef RACE
    if (pos.is_race())
    {
        Square ksq = pos.square<KING>(Us);
        int s = relative_rank(BLACK, ksq);
        Bitboard b = file_bb(ksq);
        for (Rank kr = rank_of(ksq), r = Rank(kr + 1); r <= RANK_8; ++r)
        {
            b |= shift<EAST>(b) | shift<WEST>(b);
            if (!(rank_bb(r) & b & ~attackedBy[Them][ALL_PIECES]))
                s++;
        }
        score += KingRaceBonus[std::min(s, 7)];
    }
#endif
#ifdef THREECHECK
    if (pos.is_three_check())
        score += ChecksGivenBonus[pos.checks_given(Us)];
#endif

    if (T)
        Trace::add(VARIANT, Us, score);

    return score;
  }


  // Evaluation::initiative() computes the initiative correction value
  // for the position. It is a second order bonus/malus based on the
  // known attacking/defending status of the players.

  template<Tracing T>
  Score Evaluation<T>::initiative(Score score) const {

#ifdef ANTI
    if (pos.is_anti())
        return SCORE_ZERO;
#endif
#ifdef HORDE
    if (pos.is_horde())
        return SCORE_ZERO;
#endif
#ifdef PLACEMENT
    if (pos.is_placement() && (pos.count_in_hand<KING>(WHITE) || pos.count_in_hand<KING>(BLACK)))
        return SCORE_ZERO;
#endif
#ifdef LOSERS
    if (pos.is_losers())
        return SCORE_ZERO;
#endif

    int outflanking =  distance<File>(pos.square<KING>(WHITE), pos.square<KING>(BLACK))
                     - distance<Rank>(pos.square<KING>(WHITE), pos.square<KING>(BLACK));

    bool pawnsOnBothFlanks =   (pos.pieces(PAWN) & QueenSide)
                            && (pos.pieces(PAWN) & KingSide);

    bool almostUnwinnable =   !pe->passed_count()
                           &&  outflanking < 0
                           && !pawnsOnBothFlanks;

    bool infiltration = rank_of(pos.square<KING>(WHITE)) > RANK_4
                     || rank_of(pos.square<KING>(BLACK)) < RANK_5;

    // Compute the initiative bonus for the attacking side
    int complexity =   9 * pe->passed_count()
                    + 11 * pos.count<PAWN>()
                    +  9 * outflanking
                    + 21 * pawnsOnBothFlanks
                    + 24 * infiltration
                    + 51 * !pos.non_pawn_material()
                    - 43 * almostUnwinnable
                    -110 ;

    Value mg = mg_value(score);
    Value eg = eg_value(score);

    // Now apply the bonus: note that we find the attacking side by extracting the
    // sign of the midgame or endgame values, and that we carefully cap the bonus
    // so that the midgame and endgame scores do not change sign after the bonus.
    int u = ((mg > 0) - (mg < 0)) * std::max(std::min(complexity + 50, 0), -abs(mg));
    int v = ((eg > 0) - (eg < 0)) * std::max(complexity, -abs(eg));

    if (T)
        Trace::add(INITIATIVE, make_score(u, v));

    return make_score(u, v);
  }


  // Evaluation::scale_factor() computes the scale factor for the winning side

  template<Tracing T>
  ScaleFactor Evaluation<T>::scale_factor(Value eg) const {

    Color strongSide = eg > VALUE_DRAW ? WHITE : BLACK;
    int sf = me->scale_factor(pos, strongSide);

#ifdef ATOMIC
    if (pos.is_atomic())
    {
        if (   pos.non_pawn_material(~strongSide) <= RookValueMg
            && pos.count<PAWN>(WHITE) == pos.count<PAWN>(BLACK))
            sf = std::max(0, sf - pos.rule50_count() / 2);
    }
    else
#endif
#ifdef HORDE
    if (pos.is_horde() && pos.is_horde_color(~strongSide))
    {
        if (pos.non_pawn_material(~strongSide) >= QueenValueMg)
            sf = 10;
    }
    else
#endif
    // If scale is not already specific, scale down the endgame via general heuristics
    if (sf == SCALE_FACTOR_NORMAL)
    {
        if (   pos.opposite_bishops()
            && pos.non_pawn_material() == 2 * BishopValueMg)
            sf = 22 ;
        else
            sf = std::min(sf, 36 + (pos.opposite_bishops() ? 2 : 7) * pos.count<PAWN>(strongSide));

        sf = std::max(0, sf - (pos.rule50_count() - 12) / 4);
    }

    return ScaleFactor(sf);
  }


  // Evaluation::value() is the main function of the class. It computes the various
  // parts of the evaluation and returns the value of the position from the point
  // of view of the side to move.

  template<Tracing T>
  Value Evaluation<T>::value() {

    assert(!pos.checkers());

    if (pos.is_variant_end())
        return pos.variant_result();

    // Probe the material hash table
    me = Material::probe(pos);

    // If we have a specialized evaluation function for the current material
    // configuration, call it and return.
    if (me->specialized_eval_exists())
        return me->evaluate(pos);

    // Initialize score by reading the incrementally updated scores included in
    // the position object (material + piece square tables) and the material
    // imbalance. Score is computed internally from the white point of view.
    Score score = pos.psq_score() + me->imbalance() + pos.this_thread()->contempt;

    // Probe the pawn hash table
    pe = Pawns::probe(pos);
    score += pe->pawn_score(WHITE) - pe->pawn_score(BLACK);

    // Early exit if score is high
    Value v = (mg_value(score) + eg_value(score)) / 2;
    if (pos.variant() == CHESS_VARIANT)
    {
    if (abs(v) > LazyThreshold + pos.non_pawn_material() / 64)
       return pos.side_to_move() == WHITE ? v : -v;
    }

    // Main evaluation begins here

    initialize<WHITE>();
    initialize<BLACK>();

    // Pieces should be evaluated first (populate attack tables)
    score +=  pieces<WHITE, KNIGHT>() - pieces<BLACK, KNIGHT>()
            + pieces<WHITE, BISHOP>() - pieces<BLACK, BISHOP>()
            + pieces<WHITE, ROOK  >() - pieces<BLACK, ROOK  >()
            + pieces<WHITE, QUEEN >() - pieces<BLACK, QUEEN >();

#ifdef CRAZYHOUSE
    if (pos.is_house()) {
        // Positional bonus for potential drop points - unoccupied squares in enemy territory that are not attacked by enemy non-KQ pieces
        mobility[WHITE] += DropMobilityBonus * popcount(~(attackedBy[BLACK][PAWN] | attackedBy[BLACK][KNIGHT] | attackedBy[BLACK][BISHOP] | attackedBy[BLACK][ROOK] | pos.pieces() | Rank1BB | Rank2BB | Rank3BB | Rank4BB));
        mobility[BLACK] += DropMobilityBonus * popcount(~(attackedBy[WHITE][PAWN] | attackedBy[WHITE][KNIGHT] | attackedBy[WHITE][BISHOP] | attackedBy[WHITE][ROOK] | pos.pieces() | Rank5BB | Rank6BB | Rank7BB | Rank8BB));
    }
#endif

    score += mobility[WHITE] - mobility[BLACK];

    score +=  king<   WHITE>() - king<   BLACK>()
            + threats<WHITE>() - threats<BLACK>()
            + passed< WHITE>() - passed< BLACK>()
            + space<  WHITE>() - space<  BLACK>();

    if (pos.variant() != CHESS_VARIANT)
        score += variant<WHITE>() - variant<BLACK>();

    score += initiative(score);

    // Interpolate between a middlegame and a (scaled by 'sf') endgame score
    ScaleFactor sf = scale_factor(eg_value(score));
    v =  mg_value(score) * int(me->game_phase())
       + eg_value(score) * int(PHASE_MIDGAME - me->game_phase()) * sf / SCALE_FACTOR_NORMAL;

    v /= PHASE_MIDGAME;

    // In case of tracing add all remaining individual evaluation terms
    if (T)
    {
        Trace::add(MATERIAL, pos.psq_score());
        Trace::add(IMBALANCE, me->imbalance());
        Trace::add(PAWN, pe->pawn_score(WHITE), pe->pawn_score(BLACK));
        Trace::add(MOBILITY, mobility[WHITE], mobility[BLACK]);
        Trace::add(TOTAL, score);
    }

    return  (pos.side_to_move() == WHITE ? v : -v) + Tempo; // Side to move point of view
  }

} // namespace


/// evaluate() is the evaluator for the outer world. It returns a static
/// evaluation of the position from the point of view of the side to move.

Value Eval::evaluate(const Position& pos) {
  return Evaluation<NO_TRACE>(pos).value();
}


/// trace() is like evaluate(), but instead of returning a value, it returns
/// a string (suitable for outputting to stdout) that contains the detailed
/// descriptions and values of each evaluation term. Useful for debugging.

std::string Eval::trace(const Position& pos) {

  if (pos.checkers())
      return "Total evaluation: none (in check)";

  std::memset(scores, 0, sizeof(scores));

  pos.this_thread()->contempt = SCORE_ZERO; // Reset any dynamic contempt

  Value v = Evaluation<TRACE>(pos).value();

  v = pos.side_to_move() == WHITE ? v : -v; // Trace scores are from white's point of view

  std::stringstream ss;
  ss << std::showpoint << std::noshowpos << std::fixed << std::setprecision(2)
     << "     Term    |    White    |    Black    |    Total   \n"
     << "             |   MG    EG  |   MG    EG  |   MG    EG \n"
     << " ------------+-------------+-------------+------------\n"
     << "    Material | " << Term(MATERIAL)
     << "   Imbalance | " << Term(IMBALANCE)
     << "       Pawns | " << Term(PAWN)
     << "     Knights | " << Term(KNIGHT)
     << "     Bishops | " << Term(BISHOP)
     << "       Rooks | " << Term(ROOK)
     << "      Queens | " << Term(QUEEN)
     << "    Mobility | " << Term(MOBILITY)
     << " King safety | " << Term(KING)
     << "     Threats | " << Term(THREAT)
     << "      Passed | " << Term(PASSED)
     << "       Space | " << Term(SPACE)
     << "  Initiative | " << Term(INITIATIVE)
     << "     Variant | " << Term(VARIANT)
     << " ------------+-------------+-------------+------------\n"
     << "       Total | " << Term(TOTAL);

  ss << "\nTotal evaluation: " << to_cp(v) << " (white side)\n";

  return ss.str();
}<|MERGE_RESOLUTION|>--- conflicted
+++ resolved
@@ -722,7 +722,6 @@
     attackedBy2[Us] = dblAttackByPawn | (attackedBy[Us][KING] & attackedBy[Us][PAWN]);
 
     // Init our king safety tables
-<<<<<<< HEAD
 #ifdef ANTI
     if (pos.is_anti()) {} else
 #endif
@@ -736,12 +735,8 @@
     if (pos.is_placement() && pos.count_in_hand<KING>(Us)) {} else
 #endif
     {
-    Square s = make_square(clamp(file_of(ksq), FILE_B, FILE_G),
-                           clamp(rank_of(ksq), RANK_2, RANK_7));
-=======
     Square s = make_square(Utility::clamp(file_of(ksq), FILE_B, FILE_G),
                            Utility::clamp(rank_of(ksq), RANK_2, RANK_7));
->>>>>>> 37e38639
     kingRing[Us] = PseudoAttacks[KING][s] | s;
     }
 

/*
  Stockfish, a UCI chess playing engine derived from Glaurung 2.1
  Copyright (C) 2004-2022 The Stockfish developers (see AUTHORS file)

  Stockfish is free software: you can redistribute it and/or modify
  it under the terms of the GNU General Public License as published by
  the Free Software Foundation, either version 3 of the License, or
  (at your option) any later version.

  Stockfish is distributed in the hope that it will be useful,
  but WITHOUT ANY WARRANTY; without even the implied warranty of
  MERCHANTABILITY or FITNESS FOR A PARTICULAR PURPOSE.  See the
  GNU General Public License for more details.

  You should have received a copy of the GNU General Public License
  along with this program.  If not, see <http://www.gnu.org/licenses/>.
*/

#include <algorithm>
#include <cassert>
#include <cstdlib>
#include <cstring>   // For std::memset
#include <fstream>
#include <iomanip>
#include <sstream>
#include <iostream>
#include <streambuf>
#include <vector>

#include "bitboard.h"
#include "evaluate.h"
#include "material.h"
#include "misc.h"
#include "pawns.h"
#include "thread.h"
#include "timeman.h"
#include "uci.h"
#include "incbin/incbin.h"


// Macro to embed the default efficiently updatable neural network (NNUE) file
// data in the engine binary (using incbin.h, by Dale Weiler).
// This macro invocation will declare the following three variables
//     const unsigned char        gEmbeddedNNUEData[];  // a pointer to the embedded data
//     const unsigned char *const gEmbeddedNNUEEnd;     // a marker to the end
//     const unsigned int         gEmbeddedNNUESize;    // the size of the embedded file
// Note that this does not work in Microsoft Visual Studio.
#ifdef USE_NNUE
#if !defined(_MSC_VER) && !defined(NNUE_EMBEDDING_OFF)
  INCBIN(EmbeddedNNUE, EvalFileDefaultName);
#else
  const unsigned char        gEmbeddedNNUEData[1] = {0x0};
  const unsigned char *const gEmbeddedNNUEEnd = &gEmbeddedNNUEData[1];
  const unsigned int         gEmbeddedNNUESize = 1;
#endif
#endif


using namespace std;

namespace Stockfish {

#ifdef USE_NNUE
namespace Eval {

  bool useNNUE;
  string currentEvalFileName = "None";

  /// NNUE::init() tries to load a NNUE network at startup time, or when the engine
  /// receives a UCI command "setoption name EvalFile value nn-[a-z0-9]{12}.nnue"
  /// The name of the NNUE network is always retrieved from the EvalFile option.
  /// We search the given network in three locations: internally (the default
  /// network may be embedded in the binary), in the active working directory and
  /// in the engine directory. Distro packagers may define the DEFAULT_NNUE_DIRECTORY
  /// variable to have the engine search in a special directory in their distro.

  void NNUE::init() {

    useNNUE = Options["Use NNUE"];
    if (!useNNUE)
        return;

    string eval_file = string(Options["EvalFile"]);
    if (eval_file.empty())
        eval_file = EvalFileDefaultName;

    #if defined(DEFAULT_NNUE_DIRECTORY)
    #define stringify2(x) #x
    #define stringify(x) stringify2(x)
    vector<string> dirs = { "<internal>" , "" , CommandLine::binaryDirectory , stringify(DEFAULT_NNUE_DIRECTORY) };
    #else
    vector<string> dirs = { "<internal>" , "" , CommandLine::binaryDirectory };
    #endif

    for (string directory : dirs)
        if (currentEvalFileName != eval_file)
        {
            if (directory != "<internal>")
            {
                ifstream stream(directory + eval_file, ios::binary);
                if (load_eval(eval_file, stream))
                    currentEvalFileName = eval_file;
            }

            if (directory == "<internal>" && eval_file == EvalFileDefaultName)
            {
                // C++ way to prepare a buffer for a memory stream
                class MemoryBuffer : public basic_streambuf<char> {
                    public: MemoryBuffer(char* p, size_t n) { setg(p, p, p + n); setp(p, p + n); }
                };

                MemoryBuffer buffer(const_cast<char*>(reinterpret_cast<const char*>(gEmbeddedNNUEData)),
                                    size_t(gEmbeddedNNUESize));
                (void) gEmbeddedNNUEEnd; // Silence warning on unused variable

                istream stream(&buffer);
                if (load_eval(eval_file, stream))
                    currentEvalFileName = eval_file;
            }
        }
  }

  /// NNUE::verify() verifies that the last net used was loaded successfully
  void NNUE::verify() {

    string eval_file = string(Options["EvalFile"]);
    if (eval_file.empty())
        eval_file = EvalFileDefaultName;

    if (useNNUE && currentEvalFileName != eval_file)
    {

        string msg1 = "If the UCI option \"Use NNUE\" is set to true, network evaluation parameters compatible with the engine must be available.";
        string msg2 = "The option is set to true, but the network file " + eval_file + " was not loaded successfully.";
        string msg3 = "The UCI option EvalFile might need to specify the full path, including the directory name, to the network file.";
        string msg4 = "The default net can be downloaded from: https://tests.stockfishchess.org/api/nn/" + std::string(EvalFileDefaultName);
        string msg5 = "The engine will be terminated now.";

        sync_cout << "info string ERROR: " << msg1 << sync_endl;
        sync_cout << "info string ERROR: " << msg2 << sync_endl;
        sync_cout << "info string ERROR: " << msg3 << sync_endl;
        sync_cout << "info string ERROR: " << msg4 << sync_endl;
        sync_cout << "info string ERROR: " << msg5 << sync_endl;

        exit(EXIT_FAILURE);
    }

    if (useNNUE)
        sync_cout << "info string NNUE evaluation using " << eval_file << " enabled" << sync_endl;
    else
        sync_cout << "info string classical evaluation enabled" << sync_endl;
  }
}
#endif

namespace Trace {

  enum Tracing { NO_TRACE, TRACE };

  enum Term { // The first 8 entries are reserved for PieceType
    MATERIAL = 8, IMBALANCE, MOBILITY, THREAT, PASSED, SPACE, WINNABLE, VARIANT, TOTAL, TERM_NB
  };

  Score scores[TERM_NB][COLOR_NB];

  double to_cp(Value v) { return double(v) / PawnValueEg; }

  void add(int idx, Color c, Score s) {
    scores[idx][c] = s;
  }

  void add(int idx, Score w, Score b = SCORE_ZERO) {
    scores[idx][WHITE] = w;
    scores[idx][BLACK] = b;
  }

  std::ostream& operator<<(std::ostream& os, Score s) {
    os << std::setw(5) << to_cp(mg_value(s)) << " "
       << std::setw(5) << to_cp(eg_value(s));
    return os;
  }

  std::ostream& operator<<(std::ostream& os, Term t) {

    if (t == MATERIAL || t == IMBALANCE || t == WINNABLE || t == TOTAL)
        os << " ----  ----"    << " | " << " ----  ----";
    else
        os << scores[t][WHITE] << " | " << scores[t][BLACK];

    os << " | " << scores[t][WHITE] - scores[t][BLACK] << " |\n";
    return os;
  }
}

using namespace Trace;

namespace {

  // Threshold for lazy and space evaluation
  constexpr Value LazyThreshold1[VARIANT_NB] = {
    Value(3631),
#ifdef ANTI
    2 * MidgameLimit,
#endif
#ifdef ATOMIC
    Value(3094),
#endif
#ifdef CRAZYHOUSE
    2 * MidgameLimit,
#endif
#ifdef EXTINCTION
    Value(3631),
#endif
#ifdef GRID
    Value(3631),
#endif
#ifdef HORDE
    2 * MidgameLimit,
#endif
#ifdef KOTH
    Value(3631),
#endif
#ifdef LOSERS
    2 * MidgameLimit,
#endif
#ifdef RACE
    2 * MidgameLimit,
#endif
#ifdef THREECHECK
    Value(3058),
#endif
#ifdef TWOKINGS
    Value(3631),
#endif
  };
  constexpr Value LazyThreshold2    =  Value(2084);
  constexpr Value SpaceThreshold[VARIANT_NB] = {
    Value(11551),
#ifdef ANTI
    Value(11551),
#endif
#ifdef ATOMIC
    Value(11551),
#endif
#ifdef CRAZYHOUSE
    Value(11551),
#endif
#ifdef EXTINCTION
    Value(11551),
#endif
#ifdef GRID
    2 * MidgameLimit,
#endif
#ifdef HORDE
    Value(11551),
#endif
#ifdef KOTH
    VALUE_ZERO,
#endif
#ifdef LOSERS
    Value(11551),
#endif
#ifdef RACE
    Value(11551),
#endif
#ifdef THREECHECK
    Value(11551),
#endif
#ifdef TWOKINGS
    Value(11551),
#endif
  };

  // KingAttackWeights[PieceType] contains king attack weights by piece type
  constexpr int KingAttackWeights[VARIANT_NB][PIECE_TYPE_NB] = {
    { 0, 0, 81, 52, 44, 10 },
#ifdef ANTI
    {},
#endif
#ifdef ATOMIC
    { 0, 0, 76, 64, 46, 11 },
#endif
#ifdef CRAZYHOUSE
    { 0, 0, 112, 87, 63, 2 },
#endif
#ifdef EXTINCTION
    {},
#endif
#ifdef GRID
    { 0, 0, 89, 62, 47, 11 },
#endif
#ifdef HORDE
    { 0, 0, 77, 55, 44, 10 },
#endif
#ifdef KOTH
    { 0, 0, 76, 48, 44, 10 },
#endif
#ifdef LOSERS
    { 0, 0, 77, 55, 44, 10 },
#endif
#ifdef RACE
    {},
#endif
#ifdef THREECHECK
    { 0, 0, 118, 66, 62, 35 },
#endif
#ifdef TWOKINGS
    { 0, 0, 77, 55, 44, 10 },
#endif
  };

  // Per-variant king danger malus factors
  constexpr int KingDangerParams[VARIANT_NB][11] = {
    {   183,  148,   98,   69,    3, -873, -100,   -6,   -4,   37,    0 },
#ifdef ANTI
    {},
#endif
#ifdef ATOMIC
    {   166,  146,   98,  274,    3, -654, -100,  -12,   -4,   37,   29 },
#endif
#ifdef CRAZYHOUSE
    {   463,  129,   99,  121,    3, -631,  -99,   -6,   -4,   37,  315 },
#endif
#ifdef EXTINCTION
    {},
#endif
#ifdef GRID
    {   211,  158,   98,  119,    3, -722, -100,   -9,   -4,   37,    0 },
#endif
#ifdef HORDE
    {   235,  134,   98,  101,    3, -717, -100,  -11,   -4,   37,    0 },
#endif
#ifdef KOTH
    {   229,  131,   98,   85,    3, -658, -100,   -9,   -4,   37,    0 },
#endif
#ifdef LOSERS
    {   235,  134,   98,  101,    3, -717, -100, -357,   -4,   37,    0 },
#endif
#ifdef RACE
    {     0,    0,    0,    0,    0,    0,    0,    0,    0,    0,    0 },
#endif
#ifdef THREECHECK
    {   203,  149,  101,   72,    3, -787,  -91,   -6,   -4,   38,  192 },
#endif
#ifdef TWOKINGS
    {   155,  136,   98,   92,    3, -967, -100,   -8,   -4,   37,    0 },
#endif
  };

  // SafeCheck[PieceType][single/multiple] contains safe check bonus by piece type,
  // higher if multiple safe checks are possible for that piece type.
  constexpr int SafeCheck[][2] = {
      {}, {450, 900}, {803, 1292}, {639, 974}, {1087, 1878}, {759, 1132}
  };

#define S(mg, eg) make_score(mg, eg)

  // MobilityBonus[PieceType-2][attacked] contains bonuses for middle and end game,
  // indexed by piece type and number of attacked squares in the mobility area.
  constexpr Score MobilityBonus[VARIANT_NB][4][32] = {
    {
    { S(-62,-79), S(-53,-57), S(-12,-31), S( -3,-17), S(  3,  7), S( 12, 13), // Knight
      S( 21, 16), S( 28, 21), S( 37, 26) },
    { S(-47,-59), S(-20,-25), S( 14, -8), S( 29, 12), S( 39, 21), S( 53, 40), // Bishop
      S( 53, 56), S( 60, 58), S( 62, 65), S( 69, 72), S( 78, 78), S( 83, 87),
      S( 91, 88), S( 96, 98) },
    { S(-60,-82), S(-24,-15), S(  0, 17) ,S(  3, 43), S(  4, 72), S( 14,100), // Rook
      S( 20,102), S( 30,122), S( 41,133), S(41 ,139), S( 41,153), S( 45,160),
      S( 57,165), S( 58,170), S( 67,175) },
    { S(-29,-49), S(-16,-29), S( -8, -8), S( -8, 17), S( 18, 39), S( 25, 54), // Queen
      S( 23, 59), S( 37, 73), S( 41, 76), S( 54, 95), S( 65, 95) ,S( 68,101),
      S( 69,124), S( 70,128), S( 70,132), S( 70,133) ,S( 71,136), S( 72,140),
      S( 74,147), S( 76,149), S( 90,153), S(104,169), S(105,171), S(106,171),
      S(112,178), S(114,185), S(114,187), S(119,221) }
    },
#ifdef ANTI
    {
      { S(-150,-152), S(-112,-108), S(-18,-52), S( -4,-20), S( 12, 10), S( 30, 22), // Knights
        S(  44,  52), S(  60,  56), S( 72, 58) },
      { S(-96,-116), S(-42,-38), S( 32, -4), S( 52, 24), S( 74, 44), S(102, 84), // Bishops
        S(108, 108), S(126,116), S(130,126), S(142,140), S(158,148), S(162,172),
        S(184, 180), S(194,188) },
      { S(-112,-156), S(-50,-36), S(-22, 52), S(-10,110), S( -8,140), S( -2,162), // Rooks
        S(  16, 218), S( 28,240), S( 42,256), S( 46,286), S( 62,308), S( 64,320),
        S(  86, 330), S( 98,336), S(118,338) },
      { S(-80,-70), S(-50,-24), S(  4, 14), S(  8, 38), S( 28, 74), S( 48,110), // Queens
        S( 50,124), S( 80,152), S( 86,158), S( 94,174), S(108,188), S(112,204),
        S(120,222), S(140,232), S(144,236), S(146,244), S(150,256), S(154,260),
        S(170,266), S(188,272), S(198,280), S(216,314), S(224,316), S(226,322),
        S(236,348), S(238,354), S(246,382), S(256,398) }
    },
#endif
#ifdef ATOMIC
    {
      { S(-86,-77), S(-79,-64), S(-36,-40), S( -2,-24), S( 14,  8), S( 23, 25), // Knights
        S( 40, 26), S( 30, 23), S( 37, 29) },
      { S(-55,-65), S(-17,-34), S( 13, -9), S( 24, 20), S( 22, 25), S( 57, 39), // Bishops
        S( 32, 52), S( 66, 66), S( 51, 52), S( 56, 74), S( 73, 76), S( 85, 81),
        S( 93, 90), S(108, 87) },
      { S(-61,-73), S(-32,-28), S(-18,  9), S(-19, 30), S(-19, 57), S( 20, 78), // Rooks
        S( 12,104), S( 11,134), S( 21,133), S( 33,166), S( 35,168), S( 38,185),
        S( 25,172), S( 60,182), S( 58,155) },
      { S(-43,-43), S(-14,-16), S( -5,  1), S(  0, 23), S(  6, 24), S( 23, 59), // Queens
        S( 20, 55), S( 32, 66), S( 47, 89), S( 29, 77), S( 47, 89), S( 69,103),
        S( 63,110), S( 76,131), S( 73,115), S( 48,132), S( 58,131), S( 75,135),
        S( 82,122), S(111,130), S(114,144), S(101,139), S(106,146), S(107,167),
        S(115,157), S(129,175), S(132,176), S(130,210) }
    },
#endif
#ifdef CRAZYHOUSE
    {
      { S(-126, -96), S(-103,-31), S(-90,-27), S(-40,  3), S(  0,  3), S(  4,  0), // Knights
        S(  20,  12), S(  15, 33), S( 50, 46) },
      { S(-156, -79), S(-115,-43), S( 42,-14), S( 35, 26), S( 64, 26), S( 74, 38), // Bishops
        S(  70,  46), S(  83, 71), S( 70, 68), S( 66, 80), S( 64, 68), S( 70, 77),
        S(  97,  92), S(  89, 98) },
      { S( -53, -53), S( -22, -8), S(-48, 30), S(-14, 57), S( -4, 77), S( 11, 87), // Rooks
        S(   7, 115), S(  12,123), S( 27,120), S(  6,140), S( 55,156), S( 18,161),
        S(  51, 161), S(  54,171), S( 52,166) },
      { S( -26, -56), S( -24,-14), S(  7, 14), S(  8, 15), S( 18, 34), S( 14, 41), // Queens
        S(  28,  58), S(  33, 66), S( 40, 70), S( 47, 74), S( 50,100), S( 52,106),
        S(  59, 111), S(  50, 95), S( 60,115), S( 61,126), S( 75,144), S( 82,119),
        S(  95, 137), S( 102,138), S(100,142), S(119,154), S(129,156), S(107,156),
        S( 111, 177), S( 115,181), S(124,197), S(124,199) }
    },
#endif
#ifdef EXTINCTION
    {
      { S(-123, -90), S( -91,-32), S(-61,-29), S(-38,  3), S(  0,  3), S(  4,  0), // Knights
        S(  19,  12), S(  15, 33), S( 52, 45) },
      { S(-153, -80), S(-112,-41), S( 41,-14), S( 35, 24), S( 62, 26), S( 75, 41), // Bishops
        S(  72,  48), S(  85, 74), S( 74, 65), S( 66, 79), S( 64, 69), S( 73, 80),
        S( 107,  92), S(  96,101) },
      { S( -59, -51), S( -20, -8), S(-54, 32), S(-15, 54), S( -4, 70), S( 11, 84), // Rooks
        S(   6, 113), S(  13,123), S( 27,114), S(  6,144), S( 60,162), S( 19,162),
        S(  48, 170), S(  57,170), S( 52,177) },
      { S( -27, -56), S( -24,-14), S(  7, 13), S(  9, 16), S( 18, 37), S( 14, 40), // Queens
        S(  29,  56), S(  34, 64), S( 39, 73), S( 49, 65), S( 50, 98), S( 50,106),
        S(  60, 107), S(  53, 92), S( 62,119), S( 69,130), S( 77,145), S( 84,120),
        S(  90, 153), S(  98,131), S(106,139), S(116,147), S(127,157), S(112,154),
        S( 121, 174), S( 124,167), S(126,194), S(130,190) }
    },
#endif
#ifdef GRID
    {
      { S(-75,-76), S(-57,-54), S( -9,-28), S( -2,-10), S(  6,  5), S( 14, 12), // Knights
        S( 22, 26), S( 29, 29), S( 36, 29) },
      { S(-48,-59), S(-20,-23), S( 16, -3), S( 26, 13), S( 38, 24), S( 51, 42), // Bishops
        S( 55, 54), S( 63, 57), S( 63, 65), S( 68, 73), S( 81, 78), S( 81, 86),
        S( 91, 88), S( 98, 97) },
      { S(-58,-76), S(-27,-18), S(-15, 28), S(-10, 55), S( -5, 69), S( -2, 82), // Rooks
        S(  9,112), S( 16,118), S( 30,132), S( 29,142), S( 32,155), S( 38,165),
        S( 46,166), S( 48,169), S( 58,171) },
      { S(-39,-36), S(-21,-15), S(  3,  8), S(  3, 18), S( 14, 34), S( 22, 54), // Queens
        S( 28, 61), S( 41, 73), S( 43, 79), S( 48, 92), S( 56, 94), S( 60,104),
        S( 60,113), S( 66,120), S( 67,123), S( 70,126), S( 71,133), S( 73,136),
        S( 79,140), S( 88,143), S( 88,148), S( 99,166), S(102,170), S(102,175),
        S(106,184), S(109,191), S(113,206), S(116,212) }
    },
#endif
#ifdef HORDE
    {
      { S(-126,-90), S( -7,-22), S( -46,-25), S( 19,7), S( -53, 71), S( 31, -1), // Knights
        S(  -6, 51), S(-12, 47), S( -9, -56) },
      { S( -46,-2), S(30,66), S( 18, -27), S( 86, 21), S( 65, 11), S(147, 45), // Bishops
        S(  98, 38), S( 95, 52), S(122, 45), S( 95, 33), S( 89,103), S( 85, -9),
        S( 105, 70), S(131, 82) },
      { S( -56,-78), S(-25,-18), S(-11, 26), S( -5, 55), S( -4, 70), S( -1, 81), // Rooks
        S(   8,109), S( 14,120), S( 21,128), S( 23,143), S( 31,154), S( 32,160),
        S(  43,165), S( 49,168), S( 59,169) },
      { S( -40,-35), S(-25,-12), S(  2,  7), S(  4, 19), S( 14, 37), S( 24, 55), // Queens
        S(  25, 62), S( 40, 76), S( 43, 79), S( 47, 87), S( 54, 94), S( 56,102),
        S(  60,111), S( 70,116), S( 72,118), S( 73,122), S( 75,128), S( 77,130),
        S(  85,133), S( 94,136), S( 99,140), S(108,157), S(112,158), S(113,161),
        S( 118,174), S(119,177), S(123,191), S(128,199) }
    },
#endif
#ifdef KOTH
    {
      { S(-75,-76), S(-56,-54), S( -9,-26), S( -2,-10), S(  6,  5), S( 15, 11), // Knights
        S( 22, 26), S( 30, 28), S( 36, 29) },
      { S(-48,-58), S(-21,-19), S( 16, -2), S( 26, 12), S( 37, 22), S( 51, 42), // Bishops
        S( 54, 54), S( 63, 58), S( 65, 63), S( 71, 70), S( 79, 74), S( 81, 86),
        S( 92, 90), S( 97, 94) },
      { S(-56,-78), S(-25,-18), S(-11, 26), S( -5, 55), S( -4, 70), S( -1, 81), // Rooks
        S(  8,109), S( 14,120), S( 21,128), S( 23,143), S( 31,154), S( 32,160),
        S( 43,165), S( 49,168), S( 59,169) },
      { S(-40,-35), S(-25,-12), S(  2,  7), S(  4, 19), S( 14, 37), S( 24, 55), // Queens
        S( 25, 62), S( 40, 76), S( 43, 79), S( 47, 87), S( 54, 94), S( 56,102),
        S( 60,111), S( 70,116), S( 72,118), S( 73,122), S( 75,128), S( 77,130),
        S( 85,133), S( 94,136), S( 99,140), S(108,157), S(112,158), S(113,161),
        S(118,174), S(119,177), S(123,191), S(128,199) }
    },
#endif
#ifdef LOSERS
    {
      { S(-150,-152), S(-112,-108), S(-18,-52), S( -4,-20), S( 12, 10), S( 30, 22), // Knights
        S(  44,  52), S(  60,  56), S( 72, 58) },
      { S(-96,-116), S(-42,-38), S( 32, -4), S( 52, 24), S( 74, 44), S(102, 84), // Bishops
        S(108, 108), S(126,116), S(130,126), S(142,140), S(158,148), S(162,172),
        S(184, 180), S(194,188) },
      { S(-112,-156), S(-50,-36), S(-22, 52), S(-10,110), S( -8,140), S( -2,162), // Rooks
        S(  16, 218), S( 28,240), S( 42,256), S( 46,286), S( 62,308), S( 64,320),
        S(  86, 330), S( 98,336), S(118,338) },
      { S(-80,-70), S(-50,-24), S(  4, 14), S(  8, 38), S( 28, 74), S( 48,110), // Queens
        S( 50,124), S( 80,152), S( 86,158), S( 94,174), S(108,188), S(112,204),
        S(120,222), S(140,232), S(144,236), S(146,244), S(150,256), S(154,260),
        S(170,266), S(188,272), S(198,280), S(216,314), S(224,316), S(226,322),
        S(236,348), S(238,354), S(246,382), S(256,398) }
    },
#endif
#ifdef RACE
    {
      { S(-132,-117), S( -89,-110), S(-13,-49), S(-11,-15), S(-10,-30), S( 29, 17), // Knights
        S(  13,  32), S(  79,  69), S(109, 79) },
      { S(-101,-119), S( -19, -27), S( 27, -9), S( 35, 30), S( 62, 31), S(115, 72), // Bishops
        S(  91,  99), S( 138, 122), S(129,119), S(158,156), S(153,162), S(143,189),
        S( 172, 181), S( 196, 204) },
      { S(-131,-162), S( -57, -37), S( -8, 47), S( 12, 93), S(  3,127), S( 10,139), // Rooks
        S(   3, 240), S(  18, 236), S( 44,251), S( 44,291), S( 49,301), S( 67,316),
        S( 100, 324), S(  97, 340), S(110,324) },
      { S( -87, -68), S( -73,  -2), S( -7,  9), S( -5, 16), S( 39, 76), S( 39,118), // Queens
        S(  64, 131), S(  86, 169), S( 86,175), S( 78,166), S( 97,195), S(123,216),
        S( 137, 200), S( 155, 247), S(159,260), S(136,252), S(156,279), S(160,251),
        S( 165, 251), S( 194, 267), S(204,271), S(216,331), S(226,304), S(223,295),
        S( 239, 316), S( 228, 365), S(240,385), S(249,377) }
    },
#endif
#ifdef THREECHECK
    {
      { S(-74,-76), S(-55,-54), S( -9,-26), S( -2,-10), S(  6,  5), S( 15, 11), // Knights
        S( 22, 26), S( 31, 27), S( 37, 29) },
      { S(-49,-56), S(-23,-18), S( 15, -2), S( 25, 12), S( 36, 22), S( 50, 42), // Bishops
        S( 53, 54), S( 64, 57), S( 67, 63), S( 71, 68), S( 84, 76), S( 79, 87),
        S( 95, 91), S( 98, 93) },
      { S(-57,-76), S(-25,-18), S(-11, 25), S( -5, 53), S( -4, 70), S( -1, 78), // Rooks
        S(  8,111), S( 14,116), S( 22,125), S( 24,148), S( 31,159), S( 31,173),
        S( 44,163), S( 50,162), S( 56,168) },
      { S(-42,-35), S(-25,-12), S(  2,  7), S(  4, 19), S( 14, 37), S( 24, 53), // Queens
        S( 26, 63), S( 39, 80), S( 42, 77), S( 48, 88), S( 53, 96), S( 57, 96),
        S( 61,108), S( 71,116), S( 70,116), S( 74,125), S( 75,133), S( 78,133),
        S( 85,137), S( 97,135), S(103,141), S(107,165), S(109,153), S(115,162),
        S(119,164), S(121,184), S(121,192), S(131,203) }
    },
#endif
#ifdef TWOKINGS
    {
      { S(-75,-76), S(-57,-54), S( -9,-28), S( -2,-10), S(  6,  5), S( 14, 12), // Knights
        S( 22, 26), S( 29, 29), S( 36, 29) },
      { S(-48,-59), S(-20,-23), S( 16, -3), S( 26, 13), S( 38, 24), S( 51, 42), // Bishops
        S( 55, 54), S( 63, 57), S( 63, 65), S( 68, 73), S( 81, 78), S( 81, 86),
        S( 91, 88), S( 98, 97) },
      { S(-58,-76), S(-27,-18), S(-15, 28), S(-10, 55), S( -5, 69), S( -2, 82), // Rooks
        S(  9,112), S( 16,118), S( 30,132), S( 29,142), S( 32,155), S( 38,165),
        S( 46,166), S( 48,169), S( 58,171) },
      { S(-39,-36), S(-21,-15), S(  3,  8), S(  3, 18), S( 14, 34), S( 22, 54), // Queens
        S( 28, 61), S( 41, 73), S( 43, 79), S( 48, 92), S( 56, 94), S( 60,104),
        S( 60,113), S( 66,120), S( 67,123), S( 70,126), S( 71,133), S( 73,136),
        S( 79,140), S( 88,143), S( 88,148), S( 99,166), S(102,170), S(102,175),
        S(106,184), S(109,191), S(113,206), S(116,212) }
    },
#endif
  };

  // BishopPawns[distance from edge] contains a file-dependent penalty for pawns on
  // squares of the same color as our bishop.
  constexpr Score BishopPawns[int(FILE_NB) / 2] = {
    S(3, 8), S(3, 9), S(2, 7), S(3, 7)
  };

  // KingProtector[knight/bishop] contains penalty for each distance unit to own king
  constexpr Score KingProtector[] = { S(9, 9), S(7, 9) };

  // Outpost[knight/bishop] contains bonuses for each knight or bishop occupying a
  // pawn protected square on rank 4 to 6 which is also safe from a pawn attack.
  constexpr Score Outpost[] = { S(54, 34), S(31, 25) };

  // PassedRank[Rank] contains a bonus according to the rank of a passed pawn
<<<<<<< HEAD
  constexpr Score PassedRank[VARIANT_NB][RANK_NB] = {
    {
    S(0, 0), S(7, 27), S(16, 32), S(17, 40), S(64, 71), S(170, 174), S(278, 262)
    },
#ifdef ANTI
    { S(0, 0), S(5, 7), S(5, 14), S(31, 38), S(73, 73), S(166, 166), S(252, 252) },
#endif
#ifdef ATOMIC
    { S(0, 0), S(95, 86), S(118, 43), S(94, 61), S(142, 62), S(196, 150), S(204, 256) },
#endif
#ifdef CRAZYHOUSE
    { S(0, 0), S(15, 27), S(23, 13), S(13, 19), S(88, 111), S(177, 140), S(229, 293) },
#endif
#ifdef EXTINCTION
    { S(0, 0), S(5, 7), S(5, 14), S(31, 38), S(73, 73), S(166, 166), S(252, 252) },
#endif
#ifdef GRID
    { S(0, 0), S(11, 2), S(4, 0), S(27, 34), S(58, 17), S(168, 165), S(251, 253) },
#endif
#ifdef HORDE
    { S(0, 0), S(-66, 10), S(-25, 7), S(66, -12), S(68, 81), S(72, 210), S(250, 258) },
#endif
#ifdef KOTH
    { S(0, 0), S(5, 7), S(5, 14), S(31, 38), S(73, 73), S(166, 166), S(252, 252) },
#endif
#ifdef LOSERS
    { S(0, 0), S(5, 8), S(5, 13), S(31, 36), S(72, 72), S(170, 159), S(276, 251) },
#endif
#ifdef RACE
    {},
#endif
#ifdef THREECHECK
    { S(0, 0), S(5, 7), S(5, 14), S(31, 38), S(73, 73), S(166, 166), S(252, 252) },
#endif
#ifdef TWOKINGS
    { S(0, 0), S(5, 7), S(5, 14), S(31, 38), S(73, 73), S(166, 166), S(252, 252) },
#endif
=======
  constexpr Score PassedRank[RANK_NB] = {
    S(0, 0), S(2, 38), S(15, 36), S(22, 50), S(64, 81), S(166, 184), S(284, 269)
>>>>>>> f3a2296e
  };

  constexpr Score RookOnClosedFile = S(10, 5);
  constexpr Score RookOnOpenFile[] = { S(18, 8), S(49, 26) };

  // ThreatByMinor/ByRook[attacked PieceType] contains bonuses according to
  // which piece type attacks which one. Attacks on lesser pieces which are
  // pawn-defended are not considered.
  constexpr Score ThreatByMinor[PIECE_TYPE_NB] = {
    S(0, 0), S(6, 37), S(64, 50), S(82, 57), S(103, 130), S(81, 163)
  };

  constexpr Score ThreatByRook[PIECE_TYPE_NB] = {
    S(0, 0), S(3, 44), S(36, 71), S(44, 59), S(0, 39), S(60, 39)
  };

  constexpr Value CorneredBishop = Value(50);

  // Assorted bonuses and penalties
<<<<<<< HEAD
#ifdef ATOMIC
  constexpr Score AtomicConfinedKing = S(104, 97);
  constexpr Score ThreatByBlast      = S( 84, 78);
#endif
#ifdef HORDE
  constexpr Score HordeShelter = S(71, 61);
#endif
#ifdef KOTH
  constexpr Score KothDistanceBonus[6] = {
    S(1949, 1934), S(454, 364), S(151, 158), S(75, 85), S(42, 49), S(0, 0)
  };
  constexpr Score KothSafeCenter = S(163, 207);
#endif
#ifdef ANTI
  constexpr Score PieceCountAnti    = S(119, 123);
  constexpr Score ThreatsAnti[]     = { S(192, 203), S(411, 322) };
  constexpr Score AttacksAnti[2][2][PIECE_TYPE_NB] = {
    {
      { S( 30, 141), S( 26,  94), S(161, 105), S( 70, 123), S( 61,  72), S( 78, 12), S(139, 115) },
      { S( 56,  89), S( 82, 107), S(114,  93), S(110, 115), S(188, 112), S( 73, 59), S(122,  59) }
    },
    {
      { S(119, 142), S( 99, 105), S(123, 193), S(142,  37), S(118,  96), S( 50, 12), S( 91,  85) },
      { S( 58,  81), S( 66, 110), S(105, 153), S(100, 143), S(140, 113), S(145, 73), S(153, 154) }
    }
  };
#endif
#ifdef LOSERS
  constexpr Score ThreatsLosers[]     = { S(216, 279), S(441, 341) };
  constexpr Score AttacksLosers[2][2][PIECE_TYPE_NB] = {
    {
      { S( 27, 140), S( 23,  95), S(160, 112), S( 78, 129), S( 65,  75), S( 70, 13), S(146, 123) },
      { S( 58,  82), S( 80, 112), S(124,  87), S(103, 110), S(185, 107), S( 72, 60), S(126,  62) }
    },
    {
      { S(111, 127), S(102,  95), S(121, 183), S(140,  37), S(120,  99), S( 55, 11), S( 88,  93) },
      { S( 56,  69), S( 72, 124), S(109, 154), S( 98, 149), S(129, 113), S(147, 72), S(157, 152) }
    }
  };
#endif
#ifdef CRAZYHOUSE
  constexpr int KingDangerInHand[PIECE_TYPE_NB] = {
    79, 16, 200, 61, 138, 152
  };
#endif
#ifdef RACE
  // Bonus for distance of king from 8th rank
  constexpr Score KingRaceBonus[RANK_NB] = {
    S(14282, 14493), S(6369, 5378), S(4224, 3557), S(2633, 2219),
    S( 1614,  1456), S( 975,  885), S( 528,  502), S(   0,    0)
  };
#endif
  constexpr Score UncontestedOutpost  = S(  1, 10);
  constexpr Score BishopOnKingRing    = S( 24,  0);
  constexpr Score BishopXRayPawns     = S(  4,  5);
  constexpr Score FlankAttacks[VARIANT_NB] = {
    S( 8,  0),
#ifdef ANTI
    S( 0,  0),
#endif
#ifdef ATOMIC
    S(17,  0),
#endif
#ifdef CRAZYHOUSE
    S(14, 20),
#endif
#ifdef EXTINCTION
    S( 0,  0),
#endif
#ifdef GRID
    S( 7,  0),
#endif
#ifdef HORDE
    S( 7,  0),
#endif
#ifdef KOTH
    S( 7,  0),
#endif
#ifdef LOSERS
    S( 7,  0),
#endif
#ifdef RACE
    S( 0,  0),
#endif
#ifdef THREECHECK
    S(16,  9),
#endif
#ifdef TWOKINGS
    S( 7,  0),
#endif
  };
  constexpr Score Hanging             = S( 69, 36);
=======
  constexpr Score UncontestedOutpost  = S(  0, 10);
  constexpr Score BishopOnKingRing    = S( 24,  0);
  constexpr Score BishopXRayPawns     = S(  4,  5);
  constexpr Score FlankAttacks        = S(  8,  0);
  constexpr Score Hanging             = S( 72, 40);
>>>>>>> f3a2296e
  constexpr Score KnightOnQueen       = S( 16, 11);
  constexpr Score LongDiagonalBishop  = S( 45,  0);
  constexpr Score MinorBehindPawn     = S( 18,  3);
  constexpr Score PassedFile          = S( 13,  8);
  constexpr Score PawnlessFlank       = S( 19, 97);
  constexpr Score ReachableOutpost    = S( 33, 19);
  constexpr Score RestrictedPiece     = S(  6,  7);
  constexpr Score RookOnKingRing      = S( 16,  0);
  constexpr Score SliderOnQueen       = S( 62, 21);
  constexpr Score ThreatByKing        = S( 24, 87);
  constexpr Score ThreatByPawnPush    = S( 48, 39);
  constexpr Score ThreatBySafePawn    = S(167, 99);
  constexpr Score TrappedRook         = S( 55, 13);
  constexpr Score WeakQueenProtection = S( 14,  0);
  constexpr Score WeakQueen           = S( 57, 19);


#undef S

  // Evaluation class computes and stores attacks tables and other working data
  template<Tracing T>
  class Evaluation {

  public:
    Evaluation() = delete;
    explicit Evaluation(const Position& p) : pos(p) {}
    Evaluation& operator=(const Evaluation&) = delete;
    Value value();
    Value variantValue(Value v);

  private:
    template<Color Us> void initialize();
    template<Color Us, PieceType Pt> Score pieces();
    template<Color Us> Score king() const;
    template<Color Us> Score threats() const;
    template<Color Us> Score passed() const;
    template<Color Us> Score space() const;
    template<Color Us> Score variant() const;
    Value winnable(Score score) const;

    const Position& pos;
    Material::Entry* me;
    Pawns::Entry* pe;
    Bitboard mobilityArea[COLOR_NB];
    Score mobility[COLOR_NB] = { SCORE_ZERO, SCORE_ZERO };

    // attackedBy[color][piece type] is a bitboard representing all squares
    // attacked by a given color and piece type. Special "piece types" which
    // is also calculated is ALL_PIECES.
    Bitboard attackedBy[COLOR_NB][PIECE_TYPE_NB];

    // attackedBy2[color] are the squares attacked by at least 2 units of a given
    // color, including x-rays. But diagonal x-rays through pawns are not computed.
    Bitboard attackedBy2[COLOR_NB];

    // kingRing[color] are the squares adjacent to the king plus some other
    // very near squares, depending on king position.
    Bitboard kingRing[COLOR_NB];

    // kingAttackersCount[color] is the number of pieces of the given color
    // which attack a square in the kingRing of the enemy king.
    int kingAttackersCount[COLOR_NB];

    // kingAttackersWeight[color] is the sum of the "weights" of the pieces of
    // the given color which attack a square in the kingRing of the enemy king.
    // The weights of the individual piece types are given by the elements in
    // the KingAttackWeights array.
    int kingAttackersWeight[COLOR_NB];

    // kingAttacksCount[color] is the number of attacks by the given color to
    // squares directly adjacent to the enemy king. Pieces which attack more
    // than one square are counted multiple times. For instance, if there is
    // a white knight on g5 and black's king is on g8, this white knight adds 2
    // to kingAttacksCount[WHITE].
    int kingAttacksCount[COLOR_NB];
  };


  // Evaluation::initialize() computes king and pawn attacks, and the king ring
  // bitboard for a given color. This is done at the beginning of the evaluation.

  template<Tracing T> template<Color Us>
  void Evaluation<T>::initialize() {

    constexpr Color     Them = ~Us;
    constexpr Direction Up   = pawn_push(Us);
    constexpr Direction Down = -Up;
    constexpr Bitboard LowRanks = (Us == WHITE ? Rank2BB | Rank3BB : Rank7BB | Rank6BB);

#ifdef HORDE
    const Square ksq = (pos.is_horde() && pos.is_horde_color(Us)) ? SQ_NONE : pos.square<KING>(Us);
#else
    const Square ksq = pos.square<KING>(Us);
#endif

    Bitboard dblAttackByPawn = pawn_double_attacks_bb<Us>(pos.pieces(Us, PAWN));

    // Find our pawns that are blocked or on the first two ranks
    Bitboard b = pos.pieces(Us, PAWN) & (shift<Down>(pos.pieces()) | LowRanks);

    // Squares occupied by those pawns, by our king or queen, by blockers to attacks on our king
    // or controlled by enemy pawns are excluded from the mobility area.
#ifdef ANTI
    if (pos.is_anti())
        mobilityArea[Us] = ~b;
    else
#endif
#ifdef HORDE
    if (pos.is_horde() && pos.is_horde_color(Us))
        mobilityArea[Us] = ~(b | pe->pawn_attacks(Them));
    else
#endif
    mobilityArea[Us] = ~(b | pos.pieces(Us, KING, QUEEN) | pos.blockers_for_king(Us) | pe->pawn_attacks(Them));

    // Initialize attackedBy[] for king and pawns
#ifdef PLACEMENT
    if (pos.is_placement() && pos.count_in_hand<KING>(Us))
        attackedBy[Us][KING] = 0;
    else
#endif
    switch (pos.variant())
    {
#ifdef ANTI
    case ANTI_VARIANT:
        attackedBy[Us][KING] = 0;
        for (Bitboard kings = pos.pieces(Us, KING); kings; )
            attackedBy[Us][KING] |= attacks_bb<KING>(pop_lsb(kings));
    break;
#endif
#ifdef EXTINCTION
    case EXTINCTION_VARIANT:
        attackedBy[Us][KING] = 0;
        for (Bitboard kings = pos.pieces(Us, KING); kings; )
            attackedBy[Us][KING] |= attacks_bb<KING>(pop_lsb(kings));
    break;
#endif
#ifdef HORDE
    case HORDE_VARIANT:
        if (pos.is_horde_color(Us))
        {
            attackedBy[Us][KING] = 0;
            break;
        }
    [[fallthrough]];
#endif
    default:
    attackedBy[Us][KING] = attacks_bb<KING>(ksq);
    }
    attackedBy[Us][PAWN] = pe->pawn_attacks(Us);
    attackedBy[Us][ALL_PIECES] = attackedBy[Us][KING] | attackedBy[Us][PAWN];
    attackedBy2[Us] = dblAttackByPawn | (attackedBy[Us][KING] & attackedBy[Us][PAWN]);

    // Init our king safety tables
#ifdef PLACEMENT
    if (pos.is_placement() && pos.count_in_hand<KING>(Us))
        kingRing[Us] = 0;
    else
#endif
    switch (pos.variant())
    {
#ifdef ANTI
    case ANTI_VARIANT:
        kingRing[Us] = 0;
    break;
#endif
#ifdef EXTINCTION
    case EXTINCTION_VARIANT:
        kingRing[Us] = 0;
    break;
#endif
#ifdef HORDE
    case HORDE_VARIANT:
        if (pos.is_horde_color(Us))
        {
            kingRing[Us] = 0;
            break;
        }
    [[fallthrough]];
#endif
    default:
    Square s = make_square(std::clamp(file_of(ksq), FILE_B, FILE_G),
                           std::clamp(rank_of(ksq), RANK_2, RANK_7));
    kingRing[Us] = attacks_bb<KING>(s) | s;
    }

    kingAttackersCount[Them] = popcount(kingRing[Us] & pe->pawn_attacks(Them));
    kingAttacksCount[Them] = kingAttackersWeight[Them] = 0;

    // Remove from kingRing[] the squares defended by two pawns
    kingRing[Us] &= ~dblAttackByPawn;
  }


  // Evaluation::pieces() scores pieces of a given color and type

  template<Tracing T> template<Color Us, PieceType Pt>
  Score Evaluation<T>::pieces() {

    constexpr Color     Them = ~Us;
    constexpr Direction Down = -pawn_push(Us);
    constexpr Bitboard OutpostRanks = (Us == WHITE ? Rank4BB | Rank5BB | Rank6BB
                                                   : Rank5BB | Rank4BB | Rank3BB);
    Bitboard b1 = pos.pieces(Us, Pt);
    Bitboard b, bb;
    Score score = SCORE_ZERO;

    attackedBy[Us][Pt] = 0;

    while (b1)
    {
        Square s = pop_lsb(b1);

        // Find attacked squares, including x-ray attacks for bishops and rooks
        b = Pt == BISHOP ? attacks_bb<BISHOP>(s, pos.pieces() ^ pos.pieces(QUEEN))
          : Pt ==   ROOK ? attacks_bb<  ROOK>(s, pos.pieces() ^ pos.pieces(QUEEN) ^ pos.pieces(Us, ROOK))
                         : attacks_bb<Pt>(s, pos.pieces());

#ifdef GRID
        if (pos.is_grid())
            b &= ~pos.grid_bb(s);
#endif
        if (pos.blockers_for_king(Us) & s)
            b &= line_bb(pos.square<KING>(Us), s);

        attackedBy2[Us] |= attackedBy[Us][ALL_PIECES] & b;
        attackedBy[Us][Pt] |= b;
        attackedBy[Us][ALL_PIECES] |= b;

        if (b & kingRing[Them])
        {
            kingAttackersCount[Us]++;
            kingAttackersWeight[Us] += KingAttackWeights[pos.variant()][Pt];
            kingAttacksCount[Us] += popcount(b & attackedBy[Them][KING]);
        }

        else if (Pt == ROOK && (file_bb(s) & kingRing[Them]))
            score += RookOnKingRing;

        else if (Pt == BISHOP && (attacks_bb<BISHOP>(s, pos.pieces(PAWN)) & kingRing[Them]))
            score += BishopOnKingRing;

        int mob = popcount(b & mobilityArea[Us]);
#ifdef ANTI
        if (pos.is_anti())
            continue;
#endif
#ifdef HORDE
        if (pos.is_horde() && pos.is_horde_color(Us))
            continue;
#endif
#ifdef PLACEMENT
        if (pos.is_placement() && pos.count_in_hand<KING>(Us))
            continue;
#endif
#ifdef LOSERS
        if (pos.is_losers())
            continue;
#endif
        mobility[Us] += MobilityBonus[pos.variant()][Pt - 2][mob];

        if (Pt == BISHOP || Pt == KNIGHT)
        {
            // Bonus if the piece is on an outpost square or can reach one
            // Bonus for knights (UncontestedOutpost) if few relevant targets
            bb = OutpostRanks & (attackedBy[Us][PAWN] | shift<Down>(pos.pieces(PAWN)))
                              & ~pe->pawn_attacks_span(Them);
            Bitboard targets = pos.pieces(Them) & ~pos.pieces(PAWN);

            if (   Pt == KNIGHT
                && bb & s & ~CenterFiles // on a side outpost
                && !(b & targets)        // no relevant attacks
                && (!more_than_one(targets & (s & QueenSide ? QueenSide : KingSide))))
                score += UncontestedOutpost * popcount(pos.pieces(PAWN) & (s & QueenSide ? QueenSide : KingSide));
            else if (bb & s)
                score += Outpost[Pt == BISHOP];
            else if (Pt == KNIGHT && bb & b & ~pos.pieces(Us))
                score += ReachableOutpost;

            // Bonus for a knight or bishop shielded by pawn
            if (shift<Down>(pos.pieces(PAWN)) & s)
                score += MinorBehindPawn;

            // Penalty if the piece is far from the king
            score -= KingProtector[Pt == BISHOP] * distance(pos.square<KING>(Us), s);

            if constexpr (Pt == BISHOP)
            {
                // Penalty according to the number of our pawns on the same color square as the
                // bishop, bigger when the center files are blocked with pawns and smaller
                // when the bishop is outside the pawn chain.
                Bitboard blocked = pos.pieces(Us, PAWN) & shift<Down>(pos.pieces());

                score -= BishopPawns[edge_distance(file_of(s))] * pos.pawns_on_same_color_squares(Us, s)
                                     * (!(attackedBy[Us][PAWN] & s) + popcount(blocked & CenterFiles));

                // Penalty for all enemy pawns x-rayed
                score -= BishopXRayPawns * popcount(attacks_bb<BISHOP>(s) & pos.pieces(Them, PAWN));

                // Bonus for bishop on a long diagonal which can "see" both center squares
                if (more_than_one(attacks_bb<BISHOP>(s, pos.pieces(PAWN)) & Center))
                    score += LongDiagonalBishop;

                // An important Chess960 pattern: a cornered bishop blocked by a friendly
                // pawn diagonally in front of it is a very serious problem, especially
                // when that pawn is also blocked.
                if (   pos.is_chess960()
                    && (s == relative_square(Us, SQ_A1) || s == relative_square(Us, SQ_H1)))
                {
                    Direction d = pawn_push(Us) + (file_of(s) == FILE_A ? EAST : WEST);
                    if (pos.piece_on(s + d) == make_piece(Us, PAWN))
                        score -= !pos.empty(s + d + pawn_push(Us)) ? 4 * make_score(CorneredBishop, CorneredBishop)
                                                                   : 3 * make_score(CorneredBishop, CorneredBishop);
                }
            }
        }

        if constexpr (Pt == ROOK)
        {
            // Bonuses for rook on a (semi-)open or closed file
            if (pos.is_on_semiopen_file(Us, s))
            {
                score += RookOnOpenFile[pos.is_on_semiopen_file(Them, s)];
            }
            else
            {
                // If our pawn on this file is blocked, increase penalty
                if ( pos.pieces(Us, PAWN)
                   & shift<Down>(pos.pieces())
                   & file_bb(s))
                {
                    score -= RookOnClosedFile;
                }

                // Penalty when trapped by the king, even more if the king cannot castle
                if (mob <= 3)
                {
                    File kf = file_of(pos.square<KING>(Us));
                    if ((kf < FILE_E) == (file_of(s) < kf))
                        score -= TrappedRook * (1 + !pos.castling_rights(Us));
                }
            }
        }

        if constexpr (Pt == QUEEN)
        {
            // Penalty if any relative pin or discovered attack against the queen
            Bitboard queenPinners;
            if (pos.slider_blockers(pos.pieces(Them, ROOK, BISHOP), s, queenPinners))
                score -= WeakQueen;
        }
    }
    if constexpr (T)
        Trace::add(Pt, Us, score);

    return score;
  }


  // Evaluation::king() assigns bonuses and penalties to a king of a given color

  template<Tracing T> template<Color Us>
  Score Evaluation<T>::king() const {

#ifdef ANTI
    if (pos.is_anti())
        return SCORE_ZERO;
#endif
#ifdef EXTINCTION
    if (pos.is_extinction())
        return SCORE_ZERO;
#endif
#ifdef HORDE
    if (pos.is_horde() && pos.is_horde_color(Us))
        return SCORE_ZERO;
#endif
#ifdef PLACEMENT
    if (pos.is_placement() && pos.count_in_hand<KING>(Us))
        return SCORE_ZERO;
#endif

    constexpr Color    Them = ~Us;
    constexpr Bitboard Camp = (Us == WHITE ? AllSquares ^ Rank6BB ^ Rank7BB ^ Rank8BB
                                           : AllSquares ^ Rank1BB ^ Rank2BB ^ Rank3BB);

    Bitboard weak, b1, b2, b3, safe, unsafeChecks = 0;
    Bitboard rookChecks, queenChecks, bishopChecks, knightChecks;
    int kingDanger = 0;
    const Square ksq = pos.square<KING>(Us);

    // Init the score with king shelter and enemy pawns storm
    Score score = pe->king_safety<Us>(pos);

    // Attacked squares defended at most once by our queen or king
#ifdef ATOMIC
    if (pos.is_atomic())
        weak =  (attackedBy[Them][ALL_PIECES] ^ attackedBy[Them][KING])
              & ~(attackedBy[Us][ALL_PIECES] ^ attackedBy[Us][KING]);
    else
#endif
    weak =  attackedBy[Them][ALL_PIECES]
          & ~attackedBy2[Us]
          & (~attackedBy[Us][ALL_PIECES] | attackedBy[Us][KING] | attackedBy[Us][QUEEN]);

    Bitboard h = 0;
#ifdef CRAZYHOUSE
    if (pos.is_house())
        h = pos.count_in_hand<QUEEN>(Them) ? weak & ~pos.pieces() : 0;
#endif

    // Analyse the safe enemy's checks which are possible on next move
    safe  = ~pos.pieces(Them);
#ifdef ATOMIC
    if (pos.is_atomic())
        safe &= ~pos.pieces(Us) | attackedBy2[Them];
    else
#endif
    safe &= ~attackedBy[Us][ALL_PIECES] | (weak & attackedBy2[Them]);

    b1 = attacks_bb<ROOK  >(ksq, pos.pieces() ^ pos.pieces(Us, QUEEN));
    b2 = attacks_bb<BISHOP>(ksq, pos.pieces() ^ pos.pieces(Us, QUEEN));

    Bitboard dqko = ~attackedBy2[Us] & (attackedBy[Us][QUEEN] | attackedBy[Us][KING]);
    Bitboard dropSafe = (safe | (attackedBy[Them][ALL_PIECES] & dqko)) & ~pos.pieces(Us);

    // Enemy rooks checks
#ifdef CRAZYHOUSE
    h = pos.is_house() && pos.count_in_hand<ROOK>(Them) ? ~pos.pieces() : 0;
#endif
    rookChecks = b1 & (attackedBy[Them][ROOK] | (h & dropSafe)) & safe;
    if (rookChecks)
        kingDanger += SafeCheck[ROOK][more_than_one(rookChecks)];
    else
        unsafeChecks |= b1 & (attackedBy[Them][ROOK] | h);

    // Enemy queen safe checks: count them only if the checks are from squares from
    // which opponent cannot give a rook check, because rook checks are more valuable.
#ifdef CRAZYHOUSE
    h = pos.is_house() && pos.count_in_hand<QUEEN>(Them) ? ~pos.pieces() : 0;
#endif
    queenChecks =  (b1 | b2) & (attackedBy[Them][QUEEN] | (h & dropSafe)) & safe
                 & ~(attackedBy[Us][QUEEN] | rookChecks);
    if (queenChecks)
        kingDanger += SafeCheck[QUEEN][more_than_one(queenChecks)];

    // Enemy bishops checks: count them only if they are from squares from which
    // opponent cannot give a queen check, because queen checks are more valuable.
#ifdef CRAZYHOUSE
    h = pos.is_house() && pos.count_in_hand<BISHOP>(Them) ? ~pos.pieces() : 0;
#endif
    bishopChecks =  b2 & (attackedBy[Them][BISHOP] | (h & dropSafe)) & safe
                  & ~queenChecks;
    if (bishopChecks)
        kingDanger += SafeCheck[BISHOP][more_than_one(bishopChecks)];

    else
        unsafeChecks |= b2 & (attackedBy[Them][BISHOP] | (h & dropSafe));

    // Enemy knights checks
#ifdef CRAZYHOUSE
    h = pos.is_house() && pos.count_in_hand<KNIGHT>(Them) ? ~pos.pieces() : 0;
#endif
    knightChecks = attacks_bb<KNIGHT>(ksq) & (attackedBy[Them][KNIGHT] | (h & dropSafe));
    if (knightChecks & safe)
        kingDanger += SafeCheck[KNIGHT][more_than_one(knightChecks & (safe | (h & dropSafe)))];
    else
        unsafeChecks |= knightChecks & (attackedBy[Them][KNIGHT] | h);

#ifdef CRAZYHOUSE
    // Enemy pawn checks
    if (pos.is_house())
    {
        constexpr Direction Down = pawn_push(Them);
        Bitboard pawnChecks = pawn_attacks_bb<Us>(ksq);
        h = pos.count_in_hand<PAWN>(Them) ? ~pos.pieces() : 0;
        Bitboard pawnMoves = (attackedBy[Them][PAWN] & pos.pieces(Us)) | (shift<Down>(pos.pieces(Them, PAWN)) & ~pos.pieces());
        if (pawnChecks & ((pawnMoves & safe) | (h & dropSafe)))
            kingDanger += SafeCheck[PAWN][more_than_one(pawnChecks & (safe | (h & dropSafe)))];
        else
            unsafeChecks |= pawnChecks & (pawnMoves | h);
    }
#endif
#ifdef RACE
    if (pos.is_race())
    {
        kingDanger = -kingDanger;
        int s = relative_rank(BLACK, ksq);
        Bitboard b = file_bb(ksq);
        for (Rank kr = rank_of(ksq), r = Rank(kr + 1); r <= RANK_8; ++r)
        {
            // Pinned piece attacks are not included in attackedBy
            b |= shift<EAST>(b) | shift<WEST>(b);
            if (!(rank_bb(r) & b & ~attackedBy[Them][ALL_PIECES]))
                s++;
        }
        score += KingRaceBonus[std::min(s, 7)];
    }
#endif

    // Find the squares that opponent attacks in our king flank, the squares
    // which they attack twice in that flank, and the squares that we defend.
    b1 = attackedBy[Them][ALL_PIECES] & KingFlank[file_of(ksq)] & Camp;
    b2 = b1 & attackedBy2[Them];
    b3 = attackedBy[Us][ALL_PIECES] & KingFlank[file_of(ksq)] & Camp;

    int kingFlankAttack  = popcount(b1) + popcount(b2);
    int kingFlankDefense = popcount(b3);

    const auto KDP = KingDangerParams[pos.variant()];
    kingDanger +=        kingAttackersCount[Them] * kingAttackersWeight[Them] // (~10 Elo)
                 + KDP[0] * popcount(kingRing[Us] & weak)                     // (~15 Elo)
                 + KDP[1] * popcount(unsafeChecks)                            // (~4 Elo)
                 + KDP[2] * popcount(pos.blockers_for_king(Us))               // (~2 Elo)
                 + KDP[3] * kingAttacksCount[Them]                            // (~0.5 Elo)
                 + KDP[4] * kingFlankAttack * kingFlankAttack / 8             // (~0.5 Elo)
                 +       mg_value(mobility[Them] - mobility[Us])              // (~0.5 Elo)
                 + KDP[5] * !pos.count<QUEEN>(Them)                              // (~24 Elo)
                 + KDP[6] * bool(attackedBy[Us][KNIGHT] & attackedBy[Us][KING])  // (~5 Elo)
                 + KDP[7] * mg_value(score) / 8                                  // (~8 Elo)
                 + KDP[8] * kingFlankDefense                                     // (~5 Elo)
                 + KDP[9];                                                       // (~0.5 Elo)
#ifdef CRAZYHOUSE
    if (pos.is_house())
    {
        kingDanger += KingDangerInHand[ALL_PIECES] * pos.count_in_hand<ALL_PIECES>(Them);
        kingDanger += KingDangerInHand[PAWN] * pos.count_in_hand<PAWN>(Them);
        kingDanger += KingDangerInHand[KNIGHT] * pos.count_in_hand<KNIGHT>(Them);
        kingDanger += KingDangerInHand[BISHOP] * pos.count_in_hand<BISHOP>(Them);
        kingDanger += KingDangerInHand[ROOK] * pos.count_in_hand<ROOK>(Them);
        kingDanger += KingDangerInHand[QUEEN] * pos.count_in_hand<QUEEN>(Them);
        h = pos.count_in_hand<QUEEN>(Them) ? weak & ~pos.pieces() : 0;
    }
#endif

    // Transform the kingDanger units into a Score, and subtract it from the evaluation
    if (kingDanger > 100)
    {
        int v = kingDanger * kingDanger / 4096;
#ifdef CRAZYHOUSE
        if (pos.is_house() && Us == pos.side_to_move())
            v -= v / 10;
        if (pos.is_house())
            v = std::min(v, (int)QueenValueMg);
#endif
        score -= make_score(v, kingDanger / 16 + KDP[10] * v / 256);
    }

    // Penalty when our king is on a pawnless flank
    if (!(pos.pieces(PAWN) & KingFlank[file_of(ksq)]))
        score -= PawnlessFlank;

    // Penalty if king flank is under attack, potentially moving toward the king
    score -= FlankAttacks[pos.variant()] * kingFlankAttack;

    if constexpr (T)
        Trace::add(KING, Us, score);

    return score;
  }


  // Evaluation::threats() assigns bonuses according to the types of the
  // attacking and the attacked pieces.

  template<Tracing T> template<Color Us>
  Score Evaluation<T>::threats() const {

    constexpr Color     Them     = ~Us;
    constexpr Direction Up       = pawn_push(Us);
    constexpr Bitboard  TRank3BB = (Us == WHITE ? Rank3BB : Rank6BB);

    Bitboard b, weak, defended, nonPawnEnemies, stronglyProtected, safe;
    Score score = SCORE_ZERO;
#ifdef ANTI
    if (pos.is_anti()) {} else
#endif
#ifdef ATOMIC
    if (pos.is_atomic()) {} else
#endif
#ifdef GRID
    if (pos.is_grid()) {} else
#endif
#ifdef LOSERS
    if (pos.is_losers()) {} else
#endif
    {
    // Non-pawn enemies
    nonPawnEnemies = pos.pieces(Them) & ~pos.pieces(PAWN);

    // Squares strongly protected by the enemy, either because they defend the
    // square with a pawn, or because they defend the square twice and we don't.
    stronglyProtected =  attackedBy[Them][PAWN]
                       | (attackedBy2[Them] & ~attackedBy2[Us]);

    // Non-pawn enemies, strongly protected
    defended = nonPawnEnemies & stronglyProtected;

    // Enemies not strongly protected and under our attack
    weak = pos.pieces(Them) & ~stronglyProtected & attackedBy[Us][ALL_PIECES];

    // Bonus according to the kind of attacking pieces
    if (defended | weak)
    {
        b = (defended | weak) & (attackedBy[Us][KNIGHT] | attackedBy[Us][BISHOP]);
        while (b)
            score += ThreatByMinor[type_of(pos.piece_on(pop_lsb(b)))];

        b = weak & attackedBy[Us][ROOK];
        while (b)
            score += ThreatByRook[type_of(pos.piece_on(pop_lsb(b)))];

        if (weak & attackedBy[Us][KING])
            score += ThreatByKing;

        b =  ~attackedBy[Them][ALL_PIECES]
           | (nonPawnEnemies & attackedBy2[Us]);
        score += Hanging * popcount(weak & b);

        // Additional bonus if weak piece is only protected by a queen
        score += WeakQueenProtection * popcount(weak & attackedBy[Them][QUEEN]);
    }

    // Bonus for restricting their piece moves
    b =   attackedBy[Them][ALL_PIECES]
       & ~stronglyProtected
       &  attackedBy[Us][ALL_PIECES];
    score += RestrictedPiece * popcount(b);

    // Protected or unattacked squares
    safe = ~attackedBy[Them][ALL_PIECES] | attackedBy[Us][ALL_PIECES];

    // Bonus for attacking enemy pieces with our relatively safe pawns
    b = pos.pieces(Us, PAWN) & safe;
    b = pawn_attacks_bb<Us>(b) & nonPawnEnemies;
    score += ThreatBySafePawn * popcount(b);

    // Find squares where our pawns can push on the next move
    b  = shift<Up>(pos.pieces(Us, PAWN)) & ~pos.pieces();
    b |= shift<Up>(b & TRank3BB) & ~pos.pieces();

    // Keep only the squares which are relatively safe
    b &= ~attackedBy[Them][PAWN] & safe;

    // Bonus for safe pawn threats on the next move
    b = pawn_attacks_bb<Us>(b) & nonPawnEnemies;
    score += ThreatByPawnPush * popcount(b);

    // Bonus for threats on the next moves against enemy queen
#ifdef CRAZYHOUSE
    if ((pos.is_house() ? pos.count<QUEEN>(Them) - pos.count_in_hand<QUEEN>(Them) : pos.count<QUEEN>(Them)) == 1)
#else
    if (pos.count<QUEEN>(Them) == 1)
#endif
    {
        bool queenImbalance = pos.count<QUEEN>() == 1;

        Square s = pos.square<QUEEN>(Them);
        safe =   mobilityArea[Us]
              & ~pos.pieces(Us, PAWN)
              & ~stronglyProtected;

        b = attackedBy[Us][KNIGHT] & attacks_bb<KNIGHT>(s);

        score += KnightOnQueen * popcount(b & safe) * (1 + queenImbalance);

        b =  (attackedBy[Us][BISHOP] & attacks_bb<BISHOP>(s, pos.pieces()))
           | (attackedBy[Us][ROOK  ] & attacks_bb<ROOK  >(s, pos.pieces()));

        score += SliderOnQueen * popcount(b & safe & attackedBy2[Us]) * (1 + queenImbalance);
    }
    }

    if constexpr (T)
        Trace::add(THREAT, Us, score);

    return score;
  }

  // Evaluation::passed() evaluates the passed pawns and candidate passed
  // pawns of the given color.

  template<Tracing T> template<Color Us>
  Score Evaluation<T>::passed() const {

    constexpr Color     Them = ~Us;
    constexpr Direction Up   = pawn_push(Us);
    constexpr Direction Down = -Up;

    auto king_proximity = [&](Color c, Square s) {
      return std::min(distance(pos.square<KING>(c), s), 5);
    };

    Bitboard b, bb, squaresToQueen, unsafeSquares, blockedPassers, helpers;
    Score score = SCORE_ZERO;

    b = pe->passed_pawns(Us);

    blockedPassers = b & shift<Down>(pos.pieces(Them, PAWN));
    if (blockedPassers)
    {
        helpers =  shift<Up>(pos.pieces(Us, PAWN))
                 & ~pos.pieces(Them)
                 & (~attackedBy2[Them] | attackedBy[Us][ALL_PIECES]);

        // Remove blocked candidate passers that don't have help to pass
        b &=  ~blockedPassers
            | shift<WEST>(helpers)
            | shift<EAST>(helpers);
    }

    while (b)
    {
        Square s = pop_lsb(b);

        assert(!(pos.pieces(Them, PAWN) & forward_file_bb(Us, s + Up)));

        int r = relative_rank(Us, s);

        Score bonus = PassedRank[pos.variant()][r];

#ifdef GRID
        if (pos.is_grid()) {} else
#endif
        if (r > RANK_3)
        {
            int w = 5 * r - 13;
            Square blockSq = s + Up;
#ifdef HORDE
            if (pos.is_horde())
            {
                // Assume a horde king distance of approximately 5
                if (pos.is_horde_color(Us))
                    bonus += make_score(0, king_proximity(Them, blockSq) * 5 * w);
                else
                    bonus += make_score(0, 15 * w);
            }
            else
#endif
#ifdef PLACEMENT
            if (pos.is_placement() && pos.count_in_hand<KING>(Us))
                bonus += make_score(0, 15 * w);
            else
#endif
#ifdef ANTI
            if (pos.is_anti()) {} else
#endif
#ifdef ATOMIC
            if (pos.is_atomic())
                bonus += make_score(0, king_proximity(Them, blockSq) * 5 * w);
            else
#endif
            {
            // Adjust bonus based on the king's proximity
            bonus += make_score(0, (  king_proximity(Them, blockSq) * 19 / 4
                                    - king_proximity(Us,   blockSq) *  2) * w);

            // If blockSq is not the queening square then consider also a second push
            if (r != RANK_7)
                bonus -= make_score(0, king_proximity(Us, blockSq + Up) * w);
            }

            // If the pawn is free to advance, then increase the bonus
            if (pos.empty(blockSq))
            {
                squaresToQueen = forward_file_bb(Us, s);
                unsafeSquares = passed_pawn_span(Us, s);

                bb = forward_file_bb(Them, s) & pos.pieces(ROOK, QUEEN);

                if (!(pos.pieces(Them) & bb))
                    unsafeSquares &= attackedBy[Them][ALL_PIECES] | pos.pieces(Them);

                // If there are no enemy pieces or attacks on passed pawn span, assign a big bonus.
                // Or if there is some, but they are all attacked by our pawns, assign a bit smaller bonus.
                // Otherwise assign a smaller bonus if the path to queen is not attacked
                // and even smaller bonus if it is attacked but block square is not.
                int k = !unsafeSquares                    ? 36 :
                !(unsafeSquares & ~attackedBy[Us][PAWN])  ? 30 :
                        !(unsafeSquares & squaresToQueen) ? 17 :
                        !(unsafeSquares & blockSq)        ?  7 :
                                                             0 ;

                // Assign a larger bonus if the block square is defended
                if ((pos.pieces(Us) & bb) || (attackedBy[Us][ALL_PIECES] & blockSq))
                    k += 5;

                bonus += make_score(k * w, k * w);
            }
        } // r > RANK_3

        score += bonus - PassedFile * edge_distance(file_of(s));
    }

    if constexpr (T)
        Trace::add(PASSED, Us, score);

    return score;
  }


  // Evaluation::space() computes a space evaluation for a given side, aiming to improve game
  // play in the opening. It is based on the number of safe squares on the four central files
  // on ranks 2 to 4. Completely safe squares behind a friendly pawn are counted twice.
  // Finally, the space bonus is multiplied by a weight which decreases according to occupancy.

  template<Tracing T> template<Color Us>
  Score Evaluation<T>::space() const {

    // Early exit if, for example, both queens or 6 minor pieces have been exchanged
    if (pos.non_pawn_material() < SpaceThreshold[pos.variant()])
        return SCORE_ZERO;

    constexpr Color Them     = ~Us;
    constexpr Direction Down = -pawn_push(Us);
    constexpr Bitboard SpaceMask =
      Us == WHITE ? CenterFiles & (Rank2BB | Rank3BB | Rank4BB)
                  : CenterFiles & (Rank7BB | Rank6BB | Rank5BB);

    // Find the available squares for our pieces inside the area defined by SpaceMask
    Bitboard safe =   SpaceMask
                   & ~pos.pieces(Us, PAWN)
                   & ~attackedBy[Them][PAWN];

    // Find all squares which are at most three squares behind some friendly pawn
    Bitboard behind = pos.pieces(Us, PAWN);
    behind |= shift<Down>(behind);
    behind |= shift<Down+Down>(behind);

    // Compute space score based on the number of safe squares and number of our pieces
    // increased with number of total blocked pawns in position.
    int bonus = popcount(safe) + popcount(behind & safe & ~attackedBy[Them][ALL_PIECES]);
    int weight = pos.count<ALL_PIECES>(Us) - 3 + std::min(pe->blocked_count(), 9);
    Score score = make_score(bonus * weight * weight / 16, 0);
#ifdef KOTH
    if (pos.is_koth())
        score += KothSafeCenter * popcount(behind & safe & Center);
#endif

    if constexpr (T)
        Trace::add(SPACE, Us, score);

    return score;
  }

  // Evaluation::variant() computes variant-specific evaluation terms.

  template<Tracing T> template<Color Us>
  Score Evaluation<T>::variant() const {

    constexpr Color Them = (Us == WHITE ? BLACK : WHITE);

    Score score = SCORE_ZERO;

#ifdef ANTI
    if (pos.is_anti())
    {
        constexpr Bitboard TRank2BB = (Us == WHITE ? Rank2BB : Rank7BB);
        bool weCapture = attackedBy[Us][ALL_PIECES] & pos.pieces(Them);
        bool theyCapture = attackedBy[Them][ALL_PIECES] & pos.pieces(Us);

        // Penalties for possible captures
        if (weCapture)
        {
            // Penalty if we only attack unprotected pieces
            bool theyDefended = attackedBy[Us][ALL_PIECES] & pos.pieces(Them) & attackedBy[Them][ALL_PIECES];
            for (PieceType pt = PAWN; pt <= KING; ++pt)
            {
                if (attackedBy[Us][pt] & pos.pieces(Them) & ~attackedBy2[Us])
                    score -= AttacksAnti[theyCapture][theyDefended][pt];
                else if (attackedBy[Us][pt] & pos.pieces(Them))
                    score -= AttacksAnti[theyCapture][theyDefended][NO_PIECE_TYPE];
            }
            // If both colors attack pieces, increase penalty with piece count
            if (theyCapture)
                score -= PieceCountAnti * pos.count<ALL_PIECES>(Us);
        }
        // Bonus if we threaten to force captures (ignoring possible discoveries)
        if (!weCapture || theyCapture)
        {
            constexpr Direction Up = pawn_push(Us);
            Bitboard b = pos.pieces(Us, PAWN);
            Bitboard pawnPushes = shift<Up>(b | (shift<Up>(b & TRank2BB) & ~pos.pieces())) & ~pos.pieces();
            Bitboard pieceMoves = (attackedBy[Us][KNIGHT] | attackedBy[Us][BISHOP] | attackedBy[Us][ROOK]
                                 | attackedBy[Us][QUEEN] | attackedBy[Us][KING]) & ~pos.pieces();
            Bitboard unprotectedPawnPushes = pawnPushes & ~attackedBy[Us][ALL_PIECES];
            Bitboard unprotectedPieceMoves = pieceMoves & ~attackedBy2[Us];

            score += ThreatsAnti[0] * popcount(attackedBy[Them][ALL_PIECES] & (pawnPushes | pieceMoves));
            score += ThreatsAnti[1] * popcount(attackedBy[Them][ALL_PIECES] & (unprotectedPawnPushes | unprotectedPieceMoves));
        }
    }
#endif
#ifdef ATOMIC
    if (pos.is_atomic())
    {
        // attackedBy may be undefined for lazy and hybrid evaluations
        // Rather than generating attackedBy (which would be complex and slow)
        // use the same (non-queen) occupancy mask for all sliding attackers
        Bitboard pieces = pos.pieces() ^ pos.pieces(QUEEN);
        for (Bitboard b = pos.pieces(Them) & ~attacks_bb<KING>(pos.square<KING>(Us)); b; )
        {
            Square s = pop_lsb(b);
            Bitboard attackers = pos.attackers_to(s, pieces) & pos.pieces(Us);
            if (! attackers)
                continue;
            Bitboard blast = (attacks_bb<KING>(s) & (pos.pieces() ^ pos.pieces(PAWN))) | s;
            int count = popcount(blast & pos.pieces(Them)) - popcount(blast & pos.pieces(Us)) - 1;
            if (blast & pos.pieces(Them, KING, QUEEN))
                count++;
            // attackedBy2 may be undefined
            // (Attacked by queen and not by 2 pieces) was inspired by "dqko"
            // since generating the full attackers set is costly and even if
            // multiple queens attack the same square, why should that matter?
            // Regardless, this is functionally equivalent and therefore cannot
            // cause a regression although attacker count is meaningless.
            if ((blast & pos.pieces(Us, QUEEN)) || (attackers == pos.pieces(Us, QUEEN) && popcount(attackers) == 1))
                count--;
            score += std::max(SCORE_ZERO, ThreatByBlast * count);
        }
        score -= AtomicConfinedKing * popcount(attacks_bb<KING>(pos.square<KING>(Us)) & pos.pieces());
    }
#endif
#ifdef HORDE
    if (pos.is_horde() && pos.is_horde_color(Them))
    {
        // Add a bonus according to how close we are to breaking through the pawn wall
        if (pos.pieces(Us, ROOK) | pos.pieces(Us, QUEEN))
        {
            int dist = 8;
            Bitboard target = (Us == WHITE ? Rank8BB : Rank1BB);
            while (target)
            {
                if (pos.attackers_to(pop_lsb(target)) & pos.pieces(Us, ROOK, QUEEN))
                    dist = 0;
            }
            for (File f = FILE_A; f <= FILE_H; ++f)
            {
                int pawns = popcount(pos.pieces(Them, PAWN) & file_bb(f));
                int pawnsl = std::min(popcount(pos.pieces(Them, PAWN) & shift<WEST>(file_bb(f))), pawns);
                int pawnsr = std::min(popcount(pos.pieces(Them, PAWN) & shift<EAST>(file_bb(f))), pawns);
                dist = std::min(dist, pawnsl + pawnsr);
            }
            score += HordeShelter * pos.count<PAWN>(Them) / (1 + dist) / (pos.pieces(Us, QUEEN) ? 2 : 4);
        }
    }
#endif
#ifdef KOTH
    if (pos.is_koth())
    {
        constexpr Direction Up = pawn_push(Us);
        Bitboard center = Center;
        while (center)
        {
            Square s = pop_lsb(center);
            int dist = distance(pos.square<KING>(Us), s)
                      + popcount(pos.attackers_to(s) & pos.pieces(Them))
                      + !!(pos.pieces(Us) & s)
                      + !!(shift<Up>(pos.pieces(Us, PAWN) & s) & pos.pieces(Them, PAWN));
            assert(dist > 0);
            score += KothDistanceBonus[std::min(dist - 1, 5)];
        }
    }
#endif
#ifdef LOSERS
    if (pos.is_losers())
    {
        constexpr Bitboard TRank2BB = (Us == WHITE ? Rank2BB : Rank7BB);
        constexpr Direction Up = pawn_push(Us);
        bool weCapture = attackedBy[Us][ALL_PIECES] & pos.pieces(Them);
        bool theyCapture = attackedBy[Them][ALL_PIECES] & pos.pieces(Us);

        // Penalties for possible captures
        if (weCapture)
        {
            // Penalty if we only attack unprotected pieces
            bool theyDefended = attackedBy[Us][ALL_PIECES] & pos.pieces(Them) & attackedBy[Them][ALL_PIECES];
            for (PieceType pt = PAWN; pt <= KING; ++pt)
            {
                if (attackedBy[Us][pt] & pos.pieces(Them) & ~attackedBy2[Us])
                    score -= AttacksLosers[theyCapture][theyDefended][pt];
                else if (attackedBy[Us][pt] & pos.pieces(Them))
                    score -= AttacksLosers[theyCapture][theyDefended][NO_PIECE_TYPE];
            }
        }
        // Bonus if we threaten to force captures (ignoring possible discoveries)
        if (!weCapture || theyCapture)
        {
            Bitboard b = pos.pieces(Us, PAWN);
            Bitboard pawnPushes = shift<Up>(b | (shift<Up>(b & TRank2BB) & ~pos.pieces())) & ~pos.pieces();
            Bitboard pieceMoves = (attackedBy[Us][KNIGHT] | attackedBy[Us][BISHOP] | attackedBy[Us][ROOK]
                                 | attackedBy[Us][QUEEN] | attackedBy[Us][KING]) & ~pos.pieces();
            Bitboard unprotectedPawnPushes = pawnPushes & ~attackedBy[Us][ALL_PIECES];
            Bitboard unprotectedPieceMoves = pieceMoves & ~attackedBy2[Us];

            score += ThreatsLosers[0] * popcount(attackedBy[Them][ALL_PIECES] & (pawnPushes | pieceMoves));
            score += ThreatsLosers[1] * popcount(attackedBy[Them][ALL_PIECES] & (unprotectedPawnPushes | unprotectedPieceMoves));
        }
    }
#endif
#ifdef THREECHECK
    if (pos.is_three_check())
        score += (popcount(pos.pieces(Us, BISHOP, KNIGHT) & WideCenter) * pos.checks_given(Us)) * pos.non_pawn_material(Us) / 16;
#endif

    if (T)
        Trace::add(VARIANT, Us, score);

    return score;
  }


  // Evaluation::winnable() adjusts the midgame and endgame score components, based on
  // the known attacking/defending status of the players. The final value is derived
  // by interpolation from the midgame and endgame values.

  template<Tracing T>
  Value Evaluation<T>::winnable(Score score) const {

    bool pawnsOnBothFlanks =   (pos.pieces(PAWN) & QueenSide)
                            && (pos.pieces(PAWN) & KingSide);

    int complexity = 0;
#ifdef ANTI
    if (pos.is_anti()) {} else
#endif
#ifdef HORDE
    if (pos.is_horde()) {} else
#endif
#ifdef PLACEMENT
    if (pos.is_placement() && (pos.count_in_hand<KING>(WHITE) || pos.count_in_hand<KING>(BLACK))) {} else
#endif
#ifdef LOSERS
    if (pos.is_losers()) {} else
#endif
    {
    int outflanking =  distance<File>(pos.square<KING>(WHITE), pos.square<KING>(BLACK))
                    + int(rank_of(pos.square<KING>(WHITE)) - rank_of(pos.square<KING>(BLACK)));

    bool almostUnwinnable =   outflanking < 0
                           && !pawnsOnBothFlanks;

    bool infiltration =   rank_of(pos.square<KING>(WHITE)) > RANK_4
                       || rank_of(pos.square<KING>(BLACK)) < RANK_5;

    // Compute the initiative bonus for the attacking side
    complexity =   9 * pe->passed_count()
                    + 12 * pos.count<PAWN>()
                    +  9 * outflanking
                    + 21 * pawnsOnBothFlanks
                    + 24 * infiltration
                    + 51 * !pos.non_pawn_material()
                    - 43 * almostUnwinnable
                    -110 ;
    }

    Value mg = mg_value(score);
    Value eg = eg_value(score);

    // Now apply the bonus: note that we find the attacking side by extracting the
    // sign of the midgame or endgame values, and that we carefully cap the bonus
    // so that the midgame and endgame scores do not change sign after the bonus.
    int u = ((mg > 0) - (mg < 0)) * std::clamp(complexity + 50, -abs(mg), 0);
    int v = ((eg > 0) - (eg < 0)) * std::max(complexity, -abs(eg));

    mg += u;
    eg += v;

    // Compute the scale factor for the winning side
    Color strongSide = eg > VALUE_DRAW ? WHITE : BLACK;
    int sf = me->scale_factor(pos, strongSide);

#ifdef ANTI
    if (pos.is_anti()) {} else
#endif
#ifdef EXTINCTION
    if (pos.is_extinction()) {} else
#endif
#ifdef PLACEMENT
    if (pos.is_placement() && pos.count_in_hand<KING>(~strongSide)) {} else
#endif
#ifdef ATOMIC
    if (pos.is_atomic())
    {
        if (   pos.non_pawn_material(~strongSide) <= RookValueMg
            && pos.count<PAWN>(WHITE) == pos.count<PAWN>(BLACK))
            sf = std::max(0, sf - pos.rule50_count() / 2);
    }
    else
#endif
#ifdef HORDE
    if (pos.is_horde() && pos.is_horde_color(~strongSide))
    {
        if (pos.non_pawn_material(~strongSide) >= QueenValueMg)
            sf = 10;
    }
    else
#endif
    // If scale factor is not already specific, scale up/down via general heuristics
    if (sf == SCALE_FACTOR_NORMAL)
    {
        if (pos.opposite_bishops())
        {
            // For pure opposite colored bishops endgames use scale factor
            // based on the number of passed pawns of the strong side.
            if (   pos.non_pawn_material(WHITE) == BishopValueMg
                && pos.non_pawn_material(BLACK) == BishopValueMg)
                sf = 18 + 4 * popcount(pe->passed_pawns(strongSide));
            // For every other opposite colored bishops endgames use scale factor
            // based on the number of all pieces of the strong side.
            else
                sf = 22 + 3 * pos.count<ALL_PIECES>(strongSide);
        }
        // For rook endgames with strong side not having overwhelming pawn number advantage
        // and its pawns being on one flank and weak side protecting its pieces with a king
        // use lower scale factor.
        else if (  pos.non_pawn_material(WHITE) == RookValueMg
                && pos.non_pawn_material(BLACK) == RookValueMg
                && pos.count<PAWN>(strongSide) - pos.count<PAWN>(~strongSide) <= 1
                && bool(KingSide & pos.pieces(strongSide, PAWN)) != bool(QueenSide & pos.pieces(strongSide, PAWN))
                && (attacks_bb<KING>(pos.square<KING>(~strongSide)) & pos.pieces(~strongSide, PAWN)))
            sf = 36;
        // For queen vs no queen endgames use scale factor
        // based on number of minors of side that doesn't have queen.
        else if (pos.count<QUEEN>() == 1)
            sf = 37 + 3 * (pos.count<QUEEN>(WHITE) == 1 ? pos.count<BISHOP>(BLACK) + pos.count<KNIGHT>(BLACK)
                                                        : pos.count<BISHOP>(WHITE) + pos.count<KNIGHT>(WHITE));
        // In every other case use scale factor based on
        // the number of pawns of the strong side reduced if pawns are on a single flank.
        else
            sf = std::min(sf, 36 + 7 * pos.count<PAWN>(strongSide)) - 4 * !pawnsOnBothFlanks;

        // Reduce scale factor in case of pawns being on a single flank
        sf -= 4 * !pawnsOnBothFlanks;
    }

    // Interpolate between the middlegame and (scaled by 'sf') endgame score
    v =  mg * int(me->game_phase())
       + eg * int(PHASE_MIDGAME - me->game_phase()) * ScaleFactor(sf) / SCALE_FACTOR_NORMAL;
    v /= PHASE_MIDGAME;

    if constexpr (T)
    {
        Trace::add(WINNABLE, make_score(u, eg * ScaleFactor(sf) / SCALE_FACTOR_NORMAL - eg_value(score)));
        Trace::add(TOTAL, make_score(mg, eg * ScaleFactor(sf) / SCALE_FACTOR_NORMAL));
    }

    return Value(v);
  }


  // Evaluation::value() is the main function of the class. It computes the various
  // parts of the evaluation and returns the value of the position from the point
  // of view of the side to move.

  template<Tracing T>
  Value Evaluation<T>::value() {

    assert(!pos.checkers());

    if (pos.is_variant_end())
        return pos.variant_result();

    // Probe the material hash table
    me = Material::probe(pos);

    // If we have a specialized evaluation function for the current material
    // configuration, call it and return.
    if (me->specialized_eval_exists())
        return me->evaluate(pos);

    // Initialize score by reading the incrementally updated scores included in
    // the position object (material + piece square tables) and the material
    // imbalance. Score is computed internally from the white point of view.
    Score score = pos.psq_score() + me->imbalance() + pos.this_thread()->trend;

    // Probe the pawn hash table
    pe = Pawns::probe(pos);
    score += pe->pawn_score(WHITE) - pe->pawn_score(BLACK);

    // Early exit if score is high
    auto lazy_skip = [&](Value lazyThreshold) {
        return abs(mg_value(score) + eg_value(score)) >   lazyThreshold
                                                        + std::abs(pos.this_thread()->bestValue) * 5 / 4
                                                        + pos.non_pawn_material() / 32;
    };

    if (lazy_skip(LazyThreshold1[pos.variant()]))
        goto make_v;

    // Main evaluation begins here
    initialize<WHITE>();
    initialize<BLACK>();

    // Pieces evaluated first (also populates attackedBy, attackedBy2).
    // Note that the order of evaluation of the terms is left unspecified.
    score +=  pieces<WHITE, KNIGHT>() - pieces<BLACK, KNIGHT>()
            + pieces<WHITE, BISHOP>() - pieces<BLACK, BISHOP>()
            + pieces<WHITE, ROOK  >() - pieces<BLACK, ROOK  >()
            + pieces<WHITE, QUEEN >() - pieces<BLACK, QUEEN >();

    score += mobility[WHITE] - mobility[BLACK];

    // More complex interactions that require fully populated attack bitboards
    score +=  king<   WHITE>() - king<   BLACK>()
            + passed< WHITE>() - passed< BLACK>();

    if (lazy_skip(LazyThreshold2))
        goto make_v;

    score +=  threats<WHITE>() - threats<BLACK>()
            + space<  WHITE>() - space<  BLACK>();

make_v:
    // Derive single value from mg and eg parts of score
    if (pos.variant() != CHESS_VARIANT)
        score += variant<WHITE>() - variant<BLACK>();
    Value v = winnable(score);

    // In case of tracing add all remaining individual evaluation terms
    if constexpr (T)
    {
        Trace::add(MATERIAL, pos.psq_score());
        Trace::add(IMBALANCE, me->imbalance());
        Trace::add(PAWN, pe->pawn_score(WHITE), pe->pawn_score(BLACK));
        Trace::add(MOBILITY, mobility[WHITE], mobility[BLACK]);
    }

    // Evaluation grain
    v = (v / 16) * 16;

    // Side to move point of view
    v = (pos.side_to_move() == WHITE ? v : -v);

    return v;
  }

  template<Tracing T>
  Value Evaluation<T>::variantValue(Value v) {
    me = Material::probe(pos);
    if (me->specialized_eval_exists())
        return me->evaluate(pos);

    Score score = variant<WHITE>() - variant<BLACK>();
    Value mg = mg_value(score), eg = eg_value(score);
    int sf = me->scale_factor(pos, eg > VALUE_DRAW ? WHITE : BLACK);
    Value v2 =  mg * int(me->game_phase())
              + eg * int(PHASE_MIDGAME - me->game_phase()) * ScaleFactor(sf) / SCALE_FACTOR_NORMAL;
    v2 /= PHASE_MIDGAME;

    return v + (pos.side_to_move() == WHITE ? v2 : -v2);
  }

#ifdef USE_NNUE
  /// Fisher Random Chess: correction for cornered bishops, to fix chess960 play with NNUE

  Value fix_FRC(const Position& pos) {

    constexpr Bitboard Corners =  1ULL << SQ_A1 | 1ULL << SQ_H1 | 1ULL << SQ_A8 | 1ULL << SQ_H8;

    if (!(pos.pieces(BISHOP) & Corners))
        return VALUE_ZERO;

    int correction = 0;

    if (   pos.piece_on(SQ_A1) == W_BISHOP
        && pos.piece_on(SQ_B2) == W_PAWN)
        correction -= CorneredBishop;

    if (   pos.piece_on(SQ_H1) == W_BISHOP
        && pos.piece_on(SQ_G2) == W_PAWN)
        correction -= CorneredBishop;

    if (   pos.piece_on(SQ_A8) == B_BISHOP
        && pos.piece_on(SQ_B7) == B_PAWN)
        correction += CorneredBishop;

    if (   pos.piece_on(SQ_H8) == B_BISHOP
        && pos.piece_on(SQ_G7) == B_PAWN)
        correction += CorneredBishop;

    return pos.side_to_move() == WHITE ?  Value(3 * correction)
                                       : -Value(3 * correction);
  }
#endif

} // namespace Eval


/// evaluate() is the evaluator for the outer world. It returns a static
/// evaluation of the position from the point of view of the side to move.

Value Eval::evaluate(const Position& pos) {

  Value v;
#ifdef USE_NNUE
  bool useClassical = false;

  // Deciding between classical and NNUE eval (~10 Elo): for high PSQ imbalance we use classical,
  // but we switch to NNUE during long shuffling or with high material on the board.
  if (  !useNNUE
<<<<<<< HEAD
      || pos.variant() != CHESS_VARIANT
      || abs(eg_value(pos.psq_score())) * 5 > (849 + pos.non_pawn_material() / 64) * (5 + pos.rule50_count()))
=======
      || abs(eg_value(pos.psq_score())) * 5 > (856 + pos.non_pawn_material() / 64) * (5 + pos.rule50_count()))
>>>>>>> f3a2296e
  {
#endif
      v = Evaluation<NO_TRACE>(pos).value();          // classical
<<<<<<< HEAD
#ifdef USE_NNUE
      useClassical = abs(v) >= 298;
=======
      useClassical = abs(v) >= 297;
>>>>>>> f3a2296e
  }

  // If result of a classical evaluation is much lower than threshold fall back to NNUE
  if (useNNUE && !useClassical)
  {
       Value nnue     = NNUE::evaluate(pos, true);     // NNUE
<<<<<<< HEAD
       if (pos.variant() != CHESS_VARIANT)
           nnue = Evaluation<NO_TRACE>(pos).variantValue(nnue);
       int scale      = 1136 + 20 * pos.non_pawn_material() / 1024;
=======
       int scale      = 1036 + 20 * pos.non_pawn_material() / 1024;
>>>>>>> f3a2296e
       Color stm      = pos.side_to_move();
       Value optimism = pos.this_thread()->optimism[stm];
       Value psq      = (stm == WHITE ? 1 : -1) * eg_value(pos.psq_score());
       int complexity = 35 * abs(nnue - psq) / 256;

       optimism = optimism * (44 + complexity) / 31;
       v = (nnue + optimism) * scale / 1024 - optimism;

       if (pos.is_chess960())
           v += fix_FRC(pos);
  }
#endif

  // Damp down the evaluation linearly when shuffling
  v = v * (207 - pos.rule50_count()) / 207;

  // Guarantee evaluation does not hit the tablebase range
  v = std::clamp(v, VALUE_TB_LOSS_IN_MAX_PLY + 1, VALUE_TB_WIN_IN_MAX_PLY - 1);

  return v;
}

/// trace() is like evaluate(), but instead of returning a value, it returns
/// a string (suitable for outputting to stdout) that contains the detailed
/// descriptions and values of each evaluation term. Useful for debugging.
/// Trace scores are from white's point of view

std::string Eval::trace(Position& pos) {

  if (pos.checkers())
      return "Final evaluation: none (in check)";

  std::stringstream ss;
  ss << std::showpoint << std::noshowpos << std::fixed << std::setprecision(2);

  Value v;

  std::memset(scores, 0, sizeof(scores));

  // Reset any global variable used in eval
  pos.this_thread()->trend           = SCORE_ZERO;
  pos.this_thread()->bestValue       = VALUE_ZERO;
  pos.this_thread()->optimism[WHITE] = VALUE_ZERO;
  pos.this_thread()->optimism[BLACK] = VALUE_ZERO;

  v = Evaluation<TRACE>(pos).value();

  ss << std::showpoint << std::noshowpos << std::fixed << std::setprecision(2)
     << " Contributing terms for the classical eval:\n"
     << "+------------+-------------+-------------+-------------+\n"
     << "|    Term    |    White    |    Black    |    Total    |\n"
     << "|            |   MG    EG  |   MG    EG  |   MG    EG  |\n"
     << "+------------+-------------+-------------+-------------+\n"
     << "|   Material | " << Term(MATERIAL)
     << "|  Imbalance | " << Term(IMBALANCE)
     << "|      Pawns | " << Term(PAWN)
     << "|    Knights | " << Term(KNIGHT)
     << "|    Bishops | " << Term(BISHOP)
     << "|      Rooks | " << Term(ROOK)
     << "|     Queens | " << Term(QUEEN)
     << "|   Mobility | " << Term(MOBILITY)
     << "|King safety | " << Term(KING)
     << "|    Threats | " << Term(THREAT)
     << "|     Passed | " << Term(PASSED)
     << "|      Space | " << Term(SPACE)
     << "|   Winnable | " << Term(WINNABLE)
     << "     Variant | " << Term(VARIANT)
     << "+------------+-------------+-------------+-------------+\n"
     << "|      Total | " << Term(TOTAL)
     << "+------------+-------------+-------------+-------------+\n";

#ifdef USE_NNUE
  if (Eval::useNNUE)
      ss << '\n' << NNUE::trace(pos) << '\n';
#endif

  ss << std::showpoint << std::showpos << std::fixed << std::setprecision(2) << std::setw(15);

  v = pos.side_to_move() == WHITE ? v : -v;
  ss << "\nClassical evaluation   " << to_cp(v) << " (white side)\n";
#ifdef USE_NNUE
  if (Eval::useNNUE)
  {
      v = NNUE::evaluate(pos, false);
      v = pos.side_to_move() == WHITE ? v : -v;
      ss << "NNUE evaluation        " << to_cp(v) << " (white side)\n";
  }
#endif

  v = evaluate(pos);
  v = pos.side_to_move() == WHITE ? v : -v;
  ss << "Final evaluation       " << to_cp(v) << " (white side)";
#ifdef USE_NNUE
  if (Eval::useNNUE)
     ss << " [with scaled NNUE, hybrid, ...]";
#endif
  ss << "\n";

  return ss.str();
}

} // namespace Stockfish<|MERGE_RESOLUTION|>--- conflicted
+++ resolved
@@ -576,10 +576,9 @@
   constexpr Score Outpost[] = { S(54, 34), S(31, 25) };
 
   // PassedRank[Rank] contains a bonus according to the rank of a passed pawn
-<<<<<<< HEAD
   constexpr Score PassedRank[VARIANT_NB][RANK_NB] = {
     {
-    S(0, 0), S(7, 27), S(16, 32), S(17, 40), S(64, 71), S(170, 174), S(278, 262)
+    S(0, 0), S(2, 38), S(15, 36), S(22, 50), S(64, 81), S(166, 184), S(284, 269)
     },
 #ifdef ANTI
     { S(0, 0), S(5, 7), S(5, 14), S(31, 38), S(73, 73), S(166, 166), S(252, 252) },
@@ -614,10 +613,6 @@
 #ifdef TWOKINGS
     { S(0, 0), S(5, 7), S(5, 14), S(31, 38), S(73, 73), S(166, 166), S(252, 252) },
 #endif
-=======
-  constexpr Score PassedRank[RANK_NB] = {
-    S(0, 0), S(2, 38), S(15, 36), S(22, 50), S(64, 81), S(166, 184), S(284, 269)
->>>>>>> f3a2296e
   };
 
   constexpr Score RookOnClosedFile = S(10, 5);
@@ -637,7 +632,6 @@
   constexpr Value CorneredBishop = Value(50);
 
   // Assorted bonuses and penalties
-<<<<<<< HEAD
 #ifdef ATOMIC
   constexpr Score AtomicConfinedKing = S(104, 97);
   constexpr Score ThreatByBlast      = S( 84, 78);
@@ -690,7 +684,7 @@
     S( 1614,  1456), S( 975,  885), S( 528,  502), S(   0,    0)
   };
 #endif
-  constexpr Score UncontestedOutpost  = S(  1, 10);
+  constexpr Score UncontestedOutpost  = S(  0, 10);
   constexpr Score BishopOnKingRing    = S( 24,  0);
   constexpr Score BishopXRayPawns     = S(  4,  5);
   constexpr Score FlankAttacks[VARIANT_NB] = {
@@ -729,14 +723,7 @@
     S( 7,  0),
 #endif
   };
-  constexpr Score Hanging             = S( 69, 36);
-=======
-  constexpr Score UncontestedOutpost  = S(  0, 10);
-  constexpr Score BishopOnKingRing    = S( 24,  0);
-  constexpr Score BishopXRayPawns     = S(  4,  5);
-  constexpr Score FlankAttacks        = S(  8,  0);
   constexpr Score Hanging             = S( 72, 40);
->>>>>>> f3a2296e
   constexpr Score KnightOnQueen       = S( 16, 11);
   constexpr Score LongDiagonalBishop  = S( 45,  0);
   constexpr Score MinorBehindPawn     = S( 18,  3);
@@ -2036,34 +2023,22 @@
   // Deciding between classical and NNUE eval (~10 Elo): for high PSQ imbalance we use classical,
   // but we switch to NNUE during long shuffling or with high material on the board.
   if (  !useNNUE
-<<<<<<< HEAD
       || pos.variant() != CHESS_VARIANT
-      || abs(eg_value(pos.psq_score())) * 5 > (849 + pos.non_pawn_material() / 64) * (5 + pos.rule50_count()))
-=======
       || abs(eg_value(pos.psq_score())) * 5 > (856 + pos.non_pawn_material() / 64) * (5 + pos.rule50_count()))
->>>>>>> f3a2296e
   {
 #endif
       v = Evaluation<NO_TRACE>(pos).value();          // classical
-<<<<<<< HEAD
 #ifdef USE_NNUE
-      useClassical = abs(v) >= 298;
-=======
       useClassical = abs(v) >= 297;
->>>>>>> f3a2296e
   }
 
   // If result of a classical evaluation is much lower than threshold fall back to NNUE
   if (useNNUE && !useClassical)
   {
        Value nnue     = NNUE::evaluate(pos, true);     // NNUE
-<<<<<<< HEAD
        if (pos.variant() != CHESS_VARIANT)
            nnue = Evaluation<NO_TRACE>(pos).variantValue(nnue);
-       int scale      = 1136 + 20 * pos.non_pawn_material() / 1024;
-=======
        int scale      = 1036 + 20 * pos.non_pawn_material() / 1024;
->>>>>>> f3a2296e
        Color stm      = pos.side_to_move();
        Value optimism = pos.this_thread()->optimism[stm];
        Value psq      = (stm == WHITE ? 1 : -1) * eg_value(pos.psq_score());

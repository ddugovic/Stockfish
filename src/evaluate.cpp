/*
  Stockfish, a UCI chess playing engine derived from Glaurung 2.1
  Copyright (C) 2004-2020 The Stockfish developers (see AUTHORS file)

  Stockfish is free software: you can redistribute it and/or modify
  it under the terms of the GNU General Public License as published by
  the Free Software Foundation, either version 3 of the License, or
  (at your option) any later version.

  Stockfish is distributed in the hope that it will be useful,
  but WITHOUT ANY WARRANTY; without even the implied warranty of
  MERCHANTABILITY or FITNESS FOR A PARTICULAR PURPOSE.  See the
  GNU General Public License for more details.

  You should have received a copy of the GNU General Public License
  along with this program.  If not, see <http://www.gnu.org/licenses/>.
*/

#include <algorithm>
#include <cassert>
#include <cstdlib>
#include <cstring>   // For std::memset
#include <fstream>
#include <iomanip>
#include <sstream>
#include <iostream>
#include <streambuf>
#include <vector>

#include "bitboard.h"
#include "evaluate.h"
#include "material.h"
#include "misc.h"
#include "pawns.h"
#include "thread.h"
#include "uci.h"
#include "incbin/incbin.h"


// Macro to embed the default NNUE file data in the engine binary (using incbin.h, by Dale Weiler).
// This macro invocation will declare the following three variables
//     const unsigned char        gEmbeddedNNUEData[];  // a pointer to the embedded data
//     const unsigned char *const gEmbeddedNNUEEnd;     // a marker to the end
//     const unsigned int         gEmbeddedNNUESize;    // the size of the embedded file
// Note that this does not work in Microsof Visual Studio.
#ifdef USE_NNUE
#if !defined(_MSC_VER) && !defined(NNUE_EMBEDDING_OFF)
  INCBIN(EmbeddedNNUE, EvalFileDefaultName);
#else
  const unsigned char        gEmbeddedNNUEData[1] = {0x0};
  const unsigned char *const gEmbeddedNNUEEnd = &gEmbeddedNNUEData[1];
  const unsigned int         gEmbeddedNNUESize = 1;
#endif
#endif


using namespace std;
#ifdef USE_NNUE
using namespace Eval::NNUE;

namespace Eval {

  bool useNNUE;
  string eval_file_loaded = "None";

  /// NNUE::init() tries to load a nnue network at startup time, or when the engine
  /// receives a UCI command "setoption name EvalFile value nn-[a-z0-9]{12}.nnue"
  /// The name of the nnue network is always retrieved from the EvalFile option.
  /// We search the given network in three locations: internally (the default
  /// network may be embedded in the binary), in the active working directory and
  /// in the engine directory. Distro packagers may define the DEFAULT_NNUE_DIRECTORY
  /// variable to have the engine search in a special directory in their distro.

  void NNUE::init() {

    useNNUE = Options["Use NNUE"];
    if (!useNNUE)
        return;

    string eval_file = string(Options["EvalFile"]);

    #if defined(DEFAULT_NNUE_DIRECTORY)
    #define stringify2(x) #x
    #define stringify(x) stringify2(x)
    vector<string> dirs = { "<internal>" , "" , CommandLine::binaryDirectory , stringify(DEFAULT_NNUE_DIRECTORY) };
    #else
    vector<string> dirs = { "<internal>" , "" , CommandLine::binaryDirectory };
    #endif

    for (string directory : dirs)
        if (eval_file_loaded != eval_file)
        {
            if (directory != "<internal>")
            {
                ifstream stream(directory + eval_file, ios::binary);
                if (load_eval(eval_file, stream))
                    eval_file_loaded = eval_file;
            }

            if (directory == "<internal>" && eval_file == EvalFileDefaultName)
            {
                // C++ way to prepare a buffer for a memory stream
                class MemoryBuffer : public basic_streambuf<char> {
                    public: MemoryBuffer(char* p, size_t n) { setg(p, p, p + n); setp(p, p + n); }
                };

                MemoryBuffer buffer(const_cast<char*>(reinterpret_cast<const char*>(gEmbeddedNNUEData)),
                                    size_t(gEmbeddedNNUESize));

                istream stream(&buffer);
                if (load_eval(eval_file, stream))
                    eval_file_loaded = eval_file;
            }
        }
  }

  /// NNUE::verify() verifies that the last net used was loaded successfully
  void NNUE::verify() {

    string eval_file = string(Options["EvalFile"]);

    if (useNNUE && eval_file_loaded != eval_file)
    {
        UCI::OptionsMap defaults;
        UCI::init(defaults);

        string msg1 = "If the UCI option \"Use NNUE\" is set to true, network evaluation parameters compatible with the engine must be available.";
        string msg2 = "The option is set to true, but the network file " + eval_file + " was not loaded successfully.";
        string msg3 = "The UCI option EvalFile might need to specify the full path, including the directory name, to the network file.";
        string msg4 = "The default net can be downloaded from: https://tests.stockfishchess.org/api/nn/" + string(defaults["EvalFile"]);
        string msg5 = "The engine will be terminated now.";

        sync_cout << "info string ERROR: " << msg1 << sync_endl;
        sync_cout << "info string ERROR: " << msg2 << sync_endl;
        sync_cout << "info string ERROR: " << msg3 << sync_endl;
        sync_cout << "info string ERROR: " << msg4 << sync_endl;
        sync_cout << "info string ERROR: " << msg5 << sync_endl;

        exit(EXIT_FAILURE);
    }

    if (useNNUE)
        sync_cout << "info string NNUE evaluation using " << eval_file << " enabled" << sync_endl;
    else
        sync_cout << "info string classical evaluation enabled" << sync_endl;
  }
}
#endif

namespace Trace {

  enum Tracing { NO_TRACE, TRACE };

  enum Term { // The first 8 entries are reserved for PieceType
    MATERIAL = 8, IMBALANCE, MOBILITY, THREAT, PASSED, SPACE, WINNABLE, VARIANT, TOTAL, TERM_NB
  };

  Score scores[TERM_NB][COLOR_NB];

  double to_cp(Value v) { return double(v) / PawnValueEg; }

  void add(int idx, Color c, Score s) {
    scores[idx][c] = s;
  }

  void add(int idx, Score w, Score b = SCORE_ZERO) {
    scores[idx][WHITE] = w;
    scores[idx][BLACK] = b;
  }

  std::ostream& operator<<(std::ostream& os, Score s) {
    os << std::setw(5) << to_cp(mg_value(s)) << " "
       << std::setw(5) << to_cp(eg_value(s));
    return os;
  }

  std::ostream& operator<<(std::ostream& os, Term t) {

    if (t == MATERIAL || t == IMBALANCE || t == WINNABLE || t == TOTAL)
        os << " ----  ----"    << " | " << " ----  ----";
    else
        os << scores[t][WHITE] << " | " << scores[t][BLACK];

    os << " | " << scores[t][WHITE] - scores[t][BLACK] << "\n";
    return os;
  }
}

using namespace Trace;

namespace {

  // Threshold for lazy and space evaluation
<<<<<<< HEAD
  constexpr Value LazyThreshold1  = Value(1400);
  constexpr Value LazyThreshold2  = Value(1300);
  constexpr Value SpaceThreshold[VARIANT_NB] = {
    Value(12222),
#ifdef ANTI
    Value(12222),
#endif
#ifdef ATOMIC
    Value(12222),
#endif
#ifdef CRAZYHOUSE
    Value(12222),
#endif
#ifdef EXTINCTION
    Value(12222),
#endif
#ifdef GRID
    2 * MidgameLimit,
#endif
#ifdef HORDE
    Value(12222),
#endif
#ifdef KOTH
    VALUE_ZERO,
#endif
#ifdef LOSERS
    Value(12222),
#endif
#ifdef RACE
    Value(12222),
#endif
#ifdef THREECHECK
    Value(12222),
#endif
#ifdef TWOKINGS
    Value(12222),
#endif
  };
#ifdef USE_NNUE
  constexpr Value NNUEThreshold1 =   Value(550);
  constexpr Value NNUEThreshold2 =   Value(150);
#endif
=======
  constexpr Value LazyThreshold1 =  Value(1565);
  constexpr Value LazyThreshold2 =  Value(1102);
  constexpr Value SpaceThreshold = Value(11551);
  constexpr Value NNUEThreshold1 =   Value(682);
  constexpr Value NNUEThreshold2 =   Value(176);
>>>>>>> 7615e348

  // KingAttackWeights[PieceType] contains king attack weights by piece type
  constexpr int KingAttackWeights[VARIANT_NB][PIECE_TYPE_NB] = {
    { 0, 0, 81, 52, 44, 10 },
#ifdef ANTI
    {},
#endif
#ifdef ATOMIC
    { 0, 0, 76, 64, 46, 11 },
#endif
#ifdef CRAZYHOUSE
    { 0, 0, 112, 87, 63, 2 },
#endif
#ifdef EXTINCTION
    {},
#endif
#ifdef GRID
    { 0, 0, 89, 62, 47, 11 },
#endif
#ifdef HORDE
    { 0, 0, 77, 55, 44, 10 },
#endif
#ifdef KOTH
    { 0, 0, 76, 48, 44, 10 },
#endif
#ifdef LOSERS
    { 0, 0, 77, 55, 44, 10 },
#endif
#ifdef RACE
    {},
#endif
#ifdef THREECHECK
    { 0, 0, 115, 64, 62, 35 },
#endif
#ifdef TWOKINGS
    { 0, 0, 77, 55, 44, 10 },
#endif
  };

  // Per-variant king danger malus factors
  constexpr int KingDangerParams[VARIANT_NB][11] = {
    {   185,  148,   98,   69,    3, -873, -100,   -6,   -4,   37,    0 },
#ifdef ANTI
    {},
#endif
#ifdef ATOMIC
    {   166,  146,   98,  274,    3, -654, -100,  -12,   -4,   37,   29 },
#endif
#ifdef CRAZYHOUSE
    {   463,  129,   99,  121,    3, -631,  -99,   -6,   -4,   37,  315 },
#endif
#ifdef EXTINCTION
    {},
#endif
#ifdef GRID
    {   211,  158,   98,  119,    3, -722, -100,   -9,   -4,   37,    0 },
#endif
#ifdef HORDE
    {   235,  134,   98,  101,    3, -717, -100,  -11,   -4,   37,    0 },
#endif
#ifdef KOTH
    {   229,  131,   98,   85,    3, -658, -100,   -9,   -4,   37,    0 },
#endif
#ifdef LOSERS
    {   235,  134,   98,  101,    3, -717, -100, -357,   -4,   37,    0 },
#endif
#ifdef RACE
    {     0,    0,    0,    0,    0,    0,    0,    0,    0,    0,    0 },
#endif
#ifdef THREECHECK
    {   136,  106,   98,   85,    3, -613, -100,   -7,   -4,   37,  181 },
#endif
#ifdef TWOKINGS
    {   155,  136,   98,   92,    3, -967, -100,   -8,   -4,   37,    0 },
#endif
  };

  // SafeCheck[PieceType][single/multiple] contains safe check bonus by piece type,
  // higher if multiple safe checks are possible for that piece type.
  constexpr int SafeCheck[][2] = {
      {}, {450, 900}, {803, 1292}, {639, 974}, {1087, 1878}, {759, 1132}
  };
#ifdef THREECHECK
  // In Q8 fixed point
  constexpr int ThreeCheckKSFactors[CHECKS_NB] = { 573, 581, 856, 0 };
#endif

#define S(mg, eg) make_score(mg, eg)

  // MobilityBonus[PieceType-2][attacked] contains bonuses for middle and end game,
  // indexed by piece type and number of attacked squares in the mobility area.
  constexpr Score MobilityBonus[VARIANT_NB][4][32] = {
    {
    { S(-62,-79), S(-53,-57), S(-12,-31), S( -3,-17), S(  3,  7), S( 12, 13), // Knight
      S( 21, 16), S( 28, 21), S( 37, 26) },
    { S(-47,-59), S(-20,-25), S( 14, -8), S( 29, 12), S( 39, 21), S( 53, 40), // Bishop
      S( 53, 56), S( 60, 58), S( 62, 65), S( 69, 72), S( 78, 78), S( 83, 87),
      S( 91, 88), S( 96, 98) },
    { S(-60,-82), S(-24,-15), S(  0, 17) ,S(  3, 43), S(  4, 72), S( 14,100), // Rook
      S( 20,102), S( 30,122), S( 41,133), S(41 ,139), S( 41,153), S( 45,160),
      S( 57,165), S( 58,170), S( 67,175) },
    { S(-29,-49), S(-16,-29), S( -8, -8), S( -8, 17), S( 18, 39), S( 25, 54), // Queen
      S( 23, 59), S( 37, 73), S( 41, 76), S( 54, 95), S( 65, 95) ,S( 68,101),
      S( 69,124), S( 70,128), S( 70,132), S( 70,133) ,S( 71,136), S( 72,140),
      S( 74,147), S( 76,149), S( 90,153), S(104,169), S(105,171), S(106,171),
      S(112,178), S(114,185), S(114,187), S(119,221) }
    },
#ifdef ANTI
    {
      { S(-150,-152), S(-112,-108), S(-18,-52), S( -4,-20), S( 12, 10), S( 30, 22), // Knights
        S(  44,  52), S(  60,  56), S( 72, 58) },
      { S(-96,-116), S(-42,-38), S( 32, -4), S( 52, 24), S( 74, 44), S(102, 84), // Bishops
        S(108, 108), S(126,116), S(130,126), S(142,140), S(158,148), S(162,172),
        S(184, 180), S(194,188) },
      { S(-112,-156), S(-50,-36), S(-22, 52), S(-10,110), S( -8,140), S( -2,162), // Rooks
        S(  16, 218), S( 28,240), S( 42,256), S( 46,286), S( 62,308), S( 64,320),
        S(  86, 330), S( 98,336), S(118,338) },
      { S(-80,-70), S(-50,-24), S(  4, 14), S(  8, 38), S( 28, 74), S( 48,110), // Queens
        S( 50,124), S( 80,152), S( 86,158), S( 94,174), S(108,188), S(112,204),
        S(120,222), S(140,232), S(144,236), S(146,244), S(150,256), S(154,260),
        S(170,266), S(188,272), S(198,280), S(216,314), S(224,316), S(226,322),
        S(236,348), S(238,354), S(246,382), S(256,398) }
    },
#endif
#ifdef ATOMIC
    {
      { S(-86,-77), S(-79,-64), S(-36,-40), S( -2,-24), S( 14,  8), S( 23, 25), // Knights
        S( 40, 26), S( 30, 23), S( 37, 29) },
      { S(-55,-65), S(-17,-34), S( 13, -9), S( 24, 20), S( 22, 25), S( 57, 39), // Bishops
        S( 32, 52), S( 66, 66), S( 51, 52), S( 56, 74), S( 73, 76), S( 85, 81),
        S( 93, 90), S(108, 87) },
      { S(-61,-73), S(-32,-28), S(-18,  9), S(-19, 30), S(-19, 57), S( 20, 78), // Rooks
        S( 12,104), S( 11,134), S( 21,133), S( 33,166), S( 35,168), S( 38,185),
        S( 25,172), S( 60,182), S( 58,155) },
      { S(-43,-43), S(-14,-16), S( -5,  1), S(  0, 23), S(  6, 24), S( 23, 59), // Queens
        S( 20, 55), S( 32, 66), S( 47, 89), S( 29, 77), S( 47, 89), S( 69,103),
        S( 63,110), S( 76,131), S( 73,115), S( 48,132), S( 58,131), S( 75,135),
        S( 82,122), S(111,130), S(114,144), S(101,139), S(106,146), S(107,167),
        S(115,157), S(129,175), S(132,176), S(130,210) }
    },
#endif
#ifdef CRAZYHOUSE
    {
      { S(-126, -96), S(-103,-31), S(-90,-27), S(-40,  3), S(  0,  3), S(  4,  0), // Knights
        S(  20,  12), S(  15, 33), S( 50, 46) },
      { S(-156, -79), S(-115,-43), S( 42,-14), S( 35, 26), S( 64, 26), S( 74, 38), // Bishops
        S(  70,  46), S(  83, 71), S( 70, 68), S( 66, 80), S( 64, 68), S( 70, 77),
        S(  97,  92), S(  89, 98) },
      { S( -53, -53), S( -22, -8), S(-48, 30), S(-14, 57), S( -4, 77), S( 11, 87), // Rooks
        S(   7, 115), S(  12,123), S( 27,120), S(  6,140), S( 55,156), S( 18,161),
        S(  51, 161), S(  54,171), S( 52,166) },
      { S( -26, -56), S( -24,-14), S(  7, 14), S(  8, 15), S( 18, 34), S( 14, 41), // Queens
        S(  28,  58), S(  33, 66), S( 40, 70), S( 47, 74), S( 50,100), S( 52,106),
        S(  59, 111), S(  50, 95), S( 60,115), S( 61,126), S( 75,144), S( 82,119),
        S(  95, 137), S( 102,138), S(100,142), S(119,154), S(129,156), S(107,156),
        S( 111, 177), S( 115,181), S(124,197), S(124,199) }
    },
#endif
#ifdef EXTINCTION
    {
      { S(-123, -90), S( -91,-32), S(-61,-29), S(-38,  3), S(  0,  3), S(  4,  0), // Knights
        S(  19,  12), S(  15, 33), S( 52, 45) },
      { S(-153, -80), S(-112,-41), S( 41,-14), S( 35, 24), S( 62, 26), S( 75, 41), // Bishops
        S(  72,  48), S(  85, 74), S( 74, 65), S( 66, 79), S( 64, 69), S( 73, 80),
        S( 107,  92), S(  96,101) },
      { S( -59, -51), S( -20, -8), S(-54, 32), S(-15, 54), S( -4, 70), S( 11, 84), // Rooks
        S(   6, 113), S(  13,123), S( 27,114), S(  6,144), S( 60,162), S( 19,162),
        S(  48, 170), S(  57,170), S( 52,177) },
      { S( -27, -56), S( -24,-14), S(  7, 13), S(  9, 16), S( 18, 37), S( 14, 40), // Queens
        S(  29,  56), S(  34, 64), S( 39, 73), S( 49, 65), S( 50, 98), S( 50,106),
        S(  60, 107), S(  53, 92), S( 62,119), S( 69,130), S( 77,145), S( 84,120),
        S(  90, 153), S(  98,131), S(106,139), S(116,147), S(127,157), S(112,154),
        S( 121, 174), S( 124,167), S(126,194), S(130,190) }
    },
#endif
#ifdef GRID
    {
      { S(-75,-76), S(-57,-54), S( -9,-28), S( -2,-10), S(  6,  5), S( 14, 12), // Knights
        S( 22, 26), S( 29, 29), S( 36, 29) },
      { S(-48,-59), S(-20,-23), S( 16, -3), S( 26, 13), S( 38, 24), S( 51, 42), // Bishops
        S( 55, 54), S( 63, 57), S( 63, 65), S( 68, 73), S( 81, 78), S( 81, 86),
        S( 91, 88), S( 98, 97) },
      { S(-58,-76), S(-27,-18), S(-15, 28), S(-10, 55), S( -5, 69), S( -2, 82), // Rooks
        S(  9,112), S( 16,118), S( 30,132), S( 29,142), S( 32,155), S( 38,165),
        S( 46,166), S( 48,169), S( 58,171) },
      { S(-39,-36), S(-21,-15), S(  3,  8), S(  3, 18), S( 14, 34), S( 22, 54), // Queens
        S( 28, 61), S( 41, 73), S( 43, 79), S( 48, 92), S( 56, 94), S( 60,104),
        S( 60,113), S( 66,120), S( 67,123), S( 70,126), S( 71,133), S( 73,136),
        S( 79,140), S( 88,143), S( 88,148), S( 99,166), S(102,170), S(102,175),
        S(106,184), S(109,191), S(113,206), S(116,212) }
    },
#endif
#ifdef HORDE
    {
      { S(-126,-90), S( -7,-22), S( -46,-25), S( 19,7), S( -53, 71), S( 31, -1), // Knights
        S(  -6, 51), S(-12, 47), S( -9, -56) },
      { S( -46,-2), S(30,66), S( 18, -27), S( 86, 21), S( 65, 11), S(147, 45), // Bishops
        S(  98, 38), S( 95, 52), S(122, 45), S( 95, 33), S( 89,103), S( 85, -9),
        S( 105, 70), S(131, 82) },
      { S( -56,-78), S(-25,-18), S(-11, 26), S( -5, 55), S( -4, 70), S( -1, 81), // Rooks
        S(   8,109), S( 14,120), S( 21,128), S( 23,143), S( 31,154), S( 32,160),
        S(  43,165), S( 49,168), S( 59,169) },
      { S( -40,-35), S(-25,-12), S(  2,  7), S(  4, 19), S( 14, 37), S( 24, 55), // Queens
        S(  25, 62), S( 40, 76), S( 43, 79), S( 47, 87), S( 54, 94), S( 56,102),
        S(  60,111), S( 70,116), S( 72,118), S( 73,122), S( 75,128), S( 77,130),
        S(  85,133), S( 94,136), S( 99,140), S(108,157), S(112,158), S(113,161),
        S( 118,174), S(119,177), S(123,191), S(128,199) }
    },
#endif
#ifdef KOTH
    {
      { S(-75,-76), S(-56,-54), S( -9,-26), S( -2,-10), S(  6,  5), S( 15, 11), // Knights
        S( 22, 26), S( 30, 28), S( 36, 29) },
      { S(-48,-58), S(-21,-19), S( 16, -2), S( 26, 12), S( 37, 22), S( 51, 42), // Bishops
        S( 54, 54), S( 63, 58), S( 65, 63), S( 71, 70), S( 79, 74), S( 81, 86),
        S( 92, 90), S( 97, 94) },
      { S(-56,-78), S(-25,-18), S(-11, 26), S( -5, 55), S( -4, 70), S( -1, 81), // Rooks
        S(  8,109), S( 14,120), S( 21,128), S( 23,143), S( 31,154), S( 32,160),
        S( 43,165), S( 49,168), S( 59,169) },
      { S(-40,-35), S(-25,-12), S(  2,  7), S(  4, 19), S( 14, 37), S( 24, 55), // Queens
        S( 25, 62), S( 40, 76), S( 43, 79), S( 47, 87), S( 54, 94), S( 56,102),
        S( 60,111), S( 70,116), S( 72,118), S( 73,122), S( 75,128), S( 77,130),
        S( 85,133), S( 94,136), S( 99,140), S(108,157), S(112,158), S(113,161),
        S(118,174), S(119,177), S(123,191), S(128,199) }
    },
#endif
#ifdef LOSERS
    {
      { S(-150,-152), S(-112,-108), S(-18,-52), S( -4,-20), S( 12, 10), S( 30, 22), // Knights
        S(  44,  52), S(  60,  56), S( 72, 58) },
      { S(-96,-116), S(-42,-38), S( 32, -4), S( 52, 24), S( 74, 44), S(102, 84), // Bishops
        S(108, 108), S(126,116), S(130,126), S(142,140), S(158,148), S(162,172),
        S(184, 180), S(194,188) },
      { S(-112,-156), S(-50,-36), S(-22, 52), S(-10,110), S( -8,140), S( -2,162), // Rooks
        S(  16, 218), S( 28,240), S( 42,256), S( 46,286), S( 62,308), S( 64,320),
        S(  86, 330), S( 98,336), S(118,338) },
      { S(-80,-70), S(-50,-24), S(  4, 14), S(  8, 38), S( 28, 74), S( 48,110), // Queens
        S( 50,124), S( 80,152), S( 86,158), S( 94,174), S(108,188), S(112,204),
        S(120,222), S(140,232), S(144,236), S(146,244), S(150,256), S(154,260),
        S(170,266), S(188,272), S(198,280), S(216,314), S(224,316), S(226,322),
        S(236,348), S(238,354), S(246,382), S(256,398) }
    },
#endif
#ifdef RACE
    {
      { S(-132,-117), S( -89,-110), S(-13,-49), S(-11,-15), S(-10,-30), S( 29, 17), // Knights
        S(  13,  32), S(  79,  69), S(109, 79) },
      { S(-101,-119), S( -19, -27), S( 27, -9), S( 35, 30), S( 62, 31), S(115, 72), // Bishops
        S(  91,  99), S( 138, 122), S(129,119), S(158,156), S(153,162), S(143,189),
        S( 172, 181), S( 196, 204) },
      { S(-131,-162), S( -57, -37), S( -8, 47), S( 12, 93), S(  3,127), S( 10,139), // Rooks
        S(   3, 240), S(  18, 236), S( 44,251), S( 44,291), S( 49,301), S( 67,316),
        S( 100, 324), S(  97, 340), S(110,324) },
      { S( -87, -68), S( -73,  -2), S( -7,  9), S( -5, 16), S( 39, 76), S( 39,118), // Queens
        S(  64, 131), S(  86, 169), S( 86,175), S( 78,166), S( 97,195), S(123,216),
        S( 137, 200), S( 155, 247), S(159,260), S(136,252), S(156,279), S(160,251),
        S( 165, 251), S( 194, 267), S(204,271), S(216,331), S(226,304), S(223,295),
        S( 239, 316), S( 228, 365), S(240,385), S(249,377) }
    },
#endif
#ifdef THREECHECK
    {
      { S(-74,-76), S(-55,-54), S( -9,-26), S( -2,-10), S(  6,  5), S( 15, 11), // Knights
        S( 22, 26), S( 31, 27), S( 37, 29) },
      { S(-49,-56), S(-23,-18), S( 15, -2), S( 25, 12), S( 36, 22), S( 50, 42), // Bishops
        S( 53, 54), S( 64, 57), S( 67, 63), S( 71, 68), S( 84, 76), S( 79, 87),
        S( 95, 91), S( 98, 93) },
      { S(-57,-76), S(-25,-18), S(-11, 25), S( -5, 53), S( -4, 70), S( -1, 78), // Rooks
        S(  8,111), S( 14,116), S( 22,125), S( 24,148), S( 31,159), S( 31,173),
        S( 44,163), S( 50,162), S( 56,168) },
      { S(-42,-35), S(-25,-12), S(  2,  7), S(  4, 19), S( 14, 37), S( 24, 53), // Queens
        S( 26, 63), S( 39, 80), S( 42, 77), S( 48, 88), S( 53, 96), S( 57, 96),
        S( 61,108), S( 71,116), S( 70,116), S( 74,125), S( 75,133), S( 78,133),
        S( 85,137), S( 97,135), S(103,141), S(107,165), S(109,153), S(115,162),
        S(119,164), S(121,184), S(121,192), S(131,203) }
    },
#endif
#ifdef TWOKINGS
    {
      { S(-75,-76), S(-57,-54), S( -9,-28), S( -2,-10), S(  6,  5), S( 14, 12), // Knights
        S( 22, 26), S( 29, 29), S( 36, 29) },
      { S(-48,-59), S(-20,-23), S( 16, -3), S( 26, 13), S( 38, 24), S( 51, 42), // Bishops
        S( 55, 54), S( 63, 57), S( 63, 65), S( 68, 73), S( 81, 78), S( 81, 86),
        S( 91, 88), S( 98, 97) },
      { S(-58,-76), S(-27,-18), S(-15, 28), S(-10, 55), S( -5, 69), S( -2, 82), // Rooks
        S(  9,112), S( 16,118), S( 30,132), S( 29,142), S( 32,155), S( 38,165),
        S( 46,166), S( 48,169), S( 58,171) },
      { S(-39,-36), S(-21,-15), S(  3,  8), S(  3, 18), S( 14, 34), S( 22, 54), // Queens
        S( 28, 61), S( 41, 73), S( 43, 79), S( 48, 92), S( 56, 94), S( 60,104),
        S( 60,113), S( 66,120), S( 67,123), S( 70,126), S( 71,133), S( 73,136),
        S( 79,140), S( 88,143), S( 88,148), S( 99,166), S(102,170), S(102,175),
        S(106,184), S(109,191), S(113,206), S(116,212) }
    },
#endif
  };

  // BishopPawns[distance from edge] contains a file-dependent penalty for pawns on
  // squares of the same color as our bishop.
  constexpr Score BishopPawns[int(FILE_NB) / 2] = {
    S(3, 8), S(3, 9), S(1, 8), S(3, 7)
  };

  // KingProtector[knight/bishop] contains penalty for each distance unit to own king
  constexpr Score KingProtector[] = { S(8, 9), S(6, 9) };

  // Outpost[knight/bishop] contains bonuses for each knight or bishop occupying a
  // pawn protected square on rank 4 to 6 which is also safe from a pawn attack.
  constexpr Score Outpost[] = { S(56, 34), S(31, 23) };

  // PassedRank[Rank] contains a bonus according to the rank of a passed pawn
  constexpr Score PassedRank[VARIANT_NB][RANK_NB] = {
    {
    S(0, 0), S(9, 28), S(15, 31), S(17, 39), S(64, 70), S(171, 177), S(277, 260)
    },
#ifdef ANTI
    { S(0, 0), S(5, 7), S(5, 14), S(31, 38), S(73, 73), S(166, 166), S(252, 252) },
#endif
#ifdef ATOMIC
    { S(0, 0), S(95, 86), S(118, 43), S(94, 61), S(142, 62), S(196, 150), S(204, 256) },
#endif
#ifdef CRAZYHOUSE
    { S(0, 0), S(15, 27), S(23, 13), S(13, 19), S(88, 111), S(177, 140), S(229, 293) },
#endif
#ifdef EXTINCTION
    { S(0, 0), S(5, 7), S(5, 14), S(31, 38), S(73, 73), S(166, 166), S(252, 252) },
#endif
#ifdef GRID
    { S(0, 0), S(11, 2), S(4, 0), S(27, 34), S(58, 17), S(168, 165), S(251, 253) },
#endif
#ifdef HORDE
    { S(0, 0), S(-66, 10), S(-25, 7), S(66, -12), S(68, 81), S(72, 210), S(250, 258) },
#endif
#ifdef KOTH
    { S(0, 0), S(5, 7), S(5, 14), S(31, 38), S(73, 73), S(166, 166), S(252, 252) },
#endif
#ifdef LOSERS
    { S(0, 0), S(5, 8), S(5, 13), S(31, 36), S(72, 72), S(170, 159), S(276, 251) },
#endif
#ifdef RACE
    {},
#endif
#ifdef THREECHECK
    { S(0, 0), S(5, 7), S(5, 14), S(31, 38), S(73, 73), S(166, 166), S(252, 252) },
#endif
#ifdef TWOKINGS
    { S(0, 0), S(5, 7), S(5, 14), S(31, 38), S(73, 73), S(166, 166), S(252, 252) },
#endif
  };

  // RookOnFile[semiopen/open] contains bonuses for each rook when there is
  // no (friendly) pawn on the rook file.
  constexpr Score RookOnFile[] = { S(19, 7), S(48, 27) };

  // ThreatByMinor/ByRook[attacked PieceType] contains bonuses according to
  // which piece type attacks which one. Attacks on lesser pieces which are
  // pawn-defended are not considered.
  constexpr Score ThreatByMinor[PIECE_TYPE_NB] = {
    S(0, 0), S(5, 32), S(55, 41), S(77, 56), S(89, 119), S(79, 162)
  };

  constexpr Score ThreatByRook[PIECE_TYPE_NB] = {
    S(0, 0), S(3, 44), S(37, 68), S(42, 60), S(0, 39), S(58, 43)
  };

  // Assorted bonuses and penalties
#ifdef ATOMIC
  constexpr Score AtomicConfinedKing = S(100, 100);
  constexpr Score ThreatByBlast = S(80, 80);
#endif
#ifdef HORDE
  constexpr Score HordeShelter = S(71, 61);
#endif
#ifdef THREECHECK
  constexpr Score ChecksGivenBonus[CHECKS_NB] = {
      S(0, 0),
      S(444, 181),
      S(2425, 603),
      S(0, 0)
  };
#endif
#ifdef KOTH
  constexpr Score KothDistanceBonus[6] = {
    S(1949, 1934), S(454, 364), S(151, 158), S(75, 85), S(42, 49), S(0, 0)
  };
  constexpr Score KothSafeCenter = S(163, 207);
#endif
#ifdef ANTI
  constexpr Score PieceCountAnti    = S(119, 123);
  constexpr Score ThreatsAnti[]     = { S(192, 203), S(411, 322) };
  constexpr Score AttacksAnti[2][2][PIECE_TYPE_NB] = {
    {
      { S( 30, 141), S( 26,  94), S(161, 105), S( 70, 123), S( 61,  72), S( 78, 12), S(139, 115) },
      { S( 56,  89), S( 82, 107), S(114,  93), S(110, 115), S(188, 112), S( 73, 59), S(122,  59) }
    },
    {
      { S(119, 142), S( 99, 105), S(123, 193), S(142,  37), S(118,  96), S( 50, 12), S( 91,  85) },
      { S( 58,  81), S( 66, 110), S(105, 153), S(100, 143), S(140, 113), S(145, 73), S(153, 154) }
    }
  };
#endif
#ifdef LOSERS
  constexpr Score ThreatsLosers[]     = { S(216, 279), S(441, 341) };
  constexpr Score AttacksLosers[2][2][PIECE_TYPE_NB] = {
    {
      { S( 27, 140), S( 23,  95), S(160, 112), S( 78, 129), S( 65,  75), S( 70, 13), S(146, 123) },
      { S( 58,  82), S( 80, 112), S(124,  87), S(103, 110), S(185, 107), S( 72, 60), S(126,  62) }
    },
    {
      { S(111, 127), S(102,  95), S(121, 183), S(140,  37), S(120,  99), S( 55, 11), S( 88,  93) },
      { S( 56,  69), S( 72, 124), S(109, 154), S( 98, 149), S(129, 113), S(147, 72), S(157, 152) }
    }
  };
#endif
#ifdef CRAZYHOUSE
  constexpr int KingDangerInHand[PIECE_TYPE_NB] = {
    79, 16, 200, 61, 138, 152
  };
  constexpr Score DropMobilityBonus = S(30, 30);
#endif
#ifdef RACE
  // Bonus for distance of king from 8th rank
  constexpr Score KingRaceBonus[RANK_NB] = {
    S(14282, 14493), S(6369, 5378), S(4224, 3557), S(2633, 2219),
    S( 1614,  1456), S( 975,  885), S( 528,  502), S(   0,    0)
  };
#endif
  constexpr Score BadOutpost          = S( -7, 36);
  constexpr Score BishopOnKingRing    = S( 24,  0);
  constexpr Score BishopXRayPawns     = S(  4,  5);
  constexpr Score CorneredBishop      = S( 50, 50);
  constexpr Score FlankAttacks[VARIANT_NB] = {
    S(  8,  0),
#ifdef ANTI
    S( 0,  0),
#endif
#ifdef ATOMIC
    S(17,  0),
#endif
#ifdef CRAZYHOUSE
    S(14, 20),
#endif
#ifdef EXTINCTION
    S( 0,  0),
#endif
#ifdef GRID
    S( 7,  0),
#endif
#ifdef HORDE
    S( 7,  0),
#endif
#ifdef KOTH
    S( 7,  0),
#endif
#ifdef LOSERS
    S( 7,  0),
#endif
#ifdef RACE
    S( 0,  0),
#endif
#ifdef THREECHECK
    S(16,  9),
#endif
#ifdef TWOKINGS
    S( 7,  0),
#endif
  };
  constexpr Score Hanging             = S( 69, 36);
  constexpr Score KnightOnQueen       = S( 16, 11);
  constexpr Score LongDiagonalBishop  = S( 45,  0);
  constexpr Score MinorBehindPawn     = S( 18,  3);
  constexpr Score PassedFile          = S( 11,  8);
  constexpr Score PawnlessFlank       = S( 17, 95);
  constexpr Score ReachableOutpost    = S( 31, 22);
  constexpr Score RestrictedPiece     = S(  7,  7);
  constexpr Score RookOnKingRing      = S( 16,  0);
  constexpr Score SliderOnQueen       = S( 60, 18);
  constexpr Score ThreatByKing        = S( 24, 89);
  constexpr Score ThreatByPawnPush    = S( 48, 39);
  constexpr Score ThreatBySafePawn    = S(173, 94);
  constexpr Score TrappedRook         = S( 55, 13);
  constexpr Score WeakQueenProtection = S( 14,  0);
  constexpr Score WeakQueen           = S( 56, 15);


#undef S

  // Evaluation class computes and stores attacks tables and other working data
  template<Tracing T>
  class Evaluation {

  public:
    Evaluation() = delete;
    explicit Evaluation(const Position& p) : pos(p) {}
    Evaluation& operator=(const Evaluation&) = delete;
    Value value();

  private:
    template<Color Us> void initialize();
    template<Color Us, PieceType Pt> Score pieces();
    template<Color Us> Score king() const;
    template<Color Us> Score threats() const;
    template<Color Us> Score passed() const;
    template<Color Us> Score space() const;
    template<Color Us> Score variant() const;
    Value winnable(Score score) const;

    const Position& pos;
    Material::Entry* me;
    Pawns::Entry* pe;
    Bitboard mobilityArea[COLOR_NB];
    Score mobility[COLOR_NB] = { SCORE_ZERO, SCORE_ZERO };

    // attackedBy[color][piece type] is a bitboard representing all squares
    // attacked by a given color and piece type. Special "piece types" which
    // is also calculated is ALL_PIECES.
    Bitboard attackedBy[COLOR_NB][PIECE_TYPE_NB];

    // attackedBy2[color] are the squares attacked by at least 2 units of a given
    // color, including x-rays. But diagonal x-rays through pawns are not computed.
    Bitboard attackedBy2[COLOR_NB];

    // kingRing[color] are the squares adjacent to the king plus some other
    // very near squares, depending on king position.
    Bitboard kingRing[COLOR_NB];

    // kingAttackersCount[color] is the number of pieces of the given color
    // which attack a square in the kingRing of the enemy king.
    int kingAttackersCount[COLOR_NB];

    // kingAttackersWeight[color] is the sum of the "weights" of the pieces of
    // the given color which attack a square in the kingRing of the enemy king.
    // The weights of the individual piece types are given by the elements in
    // the KingAttackWeights array.
    int kingAttackersWeight[COLOR_NB];

    // kingAttacksCount[color] is the number of attacks by the given color to
    // squares directly adjacent to the enemy king. Pieces which attack more
    // than one square are counted multiple times. For instance, if there is
    // a white knight on g5 and black's king is on g8, this white knight adds 2
    // to kingAttacksCount[WHITE].
    int kingAttacksCount[COLOR_NB];
  };


  // Evaluation::initialize() computes king and pawn attacks, and the king ring
  // bitboard for a given color. This is done at the beginning of the evaluation.

  template<Tracing T> template<Color Us>
  void Evaluation<T>::initialize() {

    constexpr Color     Them = ~Us;
    constexpr Direction Up   = pawn_push(Us);
    constexpr Direction Down = -Up;
    constexpr Bitboard LowRanks = (Us == WHITE ? Rank2BB | Rank3BB : Rank7BB | Rank6BB);

#ifdef HORDE
    const Square ksq = (pos.is_horde() && pos.is_horde_color(Us)) ? SQ_NONE : pos.square<KING>(Us);
#else
    const Square ksq = pos.square<KING>(Us);
#endif

    Bitboard dblAttackByPawn = pawn_double_attacks_bb<Us>(pos.pieces(Us, PAWN));

    // Find our pawns that are blocked or on the first two ranks
    Bitboard b = pos.pieces(Us, PAWN) & (shift<Down>(pos.pieces()) | LowRanks);

    // Squares occupied by those pawns, by our king or queen, by blockers to attacks on our king
    // or controlled by enemy pawns are excluded from the mobility area.
#ifdef ANTI
    if (pos.is_anti())
        mobilityArea[Us] = ~b;
    else
#endif
#ifdef HORDE
    if (pos.is_horde() && pos.is_horde_color(Us))
        mobilityArea[Us] = ~(b | pe->pawn_attacks(Them));
    else
#endif
    mobilityArea[Us] = ~(b | pos.pieces(Us, KING, QUEEN) | pos.blockers_for_king(Us) | pe->pawn_attacks(Them));

    // Initialize attackedBy[] for king and pawns
#ifdef PLACEMENT
    if (pos.is_placement() && pos.count_in_hand<KING>(Us))
        attackedBy[Us][KING] = 0;
    else
#endif
    switch (pos.variant())
    {
#ifdef ANTI
    case ANTI_VARIANT:
        attackedBy[Us][KING] = 0;
        for (Bitboard kings = pos.pieces(Us, KING); kings; )
            attackedBy[Us][KING] |= attacks_bb<KING>(pop_lsb(&kings));
    break;
#endif
#ifdef EXTINCTION
    case EXTINCTION_VARIANT:
        attackedBy[Us][KING] = 0;
        for (Bitboard kings = pos.pieces(Us, KING); kings; )
            attackedBy[Us][KING] |= attacks_bb<KING>(pop_lsb(&kings));
    break;
#endif
#ifdef HORDE
    case HORDE_VARIANT:
        if (pos.is_horde_color(Us))
        {
            attackedBy[Us][KING] = 0;
            break;
        }
    [[fallthrough]];
#endif
    default:
    attackedBy[Us][KING] = attacks_bb<KING>(ksq);
    }
    attackedBy[Us][PAWN] = pe->pawn_attacks(Us);
    attackedBy[Us][ALL_PIECES] = attackedBy[Us][KING] | attackedBy[Us][PAWN];
    attackedBy2[Us] = dblAttackByPawn | (attackedBy[Us][KING] & attackedBy[Us][PAWN]);

    // Init our king safety tables
#ifdef PLACEMENT
    if (pos.is_placement() && pos.count_in_hand<KING>(Us))
        kingRing[Us] = 0;
    else
#endif
    switch (pos.variant())
    {
#ifdef ANTI
    case ANTI_VARIANT:
        kingRing[Us] = 0;
    break;
#endif
#ifdef EXTINCTION
    case EXTINCTION_VARIANT:
        kingRing[Us] = 0;
    break;
#endif
#ifdef HORDE
    case HORDE_VARIANT:
        if (pos.is_horde_color(Us))
        {
            kingRing[Us] = 0;
            break;
        }
    [[fallthrough]];
#endif
    default:
    Square s = make_square(std::clamp(file_of(ksq), FILE_B, FILE_G),
                           std::clamp(rank_of(ksq), RANK_2, RANK_7));
    kingRing[Us] = attacks_bb<KING>(s) | s;
    }

    kingAttackersCount[Them] = popcount(kingRing[Us] & pe->pawn_attacks(Them));
    kingAttacksCount[Them] = kingAttackersWeight[Them] = 0;

    // Remove from kingRing[] the squares defended by two pawns
    kingRing[Us] &= ~dblAttackByPawn;
  }


  // Evaluation::pieces() scores pieces of a given color and type

  template<Tracing T> template<Color Us, PieceType Pt>
  Score Evaluation<T>::pieces() {

    constexpr Color     Them = ~Us;
    constexpr Direction Down = -pawn_push(Us);
    constexpr Bitboard OutpostRanks = (Us == WHITE ? Rank4BB | Rank5BB | Rank6BB
                                                   : Rank5BB | Rank4BB | Rank3BB);
    const Square* pl = pos.squares<Pt>(Us);

    Bitboard b, bb;
    Score score = SCORE_ZERO;

    attackedBy[Us][Pt] = 0;

    for (Square s = *pl; s != SQ_NONE; s = *++pl)
    {
        // Find attacked squares, including x-ray attacks for bishops and rooks
        b = Pt == BISHOP ? attacks_bb<BISHOP>(s, pos.pieces() ^ pos.pieces(QUEEN))
          : Pt ==   ROOK ? attacks_bb<  ROOK>(s, pos.pieces() ^ pos.pieces(QUEEN) ^ pos.pieces(Us, ROOK))
                         : attacks_bb<Pt>(s, pos.pieces());

#ifdef GRID
        if (pos.is_grid())
            b &= ~pos.grid_bb(s);
#endif
        if (pos.blockers_for_king(Us) & s)
            b &= line_bb(pos.square<KING>(Us), s);

        attackedBy2[Us] |= attackedBy[Us][ALL_PIECES] & b;
        attackedBy[Us][Pt] |= b;
        attackedBy[Us][ALL_PIECES] |= b;

        if (b & kingRing[Them])
        {
            kingAttackersCount[Us]++;
            kingAttackersWeight[Us] += KingAttackWeights[pos.variant()][Pt];
            kingAttacksCount[Us] += popcount(b & attackedBy[Them][KING]);
        }

        else if (Pt == ROOK && (file_bb(s) & kingRing[Them]))
            score += RookOnKingRing;

        else if (Pt == BISHOP && (attacks_bb<BISHOP>(s, pos.pieces(PAWN)) & kingRing[Them]))
            score += BishopOnKingRing;

        int mob = popcount(b & mobilityArea[Us]);

        mobility[Us] += MobilityBonus[pos.variant()][Pt - 2][mob];
#ifdef ANTI
        if (pos.is_anti())
            continue;
#endif
#ifdef HORDE
        if (pos.is_horde() && pos.is_horde_color(Us))
            continue;
#endif
#ifdef PLACEMENT
        if (pos.is_placement() && pos.count_in_hand<KING>(Us))
            continue;
#endif
#ifdef LOSERS
        if (pos.is_losers())
            continue;
#endif

        if (Pt == BISHOP || Pt == KNIGHT)
        {
            // Bonus if the piece is on an outpost square or can reach one
            // Reduced bonus for knights (BadOutpost) if few relevant targets
            bb = OutpostRanks & (attackedBy[Us][PAWN] | shift<Down>(pos.pieces(PAWN)))
                              & ~pe->pawn_attacks_span(Them);
            Bitboard targets = pos.pieces(Them) & ~pos.pieces(PAWN);

            if (   Pt == KNIGHT
                && bb & s & ~CenterFiles // on a side outpost
                && !(b & targets)        // no relevant attacks
                && (!more_than_one(targets & (s & QueenSide ? QueenSide : KingSide))))
                score += BadOutpost;
            else if (bb & s)
                score += Outpost[Pt == BISHOP];
            else if (Pt == KNIGHT && bb & b & ~pos.pieces(Us))
                score += ReachableOutpost;

            // Bonus for a knight or bishop shielded by pawn
            if (shift<Down>(pos.pieces(PAWN)) & s)
                score += MinorBehindPawn;

            // Penalty if the piece is far from the king
            score -= KingProtector[Pt == BISHOP] * distance(pos.square<KING>(Us), s);

            if (Pt == BISHOP)
            {
                // Penalty according to the number of our pawns on the same color square as the
                // bishop, bigger when the center files are blocked with pawns and smaller
                // when the bishop is outside the pawn chain.
                Bitboard blocked = pos.pieces(Us, PAWN) & shift<Down>(pos.pieces());

                score -= BishopPawns[edge_distance(file_of(s))] * pos.pawns_on_same_color_squares(Us, s)
                                     * (!(attackedBy[Us][PAWN] & s) + popcount(blocked & CenterFiles));

                // Penalty for all enemy pawns x-rayed
                score -= BishopXRayPawns * popcount(attacks_bb<BISHOP>(s) & pos.pieces(Them, PAWN));

                // Bonus for bishop on a long diagonal which can "see" both center squares
                if (more_than_one(attacks_bb<BISHOP>(s, pos.pieces(PAWN)) & Center))
                    score += LongDiagonalBishop;

                // An important Chess960 pattern: a cornered bishop blocked by a friendly
                // pawn diagonally in front of it is a very serious problem, especially
                // when that pawn is also blocked.
                if (   pos.is_chess960()
                    && (s == relative_square(Us, SQ_A1) || s == relative_square(Us, SQ_H1)))
                {
                    Direction d = pawn_push(Us) + (file_of(s) == FILE_A ? EAST : WEST);
                    if (pos.piece_on(s + d) == make_piece(Us, PAWN))
                        score -= !pos.empty(s + d + pawn_push(Us))                ? CorneredBishop * 4
                                : pos.piece_on(s + d + d) == make_piece(Us, PAWN) ? CorneredBishop * 2
                                                                                  : CorneredBishop;
                }
            }
        }

        if (Pt == ROOK)
        {
            // Bonus for rook on an open or semi-open file
            if (pos.is_on_semiopen_file(Us, s))
                score += RookOnFile[pos.is_on_semiopen_file(Them, s)];

            // Penalty when trapped by the king, even more if the king cannot castle
            else if (mob <= 3)
            {
                File kf = file_of(pos.square<KING>(Us));
                if ((kf < FILE_E) == (file_of(s) < kf))
                    score -= TrappedRook * (1 + !pos.castling_rights(Us));
            }
        }

        if (Pt == QUEEN)
        {
            // Penalty if any relative pin or discovered attack against the queen
            Bitboard queenPinners;
            if (pos.slider_blockers(pos.pieces(Them, ROOK, BISHOP), s, queenPinners))
                score -= WeakQueen;
        }
    }
    if (T)
        Trace::add(Pt, Us, score);

    return score;
  }


  // Evaluation::king() assigns bonuses and penalties to a king of a given color

  template<Tracing T> template<Color Us>
  Score Evaluation<T>::king() const {

#ifdef ANTI
    if (pos.is_anti())
        return SCORE_ZERO;
#endif
#ifdef EXTINCTION
    if (pos.is_extinction())
        return SCORE_ZERO;
#endif
#ifdef HORDE
    if (pos.is_horde() && pos.is_horde_color(Us))
        return SCORE_ZERO;
#endif
#ifdef PLACEMENT
    if (pos.is_placement() && pos.count_in_hand<KING>(Us))
        return SCORE_ZERO;
#endif

    constexpr Color    Them = ~Us;
    constexpr Bitboard Camp = (Us == WHITE ? AllSquares ^ Rank6BB ^ Rank7BB ^ Rank8BB
                                           : AllSquares ^ Rank1BB ^ Rank2BB ^ Rank3BB);

    Bitboard weak, b1, b2, b3, safe, unsafeChecks = 0;
    Bitboard rookChecks, queenChecks, bishopChecks, knightChecks;
    int kingDanger = 0;
    const Square ksq = pos.square<KING>(Us);

    // Init the score with king shelter and enemy pawns storm
    Score score = pe->king_safety<Us>(pos);

    // Attacked squares defended at most once by our queen or king
#ifdef ATOMIC
    if (pos.is_atomic())
        weak =  (attackedBy[Them][ALL_PIECES] ^ attackedBy[Them][KING])
              & ~(attackedBy[Us][ALL_PIECES] ^ attackedBy[Us][KING]);
    else
#endif
    weak =  attackedBy[Them][ALL_PIECES]
          & ~attackedBy2[Us]
          & (~attackedBy[Us][ALL_PIECES] | attackedBy[Us][KING] | attackedBy[Us][QUEEN]);

    Bitboard h = 0;
#ifdef CRAZYHOUSE
    if (pos.is_house())
        h = pos.count_in_hand<QUEEN>(Them) ? weak & ~pos.pieces() : 0;
#endif

    // Analyse the safe enemy's checks which are possible on next move
    safe  = ~pos.pieces(Them);
#ifdef ATOMIC
    if (pos.is_atomic())
        safe &= ~pos.pieces(Us) | attackedBy2[Them];
    else
#endif
    safe &= ~attackedBy[Us][ALL_PIECES] | (weak & attackedBy2[Them]);

    b1 = attacks_bb<ROOK  >(ksq, pos.pieces() ^ pos.pieces(Us, QUEEN));
    b2 = attacks_bb<BISHOP>(ksq, pos.pieces() ^ pos.pieces(Us, QUEEN));

    Bitboard dqko = ~attackedBy2[Us] & (attackedBy[Us][QUEEN] | attackedBy[Us][KING]);
    Bitboard dropSafe = (safe | (attackedBy[Them][ALL_PIECES] & dqko)) & ~pos.pieces(Us);

#ifdef THREECHECK
    if (pos.is_three_check() && pos.checks_given(Them))
        safe = ~pos.pieces(Them);
#endif

    // Enemy rooks checks
#ifdef CRAZYHOUSE
    h = pos.is_house() && pos.count_in_hand<ROOK>(Them) ? ~pos.pieces() : 0;
#endif
    rookChecks = b1 & (attackedBy[Them][ROOK] | (h & dropSafe)) & safe;
    if (rookChecks)
        kingDanger += SafeCheck[ROOK][more_than_one(rookChecks)];
    else
        unsafeChecks |= b1 & (attackedBy[Them][ROOK] | h);

    // Enemy queen safe checks: count them only if the checks are from squares from
    // which opponent cannot give a rook check, because rook checks are more valuable.
#ifdef CRAZYHOUSE
    h = pos.is_house() && pos.count_in_hand<QUEEN>(Them) ? ~pos.pieces() : 0;
#endif
    queenChecks =  (b1 | b2) & (attackedBy[Them][QUEEN] | (h & dropSafe)) & safe
                 & ~(attackedBy[Us][QUEEN] | rookChecks);
    if (queenChecks)
        kingDanger += SafeCheck[QUEEN][more_than_one(queenChecks)];

    // Enemy bishops checks: count them only if they are from squares from which
    // opponent cannot give a queen check, because queen checks are more valuable.
#ifdef CRAZYHOUSE
    h = pos.is_house() && pos.count_in_hand<BISHOP>(Them) ? ~pos.pieces() : 0;
#endif
    bishopChecks =  b2 & (attackedBy[Them][BISHOP] | (h & dropSafe)) & safe
                  & ~queenChecks;
    if (bishopChecks)
        kingDanger += SafeCheck[BISHOP][more_than_one(bishopChecks)];

    else
        unsafeChecks |= b2 & (attackedBy[Them][BISHOP] | (h & dropSafe));

    // Enemy knights checks
#ifdef CRAZYHOUSE
    h = pos.is_house() && pos.count_in_hand<KNIGHT>(Them) ? ~pos.pieces() : 0;
#endif
    knightChecks = attacks_bb<KNIGHT>(ksq) & (attackedBy[Them][KNIGHT] | (h & dropSafe));
    if (knightChecks & safe)
        kingDanger += SafeCheck[KNIGHT][more_than_one(knightChecks & (safe | (h & dropSafe)))];
    else
        unsafeChecks |= knightChecks & (attackedBy[Them][KNIGHT] | h);

#ifdef CRAZYHOUSE
    // Enemy pawn checks
    if (pos.is_house())
    {
        constexpr Direction Down = pawn_push(Them);
        Bitboard pawnChecks = pawn_attacks_bb<Us>(ksq);
        h = pos.count_in_hand<PAWN>(Them) ? ~pos.pieces() : 0;
        Bitboard pawnMoves = (attackedBy[Them][PAWN] & pos.pieces(Us)) | (shift<Down>(pos.pieces(Them, PAWN)) & ~pos.pieces());
        if (pawnChecks & ((pawnMoves & safe) | (h & dropSafe)))
            kingDanger += SafeCheck[PAWN][more_than_one(pawnChecks & (safe | (h & dropSafe)))];
        else
            unsafeChecks |= pawnChecks & (pawnMoves | h);
    }
#endif
#ifdef RACE
    if (pos.is_race())
        kingDanger = -kingDanger;
#endif

    // Find the squares that opponent attacks in our king flank, the squares
    // which they attack twice in that flank, and the squares that we defend.
    b1 = attackedBy[Them][ALL_PIECES] & KingFlank[file_of(ksq)] & Camp;
    b2 = b1 & attackedBy2[Them];
    b3 = attackedBy[Us][ALL_PIECES] & KingFlank[file_of(ksq)] & Camp;

    int kingFlankAttack  = popcount(b1) + popcount(b2);
    int kingFlankDefense = popcount(b3);

    const auto KDP = KingDangerParams[pos.variant()];
    kingDanger +=        kingAttackersCount[Them] * kingAttackersWeight[Them] // (~10 Elo)
                 + KDP[0] * popcount(kingRing[Us] & weak)                        // (~15 Elo)
                 + KDP[1] * popcount(unsafeChecks)                               // (~4 Elo)
                 + KDP[2] * popcount(pos.blockers_for_king(Us))                  // (~2 Elo)
                 + KDP[3] * kingAttacksCount[Them]                               // (~0.5 Elo)
                 + KDP[4] * kingFlankAttack * kingFlankAttack / 8                // (~0.5 Elo)
                 +       mg_value(mobility[Them] - mobility[Us])              // (~0.5 Elo)
                 + KDP[5] * !pos.count<QUEEN>(Them)                              // (~24 Elo)
                 + KDP[6] * bool(attackedBy[Us][KNIGHT] & attackedBy[Us][KING])  // (~5 Elo)
                 + KDP[7] * mg_value(score) / 8                                  // (~8 Elo)
                 + KDP[8] * kingFlankDefense                                     // (~5 Elo)
                 + KDP[9];                                                       // (~0.5 Elo)
#ifdef CRAZYHOUSE
    if (pos.is_house())
    {
        kingDanger += KingDangerInHand[ALL_PIECES] * pos.count_in_hand<ALL_PIECES>(Them);
        kingDanger += KingDangerInHand[PAWN] * pos.count_in_hand<PAWN>(Them);
        kingDanger += KingDangerInHand[KNIGHT] * pos.count_in_hand<KNIGHT>(Them);
        kingDanger += KingDangerInHand[BISHOP] * pos.count_in_hand<BISHOP>(Them);
        kingDanger += KingDangerInHand[ROOK] * pos.count_in_hand<ROOK>(Them);
        kingDanger += KingDangerInHand[QUEEN] * pos.count_in_hand<QUEEN>(Them);
        h = pos.count_in_hand<QUEEN>(Them) ? weak & ~pos.pieces() : 0;
    }
#endif

    // Transform the kingDanger units into a Score, and subtract it from the evaluation
    if (kingDanger > 100)
    {
#ifdef THREECHECK
        if (pos.is_three_check())
            kingDanger = ThreeCheckKSFactors[pos.checks_given(Them)] * kingDanger / 256;
#endif
        int v = kingDanger * kingDanger / 4096;
#ifdef CRAZYHOUSE
        if (pos.is_house() && Us == pos.side_to_move())
            v -= v / 10;
        if (pos.is_house())
            v = std::min(v, (int)QueenValueMg);
#endif
#ifdef THREECHECK
        if (pos.is_three_check())
            v = std::min(v, (int)QueenValueMg);
#endif
        score -= make_score(v, kingDanger / 16 + KDP[10] * v / 256);
    }

    // Penalty when our king is on a pawnless flank
    if (!(pos.pieces(PAWN) & KingFlank[file_of(ksq)]))
        score -= PawnlessFlank;

    // Penalty if king flank is under attack, potentially moving toward the king
    score -= FlankAttacks[pos.variant()] * kingFlankAttack;

    if (T)
        Trace::add(KING, Us, score);

    return score;
  }


  // Evaluation::threats() assigns bonuses according to the types of the
  // attacking and the attacked pieces.

  template<Tracing T> template<Color Us>
  Score Evaluation<T>::threats() const {

    constexpr Color     Them     = ~Us;
    constexpr Direction Up       = pawn_push(Us);
    constexpr Bitboard  TRank3BB = (Us == WHITE ? Rank3BB : Rank6BB);

    Bitboard b, weak, defended, nonPawnEnemies, stronglyProtected, safe;
    Score score = SCORE_ZERO;
#ifdef ANTI
    if (pos.is_anti())
    {
        constexpr Bitboard TRank2BB = (Us == WHITE ? Rank2BB : Rank7BB);
        bool weCapture = attackedBy[Us][ALL_PIECES] & pos.pieces(Them);
        bool theyCapture = attackedBy[Them][ALL_PIECES] & pos.pieces(Us);

        // Penalties for possible captures
        if (weCapture)
        {
            // Penalty if we only attack unprotected pieces
            bool theyDefended = attackedBy[Us][ALL_PIECES] & pos.pieces(Them) & attackedBy[Them][ALL_PIECES];
            for (PieceType pt = PAWN; pt <= KING; ++pt)
            {
                if (attackedBy[Us][pt] & pos.pieces(Them) & ~attackedBy2[Us])
                    score -= AttacksAnti[theyCapture][theyDefended][pt];
                else if (attackedBy[Us][pt] & pos.pieces(Them))
                    score -= AttacksAnti[theyCapture][theyDefended][NO_PIECE_TYPE];
            }
            // If both colors attack pieces, increase penalty with piece count
            if (theyCapture)
                score -= PieceCountAnti * pos.count<ALL_PIECES>(Us);
        }
        // Bonus if we threaten to force captures (ignoring possible discoveries)
        if (!weCapture || theyCapture)
        {
            b = pos.pieces(Us, PAWN);
            Bitboard pawnPushes = shift<Up>(b | (shift<Up>(b & TRank2BB) & ~pos.pieces())) & ~pos.pieces();
            Bitboard pieceMoves = (attackedBy[Us][KNIGHT] | attackedBy[Us][BISHOP] | attackedBy[Us][ROOK]
                                 | attackedBy[Us][QUEEN] | attackedBy[Us][KING]) & ~pos.pieces();
            Bitboard unprotectedPawnPushes = pawnPushes & ~attackedBy[Us][ALL_PIECES];
            Bitboard unprotectedPieceMoves = pieceMoves & ~attackedBy2[Us];

            score += ThreatsAnti[0] * popcount(attackedBy[Them][ALL_PIECES] & (pawnPushes | pieceMoves));
            score += ThreatsAnti[1] * popcount(attackedBy[Them][ALL_PIECES] & (unprotectedPawnPushes | unprotectedPieceMoves));
        }
    }
    else
#endif
#ifdef GRID
    if (pos.is_grid()) {} else
#endif
#ifdef LOSERS
    if (pos.is_losers())
    {
        constexpr Bitboard TRank2BB = (Us == WHITE ? Rank2BB : Rank7BB);
        bool weCapture = attackedBy[Us][ALL_PIECES] & pos.pieces(Them);
        bool theyCapture = attackedBy[Them][ALL_PIECES] & pos.pieces(Us);

        // Penalties for possible captures
        if (weCapture)
        {
            // Penalty if we only attack unprotected pieces
            bool theyDefended = attackedBy[Us][ALL_PIECES] & pos.pieces(Them) & attackedBy[Them][ALL_PIECES];
            for (PieceType pt = PAWN; pt <= KING; ++pt)
            {
                if (attackedBy[Us][pt] & pos.pieces(Them) & ~attackedBy2[Us])
                    score -= AttacksLosers[theyCapture][theyDefended][pt];
                else if (attackedBy[Us][pt] & pos.pieces(Them))
                    score -= AttacksLosers[theyCapture][theyDefended][NO_PIECE_TYPE];
            }
        }
        // Bonus if we threaten to force captures (ignoring possible discoveries)
        if (!weCapture || theyCapture)
        {
            b = pos.pieces(Us, PAWN);
            Bitboard pawnPushes = shift<Up>(b | (shift<Up>(b & TRank2BB) & ~pos.pieces())) & ~pos.pieces();
            Bitboard pieceMoves = (attackedBy[Us][KNIGHT] | attackedBy[Us][BISHOP] | attackedBy[Us][ROOK]
                                 | attackedBy[Us][QUEEN] | attackedBy[Us][KING]) & ~pos.pieces();
            Bitboard unprotectedPawnPushes = pawnPushes & ~attackedBy[Us][ALL_PIECES];
            Bitboard unprotectedPieceMoves = pieceMoves & ~attackedBy2[Us];

            score += ThreatsLosers[0] * popcount(attackedBy[Them][ALL_PIECES] & (pawnPushes | pieceMoves));
            score += ThreatsLosers[1] * popcount(attackedBy[Them][ALL_PIECES] & (unprotectedPawnPushes | unprotectedPieceMoves));
        }
    }
    else
#endif
    switch (pos.variant())
    {
#ifdef ATOMIC
    case ATOMIC_VARIANT:
        b = pos.pieces(Them) & attackedBy[Us][ALL_PIECES] & ~attackedBy[Us][KING];
        while (b)
        {
            Square s = pop_lsb(&b);
            Bitboard blast = (attacks_bb<KING>(s) & (pos.pieces() ^ pos.pieces(PAWN))) | s;
            int count = popcount(blast & pos.pieces(Them)) - popcount(blast & pos.pieces(Us)) - 1;
            if (blast & pos.pieces(Them, KING, QUEEN))
                count++;
            if ((blast & pos.pieces(Us, QUEEN)) || ((attackedBy[Us][QUEEN] & s) & ~attackedBy2[Us]))
                count--;
            score += std::max(SCORE_ZERO, ThreatByBlast * count);
        }
    break;
#endif
    default:

    // Non-pawn enemies
    nonPawnEnemies = pos.pieces(Them) & ~pos.pieces(PAWN);

    // Squares strongly protected by the enemy, either because they defend the
    // square with a pawn, or because they defend the square twice and we don't.
    stronglyProtected =  attackedBy[Them][PAWN]
                       | (attackedBy2[Them] & ~attackedBy2[Us]);

    // Non-pawn enemies, strongly protected
    defended = nonPawnEnemies & stronglyProtected;

    // Enemies not strongly protected and under our attack
    weak = pos.pieces(Them) & ~stronglyProtected & attackedBy[Us][ALL_PIECES];

    // Bonus according to the kind of attacking pieces
    if (defended | weak)
    {
        b = (defended | weak) & (attackedBy[Us][KNIGHT] | attackedBy[Us][BISHOP]);
        while (b)
            score += ThreatByMinor[type_of(pos.piece_on(pop_lsb(&b)))];

        b = weak & attackedBy[Us][ROOK];
        while (b)
            score += ThreatByRook[type_of(pos.piece_on(pop_lsb(&b)))];

        if (weak & attackedBy[Us][KING])
            score += ThreatByKing;

        b =  ~attackedBy[Them][ALL_PIECES]
           | (nonPawnEnemies & attackedBy2[Us]);
        score += Hanging * popcount(weak & b);

        // Additional bonus if weak piece is only protected by a queen
        score += WeakQueenProtection * popcount(weak & attackedBy[Them][QUEEN]);
    }

    // Bonus for restricting their piece moves
    b =   attackedBy[Them][ALL_PIECES]
       & ~stronglyProtected
       &  attackedBy[Us][ALL_PIECES];
    score += RestrictedPiece * popcount(b);

    // Protected or unattacked squares
    safe = ~attackedBy[Them][ALL_PIECES] | attackedBy[Us][ALL_PIECES];

    // Bonus for attacking enemy pieces with our relatively safe pawns
    b = pos.pieces(Us, PAWN) & safe;
    b = pawn_attacks_bb<Us>(b) & nonPawnEnemies;
    score += ThreatBySafePawn * popcount(b);

    // Find squares where our pawns can push on the next move
    b  = shift<Up>(pos.pieces(Us, PAWN)) & ~pos.pieces();
    b |= shift<Up>(b & TRank3BB) & ~pos.pieces();

    // Keep only the squares which are relatively safe
    b &= ~attackedBy[Them][PAWN] & safe;

    // Bonus for safe pawn threats on the next move
    b = pawn_attacks_bb<Us>(b) & nonPawnEnemies;
    score += ThreatByPawnPush * popcount(b);

    // Bonus for threats on the next moves against enemy queen
#ifdef CRAZYHOUSE
    if ((pos.is_house() ? pos.count<QUEEN>(Them) - pos.count_in_hand<QUEEN>(Them) : pos.count<QUEEN>(Them)) == 1)
#else
    if (pos.count<QUEEN>(Them) == 1)
#endif
    {
        bool queenImbalance = pos.count<QUEEN>() == 1;

        Square s = pos.square<QUEEN>(Them);
        safe =   mobilityArea[Us]
              & ~pos.pieces(Us, PAWN)
              & ~stronglyProtected;

        b = attackedBy[Us][KNIGHT] & attacks_bb<KNIGHT>(s);

        score += KnightOnQueen * popcount(b & safe) * (1 + queenImbalance);

        b =  (attackedBy[Us][BISHOP] & attacks_bb<BISHOP>(s, pos.pieces()))
           | (attackedBy[Us][ROOK  ] & attacks_bb<ROOK  >(s, pos.pieces()));

        score += SliderOnQueen * popcount(b & safe & attackedBy2[Us]) * (1 + queenImbalance);
    }
    }

    if (T)
        Trace::add(THREAT, Us, score);

    return score;
  }

  // Evaluation::passed() evaluates the passed pawns and candidate passed
  // pawns of the given color.

  template<Tracing T> template<Color Us>
  Score Evaluation<T>::passed() const {

    constexpr Color     Them = ~Us;
    constexpr Direction Up   = pawn_push(Us);
    constexpr Direction Down = -Up;

    auto king_proximity = [&](Color c, Square s) {
      return std::min(distance(pos.square<KING>(c), s), 5);
    };

    Bitboard b, bb, squaresToQueen, unsafeSquares, blockedPassers, helpers;
    Score score = SCORE_ZERO;

    b = pe->passed_pawns(Us);

    blockedPassers = b & shift<Down>(pos.pieces(Them, PAWN));
    if (blockedPassers)
    {
        helpers =  shift<Up>(pos.pieces(Us, PAWN))
                 & ~pos.pieces(Them)
                 & (~attackedBy2[Them] | attackedBy[Us][ALL_PIECES]);

        // Remove blocked candidate passers that don't have help to pass
        b &=  ~blockedPassers
            | shift<WEST>(helpers)
            | shift<EAST>(helpers);
    }

    while (b)
    {
        Square s = pop_lsb(&b);

        assert(!(pos.pieces(Them, PAWN) & forward_file_bb(Us, s + Up)));

        int r = relative_rank(Us, s);

        Score bonus = PassedRank[pos.variant()][r];

#ifdef GRID
        if (pos.is_grid()) {} else
#endif
        if (r > RANK_3)
        {
            int w = 5 * r - 13;
            Square blockSq = s + Up;
#ifdef HORDE
            if (pos.is_horde())
            {
                // Assume a horde king distance of approximately 5
                if (pos.is_horde_color(Us))
                    bonus += make_score(0, king_proximity(Them, blockSq) * 5 * w);
                else
                    bonus += make_score(0, 15 * w);
            }
            else
#endif
#ifdef PLACEMENT
            if (pos.is_placement() && pos.count_in_hand<KING>(Us))
                bonus += make_score(0, 15 * w);
            else
#endif
#ifdef ANTI
            if (pos.is_anti()) {} else
#endif
#ifdef ATOMIC
            if (pos.is_atomic())
                bonus += make_score(0, king_proximity(Them, blockSq) * 5 * w);
            else
#endif
            {
            // Adjust bonus based on the king's proximity
            bonus += make_score(0, (  king_proximity(Them, blockSq) * 19 / 4
                                    - king_proximity(Us,   blockSq) *  2) * w);

            // If blockSq is not the queening square then consider also a second push
            if (r != RANK_7)
                bonus -= make_score(0, king_proximity(Us, blockSq + Up) * w);
            }

            // If the pawn is free to advance, then increase the bonus
            if (pos.empty(blockSq))
            {
                squaresToQueen = forward_file_bb(Us, s);
                unsafeSquares = passed_pawn_span(Us, s);

                bb = forward_file_bb(Them, s) & pos.pieces(ROOK, QUEEN);

                if (!(pos.pieces(Them) & bb))
                    unsafeSquares &= attackedBy[Them][ALL_PIECES];

                // If there are no enemy attacks on passed pawn span, assign a big bonus.
                // Otherwise assign a smaller bonus if the path to queen is not attacked
                // and even smaller bonus if it is attacked but block square is not.
                int k = !unsafeSquares                    ? 35 :
                        !(unsafeSquares & squaresToQueen) ? 20 :
                        !(unsafeSquares & blockSq)        ?  9 :
                                                             0 ;

                // Assign a larger bonus if the block square is defended
                if ((pos.pieces(Us) & bb) || (attackedBy[Us][ALL_PIECES] & blockSq))
                    k += 5;

                bonus += make_score(k * w, k * w);
            }
        } // r > RANK_3

        score += bonus - PassedFile * edge_distance(file_of(s));
    }

    if (T)
        Trace::add(PASSED, Us, score);

    return score;
  }


  // Evaluation::space() computes a space evaluation for a given side, aiming to improve game
  // play in the opening. It is based on the number of safe squares on the four central files
  // on ranks 2 to 4. Completely safe squares behind a friendly pawn are counted twice.
  // Finally, the space bonus is multiplied by a weight which decreases according to occupancy.

  template<Tracing T> template<Color Us>
  Score Evaluation<T>::space() const {

    // Early exit if, for example, both queens or 6 minor pieces have been exchanged
    if (pos.non_pawn_material() < SpaceThreshold[pos.variant()])
        return SCORE_ZERO;

    constexpr Color Them     = ~Us;
    constexpr Direction Down = -pawn_push(Us);
    constexpr Bitboard SpaceMask =
      Us == WHITE ? CenterFiles & (Rank2BB | Rank3BB | Rank4BB)
                  : CenterFiles & (Rank7BB | Rank6BB | Rank5BB);

    // Find the available squares for our pieces inside the area defined by SpaceMask
    Bitboard safe =   SpaceMask
                   & ~pos.pieces(Us, PAWN)
                   & ~attackedBy[Them][PAWN];

    // Find all squares which are at most three squares behind some friendly pawn
    Bitboard behind = pos.pieces(Us, PAWN);
    behind |= shift<Down>(behind);
    behind |= shift<Down+Down>(behind);

    int bonus = popcount(safe) + popcount(behind & safe & ~attackedBy[Them][ALL_PIECES]);
    int weight = pos.count<ALL_PIECES>(Us) - 3 + std::min(pe->blocked_count(), 9);
    Score score = make_score(bonus * weight * weight / 16, 0);
#ifdef KOTH
    if (pos.is_koth())
        score += KothSafeCenter * popcount(behind & safe & Center);
#endif

    if (T)
        Trace::add(SPACE, Us, score);

    return score;
  }

  // Evaluation::variant() computes variant-specific evaluation terms.

  template<Tracing T> template<Color Us>
  Score Evaluation<T>::variant() const {

    constexpr Color Them = (Us == WHITE ? BLACK : WHITE);

    Score score = SCORE_ZERO;

#ifdef ATOMIC
    if (pos.is_atomic())
        score -= AtomicConfinedKing * popcount(attackedBy[Us][KING] & pos.pieces());
#endif
#ifdef HORDE
    if (pos.is_horde() && pos.is_horde_color(Them))
    {
        // Add a bonus according to how close we are to breaking through the pawn wall
        if (pos.pieces(Us, ROOK) | pos.pieces(Us, QUEEN))
        {
            int dist = 8;
            if ((attackedBy[Us][QUEEN] | attackedBy[Us][ROOK]) & rank_bb(relative_rank(Us, RANK_8)))
                dist = 0;
            else for (File f = FILE_A; f <= FILE_H; ++f)
            {
                int pawns = popcount(pos.pieces(Them, PAWN) & file_bb(f));
                int pawnsl = std::min(popcount(pos.pieces(Them, PAWN) & shift<WEST>(file_bb(f))), pawns);
                int pawnsr = std::min(popcount(pos.pieces(Them, PAWN) & shift<EAST>(file_bb(f))), pawns);
                dist = std::min(dist, pawnsl + pawnsr);
            }
            score += HordeShelter * pos.count<PAWN>(Them) / (1 + dist) / (pos.pieces(Us, QUEEN) ? 2 : 4);
        }
    }
#endif
#ifdef KOTH
    if (pos.is_koth())
    {
        // Pinned piece (not pawn) attacks are not included in attackedBy
        constexpr Direction Up = pawn_push(Us);
        Bitboard pinned = pos.blockers_for_king(Them) & pos.pieces(Them);
        Bitboard center = Center;
        while (center)
        {
            // Skip costly attackers_to if the center is not attacked by them
            Square s = pop_lsb(&center);
            int dist = distance(pos.square<KING>(Us), s)
                      + ((pinned || (attackedBy[Them][ALL_PIECES] & s)) ? popcount(pos.attackers_to(s) & pos.pieces(Them)) : 0)
                      + !!(pos.pieces(Us) & s)
                      + !!(shift<Up>(pos.pieces(Us, PAWN) & s) & pos.pieces(Them, PAWN));
            assert(dist > 0);
            score += KothDistanceBonus[std::min(dist - 1, 5)];
        }
    }
#endif
#ifdef RACE
    if (pos.is_race())
    {
        Square ksq = pos.square<KING>(Us);
        int s = relative_rank(BLACK, ksq);
        Bitboard b = file_bb(ksq);
        for (Rank kr = rank_of(ksq), r = Rank(kr + 1); r <= RANK_8; ++r)
        {
            b |= shift<EAST>(b) | shift<WEST>(b);
            if (!(rank_bb(r) & b & ~attackedBy[Them][ALL_PIECES]))
                s++;
        }
        score += KingRaceBonus[std::min(s, 7)];
    }
#endif
#ifdef THREECHECK
    if (pos.is_three_check())
        score += ChecksGivenBonus[pos.checks_given(Us)];
#endif

    if (T)
        Trace::add(VARIANT, Us, score);

    return score;
  }


  // Evaluation::winnable() adjusts the midgame and endgame score components, based on
  // the known attacking/defending status of the players. The final value is derived
  // by interpolation from the midgame and endgame values.

  template<Tracing T>
  Value Evaluation<T>::winnable(Score score) const {

    int complexity = 0;

    bool pawnsOnBothFlanks =   (pos.pieces(PAWN) & QueenSide)
                            && (pos.pieces(PAWN) & KingSide);

#ifdef ANTI
    if (pos.is_anti()) {} else
#endif
#ifdef HORDE
    if (pos.is_horde()) {} else
#endif
#ifdef PLACEMENT
    if (pos.is_placement() && (pos.count_in_hand<KING>(WHITE) || pos.count_in_hand<KING>(BLACK))) {} else
#endif
#ifdef LOSERS
    if (pos.is_losers()) {} else
#endif
    {
    int outflanking =  distance<File>(pos.square<KING>(WHITE), pos.square<KING>(BLACK))
                     - distance<Rank>(pos.square<KING>(WHITE), pos.square<KING>(BLACK));

    bool almostUnwinnable =   outflanking < 0
                           && !pawnsOnBothFlanks;

    bool infiltration =   rank_of(pos.square<KING>(WHITE)) > RANK_4
                       || rank_of(pos.square<KING>(BLACK)) < RANK_5;

    // Compute the initiative bonus for the attacking side
    complexity =   9 * pe->passed_count()
                    + 12 * pos.count<PAWN>()
                    +  9 * outflanking
                    + 21 * pawnsOnBothFlanks
                    + 24 * infiltration
                    + 51 * !pos.non_pawn_material()
                    - 43 * almostUnwinnable
                    -110 ;
    }

    Value mg = mg_value(score);
    Value eg = eg_value(score);

    // Now apply the bonus: note that we find the attacking side by extracting the
    // sign of the midgame or endgame values, and that we carefully cap the bonus
    // so that the midgame and endgame scores do not change sign after the bonus.
    int u = ((mg > 0) - (mg < 0)) * std::clamp(complexity + 50, -abs(mg), 0);
    int v = ((eg > 0) - (eg < 0)) * std::max(complexity, -abs(eg));

    mg += u;
    eg += v;

    // Compute the scale factor for the winning side
    Color strongSide = eg > VALUE_DRAW ? WHITE : BLACK;
    int sf = me->scale_factor(pos, strongSide);

#ifdef ANTI
    if (pos.is_anti()) {} else
#endif
#ifdef EXTINCTION
    if (pos.is_extinction()) {} else
#endif
#ifdef PLACEMENT
    if (pos.is_placement() && pos.count_in_hand<KING>(~strongSide)) {} else
#endif
#ifdef ATOMIC
    if (pos.is_atomic())
    {
        if (   pos.non_pawn_material(~strongSide) <= RookValueMg
            && pos.count<PAWN>(WHITE) == pos.count<PAWN>(BLACK))
            sf = std::max(0, sf - pos.rule50_count() / 2);
    }
    else
#endif
#ifdef HORDE
    if (pos.is_horde() && pos.is_horde_color(~strongSide))
    {
        if (pos.non_pawn_material(~strongSide) >= QueenValueMg)
            sf = 10;
    }
    else
#endif
    // If scale factor is not already specific, scale down via general heuristics
    if (sf == SCALE_FACTOR_NORMAL)
    {
        if (pos.opposite_bishops())
        {
            if (   pos.non_pawn_material(WHITE) == BishopValueMg
                && pos.non_pawn_material(BLACK) == BishopValueMg)
                sf = 18 + 4 * popcount(pe->passed_pawns(strongSide));
            else
                sf = 22 + 3 * pos.count<ALL_PIECES>(strongSide);
        }
        else if (  pos.non_pawn_material(WHITE) == RookValueMg
                && pos.non_pawn_material(BLACK) == RookValueMg
                && pos.count<PAWN>(strongSide) - pos.count<PAWN>(~strongSide) <= 1
                && bool(KingSide & pos.pieces(strongSide, PAWN)) != bool(QueenSide & pos.pieces(strongSide, PAWN))
                && (attacks_bb<KING>(pos.square<KING>(~strongSide)) & pos.pieces(~strongSide, PAWN)))
            sf = 36;
        else if (pos.count<QUEEN>() == 1)
            sf = 37 + 3 * (pos.count<QUEEN>(WHITE) == 1 ? pos.count<BISHOP>(BLACK) + pos.count<KNIGHT>(BLACK)
                                                        : pos.count<BISHOP>(WHITE) + pos.count<KNIGHT>(WHITE));
        else
            sf = std::min(sf, 36 + 7 * pos.count<PAWN>(strongSide)) - 4 * !pawnsOnBothFlanks;

        sf -= 4 * !pawnsOnBothFlanks;
    }

    // Interpolate between the middlegame and (scaled by 'sf') endgame score
    v =  mg * int(me->game_phase())
       + eg * int(PHASE_MIDGAME - me->game_phase()) * ScaleFactor(sf) / SCALE_FACTOR_NORMAL;
    v /= PHASE_MIDGAME;

    if (T)
    {
        Trace::add(WINNABLE, make_score(u, eg * ScaleFactor(sf) / SCALE_FACTOR_NORMAL - eg_value(score)));
        Trace::add(TOTAL, make_score(mg, eg * ScaleFactor(sf) / SCALE_FACTOR_NORMAL));
    }

    return Value(v);
  }


  // Evaluation::value() is the main function of the class. It computes the various
  // parts of the evaluation and returns the value of the position from the point
  // of view of the side to move.

  template<Tracing T>
  Value Evaluation<T>::value() {

    assert(!pos.checkers());

    if (pos.is_variant_end())
        return pos.variant_result();

    // Probe the material hash table
    me = Material::probe(pos);

    // If we have a specialized evaluation function for the current material
    // configuration, call it and return.
    if (me->specialized_eval_exists())
        return me->evaluate(pos);

    // Initialize score by reading the incrementally updated scores included in
    // the position object (material + piece square tables) and the material
    // imbalance. Score is computed internally from the white point of view.
    Score score = pos.psq_score() + me->imbalance() + pos.this_thread()->contempt;

    // Probe the pawn hash table
    pe = Pawns::probe(pos);
    score += pe->pawn_score(WHITE) - pe->pawn_score(BLACK);

    // Early exit if score is high
    auto lazy_skip = [&](Value lazyThreshold) {
        return abs(mg_value(score) + eg_value(score)) / 2 > lazyThreshold + pos.non_pawn_material() / 64;
    };

    if (pos.variant() == CHESS_VARIANT)
    if (lazy_skip(LazyThreshold1))
        goto make_v;

    // Main evaluation begins here
    initialize<WHITE>();
    initialize<BLACK>();

    // Pieces evaluated first (also populates attackedBy, attackedBy2).
    // Note that the order of evaluation of the terms is left unspecified.
    score +=  pieces<WHITE, KNIGHT>() - pieces<BLACK, KNIGHT>()
            + pieces<WHITE, BISHOP>() - pieces<BLACK, BISHOP>()
            + pieces<WHITE, ROOK  >() - pieces<BLACK, ROOK  >()
            + pieces<WHITE, QUEEN >() - pieces<BLACK, QUEEN >();

#ifdef CRAZYHOUSE
    if (pos.is_house()) {
        // Positional bonus for potential drop points - unoccupied squares in enemy territory that are not attacked by enemy non-KQ pieces
        mobility[WHITE] += DropMobilityBonus * popcount(~(attackedBy[BLACK][PAWN] | attackedBy[BLACK][KNIGHT] | attackedBy[BLACK][BISHOP] | attackedBy[BLACK][ROOK] | pos.pieces() | Rank1BB | Rank2BB | Rank3BB | Rank4BB));
        mobility[BLACK] += DropMobilityBonus * popcount(~(attackedBy[WHITE][PAWN] | attackedBy[WHITE][KNIGHT] | attackedBy[WHITE][BISHOP] | attackedBy[WHITE][ROOK] | pos.pieces() | Rank5BB | Rank6BB | Rank7BB | Rank8BB));
    }
#endif

    score += mobility[WHITE] - mobility[BLACK];

    // More complex interactions that require fully populated attack bitboards
    score +=  king<   WHITE>() - king<   BLACK>()
            + passed< WHITE>() - passed< BLACK>();

    if (pos.variant() == CHESS_VARIANT)
    if (lazy_skip(LazyThreshold2))
        goto make_v;

    score +=  threats<WHITE>() - threats<BLACK>()
            + space<  WHITE>() - space<  BLACK>();

    if (pos.variant() != CHESS_VARIANT)
        score += variant<WHITE>() - variant<BLACK>();
make_v:
    // Derive single value from mg and eg parts of score
    Value v = winnable(score);

    // In case of tracing add all remaining individual evaluation terms
    if (T)
    {
        Trace::add(MATERIAL, pos.psq_score());
        Trace::add(IMBALANCE, me->imbalance());
        Trace::add(PAWN, pe->pawn_score(WHITE), pe->pawn_score(BLACK));
        Trace::add(MOBILITY, mobility[WHITE], mobility[BLACK]);
    }

    // Evaluation grain
    v = (v / 16) * 16;

    // Side to move point of view
    v = (pos.side_to_move() == WHITE ? v : -v) + Tempo;

    return v;
  }

} // namespace


/// evaluate() is the evaluator for the outer world. It returns a static
/// evaluation of the position from the point of view of the side to move.

Value Eval::evaluate(const Position& pos) {

  Value v;

#ifdef USE_NNUE
  if (!Eval::useNNUE)
#endif
      v = Evaluation<NO_TRACE>(pos).value();
#ifdef USE_NNUE
  else
  {
      // Scale and shift NNUE for compatibility with search and classical evaluation
      auto  adjusted_NNUE = [&](){
         int mat = pos.non_pawn_material() + PawnValueMg * pos.count<PAWN>();
         return NNUE::evaluate(pos) * (720 + mat / 32) / 1024 + Tempo;
      };

      // If there is PSQ imbalance use classical eval, with small probability if it is small
      Value psq = Value(abs(eg_value(pos.psq_score())));
      int   r50 = 16 + pos.rule50_count();
      bool  largePsq = psq * 16 > (NNUEThreshold1 + pos.non_pawn_material() / 64) * r50;
      bool  classical = largePsq || (psq > PawnValueMg / 4 && !(pos.this_thread()->nodes & 0xB));

      v = classical ? Evaluation<NO_TRACE>(pos).value() : adjusted_NNUE();

      // If the classical eval is small and imbalance large, use NNUE nevertheless.
      // For the case of opposite colored bishops, switch to NNUE eval with
      // small probability if the classical eval is less than the threshold.
      if (   largePsq
          && (   abs(v) * 16 < NNUEThreshold2 * r50
              || (   pos.opposite_bishops()
                  && abs(v) * 16 < (NNUEThreshold1 + pos.non_pawn_material() / 64) * r50
                  && !(pos.this_thread()->nodes & 0xB))))
          v = adjusted_NNUE();
  }
#endif

  // Damp down the evaluation linearly when shuffling
  v = v * (100 - pos.rule50_count()) / 100;

  // Guarantee evaluation does not hit the tablebase range
  v = std::clamp(v, VALUE_TB_LOSS_IN_MAX_PLY + 1, VALUE_TB_WIN_IN_MAX_PLY - 1);

  return v;
}

/// trace() is like evaluate(), but instead of returning a value, it returns
/// a string (suitable for outputting to stdout) that contains the detailed
/// descriptions and values of each evaluation term. Useful for debugging.
/// Trace scores are from white's point of view

std::string Eval::trace(const Position& pos) {

  if (pos.checkers())
      return "Final evaluation: none (in check)";

  std::stringstream ss;
  ss << std::showpoint << std::noshowpos << std::fixed << std::setprecision(2);

  Value v;

  std::memset(scores, 0, sizeof(scores));

  pos.this_thread()->contempt = SCORE_ZERO; // Reset any dynamic contempt

  v = Evaluation<TRACE>(pos).value();

  ss << std::showpoint << std::noshowpos << std::fixed << std::setprecision(2)
     << "     Term    |    White    |    Black    |    Total   \n"
     << "             |   MG    EG  |   MG    EG  |   MG    EG \n"
     << " ------------+-------------+-------------+------------\n"
     << "    Material | " << Term(MATERIAL)
     << "   Imbalance | " << Term(IMBALANCE)
     << "       Pawns | " << Term(PAWN)
     << "     Knights | " << Term(KNIGHT)
     << "     Bishops | " << Term(BISHOP)
     << "       Rooks | " << Term(ROOK)
     << "      Queens | " << Term(QUEEN)
     << "    Mobility | " << Term(MOBILITY)
     << " King safety | " << Term(KING)
     << "     Threats | " << Term(THREAT)
     << "      Passed | " << Term(PASSED)
     << "       Space | " << Term(SPACE)
     << "    Winnable | " << Term(WINNABLE)
     << "     Variant | " << Term(VARIANT)
     << " ------------+-------------+-------------+------------\n"
     << "       Total | " << Term(TOTAL);

  v = pos.side_to_move() == WHITE ? v : -v;

  ss << "\nClassical evaluation: " << to_cp(v) << " (white side)\n";

#ifdef USE_NNUE
  if (Eval::useNNUE)
  {
      v = NNUE::evaluate(pos);
      v = pos.side_to_move() == WHITE ? v : -v;
      ss << "\nNNUE evaluation:      " << to_cp(v) << " (white side)\n";
  }
#endif

  v = evaluate(pos);
  v = pos.side_to_move() == WHITE ? v : -v;
  ss << "\nFinal evaluation:     " << to_cp(v) << " (white side)\n";

  return ss.str();
}<|MERGE_RESOLUTION|>--- conflicted
+++ resolved
@@ -191,56 +191,48 @@
 namespace {
 
   // Threshold for lazy and space evaluation
-<<<<<<< HEAD
-  constexpr Value LazyThreshold1  = Value(1400);
-  constexpr Value LazyThreshold2  = Value(1300);
+  constexpr Value LazyThreshold1 =  Value(1565);
+  constexpr Value LazyThreshold2 =  Value(1102);
   constexpr Value SpaceThreshold[VARIANT_NB] = {
-    Value(12222),
+    Value(11551),
 #ifdef ANTI
-    Value(12222),
+    Value(11551),
 #endif
 #ifdef ATOMIC
-    Value(12222),
+    Value(11551),
 #endif
 #ifdef CRAZYHOUSE
-    Value(12222),
+    Value(11551),
 #endif
 #ifdef EXTINCTION
-    Value(12222),
+    Value(11551),
 #endif
 #ifdef GRID
     2 * MidgameLimit,
 #endif
 #ifdef HORDE
-    Value(12222),
+    Value(11551),
 #endif
 #ifdef KOTH
     VALUE_ZERO,
 #endif
 #ifdef LOSERS
-    Value(12222),
+    Value(11551),
 #endif
 #ifdef RACE
-    Value(12222),
+    Value(11551),
 #endif
 #ifdef THREECHECK
-    Value(12222),
+    Value(11551),
 #endif
 #ifdef TWOKINGS
-    Value(12222),
+    Value(11551),
 #endif
   };
 #ifdef USE_NNUE
-  constexpr Value NNUEThreshold1 =   Value(550);
-  constexpr Value NNUEThreshold2 =   Value(150);
-#endif
-=======
-  constexpr Value LazyThreshold1 =  Value(1565);
-  constexpr Value LazyThreshold2 =  Value(1102);
-  constexpr Value SpaceThreshold = Value(11551);
   constexpr Value NNUEThreshold1 =   Value(682);
   constexpr Value NNUEThreshold2 =   Value(176);
->>>>>>> 7615e348
+#endif
 
   // KingAttackWeights[PieceType] contains king attack weights by piece type
   constexpr int KingAttackWeights[VARIANT_NB][PIECE_TYPE_NB] = {

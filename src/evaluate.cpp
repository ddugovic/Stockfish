--- conflicted
+++ resolved
@@ -212,15 +212,14 @@
     { S(-48,-59), S(-20,-23), S( 16, -3), S( 26, 13), S( 38, 24), S( 51, 42), // Bishop
       S( 55, 54), S( 63, 57), S( 63, 65), S( 68, 73), S( 81, 78), S( 81, 86),
       S( 91, 88), S( 98, 97) },
-<<<<<<< HEAD
-    { S(-58,-76), S(-27,-18), S(-15, 28), S(-10, 55), S( -5, 69), S( -2, 82), // Rook
-      S(  9,112), S( 16,118), S( 30,132), S( 29,142), S( 32,155), S( 38,165),
-      S( 46,166), S( 48,169), S( 58,171) },
-    { S(-39,-36), S(-21,-15), S(  3,  8), S(  3, 18), S( 14, 34), S( 22, 54), // Queen
-      S( 28, 61), S( 41, 73), S( 43, 79), S( 48, 92), S( 56, 94), S( 60,104),
-      S( 60,113), S( 66,120), S( 67,123), S( 70,126), S( 71,133), S( 73,136),
-      S( 79,140), S( 88,143), S( 88,148), S( 99,166), S(102,170), S(102,175),
-      S(106,184), S(109,191), S(113,206), S(116,212) }
+    { S(-60,-78), S(-20,-17), S(  2, 23), S(  3, 39), S(  3, 70), S( 11, 99), // Rook
+      S( 22,103), S( 31,121), S( 40,134), S( 40,139), S( 41,158), S( 48,164),
+      S( 57,168), S( 57,169), S( 62,172) },
+    { S(-34,-36), S(-15,-21), S(-10, -1), S(-10, 22), S( 20, 41), S( 23, 56), // Queen
+      S( 23, 59), S( 35, 75), S( 38, 78), S( 53, 96), S( 64, 96), S( 65,100),
+      S( 65,121), S( 66,127), S( 67,131), S( 67,133), S( 72,136), S( 72,141),
+      S( 77,147), S( 79,150), S( 93,151), S(108,168), S(108,168), S(108,171),
+      S(110,182), S(114,182), S(114,192), S(116,219) }
     },
 #ifdef ANTI
     {
@@ -409,16 +408,6 @@
         S(106,184), S(109,191), S(113,206), S(116,212) }
     },
 #endif
-=======
-    { S(-60,-78), S(-20,-17), S(  2, 23), S(  3, 39), S(  3, 70), S( 11, 99), // Rook
-      S( 22,103), S( 31,121), S( 40,134), S( 40,139), S( 41,158), S( 48,164),
-      S( 57,168), S( 57,169), S( 62,172) },
-    { S(-34,-36), S(-15,-21), S(-10, -1), S(-10, 22), S( 20, 41), S( 23, 56), // Queen
-      S( 23, 59), S( 35, 75), S( 38, 78), S( 53, 96), S( 64, 96), S( 65,100),
-      S( 65,121), S( 66,127), S( 67,131), S( 67,133), S( 72,136), S( 72,141),
-      S( 77,147), S( 79,150), S( 93,151), S(108,168), S(108,168), S(108,171),
-      S(110,182), S(114,182), S(114,192), S(116,219) }
->>>>>>> 345b2d15
   };
 
   // RookOnFile[semiopen/open] contains bonuses for each rook when there is
@@ -970,15 +959,10 @@
 #endif
 
     // Enemy rooks checks
-<<<<<<< HEAD
 #ifdef CRAZYHOUSE
     h = pos.is_house() && pos.count_in_hand<ROOK>(Them) ? ~pos.pieces() : 0;
 #endif
     rookChecks = b1 & safe & (attackedBy[Them][ROOK] | (h & dropSafe));
-
-=======
-    rookChecks = b1 & safe & attackedBy[Them][ROOK];
->>>>>>> 345b2d15
     if (rookChecks)
         kingDanger += more_than_one(rookChecks) ? RookSafeCheck * 3/2
                                                 : RookSafeCheck;
@@ -1015,20 +999,13 @@
         unsafeChecks |= b2 & (attackedBy[Them][BISHOP] | (h & dropSafe));
 
     // Enemy knights checks
-<<<<<<< HEAD
 #ifdef CRAZYHOUSE
     h = pos.is_house() && pos.count_in_hand<KNIGHT>(Them) ? ~pos.pieces() : 0;
 #endif
     knightChecks = pos.attacks_from<KNIGHT>(ksq) & (attackedBy[Them][KNIGHT] | (h & dropSafe));
-
     if (knightChecks & (safe | (h & dropSafe)))
-        kingDanger += KnightSafeCheck;
-=======
-    knightChecks = pos.attacks_from<KNIGHT>(ksq) & attackedBy[Them][KNIGHT];
-    if (knightChecks & safe)
-        kingDanger += more_than_one(knightChecks & safe) ? KnightSafeCheck * 3/2
+        kingDanger += more_than_one(knightChecks & (safe | (h & dropSafe))) ? KnightSafeCheck * 3/2
                                                          : KnightSafeCheck;
->>>>>>> 345b2d15
     else
         unsafeChecks |= knightChecks & (attackedBy[Them][KNIGHT] | h);
 

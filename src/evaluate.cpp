/*
  Stockfish, a UCI chess playing engine derived from Glaurung 2.1
  Copyright (C) 2004-2008 Tord Romstad (Glaurung author)
  Copyright (C) 2008-2015 Marco Costalba, Joona Kiiski, Tord Romstad
  Copyright (C) 2015-2017 Marco Costalba, Joona Kiiski, Gary Linscott, Tord Romstad

  Stockfish is free software: you can redistribute it and/or modify
  it under the terms of the GNU General Public License as published by
  the Free Software Foundation, either version 3 of the License, or
  (at your option) any later version.

  Stockfish is distributed in the hope that it will be useful,
  but WITHOUT ANY WARRANTY; without even the implied warranty of
  MERCHANTABILITY or FITNESS FOR A PARTICULAR PURPOSE.  See the
  GNU General Public License for more details.

  You should have received a copy of the GNU General Public License
  along with this program.  If not, see <http://www.gnu.org/licenses/>.
*/

#include <algorithm>
#include <cassert>
#include <cstring>   // For std::memset
#include <iomanip>
#include <sstream>

#include "bitboard.h"
#include "evaluate.h"
#include "material.h"
#include "pawns.h"

namespace {

  namespace Trace {

    enum Term { // The first 8 entries are for PieceType
      MATERIAL = 8, IMBALANCE, MOBILITY, THREAT, PASSED, SPACE, TOTAL, TERM_NB
    };

    double scores[TERM_NB][COLOR_NB][PHASE_NB];

    double to_cp(Value v) { return double(v) / PawnValueEg; }

    void add(int idx, Color c, Score s) {
      scores[idx][c][MG] = to_cp(mg_value(s));
      scores[idx][c][EG] = to_cp(eg_value(s));
    }

    void add(int idx, Score w, Score b = SCORE_ZERO) {
      add(idx, WHITE, w); add(idx, BLACK, b);
    }

    std::ostream& operator<<(std::ostream& os, Term t) {

      if (t == MATERIAL || t == IMBALANCE || t == Term(PAWN) || t == TOTAL)
          os << "  ---   --- |   ---   --- | ";
      else
          os << std::setw(5) << scores[t][WHITE][MG] << " "
             << std::setw(5) << scores[t][WHITE][EG] << " | "
             << std::setw(5) << scores[t][BLACK][MG] << " "
             << std::setw(5) << scores[t][BLACK][EG] << " | ";

      os << std::setw(5) << scores[t][WHITE][MG] - scores[t][BLACK][MG] << " "
         << std::setw(5) << scores[t][WHITE][EG] - scores[t][BLACK][EG] << " \n";

      return os;
    }
  }

  using namespace Trace;

  // Struct EvalInfo contains various information computed and collected
  // by the evaluation functions.
  struct EvalInfo {

    Material::Entry* me;
    Pawns::Entry* pe;
    Bitboard mobilityArea[COLOR_NB];

    // attackedBy[color][piece type] is a bitboard representing all squares
    // attacked by a given color and piece type (can be also ALL_PIECES).
    Bitboard attackedBy[COLOR_NB][PIECE_TYPE_NB];

    // attackedBy2[color] are the squares attacked by 2 pieces of a given color,
    // possibly via x-ray or by one pawn and one piece. Diagonal x-ray through
    // pawn or squares attacked by 2 pawns are not explicitly added.
    Bitboard attackedBy2[COLOR_NB];

    // kingRing[color] is the zone around the king which is considered
    // by the king safety evaluation. This consists of the squares directly
    // adjacent to the king, and the three (or two, for a king on an edge file)
    // squares two ranks in front of the king. For instance, if black's king
    // is on g8, kingRing[BLACK] is a bitboard containing the squares f8, h8,
    // f7, g7, h7, f6, g6 and h6.
    Bitboard kingRing[COLOR_NB];

    // kingAttackersCount[color] is the number of pieces of the given color
    // which attack a square in the kingRing of the enemy king.
    int kingAttackersCount[COLOR_NB];

    // kingAttackersWeight[color] is the sum of the "weights" of the pieces of the
    // given color which attack a square in the kingRing of the enemy king. The
    // weights of the individual piece types are given by the elements in the
    // KingAttackWeights array.
    int kingAttackersWeight[COLOR_NB];

    // kingAdjacentZoneAttacksCount[color] is the number of attacks by the given
    // color to squares directly adjacent to the enemy king. Pieces which attack
    // more than one square are counted multiple times. For instance, if there is
    // a white knight on g5 and black's king is on g8, this white knight adds 2
    // to kingAdjacentZoneAttacksCount[WHITE].
    int kingAdjacentZoneAttacksCount[COLOR_NB];
  };

  #define V(v) Value(v)
  #define S(mg, eg) make_score(mg, eg)

  // MobilityBonus[PieceType-2][attacked] contains bonuses for middle and end game,
  // indexed by piece type and number of attacked squares in the mobility area.
  const Score MobilityBonus[VARIANT_NB][4][32] = {
    {
    { S(-75,-76), S(-57,-54), S( -9,-28), S( -2,-10), S(  6,  5), S( 14, 12), // Knights
      S( 22, 26), S( 29, 29), S( 36, 29) },
    { S(-48,-59), S(-20,-23), S( 16, -3), S( 26, 13), S( 38, 24), S( 51, 42), // Bishops
      S( 55, 54), S( 63, 57), S( 63, 65), S( 68, 73), S( 81, 78), S( 81, 86),
      S( 91, 88), S( 98, 97) },
    { S(-58,-76), S(-27,-18), S(-15, 28), S(-10, 55), S( -5, 69), S( -2, 82), // Rooks
      S(  9,112), S( 16,118), S( 30,132), S( 29,142), S( 32,155), S( 38,165),
      S( 46,166), S( 48,169), S( 58,171) },
    { S(-39,-36), S(-21,-15), S(  3,  8), S(  3, 18), S( 14, 34), S( 22, 54), // Queens
      S( 28, 61), S( 41, 73), S( 43, 79), S( 48, 92), S( 56, 94), S( 60,104),
      S( 60,113), S( 66,120), S( 67,123), S( 70,126), S( 71,133), S( 73,136),
      S( 79,140), S( 88,143), S( 88,148), S( 99,166), S(102,170), S(102,175),
      S(106,184), S(109,191), S(113,206), S(116,212) }
    },
#ifdef ANTI
    {
      { S(-150,-152), S(-112,-108), S(-18,-52), S( -4,-20), S( 12, 10), S( 30, 22), // Knights
        S(  44,  52), S(  60,  56), S( 72, 58) },
      { S(-96,-116), S(-42,-38), S( 32, -4), S( 52, 24), S( 74, 44), S(102, 84), // Bishops
        S(108, 108), S(126,116), S(130,126), S(142,140), S(158,148), S(162,172),
        S(184, 180), S(194,188) },
      { S(-112,-156), S(-50,-36), S(-22, 52), S(-10,110), S( -8,140), S( -2,162), // Rooks
        S(  16, 218), S( 28,240), S( 42,256), S( 46,286), S( 62,308), S( 64,320),
        S(  86, 330), S( 98,336), S(118,338) },
      { S(-80,-70), S(-50,-24), S(  4, 14), S(  8, 38), S( 28, 74), S( 48,110), // Queens
        S( 50,124), S( 80,152), S( 86,158), S( 94,174), S(108,188), S(112,204),
        S(120,222), S(140,232), S(144,236), S(146,244), S(150,256), S(154,260),
        S(170,266), S(188,272), S(198,280), S(216,314), S(224,316), S(226,322),
        S(236,348), S(238,354), S(246,382), S(256,398) }
    },
#endif
#ifdef ATOMIC
    {
      { S(-75,-76), S(-56,-54), S( -9,-26), S( -2,-10), S(  6,  5), S( 15, 11), // Knights
        S( 22, 26), S( 30, 28), S( 36, 29) },
      { S(-48,-58), S(-21,-19), S( 16, -2), S( 26, 12), S( 37, 22), S( 51, 42), // Bishops
        S( 54, 54), S( 63, 58), S( 65, 63), S( 71, 70), S( 79, 74), S( 81, 86),
        S( 92, 90), S( 97, 94) },
      { S(-56,-78), S(-25,-18), S(-11, 26), S( -5, 55), S( -4, 70), S( -1, 81), // Rooks
        S(  8,109), S( 14,120), S( 21,128), S( 23,143), S( 31,154), S( 32,160),
        S( 43,165), S( 49,168), S( 59,169) },
      { S(-40,-35), S(-25,-12), S(  2,  7), S(  4, 19), S( 14, 37), S( 24, 55), // Queens
        S( 25, 62), S( 40, 76), S( 43, 79), S( 47, 87), S( 54, 94), S( 56,102),
        S( 60,111), S( 70,116), S( 72,118), S( 73,122), S( 75,128), S( 77,130),
        S( 85,133), S( 94,136), S( 99,140), S(108,157), S(112,158), S(113,161),
        S(118,174), S(119,177), S(123,191), S(128,199) }
    },
#endif
#ifdef CRAZYHOUSE
    {
      { S(-115,-112), S(-94,-51), S(-90,-24), S(-38, -5), S(  6,  5), S( 15, 11), // Knights
        S(  22,  26), S( 30, 28), S( 36, 29) },
      { S(-150, -63), S(-91,-41), S( 16, -8), S( 26, 12), S( 37, 22), S( 51, 42), // Bishops
        S(  54,  54), S( 63, 58), S( 65, 63), S( 71, 70), S( 79, 74), S( 81, 86),
        S(  92,  90), S( 97, 94) },
      { S( -56, -78), S(-25,-18), S(-11, 26), S( -5, 55), S( -4, 70), S( -1, 81), // Rooks
        S(   8, 109), S( 14,120), S( 21,128), S( 23,143), S( 31,154), S( 32,160),
        S(  43, 165), S( 49,168), S( 59,169) },
      { S( -40, -35), S(-25,-12), S(  2,  7), S(  4, 19), S( 14, 37), S( 24, 55), // Queens
        S(  25,  62), S( 40, 76), S( 43, 79), S( 47, 87), S( 54, 94), S( 56,102),
        S(  60, 111), S( 70,116), S( 72,118), S( 73,122), S( 75,128), S( 77,130),
        S(  85, 133), S( 94,136), S( 99,140), S(108,157), S(112,158), S(113,161),
        S( 118, 174), S(119,177), S(123,191), S(128,199) }
    },
#endif
#ifdef HORDE
    {
      { S(-126,-90), S( -7,-22), S( -46,-25), S( 19,7), S( -53, 71), S( 31, -1), // Knights
        S(  -6, 51), S(-12, 47), S( -9, -56) },
      { S( -46,-2), S(30,66), S( 18, -27), S( 86, 21), S( 65, 11), S(147, 45), // Bishops
        S(  98, 38), S( 95, 52), S(122, 45), S( 95, 33), S( 89,103), S( 85, -9),
        S( 105, 70), S(131, 82) },
      { S( -56,-78), S(-25,-18), S(-11, 26), S( -5, 55), S( -4, 70), S( -1, 81), // Rooks
        S(   8,109), S( 14,120), S( 21,128), S( 23,143), S( 31,154), S( 32,160),
        S(  43,165), S( 49,168), S( 59,169) },
      { S( -40,-35), S(-25,-12), S(  2,  7), S(  4, 19), S( 14, 37), S( 24, 55), // Queens
        S(  25, 62), S( 40, 76), S( 43, 79), S( 47, 87), S( 54, 94), S( 56,102),
        S(  60,111), S( 70,116), S( 72,118), S( 73,122), S( 75,128), S( 77,130),
        S(  85,133), S( 94,136), S( 99,140), S(108,157), S(112,158), S(113,161),
        S( 118,174), S(119,177), S(123,191), S(128,199) }
    },
#endif
#ifdef KOTH
    {
      { S(-75,-76), S(-56,-54), S( -9,-26), S( -2,-10), S(  6,  5), S( 15, 11), // Knights
        S( 22, 26), S( 30, 28), S( 36, 29) },
      { S(-48,-58), S(-21,-19), S( 16, -2), S( 26, 12), S( 37, 22), S( 51, 42), // Bishops
        S( 54, 54), S( 63, 58), S( 65, 63), S( 71, 70), S( 79, 74), S( 81, 86),
        S( 92, 90), S( 97, 94) },
      { S(-56,-78), S(-25,-18), S(-11, 26), S( -5, 55), S( -4, 70), S( -1, 81), // Rooks
        S(  8,109), S( 14,120), S( 21,128), S( 23,143), S( 31,154), S( 32,160),
        S( 43,165), S( 49,168), S( 59,169) },
      { S(-40,-35), S(-25,-12), S(  2,  7), S(  4, 19), S( 14, 37), S( 24, 55), // Queens
        S( 25, 62), S( 40, 76), S( 43, 79), S( 47, 87), S( 54, 94), S( 56,102),
        S( 60,111), S( 70,116), S( 72,118), S( 73,122), S( 75,128), S( 77,130),
        S( 85,133), S( 94,136), S( 99,140), S(108,157), S(112,158), S(113,161),
        S(118,174), S(119,177), S(123,191), S(128,199) }
    },
#endif
#ifdef RACE
    {
      { S(-150,-152), S(-112,-108), S(-18,-52), S( -4,-20), S( 12, 10), S( 30, 22), // Knights
        S(  44,  52), S(  60,  56), S( 72, 58) },
      { S( -96,-116), S( -42, -38), S( 32, -4), S( 52, 24), S( 74, 44), S(102, 84), // Bishops
        S( 108, 108), S( 126, 116), S(130,126), S(142,140), S(158,148), S(162,172),
        S( 184, 180), S( 194, 188) },
      { S(-112,-156), S( -50, -36), S(-22, 52), S(-10,110), S( -8,140), S( -2,162), // Rooks
        S(  16, 218), S(  28, 240), S( 42,256), S( 46,286), S( 62,308), S( 64,320),
        S(  86, 330), S(  98, 336), S(118,338) },
      { S( -80, -70), S( -50, -24), S(  4, 14), S(  8, 38), S( 28, 74), S( 48,110), // Queens
        S(  50, 124), S(  80, 152), S( 86,158), S( 94,174), S(108,188), S(112,204),
        S( 120, 222), S( 140, 232), S(144,236), S(146,244), S(150,256), S(154,260),
        S( 170, 266), S( 188, 272), S(198,280), S(216,314), S(224,316), S(226,322),
        S( 236, 348), S( 238, 354), S(246,382), S(256,398) }
    },
#endif
#ifdef RELAY
    {
      { S(-75,-76), S(-56,-54), S( -9,-26), S( -2,-10), S(  6,  5), S( 15, 11), // Knights
        S( 22, 26), S( 30, 28), S( 36, 29) },
      { S(-48,-58), S(-21,-19), S( 16, -2), S( 26, 12), S( 37, 22), S( 51, 42), // Bishops
        S( 54, 54), S( 63, 58), S( 65, 63), S( 71, 70), S( 79, 74), S( 81, 86),
        S( 92, 90), S( 97, 94) },
      { S(-56,-78), S(-25,-18), S(-11, 26), S( -5, 55), S( -4, 70), S( -1, 81), // Rooks
        S(  8,109), S( 14,120), S( 21,128), S( 23,143), S( 31,154), S( 32,160),
        S( 43,165), S( 49,168), S( 59,169) },
      { S(-40,-35), S(-25,-12), S(  2,  7), S(  4, 19), S( 14, 37), S( 24, 55), // Queens
        S( 25, 62), S( 40, 76), S( 43, 79), S( 47, 87), S( 54, 94), S( 56,102),
        S( 60,111), S( 70,116), S( 72,118), S( 73,122), S( 75,128), S( 77,130),
        S( 85,133), S( 94,136), S( 99,140), S(108,157), S(112,158), S(113,161),
        S(118,174), S(119,177), S(123,191), S(128,199) }
    },
#endif
#ifdef THREECHECK
    {
      { S(-74,-76), S(-55,-54), S( -9,-26), S( -2,-10), S(  6,  5), S( 15, 11), // Knights
        S( 22, 26), S( 31, 27), S( 37, 29) },
      { S(-49,-56), S(-23,-18), S( 15, -2), S( 25, 12), S( 36, 22), S( 50, 42), // Bishops
        S( 53, 54), S( 64, 57), S( 67, 63), S( 71, 68), S( 84, 76), S( 79, 87),
        S( 95, 91), S( 98, 93) },
      { S(-57,-76), S(-25,-18), S(-11, 25), S( -5, 53), S( -4, 70), S( -1, 78), // Rooks
        S(  8,111), S( 14,116), S( 22,125), S( 24,148), S( 31,159), S( 31,173),
        S( 44,163), S( 50,162), S( 56,168) },
      { S(-42,-35), S(-25,-12), S(  2,  7), S(  4, 19), S( 14, 37), S( 24, 53), // Queens
        S( 26, 63), S( 39, 80), S( 42, 77), S( 48, 88), S( 53, 96), S( 57, 96),
        S( 61,108), S( 71,116), S( 70,116), S( 74,125), S( 75,133), S( 78,133),
        S( 85,137), S( 97,135), S(103,141), S(107,165), S(109,153), S(115,162),
        S(119,164), S(121,184), S(121,192), S(131,203) }
    },
#endif
  };

  // Outpost[knight/bishop][supported by pawn] contains bonuses for minor
  // pieces if they can reach an outpost square, bigger if that square is
  // supported by a pawn. If the minor piece occupies an outpost square
  // then score is doubled.
  const Score Outpost[][2] = {
    { S(22, 6), S(33, 9) }, // Knight
    { S( 9, 2), S(14, 4) }  // Bishop
  };

  // RookOnFile[semiopen/open] contains bonuses for each rook when there is no
  // friendly pawn on the rook file.
  const Score RookOnFile[] = { S(20, 7), S(45, 20) };

  // ThreatByMinor/ByRook[attacked PieceType] contains bonuses according to
  // which piece type attacks which one. Attacks on lesser pieces which are
  // pawn-defended are not considered.
  const Score ThreatByMinor[PIECE_TYPE_NB] = {
    S(0, 0), S(0, 33), S(45, 43), S(46, 47), S(72, 107), S(48, 118)
  };

  const Score ThreatByRook[PIECE_TYPE_NB] = {
    S(0, 0), S(0, 25), S(40, 62), S(40, 59), S( 0, 34), S(35, 48)
  };

  // ThreatByKing[on one/on many] contains bonuses for king attacks on
  // pawns or pieces which are not pawn-defended.
  const Score ThreatByKing[] = { S(3, 62), S(9, 138) };

  // Passed[variant][mg/eg][Rank] contains midgame and endgame bonuses for passed pawns.
  // We don't use a Score because we process the two components independently.
  const Value Passed[VARIANT_NB][2][RANK_NB] = {
    {
      { V(5), V( 5), V(31), V(73), V(166), V(252) },
      { V(7), V(14), V(38), V(73), V(166), V(252) }
    },
#ifdef ANTI
    {
      { V(5), V( 5), V(31), V(73), V(166), V(252) },
      { V(7), V(14), V(38), V(73), V(166), V(252) }
    },
#endif
#ifdef ATOMIC
    {
      { V(95), V(118), V(94), V(142), V(196), V(204) },
      { V(86), V( 43), V(61), V( 62), V(150), V(256) }
    },
#endif
#ifdef CRAZYHOUSE
    {
      { V(15), V(23), V(13), V( 88), V(177), V(229) },
      { V(27), V(13), V(19), V(111), V(140), V(203) }
    },
#endif
#ifdef HORDE
    {
      { V(5), V( 5), V(31), V(73), V(166), V(252) },
      { V(7), V(14), V(38), V(73), V(166), V(252) }
    },
#endif
#ifdef KOTH
    {
      { V(5), V( 5), V(31), V(73), V(166), V(252) },
      { V(7), V(14), V(38), V(73), V(166), V(252) }
    },
#endif
#ifdef RACE
    {
      { V(5), V( 5), V(31), V(73), V(166), V(252) },
      { V(7), V(14), V(38), V(73), V(166), V(252) }
    },
#endif
#ifdef RELAY
    {
      { V(5), V( 5), V(31), V(73), V(166), V(252) },
      { V(7), V(14), V(38), V(73), V(166), V(252) }
    },
#endif
#ifdef THREECHECK
    {
      { V(5), V( 5), V(31), V(73), V(166), V(252) },
      { V(7), V(14), V(38), V(73), V(166), V(252) }
    },
#endif
  };

#ifdef THREECHECK
  const Score ChecksGivenBonus[CHECKS_NB] = {
      S(0, 0),
      S(444, 181),
      S(2425, 603),
      S(0, 0)
  };
#endif

#ifdef KOTH
  const Score KothDistanceBonus[6] = {
    S(1991, 1658), S(448, 364), S(163, 176), S(80, 89), S(50, 50), S(0, 0)
  };
  const Score KothSafeCenter = S(157, 202);
#endif

#ifdef ANTI
  const Score PieceCountAnti    = S(122, 119);
  const Score ThreatsAnti[]     = { S(216, 279), S(441, 341) };
  const Score AttacksAnti[2][2][PIECE_TYPE_NB] = {
    {
      { S( 27, 140), S( 23,  95), S(160, 112), S( 78, 129), S( 65,  75), S( 70, 13), S(146, 123) },
      { S( 58,  82), S( 80, 112), S(124,  87), S(103, 110), S(185, 107), S( 72, 60), S(126,  62) }
    },
    {
      { S(111, 127), S(102,  95), S(121, 183), S(140,  37), S(120,  99), S( 55, 11), S( 88,  93) },
      { S( 56,  69), S( 72, 124), S(109, 154), S( 98, 149), S(129, 113), S(147, 72), S(157, 152) }
    }
  };
#endif

#ifdef CRAZYHOUSE
  const int KingDangerInHand[PIECE_TYPE_NB] = {
    87, 16, 210, 66, 168, 143
  };
#endif

#ifdef RACE
  // Bonus for distance of king from 8th rank
  const Score KingRaceBonus[RANK_NB] = {
    S(14216, 14428), S(5931, 5364), S(4372, 3800), S(2678, 2467),
    S( 1577,  1515), S( 960,  914), S( 518,  480), S(   0,    0)
  };
#endif

  // PassedFile[File] contains a bonus according to the file of a passed pawn
  const Score PassedFile[FILE_NB] = {
    S(  9, 10), S( 2, 10), S( 1, -8), S(-20,-12),
    S(-20,-12), S( 1, -8), S( 2, 10), S(  9, 10)
  };

  // KingProtector[PieceType-2] contains a bonus according to distance from king
  const Score KingProtector[] = { S(-3, -5), S(-4, -3), S(-3, 0), S(-1, 1) };

  // Assorted bonuses and penalties used by evaluation
  const Score MinorBehindPawn     = S( 16,  0);
  const Score BishopPawns         = S(  8, 12);
  const Score RookOnPawn          = S(  8, 24);
  const Score TrappedRook         = S( 92,  0);
  const Score WeakQueen           = S( 50, 10);
  const Score OtherCheck          = S( 10, 10);
  const Score CloseEnemies[VARIANT_NB] = {
    S( 7,  0),
#ifdef ANTI
    S( 0,  0),
#endif
#ifdef ATOMIC
    S(17,  0),
#endif
#ifdef CRAZYHOUSE
    S(13, 20),
#endif
#ifdef HORDE
    S( 7,  0),
#endif
#ifdef KOTH
    S( 7,  0),
#endif
#ifdef RACE
    S( 0,  0),
#endif
#ifdef RELAY
    S( 7,  0),
#endif
#ifdef THREECHECK
    S(16,  9),
#endif
  };
  const Score PawnlessFlank       = S( 20, 80);
  const Score ThreatByHangingPawn = S( 71, 61);
  const Score ThreatBySafePawn    = S(182,175);
  const Score ThreatByRank        = S( 16,  3);
  const Score Hanging             = S( 48, 27);
  const Score ThreatByPawnPush    = S( 38, 22);
  const Score HinderPassedPawn    = S(  7,  0);

  // Penalty for a bishop on a1/h1 (a8/h8 for black) which is trapped by
  // a friendly pawn on b2/g2 (b7/g7 for black). This can obviously only
  // happen in Chess960 games.
  const Score TrappedBishopA1H1 = S(50, 50);

  #undef S
  #undef V

  // KingAttackWeights[PieceType] contains king attack weights by piece type
  const int KingAttackWeights[VARIANT_NB][PIECE_TYPE_NB] = {
    { 0, 0, 78, 56, 45, 11 },
#ifdef ANTI
    {},
#endif
#ifdef ATOMIC
    { 0, 0, 78, 56, 45, 11 },
#endif
#ifdef CRAZYHOUSE
    { 0, 0, 112, 84, 61, 2 },
#endif
#ifdef HORDE
    { 0, 0, 78, 56, 45, 11 },
#endif
#ifdef KOTH
    { 0, 0, 78, 56, 45, 11 },
#endif
#ifdef RACE
    {},
#endif
#ifdef RELAY
    { 0, 0, 78, 56, 45, 11 },
#endif
#ifdef THREECHECK
    { 0, 0, 105, 66, 62, 33 },
#endif
  };

  const int KingSafetyParams[VARIANT_NB][7] = {
    {   102,  201,  143, -848, -280,   -5,    0 },
#ifdef ANTI
    {   101,  235,  134, -717, -357,   -5,    0 },
#endif
#ifdef ATOMIC
    {   305,  170,  141, -718, -367,   -7,   29 },
#endif
#ifdef CRAZYHOUSE
    {   148,  299,  183, -697, -309,   -1,  263 },
#endif
#ifdef HORDE
    {   101,  235,  134, -717, -357,   -5,    0 },
#endif
#ifdef KOTH
    {   101,  235,  134, -717, -357,   -5,    0 },
#endif
#ifdef RACE
    {   101,  235,  134, -717, -357,   -5,    0 },
#endif
#ifdef RELAY
    {   101,  235,  134, -717, -357,   -5,    0 },
#endif
#ifdef THREECHECK
    {   77,  138,  107, -726, -292,  -73,  168 },
#endif
  };

  // Penalties for enemy's safe checks
  const int QueenCheck  = 780;
  const int RookCheck   = 880;
  const int BishopCheck = 435;
  const int KnightCheck = 790;
#ifdef ATOMIC
  const int IndirectKingAttack = 1000;
#endif

#ifdef THREECHECK
  // In Q8 fixed point
  const int ThreeCheckKSFactors[CHECKS_NB] = { 585, 717, 812, 0 };
#endif
  // Threshold for lazy and space evaluation
  const Value LazyThreshold  = Value(1500);
  const Value SpaceThreshold = Value(12222);

  // eval_init() initializes king and attack bitboards for a given color
  // adding pawn attacks. To be done at the beginning of the evaluation.

  template<Color Us>
  void eval_init(const Position& pos, EvalInfo& ei) {

    const Color  Them = (Us == WHITE ? BLACK : WHITE);
    const Square Up   = (Us == WHITE ? NORTH : SOUTH);
    const Square Down = (Us == WHITE ? SOUTH : NORTH);
    const Bitboard LowRanks = (Us == WHITE ? Rank2BB | Rank3BB: Rank7BB | Rank6BB);

    // Find our pawns on the first two ranks, and those which are blocked
    Bitboard b = pos.pieces(Us, PAWN) & (shift<Down>(pos.pieces()) | LowRanks);

    // Squares occupied by those pawns, by our king, or controlled by enemy pawns
    // are excluded from the mobility area.
#ifdef ANTI
    if (pos.is_anti())
        ei.mobilityArea[Us] = ~0;
    else
#endif
    ei.mobilityArea[Us] = ~(b | pos.square<KING>(Us) | ei.pe->pawn_attacks(Them));

    // Initialise the attack bitboards with the king and pawn information
#ifdef ANTI
    if (pos.is_anti())
    {
        ei.attackedBy[Us][KING] = 0;
        Bitboard kings = pos.pieces(Us, KING);
        while (kings)
            ei.attackedBy[Us][KING] |= pos.attacks_from<KING>(pop_lsb(&kings));
        b = ei.attackedBy[Us][KING];
    }
    else
#endif
    b = ei.attackedBy[Us][KING] = pos.attacks_from<KING>(pos.square<KING>(Us));
    ei.attackedBy[Us][PAWN] = ei.pe->pawn_attacks(Us);

    ei.attackedBy2[Us]            = b & ei.attackedBy[Us][PAWN];
    ei.attackedBy[Us][ALL_PIECES] = b | ei.attackedBy[Us][PAWN];

    // Init our king safety tables only if we are going to use them
    if ((
#ifdef ANTI
        !pos.is_anti() &&
#endif
        (pos.non_pawn_material(Them) >= QueenValueMg))
#ifdef CRAZYHOUSE
        || pos.is_house()
#endif
    )
    {
        ei.kingRing[Us] = b | shift<Up>(b);
        ei.kingAttackersCount[Them] = popcount(b & ei.pe->pawn_attacks(Them));
        ei.kingAdjacentZoneAttacksCount[Them] = ei.kingAttackersWeight[Them] = 0;
    }
    else
        ei.kingRing[Us] = ei.kingAttackersCount[Them] = 0;
  }


  // evaluate_pieces() assigns bonuses and penalties to the pieces of a given
  // color and type.

  template<bool DoTrace, Color Us = WHITE, PieceType Pt = KNIGHT>
  Score evaluate_pieces(const Position& pos, EvalInfo& ei, Score* mobility) {

    const Color Them = (Us == WHITE ? BLACK : WHITE);
    const PieceType NextPt = (Us == WHITE ? Pt : PieceType(Pt + 1));
    const Bitboard OutpostRanks = (Us == WHITE ? Rank4BB | Rank5BB | Rank6BB
                                               : Rank5BB | Rank4BB | Rank3BB);
    const Square* pl = pos.squares<Pt>(Us);

    Bitboard b, bb;
    Square s;
    Score score = SCORE_ZERO;

    ei.attackedBy[Us][Pt] = 0;

    while ((s = *pl++) != SQ_NONE)
    {
        // Find attacked squares, including x-ray attacks for bishops and rooks
        b = Pt == BISHOP ? attacks_bb<BISHOP>(s, pos.pieces() ^ pos.pieces(Us, QUEEN))
          : Pt ==   ROOK ? attacks_bb<  ROOK>(s, pos.pieces() ^ pos.pieces(Us, ROOK, QUEEN))
                         : pos.attacks_from<Pt>(s);

        if (pos.pinned_pieces(Us) & s)
            b &= LineBB[pos.square<KING>(Us)][s];

        ei.attackedBy2[Us] |= ei.attackedBy[Us][ALL_PIECES] & b;
        ei.attackedBy[Us][ALL_PIECES] |= ei.attackedBy[Us][Pt] |= b;

        if (b & ei.kingRing[Them])
        {
            ei.kingAttackersCount[Us]++;
            ei.kingAttackersWeight[Us] += KingAttackWeights[pos.variant()][Pt];
            ei.kingAdjacentZoneAttacksCount[Us] += popcount(b & ei.attackedBy[Them][KING]);
        }

        int mob = popcount(b & ei.mobilityArea[Us]);

<<<<<<< HEAD
        mobility[Us] += MobilityBonus[pos.variant()][Pt-2][mob];

#ifdef ANTI
        if (pos.is_anti())
            continue;
#endif
#ifdef HORDE
        if (pos.is_horde() && pos.is_horde_color(Us)) {} else
#endif
        // Bonus for this piece as a king protector
        score += KingProtector[Pt-2] * distance(s, pos.square<KING>(Us));
=======
        mobility[Us] += MobilityBonus[Pt - 2][mob];

        // Bonus for this piece as a king protector
        score += KingProtector[Pt - 2] * distance(s, pos.square<KING>(Us));
>>>>>>> 0c1f1190

        if (Pt == BISHOP || Pt == KNIGHT)
        {
            // Bonus for outpost squares
            bb = OutpostRanks & ~ei.pe->pawn_attacks_span(Them);
            if (bb & s)
                score += Outpost[Pt == BISHOP][!!(ei.attackedBy[Us][PAWN] & s)] * 2;
            else
            {
                bb &= b & ~pos.pieces(Us);
                if (bb)
                   score += Outpost[Pt == BISHOP][!!(ei.attackedBy[Us][PAWN] & bb)];
            }

            // Bonus when behind a pawn
            if (    relative_rank(Us, s) < RANK_5
                && (pos.pieces(PAWN) & (s + pawn_push(Us))))
                score += MinorBehindPawn;

            // Penalty for pawns on the same color square as the bishop
            if (Pt == BISHOP)
                score -= BishopPawns * ei.pe->pawns_on_same_color_squares(Us, s);

            // An important Chess960 pattern: A cornered bishop blocked by a friendly
            // pawn diagonally in front of it is a very serious problem, especially
            // when that pawn is also blocked.
            if (   Pt == BISHOP
                && pos.is_chess960()
                && (s == relative_square(Us, SQ_A1) || s == relative_square(Us, SQ_H1)))
            {
                Square d = pawn_push(Us) + (file_of(s) == FILE_A ? EAST : WEST);
                if (pos.piece_on(s + d) == make_piece(Us, PAWN))
                    score -= !pos.empty(s + d + pawn_push(Us))                ? TrappedBishopA1H1 * 4
                            : pos.piece_on(s + d + d) == make_piece(Us, PAWN) ? TrappedBishopA1H1 * 2
                                                                              : TrappedBishopA1H1;
            }
        }

        if (Pt == ROOK)
        {
            // Bonus for aligning with enemy pawns on the same rank/file
            if (relative_rank(Us, s) >= RANK_5)
                score += RookOnPawn * popcount(pos.pieces(Them, PAWN) & PseudoAttacks[ROOK][s]);

            // Bonus when on an open or semi-open file
            if (ei.pe->semiopen_file(Us, file_of(s)))
                score += RookOnFile[!!ei.pe->semiopen_file(Them, file_of(s))];

            // Penalty when trapped by the king, even more if the king cannot castle
            else if (mob <= 3)
            {
                Square ksq = pos.square<KING>(Us);

                if (   ((file_of(ksq) < FILE_E) == (file_of(s) < file_of(ksq)))
                    && !ei.pe->semiopen_side(Us, file_of(ksq), file_of(s) < file_of(ksq)))
                    score -= (TrappedRook - make_score(mob * 22, 0)) * (1 + !pos.can_castle(Us));
            }
        }

        if (Pt == QUEEN)
        {
            // Penalty if any relative pin or discovered attack against the queen
            Bitboard pinners;
            if (pos.slider_blockers(pos.pieces(Them, ROOK, BISHOP), s, pinners))
                score -= WeakQueen;
        }
    }

    if (DoTrace)
        Trace::add(Pt, Us, score);

    // Recursively call evaluate_pieces() of next piece type until KING is excluded
    return score - evaluate_pieces<DoTrace, Them, NextPt>(pos, ei, mobility);
  }

  template<>
  Score evaluate_pieces<false, WHITE, KING>(const Position&, EvalInfo&, Score*) { return SCORE_ZERO; }
  template<>
  Score evaluate_pieces< true, WHITE, KING>(const Position&, EvalInfo&, Score*) { return SCORE_ZERO; }


  // evaluate_king() assigns bonuses and penalties to a king of a given color

  const Bitboard QueenSide   = FileABB | FileBBB | FileCBB | FileDBB;
  const Bitboard CenterFiles = FileCBB | FileDBB | FileEBB | FileFBB;
  const Bitboard KingSide    = FileEBB | FileFBB | FileGBB | FileHBB;

  const Bitboard KingFlank[FILE_NB] = {
    QueenSide, QueenSide, QueenSide, CenterFiles, CenterFiles, KingSide, KingSide, KingSide
  };

  template<Color Us, bool DoTrace>
  Score evaluate_king(const Position& pos, const EvalInfo& ei) {

    const Color Them    = (Us == WHITE ? BLACK : WHITE);
    const Square Up     = (Us == WHITE ? NORTH : SOUTH);
    const Bitboard Camp = (Us == WHITE ? ~Bitboard(0) ^ Rank6BB ^ Rank7BB ^ Rank8BB
                                       : ~Bitboard(0) ^ Rank1BB ^ Rank2BB ^ Rank3BB);

    const Square ksq = pos.square<KING>(Us);
    Bitboard undefended, b, b1, b2, safe, other;
    int kingDanger;

    // King shelter and enemy pawns storm
    Score score = ei.pe->king_safety<Us>(pos, ksq);

    // Main king safety evaluation
    if (ei.kingAttackersCount[Them])
    {
        // Find the attacked squares which are defended only by our king...
#ifdef ATOMIC
        if (pos.is_atomic())
            undefended =   (ei.attackedBy[Them][ALL_PIECES]
                            | (pos.pieces(Them) ^ pos.pieces(Them, KING)))
                        &  ei.attackedBy[Us][KING];
        else
#endif
        undefended =   ei.attackedBy[Them][ALL_PIECES]
                    &  ei.attackedBy[Us][KING]
                    & ~ei.attackedBy2[Us];

        // ... and those which are not defended at all in the larger king ring
        b =  ei.attackedBy[Them][ALL_PIECES] & ~ei.attackedBy[Us][ALL_PIECES]
           & ei.kingRing[Us] & ~pos.pieces(Them);

        // Initialize the 'kingDanger' variable, which will be transformed
        // later into a king danger score. The initial value is based on the
        // number and types of the enemy's attacking pieces, the number of
        // attacked and undefended squares around our king and the quality of
        // the pawn shelter (current 'score' value).
        const auto KSP = KingSafetyParams[pos.variant()];
        kingDanger =           ei.kingAttackersCount[Them] * ei.kingAttackersWeight[Them]
                    + KSP[0] * ei.kingAdjacentZoneAttacksCount[Them]
                    + KSP[1] * popcount(undefended)
                    + KSP[2] * (popcount(b) + !!pos.pinned_pieces(Us))
                    + KSP[3] * !pos.count<QUEEN>(Them)
                    + KSP[4] * mg_value(score) / 250 + KSP[5];
        Bitboard h = 0;

#ifdef CRAZYHOUSE
        if (pos.is_house())
        {
            kingDanger += KingDangerInHand[ALL_PIECES] * pos.count_in_hand<ALL_PIECES>(Them);
            kingDanger += KingDangerInHand[PAWN] * pos.count_in_hand<PAWN>(Them);
            kingDanger += KingDangerInHand[KNIGHT] * pos.count_in_hand<KNIGHT>(Them);
            kingDanger += KingDangerInHand[BISHOP] * pos.count_in_hand<BISHOP>(Them);
            kingDanger += KingDangerInHand[ROOK] * pos.count_in_hand<ROOK>(Them);
            kingDanger += KingDangerInHand[QUEEN] * pos.count_in_hand<QUEEN>(Them);
            h = pos.count_in_hand<QUEEN>(Them) ? undefended & ~pos.pieces() : 0;
        }
#endif

        // Analyse the safe enemy's checks which are possible on next move
        safe  = ~pos.pieces(Them);
        safe &= ~ei.attackedBy[Us][ALL_PIECES] | (undefended & ei.attackedBy2[Them]);
#ifdef ATOMIC
        if (pos.is_atomic())
            safe |= ei.attackedBy[Us][KING];
#endif

        b1 = pos.attacks_from<ROOK  >(ksq);
        b2 = pos.attacks_from<BISHOP>(ksq);

        // Enemy queen safe checks
        if ((b1 | b2) & (h | ei.attackedBy[Them][QUEEN]) & safe)
            kingDanger += QueenCheck;

        // Defended by our queen only
        Bitboard dqo =  ei.attackedBy2[Them]
               & ~(ei.attackedBy2[Us] | pos.pieces(Them))
               & ei.attackedBy[Us][QUEEN];
        // For minors and rooks, also consider the square safe if attacked twice,
        // and only defended by our queen.
        Bitboard dropSafe = (safe | (ei.attackedBy[Them][ALL_PIECES] & dqo)) & ~pos.pieces(Us);
        safe |=  dqo;

        // Some other potential checks are also analysed, even from squares
        // currently occupied by the opponent own pieces, as long as the square
        // is not attacked by our pawns, and is not occupied by a blocked pawn.
        other = ~(   ei.attackedBy[Us][PAWN]
                  | (pos.pieces(Them, PAWN) & shift<Up>(pos.pieces(PAWN))));
#ifdef THREECHECK
        if (pos.is_three_check() && pos.checks_given(Them))
            other = safe = ~pos.pieces(Them);
#endif

        // Enemy rooks safe and other checks
#ifdef CRAZYHOUSE
        h = pos.is_house() && pos.count_in_hand<ROOK>(Them) ? ~pos.pieces() : 0;
#endif
        if (b1 & ((ei.attackedBy[Them][ROOK] & safe) | (h & dropSafe)))
            kingDanger += RookCheck;

        else if (b1 & (h | ei.attackedBy[Them][ROOK]) & other)
            score -= OtherCheck;

        // Enemy bishops safe and other checks
#ifdef CRAZYHOUSE
        h = pos.is_house() && pos.count_in_hand<BISHOP>(Them) ? ~pos.pieces() : 0;
#endif
        if (b2 & ((ei.attackedBy[Them][BISHOP] & safe) | (h & dropSafe)))
            kingDanger += BishopCheck;

        else if (b2 & (h | ei.attackedBy[Them][BISHOP]) & other)
            score -= OtherCheck;

        // Enemy knights safe and other checks
#ifdef CRAZYHOUSE
        h = pos.is_house() && pos.count_in_hand<KNIGHT>(Them) ? ~pos.pieces() : 0;
#endif
        Bitboard k = pos.attacks_from<KNIGHT>(ksq);
        b = k & ei.attackedBy[Them][KNIGHT];
        if ((b & safe) | (k & h & dropSafe))
            kingDanger += KnightCheck;

        else if ((b | (k & h)) & other)
            score -= OtherCheck;

#ifdef ATOMIC
        if (pos.is_atomic())
        {
            kingDanger += IndirectKingAttack * popcount(pos.attacks_from<KING>(pos.square<KING>(Us)) & pos.pieces(Us) & ei.attackedBy[Them][ALL_PIECES]);
            score -= make_score(100, 100) * popcount(ei.attackedBy[Us][KING] & pos.pieces());
        }
#endif
        // Transform the kingDanger units into a Score, and substract it from the evaluation
        if (kingDanger > 0)
        {
#ifdef THREECHECK
            if (pos.is_three_check())
                kingDanger = ThreeCheckKSFactors[pos.checks_given(Them)] * kingDanger / 256;
#endif
            int v = kingDanger * kingDanger / 4096;
#ifdef CRAZYHOUSE
            if (pos.is_house() && v > QueenValueMg)
                v = QueenValueMg;
#endif
            score -= make_score(v, KSP[6] * v / 256);
        }
    }

    // King tropism: firstly, find squares that opponent attacks in our king flank
    File kf = file_of(ksq);
    b = ei.attackedBy[Them][ALL_PIECES] & KingFlank[kf] & Camp;

    assert(((Us == WHITE ? b << 4 : b >> 4) & b) == 0);
    assert(popcount(Us == WHITE ? b << 4 : b >> 4) == popcount(b));

    // Secondly, add the squares which are attacked twice in that flank and
    // which are not defended by our pawns.
    b =  (Us == WHITE ? b << 4 : b >> 4)
       | (b & ei.attackedBy2[Them] & ~ei.attackedBy[Us][PAWN]);

    score -= CloseEnemies[pos.variant()] * popcount(b);

    // Penalty when our king is on a pawnless flank
    if (!(pos.pieces(PAWN) & KingFlank[kf]))
        score -= PawnlessFlank;

    if (DoTrace)
        Trace::add(KING, Us, score);

    return score;
  }


  // evaluate_threats() assigns bonuses according to the types of the attacking
  // and the attacked pieces.

  template<Color Us, bool DoTrace>
  Score evaluate_threats(const Position& pos, const EvalInfo& ei) {

    const Color Them        = (Us == WHITE ? BLACK      : WHITE);
    const Square Up         = (Us == WHITE ? NORTH      : SOUTH);
    const Square Left       = (Us == WHITE ? NORTH_WEST : SOUTH_EAST);
    const Square Right      = (Us == WHITE ? NORTH_EAST : SOUTH_WEST);
    const Bitboard TRank2BB = (Us == WHITE ? Rank2BB    : Rank7BB);
    const Bitboard TRank7BB = (Us == WHITE ? Rank7BB    : Rank2BB);

    Bitboard b, weak, defended, stronglyProtected, safeThreats;
    Score score = SCORE_ZERO;
#ifdef ANTI
    if (pos.is_anti())
    {
        bool weCapture = ei.attackedBy[Us][ALL_PIECES] & pos.pieces(Them);
        bool theyCapture = ei.attackedBy[Them][ALL_PIECES] & pos.pieces(Us);

        // Penalties for possible captures
        if (weCapture)
        {
            // Penalty if we only attack unprotected pieces
            bool theyDefended = ei.attackedBy[Us][ALL_PIECES] & pos.pieces(Them) & ei.attackedBy[Them][ALL_PIECES];
            for (PieceType pt = PAWN; pt <= KING; ++pt)
            {
                if (ei.attackedBy[Us][pt] & pos.pieces(Them) & ~ei.attackedBy2[Us])
                    score -= AttacksAnti[theyCapture][theyDefended][pt];
                else if (ei.attackedBy[Us][pt] & pos.pieces(Them))
                    score -= AttacksAnti[theyCapture][theyDefended][NO_PIECE_TYPE];
            }
            // If both colors attack pieces, increase penalty with piece count
            if (theyCapture)
                score -= PieceCountAnti * pos.count<ALL_PIECES>(Us);
        }
        // Bonus if we threaten to force captures (ignoring possible discoveries)
        if (!weCapture || theyCapture)
        {
            b = pos.pieces(Us, PAWN);
            Bitboard pawnPushes = shift<Up>(b | (shift<Up>(b & TRank2BB) & ~pos.pieces())) & ~pos.pieces();
            Bitboard pieceMoves = (ei.attackedBy[Us][KNIGHT] | ei.attackedBy[Us][BISHOP] | ei.attackedBy[Us][ROOK]
                                 | ei.attackedBy[Us][QUEEN] | ei.attackedBy[Us][KING]) & ~pos.pieces();
            Bitboard threats = pawnPushes | pieceMoves;
            Bitboard unprotectedPawnPushes = pawnPushes & ~ei.attackedBy[Us][ALL_PIECES];
            Bitboard unprotectedPieceMoves = pieceMoves & ~ei.attackedBy2[Us];
            safeThreats = unprotectedPawnPushes | unprotectedPieceMoves;

            score += ThreatsAnti[0] * popcount(ei.attackedBy[Them][ALL_PIECES] & threats);
            score += ThreatsAnti[1] * popcount(ei.attackedBy[Them][ALL_PIECES] & safeThreats);
        }
    }
    else
#endif
#ifdef ATOMIC
    if (pos.is_atomic())
    {
    }
    else
#endif
    {

    // Non-pawn enemies attacked by a pawn
    weak = (pos.pieces(Them) ^ pos.pieces(Them, PAWN)) & ei.attackedBy[Us][PAWN];

    if (weak)
    {
        b = pos.pieces(Us, PAWN) & ( ~ei.attackedBy[Them][ALL_PIECES]
                                    | ei.attackedBy[Us][ALL_PIECES]);

        safeThreats = (shift<Right>(b) | shift<Left>(b)) & weak;

        score += ThreatBySafePawn * popcount(safeThreats);

        if (weak ^ safeThreats)
            score += ThreatByHangingPawn;
    }

    // Squares strongly protected by the opponent, either because they attack the
    // square with a pawn, or because they attack the square twice and we don't.
    stronglyProtected =  ei.attackedBy[Them][PAWN]
                       | (ei.attackedBy2[Them] & ~ei.attackedBy2[Us]);

    // Non-pawn enemies, strongly protected
    defended =  (pos.pieces(Them) ^ pos.pieces(Them, PAWN))
              & stronglyProtected;

    // Enemies not strongly protected and under our attack
    weak =   pos.pieces(Them)
          & ~stronglyProtected
          &  ei.attackedBy[Us][ALL_PIECES];

    // Add a bonus according to the kind of attacking pieces
    if (defended | weak)
    {
        b = (defended | weak) & (ei.attackedBy[Us][KNIGHT] | ei.attackedBy[Us][BISHOP]);
        while (b)
        {
            Square s = pop_lsb(&b);
            score += ThreatByMinor[type_of(pos.piece_on(s))];
            if (type_of(pos.piece_on(s)) != PAWN)
                score += ThreatByRank * (int)relative_rank(Them, s);
        }

        b = (pos.pieces(Them, QUEEN) | weak) & ei.attackedBy[Us][ROOK];
        while (b)
        {
            Square s = pop_lsb(&b);
            score += ThreatByRook[type_of(pos.piece_on(s))];
            if (type_of(pos.piece_on(s)) != PAWN)
                score += ThreatByRank * (int)relative_rank(Them, s);
        }

        score += Hanging * popcount(weak & ~ei.attackedBy[Them][ALL_PIECES]);

        b = weak & ei.attackedBy[Us][KING];
        if (b)
            score += ThreatByKing[more_than_one(b)];
    }

    // Bonus if some pawns can safely push and attack an enemy piece
    b = pos.pieces(Us, PAWN) & ~TRank7BB;
    b = shift<Up>(b | (shift<Up>(b & TRank2BB) & ~pos.pieces()));

    b &=  ~pos.pieces()
        & ~ei.attackedBy[Them][PAWN]
        & (ei.attackedBy[Us][ALL_PIECES] | ~ei.attackedBy[Them][ALL_PIECES]);

    b =  (shift<Left>(b) | shift<Right>(b))
       &  pos.pieces(Them)
       & ~ei.attackedBy[Us][PAWN];

    score += ThreatByPawnPush * popcount(b);

#ifdef THREECHECK
    if (pos.is_three_check())
        score += ChecksGivenBonus[pos.checks_given(Us)];
#endif
#ifdef HORDE
    if (pos.is_horde() && pos.is_horde_color(Them))
    {
        // Add a bonus according to how close we are to breaking through the pawn wall
        if (pos.pieces(Us, ROOK) | pos.pieces(Us, QUEEN))
        {
            int min = 8;
            if ((ei.attackedBy[Us][QUEEN] | ei.attackedBy[Us][ROOK]) & rank_bb(RANK_1))
                min = 0;
            else
            {
                for (File f = FILE_A; f <= FILE_H; ++f)
                {
                    int pawns = popcount(pos.pieces(Them, PAWN) & file_bb(f));
                    int pawnsl = f > FILE_A ? std::min(popcount(pos.pieces(Them, PAWN) & FileBB[f - 1]), pawns) : 0;
                    int pawnsr = f < FILE_H ? std::min(popcount(pos.pieces(Them, PAWN) & FileBB[f + 1]), pawns) : 0;
                    min = std::min(min, pawnsl + pawnsr);
                }
            }
            score += ThreatByHangingPawn * pos.count<PAWN>(Them) / (1 + min) / (pos.pieces(Us, QUEEN) ? 2 : 4);
        }
    }
#endif
    }
    if (DoTrace)
        Trace::add(THREAT, Us, score);

    return score;
  }


  // evaluate_passer_pawns() evaluates the passed pawns and candidate passed
  // pawns of the given color.

  template<Color Us, bool DoTrace>
  Score evaluate_passer_pawns(const Position& pos, const EvalInfo& ei) {

    const Color Them = (Us == WHITE ? BLACK : WHITE);

    Bitboard b, bb, squaresToQueen, defendedSquares, unsafeSquares;
    Score score = SCORE_ZERO;

#ifdef RACE
    if (pos.is_race())
    {
        Square ksq = pos.square<KING>(Us);
        int s = relative_rank(BLACK, ksq);
        for (Rank kr = rank_of(ksq), r = Rank(kr + 1); r <= RANK_8; ++r)
            if (!(rank_bb(r) & DistanceRingBB[ksq][r - 1 - kr] & ~ei.attackedBy[Them][ALL_PIECES] & ~pos.pieces(Us)))
                s++;
        score = KingRaceBonus[std::min(s, 7)];
    }
    else
    {
#endif
    b = ei.pe->passed_pawns(Us);

#ifdef KOTH
    if (pos.is_koth())
    {
        Square ksq = pos.square<KING>(Us);
        Square center[4] = {SQ_E4, SQ_D4, SQ_D5, SQ_E5};
        for (int i = 0; i<4; i++)
        {
            int dist = distance(ksq, center[i])
                      + popcount(pos.attackers_to(center[i]) & pos.pieces(Them))
                      + popcount(pos.pieces(Us) & center[i]) ;
            assert(dist > 0);
            score += KothDistanceBonus[std::min(dist - 1, 5)];
        }
    }
#endif
    while (b)
    {
        Square s = pop_lsb(&b);

        assert(!(pos.pieces(Them, PAWN) & forward_bb(Us, s + pawn_push(Us))));

        bb = forward_bb(Us, s) & (ei.attackedBy[Them][ALL_PIECES] | pos.pieces(Them));
        score -= HinderPassedPawn * popcount(bb);

        int r = relative_rank(Us, s) - RANK_2;
        int rr = r * (r - 1);

        Value mbonus = Passed[pos.variant()][MG][r], ebonus = Passed[pos.variant()][EG][r];

        if (rr)
        {
            Square pawnPush = pawn_push(Us);
            Square blockSq = s + pawnPush;
#ifdef HORDE
            if (pos.is_horde())
            {
                // Assume a horde king distance of approximately 5
                if (pos.is_horde_color(Us))
                    ebonus += distance(pos.square<KING>(Them), blockSq) * 5 * rr - 10 * rr;
                else
                    ebonus += 25 * rr - distance(pos.square<KING>(Us), blockSq) * 2 * rr;
            }
            else
#endif
#ifdef ANTI
            if (pos.is_anti()) {} else
#endif
#ifdef ATOMIC
            if (pos.is_atomic())
                ebonus +=  distance(pos.square<KING>(Them), blockSq) * 5 * rr;
            else
#endif
            {
            // Adjust bonus based on the king's proximity
            ebonus +=  distance(pos.square<KING>(Them), blockSq) * 5 * rr
                     - distance(pos.square<KING>(Us  ), blockSq) * 2 * rr;

            // If blockSq is not the queening square then consider also a second push
            if (relative_rank(Us, blockSq) != RANK_8)
                ebonus -= distance(pos.square<KING>(Us), blockSq + pawnPush) * rr;
            }

            // If the pawn is free to advance, then increase the bonus
            if (pos.empty(blockSq))
            {
                // If there is a rook or queen attacking/defending the pawn from behind,
                // consider all the squaresToQueen. Otherwise consider only the squares
                // in the pawn's path attacked or occupied by the enemy.
                defendedSquares = unsafeSquares = squaresToQueen = forward_bb(Us, s);

                bb = forward_bb(Them, s) & pos.pieces(ROOK, QUEEN) & pos.attacks_from<ROOK>(s);

                if (!(pos.pieces(Us) & bb))
                    defendedSquares &= ei.attackedBy[Us][ALL_PIECES];

                if (!(pos.pieces(Them) & bb))
                {
                    unsafeSquares &= ei.attackedBy[Them][ALL_PIECES] | pos.pieces(Them);
                }

                // If there aren't any enemy attacks, assign a big bonus. Otherwise
                // assign a smaller bonus if the block square isn't attacked.
                int k = !unsafeSquares ? 18 : !(unsafeSquares & blockSq) ? 8 : 0;

                // If the path to the queen is fully defended, assign a big bonus.
                // Otherwise assign a smaller bonus if the block square is defended.
                if (defendedSquares == squaresToQueen)
                    k += 6;
                else if (defendedSquares & blockSq)
                    k += 4;

                mbonus += k * rr, ebonus += k * rr;
            }
            else if (pos.pieces(Us) & blockSq)
                mbonus += rr + r * 2, ebonus += rr + r * 2;
        } // rr != 0

        // Scale down bonus for candidate passers which need more than one
        // pawn push to become passed or have a pawn in front of them.
        if (!pos.pawn_passed(Us, s + pawn_push(Us)) || (pos.pieces(PAWN) & forward_bb(Us, s)))
            mbonus /= 2, ebonus /= 2;

        score += make_score(mbonus, ebonus) + PassedFile[file_of(s)];
    }
#ifdef RACE
    }
#endif
    if (DoTrace)
        Trace::add(PASSED, Us, score);

    return score;
  }


  // evaluate_space() computes the space evaluation for a given side. The
  // space evaluation is a simple bonus based on the number of safe squares
  // available for minor pieces on the central four files on ranks 2--4. Safe
  // squares one, two or three squares behind a friendly pawn are counted
  // twice. Finally, the space bonus is multiplied by a weight. The aim is to
  // improve play on game opening.
  template<Color Us>
  Score evaluate_space(const Position& pos, const EvalInfo& ei) {

    const Color Them = (Us == WHITE ? BLACK : WHITE);
    const Bitboard SpaceMask =
      Us == WHITE ? CenterFiles & (Rank2BB | Rank3BB | Rank4BB)
                  : CenterFiles & (Rank7BB | Rank6BB | Rank5BB);

    // Find the safe squares for our pieces inside the area defined by
    // SpaceMask. A square is unsafe if it is attacked by an enemy
    // pawn, or if it is undefended and attacked by an enemy piece.
    Bitboard safe =   SpaceMask
                   & ~pos.pieces(Us, PAWN)
                   & ~ei.attackedBy[Them][PAWN]
                   & (ei.attackedBy[Us][ALL_PIECES] | ~ei.attackedBy[Them][ALL_PIECES]);
#ifdef HORDE
    if (pos.is_horde())
        safe =   ~ei.attackedBy[Them][PAWN]
               & (ei.attackedBy[Us][ALL_PIECES] | ~ei.attackedBy[Them][ALL_PIECES]);
#endif

    // Find all squares which are at most three squares behind some friendly pawn
    Bitboard behind = pos.pieces(Us, PAWN);
    behind |= (Us == WHITE ? behind >>  8 : behind <<  8);
    behind |= (Us == WHITE ? behind >> 16 : behind << 16);
#ifdef HORDE
    if (pos.is_horde())
        behind |= (Us == WHITE ? behind >> 24 : behind << 24);
#endif

    // Since SpaceMask[Us] is fully on our half of the board...
#ifdef HORDE
    assert(pos.is_horde() || unsigned(safe >> (Us == WHITE ? 32 : 0)) == 0);
#else
    assert(unsigned(safe >> (Us == WHITE ? 32 : 0)) == 0);
#endif

    // ...count safe + (behind & safe) with a single popcount.
    int bonus;
#ifdef HORDE
    if (pos.is_horde())
        bonus = popcount(safe) + popcount(behind & safe);
    else
#endif
    bonus = popcount((Us == WHITE ? safe << 32 : safe >> 32) | (behind & safe));
    int weight = pos.count<ALL_PIECES>(Us) - 2 * ei.pe->open_files();
#ifdef THREECHECK
    if (pos.is_three_check())
        weight -= pos.checks_count();
#endif
#ifdef HORDE
    if (pos.is_horde() && pos.is_horde_color(Us))
        return make_score(bonus * weight * weight / 200, 0);
#endif
#ifdef KOTH
    if (pos.is_koth())
        return make_score(bonus * weight * weight / 22, 0)
              + KothSafeCenter * popcount(safe & behind & (Rank4BB | Rank5BB) & (FileDBB | FileEBB));
#endif

    return make_score(bonus * weight * weight / 16, 0);
  }


  // evaluate_initiative() computes the initiative correction value for the
  // position, i.e., second order bonus/malus based on the known attacking/defending
  // status of the players.
  Score evaluate_initiative(const Position& pos, int asymmetry, Value eg) {

#ifdef ANTI
    if (pos.is_anti())
        return make_score(0, 0);
#endif
    int kingDistance =  distance<File>(pos.square<KING>(WHITE), pos.square<KING>(BLACK))
                      - distance<Rank>(pos.square<KING>(WHITE), pos.square<KING>(BLACK));
    bool bothFlanks = (pos.pieces(PAWN) & QueenSide) && (pos.pieces(PAWN) & KingSide);

    // Compute the initiative bonus for the attacking side
    int initiative = 8 * (asymmetry + kingDistance - 17) + 12 * pos.count<PAWN>() + 16 * bothFlanks;

    // Now apply the bonus: note that we find the attacking side by extracting
    // the sign of the endgame value, and that we carefully cap the bonus so
    // that the endgame score will never change sign after the bonus.
    int value = ((eg > 0) - (eg < 0)) * std::max(initiative, -abs(eg));

    return make_score(0, value);
  }


  // evaluate_scale_factor() computes the scale factor for the winning side
  ScaleFactor evaluate_scale_factor(const Position& pos, const EvalInfo& ei, Value eg) {

    Color strongSide = eg > VALUE_DRAW ? WHITE : BLACK;
    ScaleFactor sf = ei.me->scale_factor(pos, strongSide);

    // If we don't already have an unusual scale factor, check for certain
    // types of endgames, and use a lower scale for those.
#ifdef ATOMIC
    if (pos.is_atomic()) {} else
#endif
    if (sf == SCALE_FACTOR_NORMAL || sf == SCALE_FACTOR_ONEPAWN)
    {
        if (pos.opposite_bishops())
        {
            // Endgame with opposite-colored bishops and no other pieces (ignoring pawns)
            // is almost a draw, in case of KBP vs KB, it is even more a draw.
            if (   pos.non_pawn_material(WHITE) == BishopValueMg
                && pos.non_pawn_material(BLACK) == BishopValueMg)
                return more_than_one(pos.pieces(PAWN)) ? ScaleFactor(31) : ScaleFactor(9);

            // Endgame with opposite-colored bishops, but also other pieces. Still
            // a bit drawish, but not as drawish as with only the two bishops.
            return ScaleFactor(46);
        }
        // Endings where weaker side can place his king in front of the opponent's
        // pawns are drawish.
        else if (    abs(eg) <= BishopValueEg
                 &&  pos.count<PAWN>(strongSide) <= 2
                 && !pos.pawn_passed(~strongSide, pos.square<KING>(~strongSide)))
            return ScaleFactor(37 + 7 * pos.count<PAWN>(strongSide));
    }
#ifdef HORDE
    if (   pos.is_horde()
        && pos.non_pawn_material(pos.is_horde_color(WHITE) ? WHITE : BLACK) >= QueenValueMg
        && !pos.is_horde_color(strongSide))
        sf = ScaleFactor(10);
#endif

    return sf;
  }

} // namespace

/// evaluate() is the main evaluation function. It returns a static evaluation
/// of the position from the point of view of the side to move.

template<bool DoTrace>
Value Eval::evaluate(const Position& pos) {

  assert(!pos.checkers());

  Score mobility[COLOR_NB] = { SCORE_ZERO, SCORE_ZERO };
  Value v;
  EvalInfo ei;

  if (pos.is_variant_end())
      return pos.variant_result();

  // Probe the material hash table
  ei.me = Material::probe(pos);

  // If we have a specialized evaluation function for the current material
  // configuration, call it and return.
  if (ei.me->specialized_eval_exists())
      return ei.me->evaluate(pos);

  // Initialize score by reading the incrementally updated scores included in
  // the position object (material + piece square tables) and the material
  // imbalance. Score is computed internally from the white point of view.
  Score score = pos.psq_score() + ei.me->imbalance();

  // Probe the pawn hash table
  ei.pe = Pawns::probe(pos);
  score += ei.pe->pawns_score();

  if (pos.variant() == CHESS_VARIANT)
  {
  // Early exit if score is high
  v = (mg_value(score) + eg_value(score)) / 2;
  if (abs(v) > LazyThreshold)
     return pos.side_to_move() == WHITE ? v : -v;
  }

  // Initialize attack and king safety bitboards
  eval_init<WHITE>(pos, ei);
  eval_init<BLACK>(pos, ei);

  // Evaluate all pieces but king and pawns
  score += evaluate_pieces<DoTrace>(pos, ei, mobility);
  score += mobility[WHITE] - mobility[BLACK];

#ifdef ANTI
  if (pos.is_anti()) {} else
#endif
#ifdef RACE
  if (pos.is_race()) {} else
#endif
  // Evaluate kings after all other pieces because we need full attack
  // information when computing the king safety evaluation.
  score +=  evaluate_king<WHITE, DoTrace>(pos, ei)
          - evaluate_king<BLACK, DoTrace>(pos, ei);

  // Evaluate tactical threats, we need full attack information including king
  score +=  evaluate_threats<WHITE, DoTrace>(pos, ei)
          - evaluate_threats<BLACK, DoTrace>(pos, ei);

  // Evaluate passed pawns, we need full attack information including king
  score +=  evaluate_passer_pawns<WHITE, DoTrace>(pos, ei)
          - evaluate_passer_pawns<BLACK, DoTrace>(pos, ei);

  // Evaluate space for both sides, only during opening
#ifdef HORDE
  if (pos.is_horde())
  {
      score +=  evaluate_space<WHITE>(pos, ei)
              - evaluate_space<BLACK>(pos, ei);
  }
  else
  {
#endif
  if (pos.non_pawn_material() >= SpaceThreshold)
      score +=  evaluate_space<WHITE>(pos, ei)
              - evaluate_space<BLACK>(pos, ei);

  // Evaluate position potential for the winning side
  score += evaluate_initiative(pos, ei.pe->pawn_asymmetry(), eg_value(score));
#ifdef HORDE
  }
#endif

  // Evaluate scale factor for the winning side
  ScaleFactor sf = evaluate_scale_factor(pos, ei, eg_value(score));

  // Interpolate between a middlegame and a (scaled by 'sf') endgame score
  v =  mg_value(score) * int(ei.me->game_phase())
     + eg_value(score) * int(PHASE_MIDGAME - ei.me->game_phase()) * sf / SCALE_FACTOR_NORMAL;

  v /= int(PHASE_MIDGAME);

  // In case of tracing add all remaining individual evaluation terms
  if (DoTrace)
  {
      Trace::add(MATERIAL, pos.psq_score());
      Trace::add(IMBALANCE, ei.me->imbalance());
      Trace::add(PAWN, ei.pe->pawns_score());
      Trace::add(MOBILITY, mobility[WHITE], mobility[BLACK]);
      if (pos.non_pawn_material() >= SpaceThreshold)
          Trace::add(SPACE, evaluate_space<WHITE>(pos, ei)
                          , evaluate_space<BLACK>(pos, ei));
      Trace::add(TOTAL, score);
  }

  return (pos.side_to_move() == WHITE ? v : -v) + Eval::Tempo[pos.variant()]; // Side to move point of view
}

// Explicit template instantiations
template Value Eval::evaluate<true >(const Position&);
template Value Eval::evaluate<false>(const Position&);


/// trace() is like evaluate(), but instead of returning a value, it returns
/// a string (suitable for outputting to stdout) that contains the detailed
/// descriptions and values of each evaluation term. Useful for debugging.

std::string Eval::trace(const Position& pos) {

  std::memset(scores, 0, sizeof(scores));

  Value v = evaluate<true>(pos);
  v = pos.side_to_move() == WHITE ? v : -v; // White's point of view

  std::stringstream ss;
  ss << std::showpoint << std::noshowpos << std::fixed << std::setprecision(2)
     << "      Eval term |    White    |    Black    |    Total    \n"
     << "                |   MG    EG  |   MG    EG  |   MG    EG  \n"
     << "----------------+-------------+-------------+-------------\n"
     << "       Material | " << Term(MATERIAL)
     << "      Imbalance | " << Term(IMBALANCE)
     << "          Pawns | " << Term(PAWN)
     << "        Knights | " << Term(KNIGHT)
     << "         Bishop | " << Term(BISHOP)
     << "          Rooks | " << Term(ROOK)
     << "         Queens | " << Term(QUEEN)
     << "       Mobility | " << Term(MOBILITY)
     << "    King safety | " << Term(KING)
     << "        Threats | " << Term(THREAT)
     << "   Passed pawns | " << Term(PASSED)
     << "          Space | " << Term(SPACE)
     << "----------------+-------------+-------------+-------------\n"
     << "          Total | " << Term(TOTAL);

  ss << "\nTotal Evaluation: " << to_cp(v) << " (white side)\n";

  return ss.str();
}<|MERGE_RESOLUTION|>--- conflicted
+++ resolved
@@ -635,8 +635,7 @@
 
         int mob = popcount(b & ei.mobilityArea[Us]);
 
-<<<<<<< HEAD
-        mobility[Us] += MobilityBonus[pos.variant()][Pt-2][mob];
+        mobility[Us] += MobilityBonus[pos.variant()][Pt - 2][mob];
 
 #ifdef ANTI
         if (pos.is_anti())
@@ -646,13 +645,7 @@
         if (pos.is_horde() && pos.is_horde_color(Us)) {} else
 #endif
         // Bonus for this piece as a king protector
-        score += KingProtector[Pt-2] * distance(s, pos.square<KING>(Us));
-=======
-        mobility[Us] += MobilityBonus[Pt - 2][mob];
-
-        // Bonus for this piece as a king protector
         score += KingProtector[Pt - 2] * distance(s, pos.square<KING>(Us));
->>>>>>> 0c1f1190
 
         if (Pt == BISHOP || Pt == KNIGHT)
         {

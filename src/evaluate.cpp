--- conflicted
+++ resolved
@@ -272,43 +272,7 @@
   };
 
   // KingAttackWeights[PieceType] contains king attack weights by piece type
-<<<<<<< HEAD
-  constexpr int KingAttackWeights[VARIANT_NB][PIECE_TYPE_NB] = {
-    { 0, 0, 81, 52, 44, 10 },
-#ifdef ANTI
-    {},
-#endif
-#ifdef ATOMIC
-    { 0, 0, 76, 64, 46, 11 },
-#endif
-#ifdef CRAZYHOUSE
-    { 0, 0, 112, 87, 63, 2 },
-#endif
-#ifdef EXTINCTION
-    {},
-#endif
-#ifdef GRID
-    { 0, 0, 89, 62, 47, 11 },
-#endif
-#ifdef HORDE
-    { 0, 0, 77, 55, 44, 10 },
-#endif
-#ifdef KOTH
-    { 0, 0, 76, 48, 44, 10 },
-#endif
-#ifdef LOSERS
-    { 0, 0, 77, 55, 44, 10 },
-#endif
-#ifdef RACE
-    {},
-#endif
-#ifdef THREECHECK
-    { 0, 0, 118, 66, 62, 35 },
-#endif
-#ifdef TWOKINGS
-    { 0, 0, 77, 55, 44, 10 },
-#endif
-  };
+  constexpr int KingAttackWeights[PIECE_TYPE_NB] = { 0, 0, 76, 46, 45, 14 };
 
   // Per-variant king danger malus factors
   constexpr int KingDangerParams[VARIANT_NB][11] = {
@@ -347,18 +311,11 @@
     {   155,  136,   98,   92,    3, -967, -100,   -8,   -4,   37,    0 },
 #endif
   };
-=======
-  constexpr int KingAttackWeights[PIECE_TYPE_NB] = { 0, 0, 76, 46, 45, 14 };
->>>>>>> df2f7e75
 
   // SafeCheck[PieceType][single/multiple] contains safe check bonus by piece type,
   // higher if multiple safe checks are possible for that piece type.
   constexpr int SafeCheck[][2] = {
-<<<<<<< HEAD
-      {}, {450, 900}, {803, 1292}, {639, 974}, {1087, 1878}, {759, 1132}
-=======
-      {}, {}, {805, 1292}, {650, 984}, {1071, 1886}, {730, 1128}
->>>>>>> df2f7e75
+      {}, {450, 900}, {805, 1292}, {650, 984}, {1071, 1886}, {730, 1128}
   };
 
 #define S(mg, eg) make_score(mg, eg)
@@ -963,7 +920,7 @@
         if (b & kingRing[Them])
         {
             kingAttackersCount[Us]++;
-            kingAttackersWeight[Us] += KingAttackWeights[pos.variant()][Pt];
+            kingAttackersWeight[Us] += KingAttackWeights[Pt];
             kingAttacksCount[Us] += popcount(b & attackedBy[Them][KING]);
         }
 
@@ -2045,13 +2002,9 @@
   if (useNNUE && !useClassical)
   {
        Value nnue     = NNUE::evaluate(pos, true);     // NNUE
-<<<<<<< HEAD
        if (pos.variant() != CHESS_VARIANT)
            nnue = Evaluation<NO_TRACE>(pos).variantValue(nnue);
-       int scale      = 1036 + 20 * pos.non_pawn_material() / 1024;
-=======
        int scale      = 1036 + 22 * pos.non_pawn_material() / 1024;
->>>>>>> df2f7e75
        Color stm      = pos.side_to_move();
        Value optimism = pos.this_thread()->optimism[stm];
        Value psq      = (stm == WHITE ? 1 : -1) * eg_value(pos.psq_score());

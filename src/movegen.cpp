/*
  Stockfish, a UCI chess playing engine derived from Glaurung 2.1
  Copyright (C) 2004-2023 The Stockfish developers (see AUTHORS file)

  Stockfish is free software: you can redistribute it and/or modify
  it under the terms of the GNU General Public License as published by
  the Free Software Foundation, either version 3 of the License, or
  (at your option) any later version.

  Stockfish is distributed in the hope that it will be useful,
  but WITHOUT ANY WARRANTY; without even the implied warranty of
  MERCHANTABILITY or FITNESS FOR A PARTICULAR PURPOSE.  See the
  GNU General Public License for more details.

  You should have received a copy of the GNU General Public License
  along with this program.  If not, see <http://www.gnu.org/licenses/>.
*/

#include <cassert>

#include "movegen.h"
#include "position.h"

namespace Stockfish {

namespace {

<<<<<<< HEAD
  template<Variant V, GenType Type, Direction D>
  ExtMove* make_promotions(ExtMove* moveList, Square to) {

#ifdef ANTI
    if (V == ANTI_VARIANT)
    {
        if (Type == QUIETS || Type == CAPTURES || Type == NON_EVASIONS)
        {
            *moveList++ = make<PROMOTION>(to - D, to, QUEEN);
            *moveList++ = make<PROMOTION>(to - D, to, ROOK);
            *moveList++ = make<PROMOTION>(to - D, to, BISHOP);
            *moveList++ = make<PROMOTION>(to - D, to, KNIGHT);
            *moveList++ = make<PROMOTION>(to - D, to, KING);
        }
        return moveList;
    }
#endif
#ifdef LOSERS
    if (V == LOSERS_VARIANT)
    {
        if (Type == QUIETS || Type == CAPTURES || Type == EVASIONS || Type == NON_EVASIONS)
        {
            *moveList++ = make<PROMOTION>(to - D, to, QUEEN);
            *moveList++ = make<PROMOTION>(to - D, to, ROOK);
            *moveList++ = make<PROMOTION>(to - D, to, BISHOP);
            *moveList++ = make<PROMOTION>(to - D, to, KNIGHT);
        }
        return moveList;
    }
#endif
#ifdef HELPMATE
    if (V == HELPMATE_VARIANT)
    {
        if (Type == QUIETS || Type == CAPTURES || Type == NON_EVASIONS)
        {
            *moveList++ = make<PROMOTION>(to - D, to, QUEEN);
            *moveList++ = make<PROMOTION>(to - D, to, ROOK);
            *moveList++ = make<PROMOTION>(to - D, to, BISHOP);
            *moveList++ = make<PROMOTION>(to - D, to, KNIGHT);
        }
        return moveList;
    }
#endif
    if (Type == CAPTURES || Type == EVASIONS || Type == NON_EVASIONS)
=======
  template<GenType Type, Direction D>
  ExtMove* make_promotions(ExtMove* moveList, [[maybe_unused]] Square to) {

    if constexpr (Type == CAPTURES || Type == EVASIONS || Type == NON_EVASIONS)
>>>>>>> 596a528c
        *moveList++ = make<PROMOTION>(to - D, to, QUEEN);

    if constexpr (Type == QUIETS || Type == EVASIONS || Type == NON_EVASIONS)
    {
        *moveList++ = make<PROMOTION>(to - D, to, ROOK);
        *moveList++ = make<PROMOTION>(to - D, to, BISHOP);
        *moveList++ = make<PROMOTION>(to - D, to, KNIGHT);
#ifdef EXTINCTION
        if (V == EXTINCTION_VARIANT)
            *moveList++ = make<PROMOTION>(to - D, to, KING);
#endif
    }

    return moveList;
  }

#ifdef CRAZYHOUSE
  template<Color Us, PieceType Pt, bool Checks>
  ExtMove* generate_drops(const Position& pos, ExtMove* moveList, Bitboard b) {
    if (pos.count_in_hand<Pt>(Us))
    {
        if (Checks)
            b &= pos.check_squares(Pt);
        while (b)
            *moveList++ = make_drop(pop_lsb(b), make_piece(Us, Pt));
    }

    return moveList;
  }
#endif

#if defined(ANTI) || defined(EXTINCTION) || defined(TWOKINGS)
  template<Variant V, Color Us, GenType Type>
  ExtMove* generate_king_moves(const Position& pos, ExtMove* moveList, Bitboard target) {
    Bitboard kings = pos.pieces(Us, KING);
    while (kings)
    {
        Square ksq = pop_lsb(kings);
        Bitboard b = attacks_bb<KING>(ksq) & target;
        while (b)
            *moveList++ = make_move(ksq, pop_lsb(b));
    }
    return moveList;
  }
#endif

  template<Variant V, Color Us, GenType Type>
  ExtMove* generate_pawn_moves(const Position& pos, ExtMove* moveList, Bitboard target) {

    constexpr Color     Them     = ~Us;
    constexpr Bitboard  TRank7BB = (Us == WHITE ? Rank7BB    : Rank2BB);
#ifdef HORDE
    constexpr Bitboard  TRank2BB = (Us == WHITE ? Rank2BB    : Rank7BB);
#endif
    constexpr Bitboard  TRank3BB = (Us == WHITE ? Rank3BB    : Rank6BB);
    constexpr Direction Up       = pawn_push(Us);
    constexpr Direction UpRight  = (Us == WHITE ? NORTH_EAST : SOUTH_WEST);
    constexpr Direction UpLeft   = (Us == WHITE ? NORTH_WEST : SOUTH_EAST);

    const Bitboard emptySquares = ~pos.pieces();
    const Bitboard enemies      =  Type == EVASIONS ? pos.checkers()
                                                    : pos.pieces(Them);

    Bitboard pawnsOn7    = pos.pieces(Us, PAWN) &  TRank7BB;
    Bitboard pawnsNotOn7 = pos.pieces(Us, PAWN) & ~TRank7BB;

    // Single and double pawn pushes, no promotions
    if constexpr (Type != CAPTURES)
    {
        Bitboard b1 = shift<Up>(pawnsNotOn7)   & emptySquares;
#ifdef ANTI
        if (V == ANTI_VARIANT)
            b1 &= target;
#endif
        Bitboard b2 = shift<Up>(b1 & TRank3BB) & emptySquares;
#ifdef HORDE
        if (V == HORDE_VARIANT)
            b2 = shift<Up>(b1 & (TRank2BB | TRank3BB)) & emptySquares;
#endif

<<<<<<< HEAD
#ifdef LOSERS
        if (V == LOSERS_VARIANT)
        {
            b1 &= target;
            b2 &= target;
        }
#endif
        if (Type == EVASIONS) // Consider only blocking squares
=======
        if constexpr (Type == EVASIONS) // Consider only blocking squares
>>>>>>> 596a528c
        {
            b1 &= target;
            b2 &= target;
        }

<<<<<<< HEAD
        if (Type == QUIET_CHECKS) switch (V)
=======
        if constexpr (Type == QUIET_CHECKS)
>>>>>>> 596a528c
        {
#ifdef ANTI
        case ANTI_VARIANT:
        break;
#endif
#ifdef HORDE
        case HORDE_VARIANT:
            if (pos.is_horde_color(Them))
            {
                b1 = b2 = 0;
                break;
            }
        [[fallthrough]];
#endif
#ifdef PLACEMENT
        case CRAZYHOUSE_VARIANT:
            if (pos.is_placement() && pos.count_in_hand<KING>(Them))
                break;
        [[fallthrough]];
#endif
        default:
            // To make a quiet check, you either make a direct check by pushing a pawn
            // or push a blocker pawn that is not on the same file as the enemy king.
            // Discovered check promotion has been already generated amongst the captures.
            Square ksq = pos.square<KING>(Them);
            Bitboard dcCandidatePawns = pos.blockers_for_king(Them) & ~file_bb(ksq);
            b1 &= pawn_attacks_bb(Them, ksq) | shift<   Up>(dcCandidatePawns);
            b2 &= pawn_attacks_bb(Them, ksq) | shift<Up+Up>(dcCandidatePawns);
        }

        while (b1)
        {
            Square to = pop_lsb(b1);
            *moveList++ = make_move(to - Up, to);
        }

        while (b2)
        {
            Square to = pop_lsb(b2);
            *moveList++ = make_move(to - Up - Up, to);
        }
    }

    // Promotions and underpromotions
    if (pawnsOn7)
    {
        Bitboard b1 = shift<UpRight>(pawnsOn7) & enemies;
        Bitboard b2 = shift<UpLeft >(pawnsOn7) & enemies;
        Bitboard b3 = shift<Up     >(pawnsOn7) & emptySquares;

<<<<<<< HEAD
#ifdef ATOMIC
        if (V == ATOMIC_VARIANT)
        {
            b1 &= (Type == CAPTURES || Type == NON_EVASIONS) ? target : ~adjacent_squares_bb(pos.pieces(Us, KING));
            b2 &= (Type == CAPTURES || Type == NON_EVASIONS) ? target : ~adjacent_squares_bb(pos.pieces(Us, KING));
        }
#endif
#ifdef ANTI
        if (V == ANTI_VARIANT)
            b3 &= target;
#endif
#ifdef LOSERS
        if (V == LOSERS_VARIANT)
            b3 &= target;
#endif
        if (Type == EVASIONS)
=======
        if constexpr (Type == EVASIONS)
>>>>>>> 596a528c
            b3 &= target;

        while (b1)
            moveList = make_promotions<V, Type, UpRight>(moveList, pop_lsb(b1));

        while (b2)
            moveList = make_promotions<V, Type, UpLeft >(moveList, pop_lsb(b2));

        while (b3)
            moveList = make_promotions<V, Type, Up     >(moveList, pop_lsb(b3));
    }

    // Standard and en passant captures
    if constexpr (Type == CAPTURES || Type == EVASIONS || Type == NON_EVASIONS)
    {
        Bitboard b1 = shift<UpRight>(pawnsNotOn7) & enemies;
        Bitboard b2 = shift<UpLeft >(pawnsNotOn7) & enemies;
#ifdef ATOMIC
        if (V == ATOMIC_VARIANT)
        {
            b1 &= (Type == CAPTURES || Type == NON_EVASIONS) ? target : ~adjacent_squares_bb(pos.pieces(Us, KING));
            b2 &= (Type == CAPTURES || Type == NON_EVASIONS) ? target : ~adjacent_squares_bb(pos.pieces(Us, KING));
        }
#endif

        while (b1)
        {
            Square to = pop_lsb(b1);
            *moveList++ = make_move(to - UpRight, to);
        }

        while (b2)
        {
            Square to = pop_lsb(b2);
            *moveList++ = make_move(to - UpLeft, to);
        }

#ifdef KNIGHTRELAY
        if (V == KNIGHTRELAY_VARIANT)
            for (b1 = pos.pieces(Us, PAWN); b1; )
            {
                Square from = pop_lsb(b1);
                if ((b2 = attacks_bb<KNIGHT>(from)) & pos.pieces(Us, KNIGHT))
                    for (b2 &= target & ~(Rank1BB | Rank8BB); b2; )
                        *moveList++ = make_move(from, pop_lsb(b2));
            }
        else
#endif
        if (pos.ep_square() != SQ_NONE)
        {
            assert(rank_of(pos.ep_square()) == relative_rank(Us, RANK_6));

            // An en passant capture cannot resolve a discovered check
            if (Type == EVASIONS && (target & (pos.ep_square() + Up)))
                return moveList;

            b1 = pawnsNotOn7 & pawn_attacks_bb(Them, pos.ep_square());

            assert(b1);

            while (b1)
                *moveList++ = make<EN_PASSANT>(pop_lsb(b1), pos.ep_square());
        }
    }

    return moveList;
  }


  template<Variant V, Color Us, PieceType Pt, bool Checks>
  ExtMove* generate_moves(const Position& pos, ExtMove* moveList, Bitboard target) {

    static_assert(Pt != KING && Pt != PAWN, "Unsupported piece type in generate_moves()");

    Bitboard bb = pos.pieces(Us, Pt);

    while (bb)
    {
        Square from = pop_lsb(bb);
        Bitboard b = attacks_bb<Pt>(from, pos.pieces()) & target;
#ifdef KNIGHTRELAY
        if (V == KNIGHTRELAY_VARIANT)
        {
            if (Pt == KNIGHT)
                b &= ~pos.pieces();
            else if (attacks_bb<KNIGHT>(from) & pos.pieces(color_of(pos.piece_on(from)), KNIGHT))
                b |= attacks_bb<KNIGHT>(from) & target;
        }
#endif
#ifdef RELAY
        if (V == RELAY_VARIANT)
            for (PieceType pt = KNIGHT; pt <= KING; ++pt)
                if (attacks_bb(pt, from, pos.pieces()) & pos.pieces(color_of(pos.piece_on(from)), pt))
                    b |= attacks_bb(pt, from, pos.pieces()) & target;
#endif

        // To check, you either move freely a blocker or make a direct check.
        if (Checks && (Pt == QUEEN || !(pos.blockers_for_king(~Us) & from)))
            b &= pos.check_squares(Pt);

        while (b)
            *moveList++ = make_move(from, pop_lsb(b));
    }

    return moveList;
  }


  template<Variant V, Color Us, GenType Type>
  ExtMove* generate_all(const Position& pos, ExtMove* moveList) {

    static_assert(Type != LEGAL, "Unsupported type in generate_all()");

    constexpr bool Checks = Type == QUIET_CHECKS; // Reduce template instantiations
    Square ksq;
    switch (V)
    {
#ifdef EXTINCTION
    case EXTINCTION_VARIANT:
        ksq = pos.castling_king_square(Us);
    break;
#endif
#ifdef TWOKINGS
    case TWOKINGS_VARIANT:
        ksq = pos.castling_king_square(Us);
    break;
#endif
#ifdef HORDE
    case HORDE_VARIANT:
        if (pos.is_horde_color(Us))
        {
            ksq = SQ_NONE;
            break;
        }
    [[fallthrough]];
#endif
#ifdef GIVEAWAY
    case ANTI_VARIANT:
        if (pos.is_giveaway())
            ksq = pos.castling_king_square(Us);
    [[fallthrough]];
#endif
    default:
        ksq = pos.square<KING>(Us);
    }
    Bitboard target;

    // Skip generating non-king moves when in double check
    if (Type != EVASIONS || !more_than_one(pos.checkers()))
    {
        target = Type == EVASIONS     ?  between_bb(ksq, lsb(pos.checkers()))
               : Type == NON_EVASIONS ? ~pos.pieces( Us)
               : Type == CAPTURES     ?  pos.pieces(~Us)
                                      : ~pos.pieces(   ); // QUIETS || QUIET_CHECKS
#ifdef ANTI
        if (V == ANTI_VARIANT && pos.can_capture())
            target &= pos.pieces(~Us);
#endif
#ifdef ATOMIC
        if (V == ATOMIC_VARIANT)
        {
            // Captures that explode the opposing king or checking piece are legal.
            if (Type == EVASIONS)
                target |= pos.pieces(~Us) & adjacent_squares_bb(pos.checkers() | pos.square<KING>(~Us));
            target &= ~(pos.pieces(~Us) & adjacent_squares_bb(pos.pieces(Us, KING)));
        }
#endif
#ifdef LOSERS
        if (V == LOSERS_VARIANT && pos.can_capture_losers())
            target &= pos.pieces(~Us);
#endif

        moveList = generate_pawn_moves<V, Us, Type>(pos, moveList, target);
        moveList = generate_moves<V, Us, KNIGHT, Checks>(pos, moveList, target);
        moveList = generate_moves<V, Us, BISHOP, Checks>(pos, moveList, target);
        moveList = generate_moves<V, Us,   ROOK, Checks>(pos, moveList, target);
        moveList = generate_moves<V, Us,  QUEEN, Checks>(pos, moveList, target);
    }

#ifdef CRAZYHOUSE
    if (V == CRAZYHOUSE_VARIANT && Type != CAPTURES && pos.count_in_hand<ALL_PIECES>(Us))
    {
        if (Type == EVASIONS)
            target = between_bb(ksq, lsb(pos.checkers()));
        Bitboard b = Type == EVASIONS ? target ^ pos.checkers() :
                     Type == NON_EVASIONS ? target ^ pos.pieces(~Us) : target;
#ifdef PLACEMENT
        if (pos.is_placement())
            b &= (Us == WHITE ? Rank1BB : Rank8BB);
#endif
        moveList = generate_drops<Us,   PAWN, Checks>(pos, moveList, b & ~(Rank1BB | Rank8BB));
        moveList = generate_drops<Us, KNIGHT, Checks>(pos, moveList, b);
        moveList = generate_drops<Us, BISHOP, Checks>(pos, moveList, b);
        moveList = generate_drops<Us,   ROOK, Checks>(pos, moveList, b);
        moveList = generate_drops<Us,  QUEEN, Checks>(pos, moveList, b);
#ifdef PLACEMENT
        if (pos.is_placement())
            moveList = generate_drops<Us, KING, Checks>(pos, moveList, b);
#endif
    }
#ifdef PLACEMENT
    if (pos.is_placement() && pos.count_in_hand<ALL_PIECES>(Us))
        return moveList;
#endif
#endif

    switch (V)
    {
#ifdef ANTI
    case ANTI_VARIANT:
        if (Type == EVASIONS)
            target = between_bb(ksq, lsb(pos.checkers()));
        moveList = generate_king_moves<V, Us, Type>(pos, moveList, target);
        if (pos.can_capture())
            return moveList;
    break;
#endif
#ifdef EXTINCTION
    case EXTINCTION_VARIANT:
        if (Type == EVASIONS)
            target = between_bb(ksq, lsb(pos.checkers()));
        moveList = generate_king_moves<V, Us, Type>(pos, moveList, target);
    break;
#endif
#ifdef TWOKINGS
    case TWOKINGS_VARIANT:
        if (Type != EVASIONS)
            moveList = generate_king_moves<V, Us, Type>(pos, moveList, target);
    break;
#endif
#ifdef HORDE
    case HORDE_VARIANT:
        if (pos.is_horde_color(Us))
            return moveList;
    [[fallthrough]];
#endif
    default:
    if (!Checks || pos.blockers_for_king(~Us) & ksq)
    {
        Bitboard b = attacks_bb<KING>(ksq) & (Type == EVASIONS ? ~pos.pieces(Us) : target);
        if (Checks)
            b &= ~attacks_bb<QUEEN>(pos.square<KING>(~Us));
#ifdef RACE
        if (V == RACE_VARIANT)
        {
            // Early generate king advance moves
            if (Type == CAPTURES)
                b |= attacks_bb<KING>(ksq) & passed_pawn_span(WHITE, ksq) & ~pos.pieces();
            if (Type == QUIETS)
                b &= ~passed_pawn_span(WHITE, ksq);
        }
#endif
#ifdef RELAY
        if (V == RELAY_VARIANT)
        {
            if (Type == EVASIONS)
                target = between_bb(ksq, lsb(pos.checkers()));
            for (PieceType pt = KNIGHT; pt <= KING; ++pt)
                if (attacks_bb(pt, ksq, pos.pieces()) & pos.pieces(Us, pt))
                    b |= attacks_bb(pt, ksq, pos.pieces()) & target;
        }
#endif
#ifdef LOSERS
        if (V == LOSERS_VARIANT && pos.can_capture_losers())
            b &= pos.pieces(~Us);
#endif

        while (b)
            *moveList++ = make_move(ksq, pop_lsb(b));

#ifdef LOSERS
        if (V == LOSERS_VARIANT && pos.can_capture_losers()) {} else
#endif
        if ((Type == QUIETS || Type == NON_EVASIONS) && pos.can_castle(Us & ANY_CASTLING))
            for (CastlingRights cr : { Us & KING_SIDE, Us & QUEEN_SIDE } )
                if (!pos.castling_impeded(cr) && pos.can_castle(cr))
                    *moveList++ = make<CASTLING>(ksq, pos.castling_rook_square(cr));
    }
    }

    return moveList;
  }

} // namespace


/// <CAPTURES>     Generates all pseudo-legal captures plus queen promotions
/// <QUIETS>       Generates all pseudo-legal non-captures and underpromotions
/// <EVASIONS>     Generates all pseudo-legal check evasions when the side to move is in check
/// <QUIET_CHECKS> Generates all pseudo-legal non-captures giving check, except castling and promotions
/// <NON_EVASIONS> Generates all pseudo-legal captures and non-captures
///
/// Returns a pointer to the end of the move list.

template<GenType Type>
ExtMove* generate(const Position& pos, ExtMove* moveList) {

  static_assert(Type != LEGAL, "Unsupported type in generate()");
  assert((Type == EVASIONS) == (bool)pos.checkers());

  Color us = pos.side_to_move();

  switch (pos.variant())
  {
#ifdef ANTI
  case ANTI_VARIANT:
      return us == WHITE ? generate_all<ANTI_VARIANT, WHITE, Type>(pos, moveList)
                         : generate_all<ANTI_VARIANT, BLACK, Type>(pos, moveList);
#endif
#ifdef ATOMIC
  case ATOMIC_VARIANT:
      return us == WHITE ? generate_all<ATOMIC_VARIANT, WHITE, Type>(pos, moveList)
                         : generate_all<ATOMIC_VARIANT, BLACK, Type>(pos, moveList);
#endif
#ifdef CRAZYHOUSE
  case CRAZYHOUSE_VARIANT:
      return us == WHITE ? generate_all<CRAZYHOUSE_VARIANT, WHITE, Type>(pos, moveList)
                         : generate_all<CRAZYHOUSE_VARIANT, BLACK, Type>(pos, moveList);
#endif
#ifdef EXTINCTION
  case EXTINCTION_VARIANT:
      return us == WHITE ? generate_all<EXTINCTION_VARIANT, WHITE, Type>(pos, moveList)
                         : generate_all<EXTINCTION_VARIANT, BLACK, Type>(pos, moveList);
#endif
#ifdef GRID
  case GRID_VARIANT:
      return us == WHITE ? generate_all<GRID_VARIANT, WHITE, Type>(pos, moveList)
                         : generate_all<GRID_VARIANT, BLACK, Type>(pos, moveList);
#endif
#ifdef HELPMATE
  case HELPMATE_VARIANT:
      return us == WHITE ? generate_all<HELPMATE_VARIANT, WHITE, Type>(pos, moveList)
                         : generate_all<HELPMATE_VARIANT, BLACK, Type>(pos, moveList);
#endif
#ifdef HORDE
  case HORDE_VARIANT:
      return us == WHITE ? generate_all<HORDE_VARIANT, WHITE, Type>(pos, moveList)
                         : generate_all<HORDE_VARIANT, BLACK, Type>(pos, moveList);
#endif
#ifdef LOSERS
  case LOSERS_VARIANT:
      return us == WHITE ? generate_all<LOSERS_VARIANT, WHITE, Type>(pos, moveList)
                         : generate_all<LOSERS_VARIANT, BLACK, Type>(pos, moveList);
#endif
#ifdef RACE
  case RACE_VARIANT:
      return us == WHITE ? generate_all<RACE_VARIANT, WHITE, Type>(pos, moveList)
                         : generate_all<RACE_VARIANT, BLACK, Type>(pos, moveList);
#endif
#ifdef KNIGHTRELAY
  case KNIGHTRELAY_VARIANT:
      return us == WHITE ? generate_all<KNIGHTRELAY_VARIANT, WHITE, Type>(pos, moveList)
                         : generate_all<KNIGHTRELAY_VARIANT, BLACK, Type>(pos, moveList);
#endif
#ifdef RELAY
  case RELAY_VARIANT:
      return us == WHITE ? generate_all<RELAY_VARIANT, WHITE, Type>(pos, moveList)
                         : generate_all<RELAY_VARIANT, BLACK, Type>(pos, moveList);
#endif
#ifdef TWOKINGS
  case TWOKINGS_VARIANT:
      return us == WHITE ? generate_all<TWOKINGS_VARIANT, WHITE, Type>(pos, moveList)
                         : generate_all<TWOKINGS_VARIANT, BLACK, Type>(pos, moveList);
#endif
  default:
  return us == WHITE ? generate_all<CHESS_VARIANT, WHITE, Type>(pos, moveList)
                     : generate_all<CHESS_VARIANT, BLACK, Type>(pos, moveList);
  }
}

// Explicit template instantiations
template ExtMove* generate<CAPTURES>(const Position&, ExtMove*);
template ExtMove* generate<QUIETS>(const Position&, ExtMove*);
template ExtMove* generate<EVASIONS>(const Position&, ExtMove*);
template ExtMove* generate<QUIET_CHECKS>(const Position&, ExtMove*);
template ExtMove* generate<NON_EVASIONS>(const Position&, ExtMove*);


/// generate<LEGAL> generates all the legal moves in the given position

template<>
ExtMove* generate<LEGAL>(const Position& pos, ExtMove* moveList) {
  // Return immediately at end of variant
  if (pos.is_variant_end())
      return moveList;

  Color us = pos.side_to_move();
  Bitboard pinned = pos.blockers_for_king(us) & pos.pieces(us);
  bool validate = false;
#ifdef GRID
  if (pos.is_grid()) validate = true;
#endif
#ifdef RACE
  if (pos.is_race()) validate = true;
#endif
#ifdef TWOKINGS
  if (pos.is_two_kings()) validate = true;
#endif
#ifdef PLACEMENT
  if (pos.is_placement() && pos.count_in_hand<ALL_PIECES>(us)) validate = true;
#endif
#ifdef KNIGHTRELAY
  if (pos.is_knight_relay()) validate = pos.pieces(KNIGHT);
#endif
#ifdef RELAY
  if (pos.is_relay()) validate = pos.pieces(~us) ^ pos.pieces(~us, PAWN, KING);
#endif
  Square ksq;
#ifdef HORDE
  if (pos.is_horde() && pos.is_horde_color(pos.side_to_move()))
      ksq = SQ_NONE;
  else
#endif
  ksq = pos.square<KING>(us);
  ExtMove* cur = moveList;
  moveList = pos.checkers() ? generate<EVASIONS    >(pos, moveList)
                            : generate<NON_EVASIONS>(pos, moveList);
  while (cur != moveList)
      if ((validate
#ifdef ATOMIC
                  || (pos.is_atomic() && pos.capture(*cur))
#endif
#ifdef CRAZYHOUSE
                  || (pos.is_house() && type_of(*cur) == DROP)
#endif
                  || (pinned && pinned & from_sq(*cur)) || from_sq(*cur) == ksq || type_of(*cur) == EN_PASSANT)
               && !pos.legal(*cur))
          *cur = (--moveList)->move;
      else
          ++cur;

  return moveList;
}

} // namespace Stockfish<|MERGE_RESOLUTION|>--- conflicted
+++ resolved
@@ -25,14 +25,13 @@
 
 namespace {
 
-<<<<<<< HEAD
   template<Variant V, GenType Type, Direction D>
-  ExtMove* make_promotions(ExtMove* moveList, Square to) {
+  ExtMove* make_promotions(ExtMove* moveList, [[maybe_unused]] Square to) {
 
 #ifdef ANTI
-    if (V == ANTI_VARIANT)
-    {
-        if (Type == QUIETS || Type == CAPTURES || Type == NON_EVASIONS)
+    if constexpr (V == ANTI_VARIANT)
+    {
+        if constexpr (Type == QUIETS || Type == CAPTURES || Type == NON_EVASIONS)
         {
             *moveList++ = make<PROMOTION>(to - D, to, QUEEN);
             *moveList++ = make<PROMOTION>(to - D, to, ROOK);
@@ -44,9 +43,9 @@
     }
 #endif
 #ifdef LOSERS
-    if (V == LOSERS_VARIANT)
-    {
-        if (Type == QUIETS || Type == CAPTURES || Type == EVASIONS || Type == NON_EVASIONS)
+    if constexpr (V == LOSERS_VARIANT)
+    {
+        if constexpr (Type == QUIETS || Type == CAPTURES || Type == EVASIONS || Type == NON_EVASIONS)
         {
             *moveList++ = make<PROMOTION>(to - D, to, QUEEN);
             *moveList++ = make<PROMOTION>(to - D, to, ROOK);
@@ -57,9 +56,9 @@
     }
 #endif
 #ifdef HELPMATE
-    if (V == HELPMATE_VARIANT)
-    {
-        if (Type == QUIETS || Type == CAPTURES || Type == NON_EVASIONS)
+    if constexpr (V == HELPMATE_VARIANT)
+    {
+        if constexpr (Type == QUIETS || Type == CAPTURES || Type == NON_EVASIONS)
         {
             *moveList++ = make<PROMOTION>(to - D, to, QUEEN);
             *moveList++ = make<PROMOTION>(to - D, to, ROOK);
@@ -69,13 +68,7 @@
         return moveList;
     }
 #endif
-    if (Type == CAPTURES || Type == EVASIONS || Type == NON_EVASIONS)
-=======
-  template<GenType Type, Direction D>
-  ExtMove* make_promotions(ExtMove* moveList, [[maybe_unused]] Square to) {
-
     if constexpr (Type == CAPTURES || Type == EVASIONS || Type == NON_EVASIONS)
->>>>>>> 596a528c
         *moveList++ = make<PROMOTION>(to - D, to, QUEEN);
 
     if constexpr (Type == QUIETS || Type == EVASIONS || Type == NON_EVASIONS)
@@ -84,7 +77,7 @@
         *moveList++ = make<PROMOTION>(to - D, to, BISHOP);
         *moveList++ = make<PROMOTION>(to - D, to, KNIGHT);
 #ifdef EXTINCTION
-        if (V == EXTINCTION_VARIANT)
+        if constexpr (V == EXTINCTION_VARIANT)
             *moveList++ = make<PROMOTION>(to - D, to, KING);
 #endif
     }
@@ -147,37 +140,29 @@
     {
         Bitboard b1 = shift<Up>(pawnsNotOn7)   & emptySquares;
 #ifdef ANTI
-        if (V == ANTI_VARIANT)
+        if constexpr (V == ANTI_VARIANT)
             b1 &= target;
 #endif
         Bitboard b2 = shift<Up>(b1 & TRank3BB) & emptySquares;
 #ifdef HORDE
-        if (V == HORDE_VARIANT)
+        if constexpr (V == HORDE_VARIANT)
             b2 = shift<Up>(b1 & (TRank2BB | TRank3BB)) & emptySquares;
 #endif
 
-<<<<<<< HEAD
 #ifdef LOSERS
-        if (V == LOSERS_VARIANT)
+        if constexpr (V == LOSERS_VARIANT)
         {
             b1 &= target;
             b2 &= target;
         }
 #endif
-        if (Type == EVASIONS) // Consider only blocking squares
-=======
         if constexpr (Type == EVASIONS) // Consider only blocking squares
->>>>>>> 596a528c
         {
             b1 &= target;
             b2 &= target;
         }
 
-<<<<<<< HEAD
-        if (Type == QUIET_CHECKS) switch (V)
-=======
-        if constexpr (Type == QUIET_CHECKS)
->>>>>>> 596a528c
+        if constexpr (Type == QUIET_CHECKS) switch (V)
         {
 #ifdef ANTI
         case ANTI_VARIANT:
@@ -228,26 +213,22 @@
         Bitboard b2 = shift<UpLeft >(pawnsOn7) & enemies;
         Bitboard b3 = shift<Up     >(pawnsOn7) & emptySquares;
 
-<<<<<<< HEAD
 #ifdef ATOMIC
-        if (V == ATOMIC_VARIANT)
+        if constexpr (V == ATOMIC_VARIANT)
         {
             b1 &= (Type == CAPTURES || Type == NON_EVASIONS) ? target : ~adjacent_squares_bb(pos.pieces(Us, KING));
             b2 &= (Type == CAPTURES || Type == NON_EVASIONS) ? target : ~adjacent_squares_bb(pos.pieces(Us, KING));
         }
 #endif
 #ifdef ANTI
-        if (V == ANTI_VARIANT)
+        if constexpr (V == ANTI_VARIANT)
             b3 &= target;
 #endif
 #ifdef LOSERS
-        if (V == LOSERS_VARIANT)
+        if constexpr (V == LOSERS_VARIANT)
             b3 &= target;
 #endif
-        if (Type == EVASIONS)
-=======
         if constexpr (Type == EVASIONS)
->>>>>>> 596a528c
             b3 &= target;
 
         while (b1)
@@ -266,7 +247,7 @@
         Bitboard b1 = shift<UpRight>(pawnsNotOn7) & enemies;
         Bitboard b2 = shift<UpLeft >(pawnsNotOn7) & enemies;
 #ifdef ATOMIC
-        if (V == ATOMIC_VARIANT)
+        if constexpr (V == ATOMIC_VARIANT)
         {
             b1 &= (Type == CAPTURES || Type == NON_EVASIONS) ? target : ~adjacent_squares_bb(pos.pieces(Us, KING));
             b2 &= (Type == CAPTURES || Type == NON_EVASIONS) ? target : ~adjacent_squares_bb(pos.pieces(Us, KING));
@@ -286,7 +267,7 @@
         }
 
 #ifdef KNIGHTRELAY
-        if (V == KNIGHTRELAY_VARIANT)
+        if constexpr (V == KNIGHTRELAY_VARIANT)
             for (b1 = pos.pieces(Us, PAWN); b1; )
             {
                 Square from = pop_lsb(b1);
@@ -329,7 +310,7 @@
         Square from = pop_lsb(bb);
         Bitboard b = attacks_bb<Pt>(from, pos.pieces()) & target;
 #ifdef KNIGHTRELAY
-        if (V == KNIGHTRELAY_VARIANT)
+        if constexpr (V == KNIGHTRELAY_VARIANT)
         {
             if (Pt == KNIGHT)
                 b &= ~pos.pieces();
@@ -338,7 +319,7 @@
         }
 #endif
 #ifdef RELAY
-        if (V == RELAY_VARIANT)
+        if constexpr (V == RELAY_VARIANT)
             for (PieceType pt = KNIGHT; pt <= KING; ++pt)
                 if (attacks_bb(pt, from, pos.pieces()) & pos.pieces(color_of(pos.piece_on(from)), pt))
                     b |= attacks_bb(pt, from, pos.pieces()) & target;
@@ -407,7 +388,7 @@
             target &= pos.pieces(~Us);
 #endif
 #ifdef ATOMIC
-        if (V == ATOMIC_VARIANT)
+        if constexpr (V == ATOMIC_VARIANT)
         {
             // Captures that explode the opposing king or checking piece are legal.
             if (Type == EVASIONS)
@@ -491,7 +472,7 @@
         if (Checks)
             b &= ~attacks_bb<QUEEN>(pos.square<KING>(~Us));
 #ifdef RACE
-        if (V == RACE_VARIANT)
+        if constexpr (V == RACE_VARIANT)
         {
             // Early generate king advance moves
             if (Type == CAPTURES)
@@ -501,7 +482,7 @@
         }
 #endif
 #ifdef RELAY
-        if (V == RELAY_VARIANT)
+        if constexpr (V == RELAY_VARIANT)
         {
             if (Type == EVASIONS)
                 target = between_bb(ksq, lsb(pos.checkers()));

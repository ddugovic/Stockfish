--- conflicted
+++ resolved
@@ -415,7 +415,6 @@
 #endif
         while (b)
             *moveList++ = make_move(ksq, pop_lsb(&b));
-<<<<<<< HEAD
     }
     }
     if (Type != QUIET_CHECKS && Type != EVASIONS)
@@ -437,21 +436,10 @@
 #ifdef LOSERS
         if (V == LOSERS_VARIANT && pos.can_capture_losers()) {} else
 #endif
-        if (Type != CAPTURES && pos.can_castle(CastlingRights(OO | OOO)))
-        {
-            if (!pos.castling_impeded(OO) && pos.can_castle(OO))
-                *moveList++ = make<CASTLING>(ksq, pos.castling_rook_square(OO));
-
-            if (!pos.castling_impeded(OOO) && pos.can_castle(OOO))
-                *moveList++ = make<CASTLING>(ksq, pos.castling_rook_square(OOO));
-        }
-=======
-
         if ((Type != CAPTURES) && pos.can_castle(Us & ANY_CASTLING))
             for(CastlingRights cr : { Us & KING_SIDE, Us & QUEEN_SIDE } )
                 if (!pos.castling_impeded(cr) && pos.can_castle(cr))
                     *moveList++ = make<CASTLING>(ksq, pos.castling_rook_square(cr));
->>>>>>> ddcbacd0
     }
 
     return moveList;

--- conflicted
+++ resolved
@@ -669,16 +669,12 @@
   while (sliders)
   {
       Square checksq = pop_lsb(&sliders);
-<<<<<<< HEAD
 #ifdef GRID
       if (pos.is_grid())
-          sliderAttacks |= (LineBB[checksq][ksq] ^ checksq) & ~pos.grid_bb(checksq);
+          sliderAttacks |= (LineBB[ksq][checksq] ^ checksq) & ~pos.grid_bb(checksq);
       else
 #endif
-      sliderAttacks |= LineBB[checksq][ksq] ^ checksq;
-=======
       sliderAttacks |= LineBB[ksq][checksq] ^ checksq;
->>>>>>> 209e9420
   }
 
   // Generate evasions for king, capture and non capture moves

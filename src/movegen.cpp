/*
  Stockfish, a UCI chess playing engine derived from Glaurung 2.1
  Copyright (C) 2004-2008 Tord Romstad (Glaurung author)
  Copyright (C) 2008-2015 Marco Costalba, Joona Kiiski, Tord Romstad
  Copyright (C) 2015-2020 Marco Costalba, Joona Kiiski, Gary Linscott, Tord Romstad

  Stockfish is free software: you can redistribute it and/or modify
  it under the terms of the GNU General Public License as published by
  the Free Software Foundation, either version 3 of the License, or
  (at your option) any later version.

  Stockfish is distributed in the hope that it will be useful,
  but WITHOUT ANY WARRANTY; without even the implied warranty of
  MERCHANTABILITY or FITNESS FOR A PARTICULAR PURPOSE.  See the
  GNU General Public License for more details.

  You should have received a copy of the GNU General Public License
  along with this program.  If not, see <http://www.gnu.org/licenses/>.
*/

#include <cassert>

#include "movegen.h"
#include "position.h"

namespace {

  template<Variant V, GenType Type, Direction D>
  ExtMove* make_promotions(ExtMove* moveList, Square to, Square ksq) {

#ifdef ANTI
    if (V == ANTI_VARIANT)
    {
        if (Type == QUIETS || Type == CAPTURES || Type == NON_EVASIONS)
        {
            *moveList++ = make<PROMOTION>(to - D, to, QUEEN);
            *moveList++ = make<PROMOTION>(to - D, to, ROOK);
            *moveList++ = make<PROMOTION>(to - D, to, BISHOP);
            *moveList++ = make<PROMOTION>(to - D, to, KNIGHT);
            *moveList++ = make<PROMOTION>(to - D, to, KING);
        }
        return moveList;
    }
#endif
#ifdef LOSERS
    if (V == LOSERS_VARIANT)
    {
        if (Type == QUIETS || Type == CAPTURES || Type == EVASIONS || Type == NON_EVASIONS)
        {
            *moveList++ = make<PROMOTION>(to - D, to, QUEEN);
            *moveList++ = make<PROMOTION>(to - D, to, ROOK);
            *moveList++ = make<PROMOTION>(to - D, to, BISHOP);
            *moveList++ = make<PROMOTION>(to - D, to, KNIGHT);
        }
        return moveList;
    }
#endif
#ifdef HELPMATE
    if (V == HELPMATE_VARIANT)
    {
        if (Type == QUIETS || Type == CAPTURES || Type == NON_EVASIONS)
        {
            *moveList++ = make<PROMOTION>(to - D, to, QUEEN);
            *moveList++ = make<PROMOTION>(to - D, to, ROOK);
            *moveList++ = make<PROMOTION>(to - D, to, BISHOP);
            *moveList++ = make<PROMOTION>(to - D, to, KNIGHT);
        }
        return moveList;
    }
#endif
    if (Type == CAPTURES || Type == EVASIONS || Type == NON_EVASIONS)
    {
        *moveList++ = make<PROMOTION>(to - D, to, QUEEN);
        if (attacks_bb<KNIGHT>(to) & ksq)
            *moveList++ = make<PROMOTION>(to - D, to, KNIGHT);
    }

    if (Type == QUIETS || Type == EVASIONS || Type == NON_EVASIONS)
    {
        *moveList++ = make<PROMOTION>(to - D, to, ROOK);
        *moveList++ = make<PROMOTION>(to - D, to, BISHOP);
<<<<<<< HEAD
        *moveList++ = make<PROMOTION>(to - D, to, KNIGHT);
#ifdef EXTINCTION
        if (V == EXTINCTION_VARIANT)
            *moveList++ = make<PROMOTION>(to - D, to, KING);
#endif
    }

    // Knight promotion is the only promotion that can give a direct check
    // that's not already included in the queen promotion.
#ifdef HORDE
    if (V == HORDE_VARIANT && ksq == SQ_NONE) {} else
#endif
    if (Type == QUIET_CHECKS && (attacks_bb<KNIGHT>(to) & ksq))
        *moveList++ = make<PROMOTION>(to - D, to, KNIGHT);
    else
        (void)ksq; // Silence a warning under MSVC

=======
        if (!(attacks_bb<KNIGHT>(to) & ksq))
            *moveList++ = make<PROMOTION>(to - D, to, KNIGHT);
    }

>>>>>>> 4006f2c9
    return moveList;
  }

#ifdef CRAZYHOUSE
  template<Color Us, PieceType Pt, bool Checks>
  ExtMove* generate_drops(const Position& pos, ExtMove* moveList, Bitboard b) {
    if (pos.count_in_hand<Pt>(Us))
    {
#ifdef PLACEMENT
        if (pos.is_placement() && pos.count_in_hand<BISHOP>(Us))
        {
            if (Pt == BISHOP)
            {
                if (pos.pieces(Us, BISHOP) & DarkSquares)
                    b &= ~DarkSquares;
                if (pos.pieces(Us, BISHOP) & ~DarkSquares)
                    b &= DarkSquares;
            }
            else
            {
                if (!(pos.pieces(Us, BISHOP) & DarkSquares) && popcount((b & DarkSquares)) <= 1)
                    b &= ~DarkSquares;
                if (!(pos.pieces(Us, BISHOP) & ~DarkSquares) && popcount((b & ~DarkSquares)) <= 1)
                    b &= DarkSquares;
            }
        }
#endif
        if (Checks)
            b &= pos.check_squares(Pt);
        while (b)
            *moveList++ = make_drop(pop_lsb(&b), make_piece(Us, Pt));
    }

    return moveList;
  }
#endif

#if defined(ANTI) || defined(EXTINCTION) || defined(TWOKINGS)
  template<Variant V, Color Us, GenType Type>
  ExtMove* generate_king_moves(const Position& pos, ExtMove* moveList, Bitboard target) {
    Bitboard kings = pos.pieces(Us, KING);
    while (kings)
    {
        Square ksq = pop_lsb(&kings);
        Bitboard b = attacks_bb<KING>(ksq) & target;
        while (b)
            *moveList++ = make_move(ksq, pop_lsb(&b));
    }
    return moveList;
  }
#endif

  template<Variant V, Color Us, GenType Type>
  ExtMove* generate_pawn_moves(const Position& pos, ExtMove* moveList, Bitboard target) {

    constexpr Color     Them     = ~Us;
    constexpr Bitboard  TRank7BB = (Us == WHITE ? Rank7BB    : Rank2BB);
#ifdef HORDE
    constexpr Bitboard  TRank2BB = (Us == WHITE ? Rank2BB    : Rank7BB);
#endif
    constexpr Bitboard  TRank3BB = (Us == WHITE ? Rank3BB    : Rank6BB);
    constexpr Direction Up       = pawn_push(Us);
    constexpr Direction UpRight  = (Us == WHITE ? NORTH_EAST : SOUTH_WEST);
    constexpr Direction UpLeft   = (Us == WHITE ? NORTH_WEST : SOUTH_EAST);

    Square ksq;
#ifdef HORDE
    if (V == HORDE_VARIANT && pos.is_horde_color(Them))
        ksq = SQ_NONE;
    else
#endif
    ksq = pos.square<KING>(Them);
    Bitboard emptySquares;

    Bitboard pawnsOn7    = pos.pieces(Us, PAWN) &  TRank7BB;
    Bitboard pawnsNotOn7 = pos.pieces(Us, PAWN) & ~TRank7BB;

    Bitboard enemies = (Type == EVASIONS ? pos.pieces(Them) & target:
                        Type == CAPTURES ? target : pos.pieces(Them));
#ifdef ATOMIC
    if (V == ATOMIC_VARIANT)
        enemies &= (Type == CAPTURES || Type == NON_EVASIONS) ? target : ~adjacent_squares_bb(pos.pieces(Us, KING));
#endif

    // Single and double pawn pushes, no promotions
    if (Type != CAPTURES)
    {
        emptySquares = (Type == QUIETS || Type == QUIET_CHECKS ? target : ~pos.pieces());
#ifdef ANTI
        if (V == ANTI_VARIANT)
            emptySquares &= target;
#endif

        Bitboard b1 = shift<Up>(pawnsNotOn7)   & emptySquares;
        Bitboard b2 = shift<Up>(b1 & TRank3BB) & emptySquares;
#ifdef HORDE
        if (V == HORDE_VARIANT)
            b2 = shift<Up>(b1 & (TRank2BB | TRank3BB)) & emptySquares;
#endif

#ifdef LOSERS
        if (V == LOSERS_VARIANT)
        {
            b1 &= target;
            b2 &= target;
        }
#endif
        if (Type == EVASIONS) // Consider only blocking squares
        {
            b1 &= target;
            b2 &= target;
        }

        if (Type == QUIET_CHECKS)
        {
            b1 &= pawn_attacks_bb(Them, ksq);
            b2 &= pawn_attacks_bb(Them, ksq);

            // Add pawn pushes which give discovered check. This is possible only
            // if the pawn is not on the same file as the enemy king, because we
            // don't generate captures. Note that a possible discovery check
            // promotion has been already generated amongst the captures.
            Bitboard dcCandidateQuiets = pos.blockers_for_king(Them) & pawnsNotOn7;
            if (dcCandidateQuiets)
            {
                Bitboard dc1 = shift<Up>(dcCandidateQuiets) & emptySquares & ~file_bb(ksq);
                Bitboard dc2 = shift<Up>(dc1 & TRank3BB) & emptySquares;

                b1 |= dc1;
                b2 |= dc2;
            }
        }

        while (b1)
        {
            Square to = pop_lsb(&b1);
            *moveList++ = make_move(to - Up, to);
        }

        while (b2)
        {
            Square to = pop_lsb(&b2);
            *moveList++ = make_move(to - Up - Up, to);
        }
    }

    // Promotions and underpromotions
    if (pawnsOn7)
    {
        if (Type == CAPTURES)
        {
            emptySquares = ~pos.pieces();
#ifdef ATOMIC
            // Promotes only if promotion wins or explodes checkers
            if (V == ATOMIC_VARIANT && pos.checkers())
                emptySquares &= target;
#endif
        }
#ifdef ANTI
        if (V == ANTI_VARIANT)
            emptySquares &= target;
#endif
#ifdef LOSERS
        if (V == LOSERS_VARIANT)
            emptySquares &= target;
#endif

        if (Type == EVASIONS)
            emptySquares &= target;

        Bitboard b1 = shift<UpRight>(pawnsOn7) & enemies;
        Bitboard b2 = shift<UpLeft >(pawnsOn7) & enemies;
        Bitboard b3 = shift<Up     >(pawnsOn7) & emptySquares;

        while (b1)
            moveList = make_promotions<V, Type, UpRight>(moveList, pop_lsb(&b1), ksq);

        while (b2)
            moveList = make_promotions<V, Type, UpLeft >(moveList, pop_lsb(&b2), ksq);

        while (b3)
            moveList = make_promotions<V, Type, Up     >(moveList, pop_lsb(&b3), ksq);
    }

    // Standard and en-passant captures
    if (Type == CAPTURES || Type == EVASIONS || Type == NON_EVASIONS)
    {
        Bitboard b1 = shift<UpRight>(pawnsNotOn7) & enemies;
        Bitboard b2 = shift<UpLeft >(pawnsNotOn7) & enemies;

        while (b1)
        {
            Square to = pop_lsb(&b1);
            *moveList++ = make_move(to - UpRight, to);
        }

        while (b2)
        {
            Square to = pop_lsb(&b2);
            *moveList++ = make_move(to - UpLeft, to);
        }

#ifdef KNIGHTRELAY
        if (V == KNIGHTRELAY_VARIANT)
            for (b1 = pos.pieces(Us, PAWN); b1; )
            {
                Square from = pop_lsb(&b1);
                if ((b2 = attacks_bb<KNIGHT>(from)) & pos.pieces(Us, KNIGHT))
                    for (b2 &= target & ~(Rank1BB | Rank8BB); b2; )
                        *moveList++ = make_move(from, pop_lsb(&b2));
            }
        else
#endif
        if (pos.ep_square() != SQ_NONE)
        {
            assert(rank_of(pos.ep_square()) == relative_rank(Us, RANK_6));

            // An en passant capture can be an evasion only if the checking piece
            // is the double pushed pawn and so is in the target. Otherwise this
            // is a discovery check and we are forced to do otherwise.
            if (Type == EVASIONS && !(target & (pos.ep_square() - Up)))
                return moveList;

            b1 = pawnsNotOn7 & pawn_attacks_bb(Them, pos.ep_square());

            assert(b1);

            while (b1)
                *moveList++ = make<ENPASSANT>(pop_lsb(&b1), pos.ep_square());
        }
    }

    return moveList;
  }


  template<Variant V, Color Us, PieceType Pt, bool Checks>
  ExtMove* generate_moves(const Position& pos, ExtMove* moveList, Bitboard target) {

    static_assert(Pt != KING && Pt != PAWN, "Unsupported piece type in generate_moves()");

    const Square* pl = pos.squares<Pt>(Us);

    for (Square from = *pl; from != SQ_NONE; from = *++pl)
    {
        if (Checks)
        {
            if (    (Pt == BISHOP || Pt == ROOK || Pt == QUEEN)
                && !(attacks_bb<Pt>(from) & target & pos.check_squares(Pt)))
                continue;

            if (pos.blockers_for_king(~Us) & from)
                continue;
        }

        Bitboard b = attacks_bb<Pt>(from, pos.pieces()) & target;
#ifdef KNIGHTRELAY
        if (V == KNIGHTRELAY_VARIANT)
        {
            if (Pt == KNIGHT)
                b &= ~pos.pieces();
            else if (attacks_bb<KNIGHT>(from) & pos.pieces(Us, KNIGHT))
                b |= attacks_bb<KNIGHT>(from) & target;
        }
#endif
#ifdef RELAY
        if (V == RELAY_VARIANT)
            for (PieceType pt = KNIGHT; pt <= KING; ++pt)
                if (attacks_bb(pt, from, pos.pieces()) & pos.pieces(Us, pt))
                    b |= attacks_bb(pt, from, pos.pieces()) & target;
#endif

        if (Checks)
            b &= pos.check_squares(Pt);

        while (b)
            *moveList++ = make_move(from, pop_lsb(&b));
    }

    return moveList;
  }


  template<Variant V, Color Us, GenType Type>
  ExtMove* generate_all(const Position& pos, ExtMove* moveList) {
    constexpr bool Checks = Type == QUIET_CHECKS; // Reduce template instantations
    Bitboard target;

    switch (Type)
    {
        case CAPTURES:
            target =  pos.pieces(~Us);
            break;
        case QUIETS:
        case QUIET_CHECKS:
            target = ~pos.pieces();
            break;
        case EVASIONS:
        {
            Square checksq = lsb(pos.checkers());
            target = between_bb(pos.square<KING>(Us), checksq) | checksq;
            break;
        }
        case NON_EVASIONS:
            target = ~pos.pieces(Us);
            break;
        default:
            static_assert(true, "Unsupported type in generate_all()");
    }
#ifdef ANTI
    if (V == ANTI_VARIANT && pos.can_capture())
        target &= pos.pieces(~Us);
#endif
#ifdef ATOMIC
    if (V == ATOMIC_VARIANT)
    {
        // Blasts that explode the opposing king or explode all checkers
        // are counted among evasive moves.
        if (Type == EVASIONS)
            target |= pos.pieces(~Us) & (pos.checkers() | adjacent_squares_bb(pos.checkers() | pos.square<KING>(~Us)));
        target &= ~(pos.pieces(~Us) & adjacent_squares_bb(pos.pieces(Us, KING)));
    }
#endif
#ifdef LOSERS
    if (V == LOSERS_VARIANT && pos.can_capture_losers())
        target &= pos.pieces(~Us);
#endif

#ifdef PLACEMENT
    if (V == CRAZYHOUSE_VARIANT && pos.is_placement() && pos.count_in_hand<ALL_PIECES>(Us)) {} else
    {
#endif
    moveList = generate_pawn_moves<V, Us, Type>(pos, moveList, target);
    moveList = generate_moves<V, Us, KNIGHT, Checks>(pos, moveList, target);
    moveList = generate_moves<V, Us, BISHOP, Checks>(pos, moveList, target);
    moveList = generate_moves<V, Us,   ROOK, Checks>(pos, moveList, target);
    moveList = generate_moves<V, Us,  QUEEN, Checks>(pos, moveList, target);
#ifdef PLACEMENT
    }
#endif
#ifdef CRAZYHOUSE
    if (V == CRAZYHOUSE_VARIANT && Type != CAPTURES && pos.count_in_hand<ALL_PIECES>(Us))
    {
        Bitboard b = Type == EVASIONS ? target ^ pos.checkers() :
                     Type == NON_EVASIONS ? target ^ pos.pieces(~Us) : target;
#ifdef PLACEMENT
        if (pos.is_placement())
            b &= (Us == WHITE ? Rank1BB : Rank8BB);
#endif
        moveList = generate_drops<Us,   PAWN, Checks>(pos, moveList, b & ~(Rank1BB | Rank8BB));
        moveList = generate_drops<Us, KNIGHT, Checks>(pos, moveList, b);
        moveList = generate_drops<Us, BISHOP, Checks>(pos, moveList, b);
        moveList = generate_drops<Us,   ROOK, Checks>(pos, moveList, b);
        moveList = generate_drops<Us,  QUEEN, Checks>(pos, moveList, b);
#ifdef PLACEMENT
        if (pos.is_placement())
            moveList = generate_drops<Us, KING, Checks>(pos, moveList, b);
#endif
    }
#ifdef PLACEMENT
    if (pos.is_placement() && pos.count_in_hand<ALL_PIECES>(Us))
        return moveList;
#endif
#endif

#ifdef HORDE
    if (pos.is_horde() && pos.is_horde_color(Us))
        return moveList;
#endif
    switch (V)
    {
#ifdef ANTI
    case ANTI_VARIANT:
        moveList = generate_king_moves<V, Us, Type>(pos, moveList, target);
        if (pos.can_capture())
            return moveList;
    break;
#endif
#ifdef EXTINCTION
    case EXTINCTION_VARIANT:
        moveList = generate_king_moves<V, Us, Type>(pos, moveList, target);
    break;
#endif
#ifdef TWOKINGS
    case TWOKINGS_VARIANT:
        if (Type != EVASIONS)
            moveList = generate_king_moves<V, Us, Type>(pos, moveList, target);
    break;
#endif
    default:
    if (Type != QUIET_CHECKS && Type != EVASIONS)
    {
        Square ksq = pos.square<KING>(Us);
        Bitboard b = attacks_bb<KING>(ksq) & target;
#ifdef RACE
        if (V == RACE_VARIANT)
        {
            // Early generate king advance moves
            if (Type == CAPTURES)
                b |= attacks_bb<KING>(ksq) & passed_pawn_span(WHITE, ksq) & ~pos.pieces();
            if (Type == QUIETS)
                b &= ~passed_pawn_span(WHITE, ksq);
        }
#endif
#ifdef RELAY
        if (V == RELAY_VARIANT)
            for (PieceType pt = KNIGHT; pt <= KING; ++pt)
                if (attacks_bb(pt, ksq, pos.pieces()) & pos.pieces(Us, pt))
                    b |= attacks_bb(pt, ksq, pos.pieces()) & target;
#endif
        while (b)
            *moveList++ = make_move(ksq, pop_lsb(&b));
    }
    }
    if (Type != QUIET_CHECKS && Type != EVASIONS)
    {
        Square ksq = pos.square<KING>(Us);
#ifdef GIVEAWAY
        if (V == ANTI_VARIANT && pos.is_giveaway())
            ksq = pos.castling_king_square(Us);
#endif
#ifdef EXTINCTION
        if (V == EXTINCTION_VARIANT)
            ksq = pos.castling_king_square(Us);
#endif
#ifdef TWOKINGS
        if (V == TWOKINGS_VARIANT)
            ksq = pos.castling_king_square(Us);
#endif

#ifdef LOSERS
        if (V == LOSERS_VARIANT && pos.can_capture_losers()) {} else
#endif
        if ((Type != CAPTURES) && pos.can_castle(Us & ANY_CASTLING))
            for(CastlingRights cr : { Us & KING_SIDE, Us & QUEEN_SIDE } )
                if (!pos.castling_impeded(cr) && pos.can_castle(cr))
                    *moveList++ = make<CASTLING>(ksq, pos.castling_rook_square(cr));
    }

    return moveList;
  }

} // namespace


/// <CAPTURES>     Generates all pseudo-legal captures plus queen and checking knight promotions
/// <QUIETS>       Generates all pseudo-legal non-captures and underpromotions(except checking knight)
/// <NON_EVASIONS> Generates all pseudo-legal captures and non-captures
///
/// Returns a pointer to the end of the move list.

template<GenType Type>
ExtMove* generate(const Position& pos, ExtMove* moveList) {

  static_assert(Type == CAPTURES || Type == QUIETS || Type == NON_EVASIONS, "Unsupported type in generate()");
  assert(!pos.checkers());

  Color us = pos.side_to_move();

#ifdef ANTI
  if (pos.is_anti())
      return us == WHITE ? generate_all<ANTI_VARIANT, WHITE, Type>(pos, moveList)
                         : generate_all<ANTI_VARIANT, BLACK, Type>(pos, moveList);
#endif
#ifdef ATOMIC
  if (pos.is_atomic())
      return us == WHITE ? generate_all<ATOMIC_VARIANT, WHITE, Type>(pos, moveList)
                         : generate_all<ATOMIC_VARIANT, BLACK, Type>(pos, moveList);
#endif
#ifdef CRAZYHOUSE
  if (pos.is_house())
      return us == WHITE ? generate_all<CRAZYHOUSE_VARIANT, WHITE, Type>(pos, moveList)
                         : generate_all<CRAZYHOUSE_VARIANT, BLACK, Type>(pos, moveList);
#endif
#ifdef EXTINCTION
  if (pos.is_extinction())
      return us == WHITE ? generate_all<EXTINCTION_VARIANT, WHITE, Type>(pos, moveList)
                         : generate_all<EXTINCTION_VARIANT, BLACK, Type>(pos, moveList);
#endif
#ifdef GRID
  if (pos.is_grid())
      return us == WHITE ? generate_all<GRID_VARIANT, WHITE, Type>(pos, moveList)
                         : generate_all<GRID_VARIANT, BLACK, Type>(pos, moveList);
#endif
#ifdef HELPMATE
  if (pos.is_helpmate())
      return us == WHITE ? generate_all<HELPMATE_VARIANT, WHITE, Type>(pos, moveList)
                         : generate_all<HELPMATE_VARIANT, BLACK, Type>(pos, moveList);
#endif
#ifdef HORDE
  if (pos.is_horde())
      return us == WHITE ? generate_all<HORDE_VARIANT, WHITE, Type>(pos, moveList)
                         : generate_all<HORDE_VARIANT, BLACK, Type>(pos, moveList);
#endif
#ifdef LOSERS
  if (pos.is_losers())
      return us == WHITE ? generate_all<LOSERS_VARIANT, WHITE, Type>(pos, moveList)
                         : generate_all<LOSERS_VARIANT, BLACK, Type>(pos, moveList);
#endif
#ifdef RACE
  if (pos.is_race())
      return us == WHITE ? generate_all<RACE_VARIANT, WHITE, Type>(pos, moveList)
                         : generate_all<RACE_VARIANT, BLACK, Type>(pos, moveList);
#endif
#ifdef KNIGHTRELAY
  if (pos.is_knight_relay())
      return us == WHITE ? generate_all<KNIGHTRELAY_VARIANT, WHITE, Type>(pos, moveList)
                         : generate_all<KNIGHTRELAY_VARIANT, BLACK, Type>(pos, moveList);
#endif
#ifdef RELAY
  if (pos.is_relay())
      return us == WHITE ? generate_all<RELAY_VARIANT, WHITE, Type>(pos, moveList)
                         : generate_all<RELAY_VARIANT, BLACK, Type>(pos, moveList);
#endif
#ifdef TWOKINGS
  if (pos.is_two_kings())
      return us == WHITE ? generate_all<TWOKINGS_VARIANT, WHITE, Type>(pos, moveList)
                         : generate_all<TWOKINGS_VARIANT, BLACK, Type>(pos, moveList);
#endif
  return us == WHITE ? generate_all<CHESS_VARIANT, WHITE, Type>(pos, moveList)
                     : generate_all<CHESS_VARIANT, BLACK, Type>(pos, moveList);
}

// Explicit template instantiations
template ExtMove* generate<CAPTURES>(const Position&, ExtMove*);
template ExtMove* generate<QUIETS>(const Position&, ExtMove*);
template ExtMove* generate<NON_EVASIONS>(const Position&, ExtMove*);


/// generate<QUIET_CHECKS> generates all pseudo-legal non-captures.
/// Returns a pointer to the end of the move list.
template<>
ExtMove* generate<QUIET_CHECKS>(const Position& pos, ExtMove* moveList) {
#ifdef ANTI
  if (pos.is_anti())
      return moveList;
#endif
#ifdef EXTINCTION
  if (pos.is_extinction())
      return moveList;
#endif
#ifdef HORDE
  if (pos.is_horde() && pos.is_horde_color(~pos.side_to_move()))
      return moveList;
#endif
#ifdef LOSERS
  if (pos.is_losers() && pos.can_capture_losers())
      return moveList;
#endif
#ifdef PLACEMENT
  if (pos.is_placement() && pos.count_in_hand<KING>(~pos.side_to_move()))
      return moveList;
#endif
#ifdef RACE
  if (pos.is_race())
      return moveList;
#endif

  assert(!pos.checkers());

  Color us = pos.side_to_move();
  Bitboard dc = pos.blockers_for_king(~us) & pos.pieces(us) & ~pos.pieces(PAWN);

  while (dc)
  {
     Square from = pop_lsb(&dc);
     PieceType pt = type_of(pos.piece_on(from));

     Bitboard b = attacks_bb(pt, from, pos.pieces()) & ~pos.pieces();

     if (pt == KING)
         b &= ~attacks_bb<QUEEN>(pos.square<KING>(~us));

     while (b)
         *moveList++ = make_move(from, pop_lsb(&b));
  }

#ifdef ATOMIC
  if (pos.is_atomic())
      return us == WHITE ? generate_all<ATOMIC_VARIANT, WHITE, QUIET_CHECKS>(pos, moveList)
                         : generate_all<ATOMIC_VARIANT, BLACK, QUIET_CHECKS>(pos, moveList);
#endif
#ifdef CRAZYHOUSE
  if (pos.is_house())
      return us == WHITE ? generate_all<CRAZYHOUSE_VARIANT, WHITE, QUIET_CHECKS>(pos, moveList)
                         : generate_all<CRAZYHOUSE_VARIANT, BLACK, QUIET_CHECKS>(pos, moveList);
#endif
#ifdef GRID
  if (pos.is_grid())
      return us == WHITE ? generate_all<GRID_VARIANT, WHITE, QUIET_CHECKS>(pos, moveList)
                         : generate_all<GRID_VARIANT, BLACK, QUIET_CHECKS>(pos, moveList);
#endif
#ifdef HORDE
  if (pos.is_horde())
      return us == WHITE ? generate_all<HORDE_VARIANT, WHITE, QUIET_CHECKS>(pos, moveList)
                         : generate_all<HORDE_VARIANT, BLACK, QUIET_CHECKS>(pos, moveList);
#endif
#ifdef LOSERS
  if (pos.is_losers())
      return us == WHITE ? generate_all<LOSERS_VARIANT, WHITE, QUIET_CHECKS>(pos, moveList)
                         : generate_all<LOSERS_VARIANT, BLACK, QUIET_CHECKS>(pos, moveList);
#endif
#ifdef KNIGHTRELAY
  if (pos.is_knight_relay())
      return us == WHITE ? generate_all<KNIGHTRELAY_VARIANT, WHITE, QUIET_CHECKS>(pos, moveList)
                         : generate_all<KNIGHTRELAY_VARIANT, BLACK, QUIET_CHECKS>(pos, moveList);
#endif
#ifdef RELAY
  if (pos.is_relay())
      return us == WHITE ? generate_all<RELAY_VARIANT, WHITE, QUIET_CHECKS>(pos, moveList)
                         : generate_all<RELAY_VARIANT, BLACK, QUIET_CHECKS>(pos, moveList);
#endif
#ifdef TWOKINGS
  if (pos.is_two_kings())
      return us == WHITE ? generate_all<TWOKINGS_VARIANT, WHITE, QUIET_CHECKS>(pos, moveList)
                         : generate_all<TWOKINGS_VARIANT, BLACK, QUIET_CHECKS>(pos, moveList);
#endif
  return us == WHITE ? generate_all<CHESS_VARIANT, WHITE, QUIET_CHECKS>(pos, moveList)
                     : generate_all<CHESS_VARIANT, BLACK, QUIET_CHECKS>(pos, moveList);
}


/// generate<EVASIONS> generates all pseudo-legal check evasions when the side
/// to move is in check. Returns a pointer to the end of the move list.
template<>
ExtMove* generate<EVASIONS>(const Position& pos, ExtMove* moveList) {
#ifdef ANTI
  if (pos.is_anti())
      return moveList;
#endif
#ifdef HELPMATE
  if (pos.is_helpmate())
      return moveList;
#endif
#ifdef EXTINCTION
  if (pos.is_extinction())
      return moveList;
#endif
#ifdef PLACEMENT
  if (pos.is_placement() && pos.count_in_hand<KING>(pos.side_to_move()))
      return moveList;
#endif
#ifdef RACE
  if (pos.is_race())
      return moveList;
#endif

  assert(pos.checkers());

  Color us = pos.side_to_move();
  Square ksq = pos.square<KING>(us);
  Bitboard sliderAttacks = 0;
  Bitboard sliders;
#ifdef RELAY
  if (pos.is_relay())
      sliders = pos.checkers() & ~pos.pieces(PAWN) & PseudoAttacks[QUEEN][ksq];
  else
#endif
  sliders = pos.checkers() & ~pos.pieces(KNIGHT, PAWN);

  // Find all the squares attacked by slider checkers. We will remove them from
  // the king evasions in order to skip known illegal moves, which avoids any
  // useless legality checks later on.
  while (sliders)
#ifdef GRID
      if (pos.is_grid())
      {
          Square checksq = pop_lsb(&sliders);
          sliderAttacks |= (LineBB[ksq][checksq] ^ checksq) & ~pos.grid_bb(checksq);
      }
      else
#endif
      sliderAttacks |= line_bb(ksq, pop_lsb(&sliders)) & ~pos.checkers();

  // Generate evasions for king, capture and non capture moves
  Bitboard b;
#ifdef ATOMIC
  if (pos.is_atomic()) // Generate evasions for king, non capture moves
  {
      Bitboard kingRing = adjacent_squares_bb(pos.pieces(~us, KING));
      b = attacks_bb<KING>(ksq) & ~pos.pieces() & ~(sliderAttacks & ~kingRing);
  }
  else
#endif
  b = attacks_bb<KING>(ksq) & ~pos.pieces(us) & ~sliderAttacks;
#ifdef LOSERS
  if (pos.is_losers() && pos.can_capture_losers())
      b &= pos.pieces(~us);
#endif
#ifdef TWOKINGS
  // In two kings, legality is checked in in Position::legal
  if (pos.is_two_kings())
  {
      Bitboard kings = pos.pieces(us, KING);
      while (kings)
      {
          Square ksq2 = pop_lsb(&kings);
          Bitboard b2 = attacks_bb<KING>(ksq2) & ~pos.pieces(us);
          while (b2)
              *moveList++ = make_move(ksq2, pop_lsb(&b2));
      }
  }
  else
#endif
  while (b)
      *moveList++ = make_move(ksq, pop_lsb(&b));

  if (more_than_one(pos.checkers()))
      return moveList; // Double check, only a king move can save the day

  // Generate blocking evasions or captures of the checking piece
#ifdef ATOMIC
  if (pos.is_atomic())
      return us == WHITE ? generate_all<ATOMIC_VARIANT, WHITE, EVASIONS>(pos, moveList)
                         : generate_all<ATOMIC_VARIANT, BLACK, EVASIONS>(pos, moveList);
#endif
#ifdef CRAZYHOUSE
  if (pos.is_house())
      return us == WHITE ? generate_all<CRAZYHOUSE_VARIANT, WHITE, EVASIONS>(pos, moveList)
                         : generate_all<CRAZYHOUSE_VARIANT, BLACK, EVASIONS>(pos, moveList);
#endif
#ifdef GRID
  if (pos.is_grid())
      return us == WHITE ? generate_all<GRID_VARIANT, WHITE, EVASIONS>(pos, moveList)
                         : generate_all<GRID_VARIANT, BLACK, EVASIONS>(pos, moveList);
#endif
#ifdef HORDE
  if (pos.is_horde())
      return us == WHITE ? generate_all<HORDE_VARIANT, WHITE, EVASIONS>(pos, moveList)
                         : generate_all<HORDE_VARIANT, BLACK, EVASIONS>(pos, moveList);
#endif
#ifdef LOSERS
  if (pos.is_losers())
      return us == WHITE ? generate_all<LOSERS_VARIANT, WHITE, EVASIONS>(pos, moveList)
                         : generate_all<LOSERS_VARIANT, BLACK, EVASIONS>(pos, moveList);
#endif
#ifdef KNIGHTRELAY
  if (pos.is_knight_relay())
      return us == WHITE ? generate_all<KNIGHTRELAY_VARIANT, WHITE, EVASIONS>(pos, moveList)
                         : generate_all<KNIGHTRELAY_VARIANT, BLACK, EVASIONS>(pos, moveList);
#endif
#ifdef RELAY
  if (pos.is_relay())
      return us == WHITE ? generate_all<RELAY_VARIANT, WHITE, EVASIONS>(pos, moveList)
                         : generate_all<RELAY_VARIANT, BLACK, EVASIONS>(pos, moveList);
#endif
#ifdef TWOKINGS
  if (pos.is_two_kings())
      return us == WHITE ? generate_all<TWOKINGS_VARIANT, WHITE, EVASIONS>(pos, moveList)
                         : generate_all<TWOKINGS_VARIANT, BLACK, EVASIONS>(pos, moveList);
#endif
  return us == WHITE ? generate_all<CHESS_VARIANT, WHITE, EVASIONS>(pos, moveList)
                     : generate_all<CHESS_VARIANT, BLACK, EVASIONS>(pos, moveList);
}


/// generate<LEGAL> generates all the legal moves in the given position

template<>
ExtMove* generate<LEGAL>(const Position& pos, ExtMove* moveList) {
  // Return immediately at end of variant
  if (pos.is_variant_end())
      return moveList;

  Color us = pos.side_to_move();
  Bitboard pinned = pos.blockers_for_king(us) & pos.pieces(us);
  bool validate = pinned;
#ifdef GRID
  if (pos.is_grid()) validate = true;
#endif
#ifdef RACE
  if (pos.is_race()) validate = true;
#endif
#ifdef TWOKINGS
  if (pos.is_two_kings()) validate = true;
#endif
#ifdef KNIGHTRELAY
  if (pos.is_knight_relay()) validate = pos.pieces(KNIGHT);
#endif
#ifdef RELAY
  if (pos.is_relay()) validate = pos.pieces(~us) ^ pos.pieces(~us, PAWN, KING);
#endif
  Square ksq;
#ifdef HORDE
  if (pos.is_horde() && pos.is_horde_color(pos.side_to_move()))
      ksq = SQ_NONE;
  else
#endif
  ksq = pos.square<KING>(us);
  ExtMove* cur = moveList;
  moveList = pos.checkers() ? generate<EVASIONS    >(pos, moveList)
                            : generate<NON_EVASIONS>(pos, moveList);
  while (cur != moveList)
      if (   (validate || from_sq(*cur) == ksq || type_of(*cur) == ENPASSANT)
#ifdef CRAZYHOUSE
          && !(pos.is_house() && type_of(*cur) == DROP)
#endif
          && !pos.legal(*cur))
          *cur = (--moveList)->move;
#ifdef ATOMIC
      else if (pos.is_atomic() && pos.capture(*cur) && !pos.legal(*cur))
          *cur = (--moveList)->move;
#endif
      else
          ++cur;

  return moveList;
}<|MERGE_RESOLUTION|>--- conflicted
+++ resolved
@@ -71,38 +71,36 @@
     if (Type == CAPTURES || Type == EVASIONS || Type == NON_EVASIONS)
     {
         *moveList++ = make<PROMOTION>(to - D, to, QUEEN);
+#ifdef HORDE
+        if (V == HORDE_VARIANT && ksq == SQ_NONE) {} else
+#endif
         if (attacks_bb<KNIGHT>(to) & ksq)
+        {
             *moveList++ = make<PROMOTION>(to - D, to, KNIGHT);
+#ifdef EXTINCTION
+            if (V == EXTINCTION_VARIANT)
+                *moveList++ = make<PROMOTION>(to - D, to, KING);
+#endif
+        }
     }
 
     if (Type == QUIETS || Type == EVASIONS || Type == NON_EVASIONS)
     {
         *moveList++ = make<PROMOTION>(to - D, to, ROOK);
         *moveList++ = make<PROMOTION>(to - D, to, BISHOP);
-<<<<<<< HEAD
-        *moveList++ = make<PROMOTION>(to - D, to, KNIGHT);
+#ifdef HORDE
+        if (V == HORDE_VARIANT && ksq == SQ_NONE) {} else
+#endif
+        if (!(attacks_bb<KNIGHT>(to) & ksq))
+        {
+            *moveList++ = make<PROMOTION>(to - D, to, KNIGHT);
 #ifdef EXTINCTION
-        if (V == EXTINCTION_VARIANT)
-            *moveList++ = make<PROMOTION>(to - D, to, KING);
-#endif
-    }
-
-    // Knight promotion is the only promotion that can give a direct check
-    // that's not already included in the queen promotion.
-#ifdef HORDE
-    if (V == HORDE_VARIANT && ksq == SQ_NONE) {} else
-#endif
-    if (Type == QUIET_CHECKS && (attacks_bb<KNIGHT>(to) & ksq))
-        *moveList++ = make<PROMOTION>(to - D, to, KNIGHT);
-    else
-        (void)ksq; // Silence a warning under MSVC
-
-=======
-        if (!(attacks_bb<KNIGHT>(to) & ksq))
-            *moveList++ = make<PROMOTION>(to - D, to, KNIGHT);
-    }
-
->>>>>>> 4006f2c9
+            if (V == EXTINCTION_VARIANT)
+                *moveList++ = make<PROMOTION>(to - D, to, KING);
+#endif
+        }
+    }
+
     return moveList;
   }
 

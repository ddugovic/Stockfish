/*
  Stockfish, a UCI chess playing engine derived from Glaurung 2.1
  Copyright (C) 2004-2008 Tord Romstad (Glaurung author)
  Copyright (C) 2008-2015 Marco Costalba, Joona Kiiski, Tord Romstad
  Copyright (C) 2015-2019 Marco Costalba, Joona Kiiski, Gary Linscott, Tord Romstad

  Stockfish is free software: you can redistribute it and/or modify
  it under the terms of the GNU General Public License as published by
  the Free Software Foundation, either version 3 of the License, or
  (at your option) any later version.

  Stockfish is distributed in the hope that it will be useful,
  but WITHOUT ANY WARRANTY; without even the implied warranty of
  MERCHANTABILITY or FITNESS FOR A PARTICULAR PURPOSE.  See the
  GNU General Public License for more details.

  You should have received a copy of the GNU General Public License
  along with this program.  If not, see <http://www.gnu.org/licenses/>.
*/

#include <cassert>

#include "movegen.h"
#include "position.h"

namespace {

<<<<<<< HEAD
  template<Variant V, Color Us, CastlingSide Cs, bool Checks, bool Chess960>
  ExtMove* generate_castling(const Position& pos, ExtMove* moveList) {

    constexpr Color Them = (Us == WHITE ? BLACK : WHITE);
    constexpr CastlingRight Cr = Us | Cs;
    constexpr bool KingSide = (Cs == KING_SIDE);

    if (pos.castling_impeded(Cr) || !pos.can_castle(Cr))
        return moveList;

    // After castling, the rook and king final positions are the same in Chess960
    // as they would be in standard chess.
    Square kfrom = pos.square<KING>(Us);
#ifdef ANTI
    if (V == ANTI_VARIANT)
        kfrom = pos.castling_king_square(Cr);
#endif
#ifdef EXTINCTION
    if (V == EXTINCTION_VARIANT)
        kfrom = pos.castling_king_square(Cr);
#endif
#ifdef TWOKINGS
    if (V == TWOKINGS_VARIANT)
        kfrom = pos.castling_king_square(Cr);
#endif
    Square rfrom = pos.castling_rook_square(Cr);
    Square kto = relative_square(Us, KingSide ? SQ_G1 : SQ_C1);
    Bitboard enemies = pos.pieces(Them);

    assert(!pos.checkers());

    const Direction step = Chess960 ? kto > kfrom ? WEST : EAST
                                    : KingSide    ? WEST : EAST;

#ifdef ANTI
    if (V == ANTI_VARIANT) {} else
#endif
#ifdef EXTINCTION
    if (V == EXTINCTION_VARIANT) {} else
#endif
    {
    for (Square s = kto; s != kfrom; s += step)
#ifdef ATOMIC
        if (V == ATOMIC_VARIANT)
        {
            if (   !(pos.attacks_from<KING>(pos.square<KING>(Them)) & s)
                &&  (pos.attackers_to(s, pos.pieces() ^ kfrom) & enemies))
                return moveList;
        }
        else
#endif
        if (pos.attackers_to(s) & enemies)
            return moveList;

    // Because we generate only legal castling moves we need to verify that
    // when moving the castling rook we do not discover some hidden checker.
    // For instance an enemy queen in SQ_A1 when castling rook is in SQ_B1.
#ifdef ATOMIC
    if (V == ATOMIC_VARIANT && (pos.attacks_from<KING>(pos.square<KING>(Them)) & kto)) {} else
#endif
    if (Chess960 && (attacks_bb<ROOK>(kto, pos.pieces() ^ rfrom) & pos.pieces(Them, ROOK, QUEEN)))
        return moveList;
    }

    Move m = make<CASTLING>(kfrom, rfrom);

    if (Checks && !pos.gives_check(m))
        return moveList;

    *moveList++ = m;
    return moveList;
  }


  template<Variant V, GenType Type, Direction D>
=======
  template<GenType Type, Direction D>
>>>>>>> 3c576efa
  ExtMove* make_promotions(ExtMove* moveList, Square to, Square ksq) {

#ifdef ANTI
    if (V == ANTI_VARIANT)
    {
        if (Type == QUIETS || Type == CAPTURES || Type == NON_EVASIONS)
        {
            *moveList++ = make<PROMOTION>(to - D, to, QUEEN);
            *moveList++ = make<PROMOTION>(to - D, to, ROOK);
            *moveList++ = make<PROMOTION>(to - D, to, BISHOP);
            *moveList++ = make<PROMOTION>(to - D, to, KNIGHT);
            *moveList++ = make<PROMOTION>(to - D, to, KING);
        }
        return moveList;
    }
#endif
#ifdef LOSERS
    if (V == LOSERS_VARIANT)
    {
        if (Type == QUIETS || Type == CAPTURES || Type == NON_EVASIONS)
        {
            *moveList++ = make<PROMOTION>(to - D, to, QUEEN);
            *moveList++ = make<PROMOTION>(to - D, to, ROOK);
            *moveList++ = make<PROMOTION>(to - D, to, BISHOP);
            *moveList++ = make<PROMOTION>(to - D, to, KNIGHT);
        }
        return moveList;
    }
#endif
    if (Type == CAPTURES || Type == EVASIONS || Type == NON_EVASIONS)
        *moveList++ = make<PROMOTION>(to - D, to, QUEEN);

    if (Type == QUIETS || Type == EVASIONS || Type == NON_EVASIONS)
    {
        *moveList++ = make<PROMOTION>(to - D, to, ROOK);
        *moveList++ = make<PROMOTION>(to - D, to, BISHOP);
        *moveList++ = make<PROMOTION>(to - D, to, KNIGHT);
#ifdef EXTINCTION
        if (V == EXTINCTION_VARIANT)
            *moveList++ = make<PROMOTION>(to - D, to, KING);
#endif
    }

    // Knight promotion is the only promotion that can give a direct check
    // that's not already included in the queen promotion.
#ifdef HORDE
    if (V == HORDE_VARIANT && ksq == SQ_NONE) {} else
#endif
    if (Type == QUIET_CHECKS && (PseudoAttacks[KNIGHT][to] & ksq))
        *moveList++ = make<PROMOTION>(to - D, to, KNIGHT);
    else
        (void)ksq; // Silence a warning under MSVC

    return moveList;
  }

#ifdef CRAZYHOUSE
  template<Color Us, PieceType Pt, bool Checks>
  ExtMove* generate_drops(const Position& pos, ExtMove* moveList, Bitboard b) {
    if (pos.count_in_hand<Pt>(Us))
    {
#ifdef PLACEMENT
        if (pos.is_placement() && pos.count_in_hand<BISHOP>(Us))
        {
            if (Pt == BISHOP)
            {
                if (pos.pieces(Us, BISHOP) & DarkSquares)
                    b &= ~DarkSquares;
                if (pos.pieces(Us, BISHOP) & ~DarkSquares)
                    b &= DarkSquares;
            }
            else
            {
                if (!(pos.pieces(Us, BISHOP) & DarkSquares) && popcount((b & DarkSquares)) <= 1)
                    b &= ~DarkSquares;
                if (!(pos.pieces(Us, BISHOP) & ~DarkSquares) && popcount((b & ~DarkSquares)) <= 1)
                    b &= DarkSquares;
            }
        }
#endif
        if (Checks)
            b &= pos.check_squares(Pt);
        while (b)
            *moveList++ = make_drop(pop_lsb(&b), make_piece(Us, Pt));
    }

    return moveList;
  }
#endif

  template<Variant V, Color Us, GenType Type>
  ExtMove* generate_pawn_moves(const Position& pos, ExtMove* moveList, Bitboard target) {

    // Compute some compile time parameters relative to the white side
    constexpr Color     Them     = (Us == WHITE ? BLACK      : WHITE);
    constexpr Bitboard  TRank7BB = (Us == WHITE ? Rank7BB    : Rank2BB);
#ifdef HORDE
    constexpr Bitboard  TRank2BB = (Us == WHITE ? Rank2BB    : Rank7BB);
#endif
    constexpr Bitboard  TRank3BB = (Us == WHITE ? Rank3BB    : Rank6BB);
    constexpr Direction Up       = (Us == WHITE ? NORTH      : SOUTH);
    constexpr Direction UpRight  = (Us == WHITE ? NORTH_EAST : SOUTH_WEST);
    constexpr Direction UpLeft   = (Us == WHITE ? NORTH_WEST : SOUTH_EAST);

    Bitboard emptySquares;

    Bitboard pawnsOn7    = pos.pieces(Us, PAWN) &  TRank7BB;
    Bitboard pawnsNotOn7 = pos.pieces(Us, PAWN) & ~TRank7BB;

    Bitboard enemies = (Type == EVASIONS ? pos.pieces(Them) & target:
                        Type == CAPTURES ? target : pos.pieces(Them));
#ifdef ATOMIC
    if (V == ATOMIC_VARIANT)
        enemies &= (Type == CAPTURES || Type == NON_EVASIONS) ? target : ~pos.attacks_from<KING>(pos.square<KING>(Us));
#endif

    // Single and double pawn pushes, no promotions
    if (Type != CAPTURES)
    {
        emptySquares = (Type == QUIETS || Type == QUIET_CHECKS ? target : ~pos.pieces());
#ifdef ANTI
        if (V == ANTI_VARIANT)
            emptySquares &= target;
#endif

        Bitboard b1 = shift<Up>(pawnsNotOn7)   & emptySquares;
        Bitboard b2 = shift<Up>(b1 & TRank3BB) & emptySquares;
#ifdef HORDE
        if (V == HORDE_VARIANT)
            b2 = shift<Up>(b1 & (TRank2BB | TRank3BB)) & emptySquares;
#endif

#ifdef LOSERS
        if (V == LOSERS_VARIANT)
        {
            b1 &= target;
            b2 &= target;
        }
#endif
        if (Type == EVASIONS) // Consider only blocking squares
        {
            b1 &= target;
            b2 &= target;
        }

        if (Type == QUIET_CHECKS)
        {
            Square ksq = pos.square<KING>(Them);

            b1 &= pos.attacks_from<PAWN>(ksq, Them);
            b2 &= pos.attacks_from<PAWN>(ksq, Them);

            // Add pawn pushes which give discovered check. This is possible only
            // if the pawn is not on the same file as the enemy king, because we
            // don't generate captures. Note that a possible discovery check
            // promotion has been already generated amongst the captures.
            Bitboard dcCandidates = pos.blockers_for_king(Them);
            if (pawnsNotOn7 & dcCandidates)
            {
                Bitboard dc1 = shift<Up>(pawnsNotOn7 & dcCandidates) & emptySquares & ~file_bb(ksq);
                Bitboard dc2 = shift<Up>(dc1 & TRank3BB) & emptySquares;

                b1 |= dc1;
                b2 |= dc2;
            }
        }

        while (b1)
        {
            Square to = pop_lsb(&b1);
            *moveList++ = make_move(to - Up, to);
        }

        while (b2)
        {
            Square to = pop_lsb(&b2);
            *moveList++ = make_move(to - Up - Up, to);
        }
    }

    // Promotions and underpromotions
    if (pawnsOn7)
    {
        if (Type == CAPTURES)
        {
            emptySquares = ~pos.pieces();
#ifdef ATOMIC
            // Promotes only if promotion wins or explodes checkers
            if (V == ATOMIC_VARIANT && pos.checkers())
                emptySquares &= target;
#endif
        }
#ifdef ANTI
        if (V == ANTI_VARIANT)
            emptySquares &= target;
#endif
#ifdef LOSERS
        if (V == LOSERS_VARIANT)
            emptySquares &= target;
#endif

        if (Type == EVASIONS)
            emptySquares &= target;

        Bitboard b1 = shift<UpRight>(pawnsOn7) & enemies;
        Bitboard b2 = shift<UpLeft >(pawnsOn7) & enemies;
        Bitboard b3 = shift<Up     >(pawnsOn7) & emptySquares;

        Square ksq;
#ifdef HORDE
        if (V == HORDE_VARIANT && pos.is_horde_color(Them))
            ksq = SQ_NONE;
        else
#endif
        ksq = pos.square<KING>(Them);

        while (b1)
            moveList = make_promotions<V, Type, UpRight>(moveList, pop_lsb(&b1), ksq);

        while (b2)
            moveList = make_promotions<V, Type, UpLeft >(moveList, pop_lsb(&b2), ksq);

        while (b3)
            moveList = make_promotions<V, Type, Up     >(moveList, pop_lsb(&b3), ksq);
    }

    // Standard and en-passant captures
    if (Type == CAPTURES || Type == EVASIONS || Type == NON_EVASIONS)
    {
        Bitboard b1 = shift<UpRight>(pawnsNotOn7) & enemies;
        Bitboard b2 = shift<UpLeft >(pawnsNotOn7) & enemies;

        while (b1)
        {
            Square to = pop_lsb(&b1);
            *moveList++ = make_move(to - UpRight, to);
        }

        while (b2)
        {
            Square to = pop_lsb(&b2);
            *moveList++ = make_move(to - UpLeft, to);
        }

        if (pos.ep_square() != SQ_NONE)
        {
            assert(rank_of(pos.ep_square()) == relative_rank(Us, RANK_6));

            // An en passant capture can be an evasion only if the checking piece
            // is the double pushed pawn and so is in the target. Otherwise this
            // is a discovery check and we are forced to do otherwise.
            if (Type == EVASIONS && !(target & (pos.ep_square() - Up)))
                return moveList;

            b1 = pawnsNotOn7 & pos.attacks_from<PAWN>(pos.ep_square(), Them);

            assert(b1);

            while (b1)
                *moveList++ = make<ENPASSANT>(pop_lsb(&b1), pos.ep_square());
        }
    }

    return moveList;
  }


  template<Variant V, PieceType Pt, bool Checks>
  ExtMove* generate_moves(const Position& pos, ExtMove* moveList, Color us,
                          Bitboard target) {

    assert(Pt != KING && Pt != PAWN);

    const Square* pl = pos.squares<Pt>(us);

    for (Square from = *pl; from != SQ_NONE; from = *++pl)
    {
        if (Checks)
        {
            if (    (Pt == BISHOP || Pt == ROOK || Pt == QUEEN)
                && !(PseudoAttacks[Pt][from] & target & pos.check_squares(Pt)))
                continue;

            if (pos.blockers_for_king(~us) & from)
                continue;
        }

        Bitboard b = pos.attacks_from<Pt>(from) & target;

        if (Checks)
            b &= pos.check_squares(Pt);

        while (b)
            *moveList++ = make_move(from, pop_lsb(&b));
    }

    return moveList;
  }


  template<Variant V, Color Us, GenType Type>
  ExtMove* generate_all(const Position& pos, ExtMove* moveList, Bitboard target) {

    constexpr CastlingRight OO  = Us | KING_SIDE;
    constexpr CastlingRight OOO = Us | QUEEN_SIDE;
    constexpr bool Checks = Type == QUIET_CHECKS; // Reduce template instantations

#ifdef PLACEMENT
    if (V == CRAZYHOUSE_VARIANT && pos.is_placement() && pos.count_in_hand<ALL_PIECES>(Us)) {} else
    {
#endif
    moveList = generate_pawn_moves<V, Us, Type>(pos, moveList, target);
    moveList = generate_moves<V, KNIGHT, Checks>(pos, moveList, Us, target);
    moveList = generate_moves<V, BISHOP, Checks>(pos, moveList, Us, target);
    moveList = generate_moves<V,   ROOK, Checks>(pos, moveList, Us, target);
    moveList = generate_moves<V,  QUEEN, Checks>(pos, moveList, Us, target);
#ifdef PLACEMENT
    }
#endif
#ifdef CRAZYHOUSE
    if (V == CRAZYHOUSE_VARIANT && Type != CAPTURES && pos.count_in_hand<ALL_PIECES>(Us))
    {
        Bitboard b = Type == EVASIONS ? target ^ pos.checkers() :
                     Type == NON_EVASIONS ? target ^ pos.pieces(~Us) : target;
#ifdef PLACEMENT
        if (pos.is_placement())
            b &= (Us == WHITE ? Rank1BB : Rank8BB);
#endif
        moveList = generate_drops<Us,   PAWN, Checks>(pos, moveList, b & ~(Rank1BB | Rank8BB));
        moveList = generate_drops<Us, KNIGHT, Checks>(pos, moveList, b);
        moveList = generate_drops<Us, BISHOP, Checks>(pos, moveList, b);
        moveList = generate_drops<Us,   ROOK, Checks>(pos, moveList, b);
        moveList = generate_drops<Us,  QUEEN, Checks>(pos, moveList, b);
#ifdef PLACEMENT
        if (pos.is_placement())
            moveList = generate_drops<Us, KING, Checks>(pos, moveList, b);
#endif
    }
#endif

#ifdef ANTI
    if (V == ANTI_VARIANT)
    {
        Bitboard kings = pos.pieces(Us, KING);
        while (kings)
        {
            Square ksq = pop_lsb(&kings);
            Bitboard b = pos.attacks_from<KING>(ksq) & target;
            while (b)
                *moveList++ = make_move(ksq, pop_lsb(&b));
        }
        if (pos.can_capture())
            return moveList;
    }
    else
#endif
#ifdef EXTINCTION
    if (V == EXTINCTION_VARIANT)
    {
        Bitboard kings = pos.pieces(Us, KING);
        while (kings)
        {
            Square ksq = pop_lsb(&kings);
            Bitboard b = pos.attacks_from<KING>(ksq) & target;
            while (b)
                *moveList++ = make_move(ksq, pop_lsb(&b));
        }
    }
    else
#endif
#ifdef HORDE
    if (pos.is_horde() && pos.is_horde_color(Us)) {} else
#endif
#ifdef TWOKINGS
    if (V == TWOKINGS_VARIANT && Type != EVASIONS)
    {
        Bitboard kings = pos.pieces(Us, KING);
        while (kings)
        {
            Square ksq = pop_lsb(&kings);
            Bitboard b = pos.attacks_from<KING>(ksq) & target;
            while (b)
                *moveList++ = make_move(ksq, pop_lsb(&b));
        }
    }
    else
#endif
    if (Type != QUIET_CHECKS && Type != EVASIONS)
    {
        Square ksq = pos.square<KING>(Us);
        Bitboard b = pos.attacks_from<KING>(ksq) & target;
#ifdef RACE
        if (V == RACE_VARIANT)
        {
            if (Type == CAPTURES)
                b |= pos.attacks_from<KING>(ksq) & passed_pawn_mask(WHITE, ksq) & ~pos.pieces();
            if (Type == QUIETS)
                b &= ~passed_pawn_mask(WHITE, ksq);
        }
#endif
        while (b)
            *moveList++ = make_move(ksq, pop_lsb(&b));

<<<<<<< HEAD
#ifdef LOSERS
    if (V == LOSERS_VARIANT && pos.can_capture_losers())
        return moveList;
#endif
    if (Type != CAPTURES && Type != EVASIONS && pos.castling_rights(Us))
    {
        if (pos.is_chess960())
        {
            moveList = generate_castling<V, Us, KING_SIDE, Checks, true>(pos, moveList);
            moveList = generate_castling<V, Us, QUEEN_SIDE, Checks, true>(pos, moveList);
        }
        else
        {
            moveList = generate_castling<V, Us, KING_SIDE, Checks, false>(pos, moveList);
            moveList = generate_castling<V, Us, QUEEN_SIDE, Checks, false>(pos, moveList);
=======
        if (Type != CAPTURES && pos.can_castle(CastlingRight(OO | OOO)))
        {
            if (!pos.castling_impeded(OO) && pos.can_castle(OO))
                *moveList++ = make<CASTLING>(ksq, pos.castling_rook_square(OO));

            if (!pos.castling_impeded(OOO) && pos.can_castle(OOO))
                *moveList++ = make<CASTLING>(ksq, pos.castling_rook_square(OOO));
>>>>>>> 3c576efa
        }
    }

    return moveList;
  }

} // namespace


/// generate<CAPTURES> generates all pseudo-legal captures and queen
/// promotions. Returns a pointer to the end of the move list.
///
/// generate<QUIETS> generates all pseudo-legal non-captures and
/// underpromotions. Returns a pointer to the end of the move list.
///
/// generate<NON_EVASIONS> generates all pseudo-legal captures and
/// non-captures. Returns a pointer to the end of the move list.

template<GenType Type>
ExtMove* generate(const Position& pos, ExtMove* moveList) {

  assert(Type == CAPTURES || Type == QUIETS || Type == NON_EVASIONS);
  assert(!pos.checkers());

  Color us = pos.side_to_move();

  Bitboard target =  Type == CAPTURES     ?  pos.pieces(~us)
                   : Type == QUIETS       ? ~pos.pieces()
                   : Type == NON_EVASIONS ? ~pos.pieces(us) : 0;

#ifdef ANTI
  if (pos.is_anti())
  {
      if (pos.can_capture())
          target &= pos.pieces(~us);
      return us == WHITE ? generate_all<ANTI_VARIANT, WHITE, Type>(pos, moveList, target)
                         : generate_all<ANTI_VARIANT, BLACK, Type>(pos, moveList, target);
  }
#endif
#ifdef ATOMIC
  if (pos.is_atomic())
  {
      if (Type == CAPTURES || Type == NON_EVASIONS)
          target &= ~(pos.pieces(~us) & pos.attacks_from<KING>(pos.square<KING>(us)));
      return us == WHITE ? generate_all<ATOMIC_VARIANT, WHITE, Type>(pos, moveList, target)
                         : generate_all<ATOMIC_VARIANT, BLACK, Type>(pos, moveList, target);
  }
#endif
#ifdef CRAZYHOUSE
  if (pos.is_house())
      return us == WHITE ? generate_all<CRAZYHOUSE_VARIANT, WHITE, Type>(pos, moveList, target)
                         : generate_all<CRAZYHOUSE_VARIANT, BLACK, Type>(pos, moveList, target);
#endif
#ifdef EXTINCTION
  if (pos.is_extinction())
      return us == WHITE ? generate_all<EXTINCTION_VARIANT, WHITE, Type>(pos, moveList, target)
                         : generate_all<EXTINCTION_VARIANT, BLACK, Type>(pos, moveList, target);
#endif
#ifdef GRID
  if (pos.is_grid())
      return us == WHITE ? generate_all<GRID_VARIANT, WHITE, Type>(pos, moveList, target)
                         : generate_all<GRID_VARIANT, BLACK, Type>(pos, moveList, target);
#endif
#ifdef HORDE
  if (pos.is_horde())
      return us == WHITE ? generate_all<HORDE_VARIANT, WHITE, Type>(pos, moveList, target)
                         : generate_all<HORDE_VARIANT, BLACK, Type>(pos, moveList, target);
#endif
#ifdef LOSERS
  if (pos.is_losers())
  {
      if (pos.can_capture_losers())
          target &= pos.pieces(~us);
      return us == WHITE ? generate_all<LOSERS_VARIANT, WHITE, Type>(pos, moveList, target)
                         : generate_all<LOSERS_VARIANT, BLACK, Type>(pos, moveList, target);
  }
#endif
#ifdef RACE
  if (pos.is_race())
      return us == WHITE ? generate_all<RACE_VARIANT, WHITE, Type>(pos, moveList, target)
                         : generate_all<RACE_VARIANT, BLACK, Type>(pos, moveList, target);
#endif
#ifdef TWOKINGS
  if (pos.is_two_kings())
      return us == WHITE ? generate_all<TWOKINGS_VARIANT, WHITE, Type>(pos, moveList, target)
                         : generate_all<TWOKINGS_VARIANT, BLACK, Type>(pos, moveList, target);
#endif
  return us == WHITE ? generate_all<CHESS_VARIANT, WHITE, Type>(pos, moveList, target)
                     : generate_all<CHESS_VARIANT, BLACK, Type>(pos, moveList, target);
}

// Explicit template instantiations
template ExtMove* generate<CAPTURES>(const Position&, ExtMove*);
template ExtMove* generate<QUIETS>(const Position&, ExtMove*);
template ExtMove* generate<NON_EVASIONS>(const Position&, ExtMove*);


/// generate<QUIET_CHECKS> generates all pseudo-legal non-captures and knight
/// underpromotions that give check. Returns a pointer to the end of the move list.
template<>
ExtMove* generate<QUIET_CHECKS>(const Position& pos, ExtMove* moveList) {
#ifdef ANTI
  if (pos.is_anti())
      return moveList;
#endif
#ifdef EXTINCTION
  if (pos.is_extinction())
      return moveList;
#endif
#ifdef HORDE
  if (pos.is_horde() && pos.is_horde_color(~pos.side_to_move()))
      return moveList;
#endif
#ifdef LOSERS
  if (pos.is_losers() && pos.can_capture_losers())
      return moveList;
#endif
#ifdef PLACEMENT
  if (pos.is_placement() && pos.count_in_hand<KING>(~pos.side_to_move()))
      return moveList;
#endif
#ifdef RACE
  if (pos.is_race())
      return moveList;
#endif

  assert(!pos.checkers());

  Color us = pos.side_to_move();
  Bitboard dc = pos.blockers_for_king(~us) & pos.pieces(us);

  while (dc)
  {
     Square from = pop_lsb(&dc);
     PieceType pt = type_of(pos.piece_on(from));

     if (pt == PAWN)
         continue; // Will be generated together with direct checks

     Bitboard b = pos.attacks_from(pt, from) & ~pos.pieces();

     if (pt == KING)
         b &= ~PseudoAttacks[QUEEN][pos.square<KING>(~us)];

     while (b)
         *moveList++ = make_move(from, pop_lsb(&b));
  }

#ifdef ATOMIC
  if (pos.is_atomic())
      return us == WHITE ? generate_all<ATOMIC_VARIANT, WHITE, QUIET_CHECKS>(pos, moveList, ~pos.pieces())
                         : generate_all<ATOMIC_VARIANT, BLACK, QUIET_CHECKS>(pos, moveList, ~pos.pieces());
#endif
#ifdef CRAZYHOUSE
  if (pos.is_house())
      return us == WHITE ? generate_all<CRAZYHOUSE_VARIANT, WHITE, QUIET_CHECKS>(pos, moveList, ~pos.pieces())
                         : generate_all<CRAZYHOUSE_VARIANT, BLACK, QUIET_CHECKS>(pos, moveList, ~pos.pieces());
#endif
#ifdef GRID
  if (pos.is_grid())
      return us == WHITE ? generate_all<GRID_VARIANT, WHITE, QUIET_CHECKS>(pos, moveList, ~pos.pieces())
                         : generate_all<GRID_VARIANT, BLACK, QUIET_CHECKS>(pos, moveList, ~pos.pieces());
#endif
#ifdef HORDE
  if (pos.is_horde())
      return us == WHITE ? generate_all<HORDE_VARIANT, WHITE, QUIET_CHECKS>(pos, moveList, ~pos.pieces())
                         : generate_all<HORDE_VARIANT, BLACK, QUIET_CHECKS>(pos, moveList, ~pos.pieces());
#endif
#ifdef LOSERS
  if (pos.is_losers())
      return us == WHITE ? generate_all<LOSERS_VARIANT, WHITE, QUIET_CHECKS>(pos, moveList, ~pos.pieces())
                         : generate_all<LOSERS_VARIANT, BLACK, QUIET_CHECKS>(pos, moveList, ~pos.pieces());
#endif
#ifdef TWOKINGS
  if (pos.is_two_kings())
      return us == WHITE ? generate_all<TWOKINGS_VARIANT, WHITE, QUIET_CHECKS>(pos, moveList, ~pos.pieces())
                         : generate_all<TWOKINGS_VARIANT, BLACK, QUIET_CHECKS>(pos, moveList, ~pos.pieces());
#endif
  return us == WHITE ? generate_all<CHESS_VARIANT, WHITE, QUIET_CHECKS>(pos, moveList, ~pos.pieces())
                     : generate_all<CHESS_VARIANT, BLACK, QUIET_CHECKS>(pos, moveList, ~pos.pieces());
}


/// generate<EVASIONS> generates all pseudo-legal check evasions when the side
/// to move is in check. Returns a pointer to the end of the move list.
template<>
ExtMove* generate<EVASIONS>(const Position& pos, ExtMove* moveList) {
#ifdef ANTI
  if (pos.is_anti())
      return moveList;
#endif
#ifdef EXTINCTION
  if (pos.is_extinction())
      return moveList;
#endif
#ifdef PLACEMENT
  if (pos.is_placement() && pos.count_in_hand<KING>(pos.side_to_move()))
      return moveList;
#endif
#ifdef RACE
  if (pos.is_race())
      return moveList;
#endif

  assert(pos.checkers());

  Color us = pos.side_to_move();
  Square ksq = pos.square<KING>(us);
  Bitboard sliderAttacks = 0;
  Bitboard sliders = pos.checkers() & ~pos.pieces(KNIGHT, PAWN);
#ifdef ATOMIC
  Bitboard kingAttacks = pos.is_atomic() ? pos.attacks_from<KING>(pos.square<KING>(~us)) : 0;
#endif

#ifdef ATOMIC
  if (pos.is_atomic())
  {
      // Blasts that explode the opposing king or explode all checkers
      // are counted among evasive moves.
      Bitboard target = pos.pieces(~us), b = pos.checkers();
      while (b)
      {
          Square s = pop_lsb(&b);
          target &= pos.attacks_from<KING>(s) | s;
      }
      target |= kingAttacks;
      target &= pos.pieces(~us) & ~pos.attacks_from<KING>(ksq);
      moveList = (us == WHITE ? generate_all<ATOMIC_VARIANT, WHITE, CAPTURES>(pos, moveList, target)
                              : generate_all<ATOMIC_VARIANT, BLACK, CAPTURES>(pos, moveList, target));
  }
#endif

  // Find all the squares attacked by slider checkers. We will remove them from
  // the king evasions in order to skip known illegal moves, which avoids any
  // useless legality checks later on.
  while (sliders)
  {
      Square checksq = pop_lsb(&sliders);
#ifdef GRID
      if (pos.is_grid())
          sliderAttacks |= (LineBB[checksq][ksq] ^ checksq) & ~pos.grid_bb(checksq);
      else
#endif
      sliderAttacks |= LineBB[checksq][ksq] ^ checksq;
  }

  // Generate evasions for king, capture and non capture moves
  Bitboard b;
#ifdef ATOMIC
  if (pos.is_atomic()) // Generate evasions for king, non capture moves
      b = pos.attacks_from<KING>(ksq) & ~pos.pieces() & ~(sliderAttacks & ~kingAttacks);
  else
#endif
  b = pos.attacks_from<KING>(ksq) & ~pos.pieces(us) & ~sliderAttacks;
#ifdef LOSERS
  if (pos.is_losers() && pos.can_capture_losers())
      b &= pos.pieces(~us);
#endif
#ifdef TWOKINGS
  // In two kings, legality is checked in in Position::legal
  if (pos.is_two_kings())
  {
      Bitboard kings = pos.pieces(us, KING);
      while (kings)
      {
          Square ksq2 = pop_lsb(&kings);
          Bitboard b2 = pos.attacks_from<KING>(ksq2) & ~pos.pieces(us);
          while (b2)
              *moveList++ = make_move(ksq2, pop_lsb(&b2));
      }
  }
  else
#endif
  while (b)
      *moveList++ = make_move(ksq, pop_lsb(&b));

  if (more_than_one(pos.checkers()))
      return moveList; // Double check, only a king move can save the day

  // Generate blocking evasions or captures of the checking piece
  Square checksq = lsb(pos.checkers());
  Bitboard target;
#ifdef ATOMIC
  if (pos.is_atomic()) // Generate blocking evasions of the checking piece
      target = between_bb(checksq, ksq);
  else
#endif
  target = between_bb(checksq, ksq) | checksq;

#ifdef ATOMIC
  if (pos.is_atomic())
      return us == WHITE ? generate_all<ATOMIC_VARIANT, WHITE, EVASIONS>(pos, moveList, target)
                         : generate_all<ATOMIC_VARIANT, BLACK, EVASIONS>(pos, moveList, target);
#endif
#ifdef CRAZYHOUSE
  if (pos.is_house())
      return us == WHITE ? generate_all<CRAZYHOUSE_VARIANT, WHITE, EVASIONS>(pos, moveList, target)
                         : generate_all<CRAZYHOUSE_VARIANT, BLACK, EVASIONS>(pos, moveList, target);
#endif
#ifdef GRID
  if (pos.is_grid())
      return us == WHITE ? generate_all<GRID_VARIANT, WHITE, EVASIONS>(pos, moveList, target)
                         : generate_all<GRID_VARIANT, BLACK, EVASIONS>(pos, moveList, target);
#endif
#ifdef HORDE
  if (pos.is_horde())
      return us == WHITE ? generate_all<HORDE_VARIANT, WHITE, EVASIONS>(pos, moveList, target)
                         : generate_all<HORDE_VARIANT, BLACK, EVASIONS>(pos, moveList, target);
#endif
#ifdef LOSERS
  if (pos.is_losers())
  {
      if (pos.can_capture_losers())
          target &= pos.pieces(~us);
      return us == WHITE ? generate_all<LOSERS_VARIANT, WHITE, EVASIONS>(pos, moveList, target)
                         : generate_all<LOSERS_VARIANT, BLACK, EVASIONS>(pos, moveList, target);
  }
#endif
#ifdef TWOKINGS
  if (pos.is_two_kings())
      return us == WHITE ? generate_all<TWOKINGS_VARIANT, WHITE, EVASIONS>(pos, moveList, target)
                         : generate_all<TWOKINGS_VARIANT, BLACK, EVASIONS>(pos, moveList, target);
#endif
  return us == WHITE ? generate_all<CHESS_VARIANT, WHITE, EVASIONS>(pos, moveList, target)
                     : generate_all<CHESS_VARIANT, BLACK, EVASIONS>(pos, moveList, target);
}


/// generate<LEGAL> generates all the legal moves in the given position

template<>
ExtMove* generate<LEGAL>(const Position& pos, ExtMove* moveList) {
  // Return immediately at end of variant
  if (pos.is_variant_end())
      return moveList;

  Color us = pos.side_to_move();
  Bitboard pinned = pos.blockers_for_king(us) & pos.pieces(us);
  bool validate = pinned;
#ifdef GRID
  if (pos.is_grid()) validate = true;
#endif
#ifdef RACE
  if (pos.is_race()) validate = true;
#endif
#ifdef TWOKINGS
  if (pos.is_two_kings()) validate = true;
#endif
  Square ksq;
#ifdef HORDE
  if (pos.is_horde() && pos.is_horde_color(pos.side_to_move()))
      ksq = SQ_NONE;
  else
#endif
  ksq = pos.square<KING>(us);
  ExtMove* cur = moveList;
  moveList = pos.checkers() ? generate<EVASIONS    >(pos, moveList)
                            : generate<NON_EVASIONS>(pos, moveList);
  while (cur != moveList)
      if (   (validate || from_sq(*cur) == ksq || type_of(*cur) == ENPASSANT)
#ifdef CRAZYHOUSE
          && !(pos.is_house() && type_of(*cur) == DROP)
#endif
          && !pos.legal(*cur))
          *cur = (--moveList)->move;
#ifdef ATOMIC
      else if (pos.is_atomic() && pos.capture(*cur) && !pos.legal(*cur))
          *cur = (--moveList)->move;
#endif
      else
          ++cur;

  return moveList;
}<|MERGE_RESOLUTION|>--- conflicted
+++ resolved
@@ -25,85 +25,7 @@
 
 namespace {
 
-<<<<<<< HEAD
-  template<Variant V, Color Us, CastlingSide Cs, bool Checks, bool Chess960>
-  ExtMove* generate_castling(const Position& pos, ExtMove* moveList) {
-
-    constexpr Color Them = (Us == WHITE ? BLACK : WHITE);
-    constexpr CastlingRight Cr = Us | Cs;
-    constexpr bool KingSide = (Cs == KING_SIDE);
-
-    if (pos.castling_impeded(Cr) || !pos.can_castle(Cr))
-        return moveList;
-
-    // After castling, the rook and king final positions are the same in Chess960
-    // as they would be in standard chess.
-    Square kfrom = pos.square<KING>(Us);
-#ifdef ANTI
-    if (V == ANTI_VARIANT)
-        kfrom = pos.castling_king_square(Cr);
-#endif
-#ifdef EXTINCTION
-    if (V == EXTINCTION_VARIANT)
-        kfrom = pos.castling_king_square(Cr);
-#endif
-#ifdef TWOKINGS
-    if (V == TWOKINGS_VARIANT)
-        kfrom = pos.castling_king_square(Cr);
-#endif
-    Square rfrom = pos.castling_rook_square(Cr);
-    Square kto = relative_square(Us, KingSide ? SQ_G1 : SQ_C1);
-    Bitboard enemies = pos.pieces(Them);
-
-    assert(!pos.checkers());
-
-    const Direction step = Chess960 ? kto > kfrom ? WEST : EAST
-                                    : KingSide    ? WEST : EAST;
-
-#ifdef ANTI
-    if (V == ANTI_VARIANT) {} else
-#endif
-#ifdef EXTINCTION
-    if (V == EXTINCTION_VARIANT) {} else
-#endif
-    {
-    for (Square s = kto; s != kfrom; s += step)
-#ifdef ATOMIC
-        if (V == ATOMIC_VARIANT)
-        {
-            if (   !(pos.attacks_from<KING>(pos.square<KING>(Them)) & s)
-                &&  (pos.attackers_to(s, pos.pieces() ^ kfrom) & enemies))
-                return moveList;
-        }
-        else
-#endif
-        if (pos.attackers_to(s) & enemies)
-            return moveList;
-
-    // Because we generate only legal castling moves we need to verify that
-    // when moving the castling rook we do not discover some hidden checker.
-    // For instance an enemy queen in SQ_A1 when castling rook is in SQ_B1.
-#ifdef ATOMIC
-    if (V == ATOMIC_VARIANT && (pos.attacks_from<KING>(pos.square<KING>(Them)) & kto)) {} else
-#endif
-    if (Chess960 && (attacks_bb<ROOK>(kto, pos.pieces() ^ rfrom) & pos.pieces(Them, ROOK, QUEEN)))
-        return moveList;
-    }
-
-    Move m = make<CASTLING>(kfrom, rfrom);
-
-    if (Checks && !pos.gives_check(m))
-        return moveList;
-
-    *moveList++ = m;
-    return moveList;
-  }
-
-
   template<Variant V, GenType Type, Direction D>
-=======
-  template<GenType Type, Direction D>
->>>>>>> 3c576efa
   ExtMove* make_promotions(ExtMove* moveList, Square to, Square ksq) {
 
 #ifdef ANTI
@@ -444,6 +366,10 @@
     }
 #endif
 
+#ifdef HORDE
+    if (pos.is_horde() && pos.is_horde_color(Us))
+        return moveList;
+#endif
 #ifdef ANTI
     if (V == ANTI_VARIANT)
     {
@@ -474,9 +400,6 @@
     }
     else
 #endif
-#ifdef HORDE
-    if (pos.is_horde() && pos.is_horde_color(Us)) {} else
-#endif
 #ifdef TWOKINGS
     if (V == TWOKINGS_VARIANT && Type != EVASIONS)
     {
@@ -506,24 +429,26 @@
 #endif
         while (b)
             *moveList++ = make_move(ksq, pop_lsb(&b));
-
-<<<<<<< HEAD
+    }
+    if (Type != QUIET_CHECKS && Type != EVASIONS)
+    {
+        Square ksq = pos.square<KING>(Us);
+#ifdef ANTI
+        if (V == ANTI_VARIANT)
+            ksq = pos.castling_king_square(Us);
+#endif
+#ifdef EXTINCTION
+        if (V == EXTINCTION_VARIANT)
+            ksq = pos.castling_king_square(Us);
+#endif
+#ifdef TWOKINGS
+        if (V == TWOKINGS_VARIANT)
+            ksq = pos.castling_king_square(Us);
+#endif
+
 #ifdef LOSERS
-    if (V == LOSERS_VARIANT && pos.can_capture_losers())
-        return moveList;
-#endif
-    if (Type != CAPTURES && Type != EVASIONS && pos.castling_rights(Us))
-    {
-        if (pos.is_chess960())
-        {
-            moveList = generate_castling<V, Us, KING_SIDE, Checks, true>(pos, moveList);
-            moveList = generate_castling<V, Us, QUEEN_SIDE, Checks, true>(pos, moveList);
-        }
-        else
-        {
-            moveList = generate_castling<V, Us, KING_SIDE, Checks, false>(pos, moveList);
-            moveList = generate_castling<V, Us, QUEEN_SIDE, Checks, false>(pos, moveList);
-=======
+        if (V == LOSERS_VARIANT && pos.can_capture_losers()) {} else
+#endif
         if (Type != CAPTURES && pos.can_castle(CastlingRight(OO | OOO)))
         {
             if (!pos.castling_impeded(OO) && pos.can_castle(OO))
@@ -531,7 +456,6 @@
 
             if (!pos.castling_impeded(OOO) && pos.can_castle(OOO))
                 *moveList++ = make<CASTLING>(ksq, pos.castling_rook_square(OOO));
->>>>>>> 3c576efa
         }
     }
 

--- conflicted
+++ resolved
@@ -647,7 +647,6 @@
   moveList = pos.checkers() ? generate<EVASIONS    >(pos, moveList)
                             : generate<NON_EVASIONS>(pos, moveList);
   while (cur != moveList)
-<<<<<<< HEAD
       if ((validate
 #ifdef ATOMIC
                   || (pos.is_atomic() && pos.capture(*cur))
@@ -655,12 +654,8 @@
 #ifdef CRAZYHOUSE
                   || (pos.is_house() && type_of(*cur) == DROP)
 #endif
-                  || (pinned && pinned & from_sq(*cur)) || from_sq(*cur) == ksq || type_of(*cur) == EN_PASSANT)
+                  || ((pinned & from_sq(*cur)) || from_sq(*cur) == ksq || type_of(*cur) == EN_PASSANT))
                && !pos.legal(*cur))
-=======
-      if (  ((pinned & from_sq(*cur)) || from_sq(*cur) == ksq || type_of(*cur) == EN_PASSANT)
-          && !pos.legal(*cur))
->>>>>>> 05dea2ca
           *cur = (--moveList)->move;
       else
           ++cur;

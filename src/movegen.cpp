/*
  Stockfish, a UCI chess playing engine derived from Glaurung 2.1
  Copyright (C) 2004-2021 The Stockfish developers (see AUTHORS file)

  Stockfish is free software: you can redistribute it and/or modify
  it under the terms of the GNU General Public License as published by
  the Free Software Foundation, either version 3 of the License, or
  (at your option) any later version.

  Stockfish is distributed in the hope that it will be useful,
  but WITHOUT ANY WARRANTY; without even the implied warranty of
  MERCHANTABILITY or FITNESS FOR A PARTICULAR PURPOSE.  See the
  GNU General Public License for more details.

  You should have received a copy of the GNU General Public License
  along with this program.  If not, see <http://www.gnu.org/licenses/>.
*/

#include <cassert>

#include "movegen.h"
#include "position.h"

namespace {

  template<Variant V, GenType Type, Direction D>
  ExtMove* make_promotions(ExtMove* moveList, Square to, Square ksq) {

#ifdef ANTI
    if (V == ANTI_VARIANT)
    {
        if (Type == QUIETS || Type == CAPTURES || Type == NON_EVASIONS)
        {
            *moveList++ = make<PROMOTION>(to - D, to, QUEEN);
            *moveList++ = make<PROMOTION>(to - D, to, ROOK);
            *moveList++ = make<PROMOTION>(to - D, to, BISHOP);
            *moveList++ = make<PROMOTION>(to - D, to, KNIGHT);
            *moveList++ = make<PROMOTION>(to - D, to, KING);
        }
        return moveList;
    }
#endif
#ifdef LOSERS
    if (V == LOSERS_VARIANT)
    {
        if (Type == QUIETS || Type == CAPTURES || Type == EVASIONS || Type == NON_EVASIONS)
        {
            *moveList++ = make<PROMOTION>(to - D, to, QUEEN);
            *moveList++ = make<PROMOTION>(to - D, to, ROOK);
            *moveList++ = make<PROMOTION>(to - D, to, BISHOP);
            *moveList++ = make<PROMOTION>(to - D, to, KNIGHT);
        }
        return moveList;
    }
#endif
#ifdef HELPMATE
    if (V == HELPMATE_VARIANT)
    {
        if (Type == QUIETS || Type == CAPTURES || Type == NON_EVASIONS)
        {
            *moveList++ = make<PROMOTION>(to - D, to, QUEEN);
            *moveList++ = make<PROMOTION>(to - D, to, ROOK);
            *moveList++ = make<PROMOTION>(to - D, to, BISHOP);
            *moveList++ = make<PROMOTION>(to - D, to, KNIGHT);
        }
        return moveList;
    }
#endif
    if (Type == CAPTURES || Type == EVASIONS || Type == NON_EVASIONS)
    {
        *moveList++ = make<PROMOTION>(to - D, to, QUEEN);
#ifdef HORDE
        if (V == HORDE_VARIANT && ksq == SQ_NONE) {} else
#endif
        if (attacks_bb<KNIGHT>(to) & ksq)
        {
            *moveList++ = make<PROMOTION>(to - D, to, KNIGHT);
#ifdef EXTINCTION
            if (V == EXTINCTION_VARIANT)
                *moveList++ = make<PROMOTION>(to - D, to, KING);
#endif
        }
    }

    if (Type == QUIETS || Type == EVASIONS || Type == NON_EVASIONS)
    {
        *moveList++ = make<PROMOTION>(to - D, to, ROOK);
        *moveList++ = make<PROMOTION>(to - D, to, BISHOP);
#ifdef HORDE
        if (V == HORDE_VARIANT && ksq == SQ_NONE) {} else
#endif
        if (!(attacks_bb<KNIGHT>(to) & ksq))
        {
            *moveList++ = make<PROMOTION>(to - D, to, KNIGHT);
#ifdef EXTINCTION
            if (V == EXTINCTION_VARIANT)
                *moveList++ = make<PROMOTION>(to - D, to, KING);
#endif
        }
    }

    return moveList;
  }

#ifdef CRAZYHOUSE
  template<Color Us, PieceType Pt, bool Checks>
  ExtMove* generate_drops(const Position& pos, ExtMove* moveList, Bitboard b) {
    if (pos.count_in_hand<Pt>(Us))
    {
        if (Checks)
            b &= pos.check_squares(Pt);
        while (b)
            *moveList++ = make_drop(pop_lsb(&b), make_piece(Us, Pt));
    }

    return moveList;
  }
#endif

#if defined(ANTI) || defined(EXTINCTION) || defined(TWOKINGS)
  template<Variant V, Color Us, GenType Type>
  ExtMove* generate_king_moves(const Position& pos, ExtMove* moveList, Bitboard target) {
    Bitboard kings = pos.pieces(Us, KING);
    while (kings)
    {
        Square ksq = pop_lsb(&kings);
        Bitboard b = attacks_bb<KING>(ksq) & target;
        while (b)
            *moveList++ = make_move(ksq, pop_lsb(&b));
    }
    return moveList;
  }
#endif

  template<Variant V, Color Us, GenType Type>
  ExtMove* generate_pawn_moves(const Position& pos, ExtMove* moveList, Bitboard target) {

    constexpr Color     Them     = ~Us;
    constexpr Bitboard  TRank7BB = (Us == WHITE ? Rank7BB    : Rank2BB);
#ifdef HORDE
    constexpr Bitboard  TRank2BB = (Us == WHITE ? Rank2BB    : Rank7BB);
#endif
    constexpr Bitboard  TRank3BB = (Us == WHITE ? Rank3BB    : Rank6BB);
    constexpr Direction Up       = pawn_push(Us);
    constexpr Direction UpRight  = (Us == WHITE ? NORTH_EAST : SOUTH_WEST);
    constexpr Direction UpLeft   = (Us == WHITE ? NORTH_WEST : SOUTH_EAST);

    Square ksq;
#ifdef HORDE
    if (V == HORDE_VARIANT && pos.is_horde_color(Them))
        ksq = SQ_NONE;
    else
#endif
    ksq = pos.square<KING>(Them);
    Bitboard emptySquares;

    Bitboard pawnsOn7    = pos.pieces(Us, PAWN) &  TRank7BB;
    Bitboard pawnsNotOn7 = pos.pieces(Us, PAWN) & ~TRank7BB;

    Bitboard enemies = (Type == EVASIONS ? pos.pieces(Them) & target:
                        Type == CAPTURES ? target : pos.pieces(Them));
#ifdef ATOMIC
    if (V == ATOMIC_VARIANT)
        enemies &= (Type == CAPTURES || Type == NON_EVASIONS) ? target : ~adjacent_squares_bb(pos.pieces(Us, KING));
#endif

    // Single and double pawn pushes, no promotions
    if (Type != CAPTURES)
    {
        emptySquares = (Type == QUIETS || Type == QUIET_CHECKS ? target : ~pos.pieces());
#ifdef ANTI
        if (V == ANTI_VARIANT)
            emptySquares &= target;
#endif

        Bitboard b1 = shift<Up>(pawnsNotOn7)   & emptySquares;
        Bitboard b2 = shift<Up>(b1 & TRank3BB) & emptySquares;
#ifdef HORDE
        if (V == HORDE_VARIANT)
            b2 = shift<Up>(b1 & (TRank2BB | TRank3BB)) & emptySquares;
#endif

#ifdef LOSERS
        if (V == LOSERS_VARIANT)
        {
            b1 &= target;
            b2 &= target;
        }
#endif
        if (Type == EVASIONS) // Consider only blocking squares
        {
            b1 &= target;
            b2 &= target;
        }

        if (Type == QUIET_CHECKS)
        {
            b1 &= pawn_attacks_bb(Them, ksq);
            b2 &= pawn_attacks_bb(Them, ksq);

            // Add pawn pushes which give discovered check. This is possible only
            // if the pawn is not on the same file as the enemy king, because we
            // don't generate captures. Note that a possible discovered check
            // promotion has been already generated amongst the captures.
            Bitboard dcCandidateQuiets = pos.blockers_for_king(Them) & pawnsNotOn7;
            if (dcCandidateQuiets)
            {
                Bitboard dc1 = shift<Up>(dcCandidateQuiets) & emptySquares & ~file_bb(ksq);
                Bitboard dc2 = shift<Up>(dc1 & TRank3BB) & emptySquares;

                b1 |= dc1;
                b2 |= dc2;
            }
        }

        while (b1)
        {
            Square to = pop_lsb(&b1);
            *moveList++ = make_move(to - Up, to);
        }

        while (b2)
        {
            Square to = pop_lsb(&b2);
            *moveList++ = make_move(to - Up - Up, to);
        }
    }

    // Promotions and underpromotions
    if (pawnsOn7)
    {
        if (Type == CAPTURES)
        {
            emptySquares = ~pos.pieces();
#ifdef ATOMIC
            // Promotes only if promotion wins or explodes checkers
            if (V == ATOMIC_VARIANT && pos.checkers())
                emptySquares &= target;
#endif
        }
#ifdef ANTI
        if (V == ANTI_VARIANT)
            emptySquares &= target;
#endif
#ifdef LOSERS
        if (V == LOSERS_VARIANT)
            emptySquares &= target;
#endif

        if (Type == EVASIONS)
            emptySquares &= target;

        Bitboard b1 = shift<UpRight>(pawnsOn7) & enemies;
        Bitboard b2 = shift<UpLeft >(pawnsOn7) & enemies;
        Bitboard b3 = shift<Up     >(pawnsOn7) & emptySquares;

        while (b1)
            moveList = make_promotions<V, Type, UpRight>(moveList, pop_lsb(&b1), ksq);

        while (b2)
            moveList = make_promotions<V, Type, UpLeft >(moveList, pop_lsb(&b2), ksq);

        while (b3)
            moveList = make_promotions<V, Type, Up     >(moveList, pop_lsb(&b3), ksq);
    }

    // Standard and en passant captures
    if (Type == CAPTURES || Type == EVASIONS || Type == NON_EVASIONS)
    {
        Bitboard b1 = shift<UpRight>(pawnsNotOn7) & enemies;
        Bitboard b2 = shift<UpLeft >(pawnsNotOn7) & enemies;

        while (b1)
        {
            Square to = pop_lsb(&b1);
            *moveList++ = make_move(to - UpRight, to);
        }

        while (b2)
        {
            Square to = pop_lsb(&b2);
            *moveList++ = make_move(to - UpLeft, to);
        }

#ifdef KNIGHTRELAY
        if (V == KNIGHTRELAY_VARIANT)
            for (b1 = pos.pieces(Us, PAWN); b1; )
            {
                Square from = pop_lsb(&b1);
                if ((b2 = attacks_bb<KNIGHT>(from)) & pos.pieces(Us, KNIGHT))
                    for (b2 &= target & ~(Rank1BB | Rank8BB); b2; )
                        *moveList++ = make_move(from, pop_lsb(&b2));
            }
        else
#endif
        if (pos.ep_square() != SQ_NONE)
        {
            assert(rank_of(pos.ep_square()) == relative_rank(Us, RANK_6));

            // An en passant capture cannot resolve a discovered check.
            if (Type == EVASIONS && (target & (pos.ep_square() + Up)))
                return moveList;

            b1 = pawnsNotOn7 & pawn_attacks_bb(Them, pos.ep_square());

            assert(b1);

            while (b1)
                *moveList++ = make<EN_PASSANT>(pop_lsb(&b1), pos.ep_square());
        }
    }

    return moveList;
  }


  template<Variant V, PieceType Pt, bool Checks>
  ExtMove* generate_moves(const Position& pos, ExtMove* moveList, Bitboard piecesToMove, Bitboard target) {

    static_assert(Pt != KING && Pt != PAWN, "Unsupported piece type in generate_moves()");

    Bitboard bb = piecesToMove & pos.pieces(Pt);

    if (!bb)
        return moveList;

    [[maybe_unused]] const Bitboard checkSquares = pos.check_squares(Pt);

    while (bb) {
        Square from = pop_lsb(&bb);

        Bitboard b = attacks_bb<Pt>(from, pos.pieces()) & target;
<<<<<<< HEAD
#ifdef KNIGHTRELAY
        if (V == KNIGHTRELAY_VARIANT)
        {
            if (Pt == KNIGHT)
                b &= ~pos.pieces();
            else if (attacks_bb<KNIGHT>(from) & pos.pieces(color_of(pos.piece_on(from)), KNIGHT))
                b |= attacks_bb<KNIGHT>(from) & target;
        }
#endif
#ifdef RELAY
        if (V == RELAY_VARIANT)
            for (PieceType pt = KNIGHT; pt <= KING; ++pt)
                if (attacks_bb(pt, from, pos.pieces()) & pos.pieces(color_of(pos.piece_on(from)), pt))
                    b |= attacks_bb(pt, from, pos.pieces()) & target;
#endif

        if (Checks)
            b &= pos.check_squares(Pt);
=======
        if constexpr (Checks)
            b &= checkSquares;
>>>>>>> 6dddcecb

        while (b)
            *moveList++ = make_move(from, pop_lsb(&b));
    }

    return moveList;
  }


  template<Variant V, Color Us, GenType Type>
  ExtMove* generate_all(const Position& pos, ExtMove* moveList) {

    static_assert(Type != LEGAL, "Unsupported type in generate_all()");

    constexpr bool Checks = Type == QUIET_CHECKS; // Reduce template instantations
    Bitboard target, piecesToMove = pos.pieces(Us);

    if(Type == QUIET_CHECKS)
        piecesToMove &= ~pos.blockers_for_king(~Us);

    switch (Type)
    {
        case CAPTURES:
            target =  pos.pieces(~Us);
            break;
        case QUIETS:
        case QUIET_CHECKS:
            target = ~pos.pieces();
            break;
        case EVASIONS:
        {
            Square checksq = lsb(pos.checkers());
            target = between_bb(pos.square<KING>(Us), checksq) | checksq;
            break;
        }
        case NON_EVASIONS:
            target = ~pos.pieces(Us);
            break;
    }
#ifdef ANTI
    if (V == ANTI_VARIANT && pos.can_capture())
        target &= pos.pieces(~Us);
#endif
#ifdef ATOMIC
    if (V == ATOMIC_VARIANT)
    {
        // Captures that explode the opposing king or checking piece are legal.
        if (Type == EVASIONS)
            target |= pos.pieces(~Us) & adjacent_squares_bb(pos.checkers() | pos.square<KING>(~Us));
        target &= ~(pos.pieces(~Us) & adjacent_squares_bb(pos.pieces(Us, KING)));
    }
#endif
#ifdef LOSERS
    if (V == LOSERS_VARIANT && pos.can_capture_losers())
        target &= pos.pieces(~Us);
#endif

    moveList = generate_pawn_moves<V, Us, Type>(pos, moveList, target);
    moveList = generate_moves<V, KNIGHT, Checks>(pos, moveList, piecesToMove, target);
    moveList = generate_moves<V, BISHOP, Checks>(pos, moveList, piecesToMove, target);
    moveList = generate_moves<V,   ROOK, Checks>(pos, moveList, piecesToMove, target);
    moveList = generate_moves<V,  QUEEN, Checks>(pos, moveList, piecesToMove, target);
#ifdef CRAZYHOUSE
    if (V == CRAZYHOUSE_VARIANT && Type != CAPTURES && pos.count_in_hand<ALL_PIECES>(Us))
    {
        Bitboard b = Type == EVASIONS ? target ^ pos.checkers() :
                     Type == NON_EVASIONS ? target ^ pos.pieces(~Us) : target;
#ifdef PLACEMENT
        if (pos.is_placement())
            b &= (Us == WHITE ? Rank1BB : Rank8BB);
#endif
        moveList = generate_drops<Us,   PAWN, Checks>(pos, moveList, b & ~(Rank1BB | Rank8BB));
        moveList = generate_drops<Us, KNIGHT, Checks>(pos, moveList, b);
        moveList = generate_drops<Us, BISHOP, Checks>(pos, moveList, b);
        moveList = generate_drops<Us,   ROOK, Checks>(pos, moveList, b);
        moveList = generate_drops<Us,  QUEEN, Checks>(pos, moveList, b);
#ifdef PLACEMENT
        if (pos.is_placement())
            moveList = generate_drops<Us, KING, Checks>(pos, moveList, b);
#endif
    }
#ifdef PLACEMENT
    if (pos.is_placement() && pos.count_in_hand<ALL_PIECES>(Us))
        return moveList;
#endif
#endif

    switch (V)
    {
#ifdef ANTI
    case ANTI_VARIANT:
        moveList = generate_king_moves<V, Us, Type>(pos, moveList, target);
        if (pos.can_capture())
            return moveList;
    break;
#endif
#ifdef EXTINCTION
    case EXTINCTION_VARIANT:
        moveList = generate_king_moves<V, Us, Type>(pos, moveList, target);
    break;
#endif
#ifdef TWOKINGS
    case TWOKINGS_VARIANT:
        if (Type != EVASIONS)
            moveList = generate_king_moves<V, Us, Type>(pos, moveList, target);
    break;
#endif
#ifdef HORDE
    case HORDE_VARIANT:
        if (pos.is_horde_color(Us))
            return moveList;
    [[fallthrough]];
#endif
    default:
    if (Type != QUIET_CHECKS && Type != EVASIONS)
    {
        Square ksq = pos.square<KING>(Us);
        Bitboard b = attacks_bb<KING>(ksq) & target;
#ifdef RACE
        if (V == RACE_VARIANT)
        {
            // Early generate king advance moves
            if (Type == CAPTURES)
                b |= attacks_bb<KING>(ksq) & passed_pawn_span(WHITE, ksq) & ~pos.pieces();
            if (Type == QUIETS)
                b &= ~passed_pawn_span(WHITE, ksq);
        }
#endif
#ifdef RELAY
        if (V == RELAY_VARIANT)
            for (PieceType pt = KNIGHT; pt <= KING; ++pt)
                if (attacks_bb(pt, ksq, pos.pieces()) & pos.pieces(Us, pt))
                    b |= attacks_bb(pt, ksq, pos.pieces()) & target;
#endif
        while (b)
            *moveList++ = make_move(ksq, pop_lsb(&b));
    }
    }
    if (Type != QUIET_CHECKS && Type != EVASIONS)
    {
        Square ksq = pos.square<KING>(Us);
#ifdef GIVEAWAY
        if (V == ANTI_VARIANT && pos.is_giveaway())
            ksq = pos.castling_king_square(Us);
#endif
#ifdef EXTINCTION
        if (V == EXTINCTION_VARIANT)
            ksq = pos.castling_king_square(Us);
#endif
#ifdef TWOKINGS
        if (V == TWOKINGS_VARIANT)
            ksq = pos.castling_king_square(Us);
#endif

#ifdef LOSERS
        if (V == LOSERS_VARIANT && pos.can_capture_losers()) {} else
#endif
        if ((Type != CAPTURES) && pos.can_castle(Us & ANY_CASTLING))
            for (CastlingRights cr : { Us & KING_SIDE, Us & QUEEN_SIDE } )
                if (!pos.castling_impeded(cr) && pos.can_castle(cr))
                    *moveList++ = make<CASTLING>(ksq, pos.castling_rook_square(cr));
    }

    return moveList;
  }

} // namespace


/// <CAPTURES>     Generates all pseudo-legal captures plus queen and checking knight promotions
/// <QUIETS>       Generates all pseudo-legal non-captures and underpromotions(except checking knight)
/// <NON_EVASIONS> Generates all pseudo-legal captures and non-captures
///
/// Returns a pointer to the end of the move list.

template<GenType Type>
ExtMove* generate(const Position& pos, ExtMove* moveList) {

  static_assert(Type == CAPTURES || Type == QUIETS || Type == NON_EVASIONS, "Unsupported type in generate()");
  assert(!pos.checkers());

  Color us = pos.side_to_move();

  switch (pos.variant())
  {
#ifdef ANTI
  case ANTI_VARIANT:
      return us == WHITE ? generate_all<ANTI_VARIANT, WHITE, Type>(pos, moveList)
                         : generate_all<ANTI_VARIANT, BLACK, Type>(pos, moveList);
#endif
#ifdef ATOMIC
  case ATOMIC_VARIANT:
      return us == WHITE ? generate_all<ATOMIC_VARIANT, WHITE, Type>(pos, moveList)
                         : generate_all<ATOMIC_VARIANT, BLACK, Type>(pos, moveList);
#endif
#ifdef CRAZYHOUSE
  case CRAZYHOUSE_VARIANT:
      return us == WHITE ? generate_all<CRAZYHOUSE_VARIANT, WHITE, Type>(pos, moveList)
                         : generate_all<CRAZYHOUSE_VARIANT, BLACK, Type>(pos, moveList);
#endif
#ifdef EXTINCTION
  case EXTINCTION_VARIANT:
      return us == WHITE ? generate_all<EXTINCTION_VARIANT, WHITE, Type>(pos, moveList)
                         : generate_all<EXTINCTION_VARIANT, BLACK, Type>(pos, moveList);
#endif
#ifdef GRID
  case GRID_VARIANT:
      return us == WHITE ? generate_all<GRID_VARIANT, WHITE, Type>(pos, moveList)
                         : generate_all<GRID_VARIANT, BLACK, Type>(pos, moveList);
#endif
#ifdef HELPMATE
  case HELPMATE_VARIANT:
      return us == WHITE ? generate_all<HELPMATE_VARIANT, WHITE, Type>(pos, moveList)
                         : generate_all<HELPMATE_VARIANT, BLACK, Type>(pos, moveList);
#endif
#ifdef HORDE
  case HORDE_VARIANT:
      return us == WHITE ? generate_all<HORDE_VARIANT, WHITE, Type>(pos, moveList)
                         : generate_all<HORDE_VARIANT, BLACK, Type>(pos, moveList);
#endif
#ifdef LOSERS
  case LOSERS_VARIANT:
      return us == WHITE ? generate_all<LOSERS_VARIANT, WHITE, Type>(pos, moveList)
                         : generate_all<LOSERS_VARIANT, BLACK, Type>(pos, moveList);
#endif
#ifdef RACE
  case RACE_VARIANT:
      return us == WHITE ? generate_all<RACE_VARIANT, WHITE, Type>(pos, moveList)
                         : generate_all<RACE_VARIANT, BLACK, Type>(pos, moveList);
#endif
#ifdef KNIGHTRELAY
  case KNIGHTRELAY_VARIANT:
      return us == WHITE ? generate_all<KNIGHTRELAY_VARIANT, WHITE, Type>(pos, moveList)
                         : generate_all<KNIGHTRELAY_VARIANT, BLACK, Type>(pos, moveList);
#endif
#ifdef RELAY
  case RELAY_VARIANT:
      return us == WHITE ? generate_all<RELAY_VARIANT, WHITE, Type>(pos, moveList)
                         : generate_all<RELAY_VARIANT, BLACK, Type>(pos, moveList);
#endif
#ifdef TWOKINGS
  case TWOKINGS_VARIANT:
      return us == WHITE ? generate_all<TWOKINGS_VARIANT, WHITE, Type>(pos, moveList)
                         : generate_all<TWOKINGS_VARIANT, BLACK, Type>(pos, moveList);
#endif
  default:
  return us == WHITE ? generate_all<CHESS_VARIANT, WHITE, Type>(pos, moveList)
                     : generate_all<CHESS_VARIANT, BLACK, Type>(pos, moveList);
  }
}

// Explicit template instantiations
template ExtMove* generate<CAPTURES>(const Position&, ExtMove*);
template ExtMove* generate<QUIETS>(const Position&, ExtMove*);
template ExtMove* generate<NON_EVASIONS>(const Position&, ExtMove*);


/// generate<QUIET_CHECKS> generates all pseudo-legal non-captures.
/// Returns a pointer to the end of the move list.
template<>
ExtMove* generate<QUIET_CHECKS>(const Position& pos, ExtMove* moveList) {

  switch (pos.variant())
  {
#ifdef ANTI
  case ANTI_VARIANT:
      return moveList;
#endif
#ifdef EXTINCTION
  case EXTINCTION_VARIANT:
      return moveList;
#endif
#ifdef HORDE
  case HORDE_VARIANT:
  if (pos.is_horde_color(~pos.side_to_move()))
      return moveList;
  break;
#endif
#ifdef LOSERS
  case LOSERS_VARIANT:
  if (pos.can_capture_losers())
      return moveList;
  break;
#endif
#ifdef PLACEMENT
  case CRAZYHOUSE_VARIANT:
  if (pos.is_placement() && pos.count_in_hand<KING>(~pos.side_to_move()))
      return moveList;
  break;
#endif
#ifdef RACE
  case RACE_VARIANT:
      return moveList;
  break;
#endif
  default:
  assert(!pos.checkers());
  }

  Color us = pos.side_to_move();
  Bitboard dc = pos.blockers_for_king(~us) & pos.pieces(us) & ~pos.pieces(PAWN);

  while (dc)
  {
     Square from = pop_lsb(&dc);
     PieceType pt = type_of(pos.piece_on(from));

     Bitboard b = attacks_bb(pt, from, pos.pieces()) & ~pos.pieces();

     if (pt == KING)
         b &= ~attacks_bb<QUEEN>(pos.square<KING>(~us));

     while (b)
         *moveList++ = make_move(from, pop_lsb(&b));
  }

  switch (pos.variant())
  {
#ifdef ATOMIC
  case ATOMIC_VARIANT:
      return us == WHITE ? generate_all<ATOMIC_VARIANT, WHITE, QUIET_CHECKS>(pos, moveList)
                         : generate_all<ATOMIC_VARIANT, BLACK, QUIET_CHECKS>(pos, moveList);
#endif
#ifdef CRAZYHOUSE
  case CRAZYHOUSE_VARIANT:
      return us == WHITE ? generate_all<CRAZYHOUSE_VARIANT, WHITE, QUIET_CHECKS>(pos, moveList)
                         : generate_all<CRAZYHOUSE_VARIANT, BLACK, QUIET_CHECKS>(pos, moveList);
#endif
#ifdef GRID
  case GRID_VARIANT:
      return us == WHITE ? generate_all<GRID_VARIANT, WHITE, QUIET_CHECKS>(pos, moveList)
                         : generate_all<GRID_VARIANT, BLACK, QUIET_CHECKS>(pos, moveList);
#endif
#ifdef HORDE
  case HORDE_VARIANT:
      return us == WHITE ? generate_all<HORDE_VARIANT, WHITE, QUIET_CHECKS>(pos, moveList)
                         : generate_all<HORDE_VARIANT, BLACK, QUIET_CHECKS>(pos, moveList);
#endif
#ifdef LOSERS
  case LOSERS_VARIANT:
      return us == WHITE ? generate_all<LOSERS_VARIANT, WHITE, QUIET_CHECKS>(pos, moveList)
                         : generate_all<LOSERS_VARIANT, BLACK, QUIET_CHECKS>(pos, moveList);
#endif
#ifdef KNIGHTRELAY
  case KNIGHTRELAY_VARIANT:
      return us == WHITE ? generate_all<KNIGHTRELAY_VARIANT, WHITE, QUIET_CHECKS>(pos, moveList)
                         : generate_all<KNIGHTRELAY_VARIANT, BLACK, QUIET_CHECKS>(pos, moveList);
#endif
#ifdef RELAY
  case RELAY_VARIANT:
      return us == WHITE ? generate_all<RELAY_VARIANT, WHITE, QUIET_CHECKS>(pos, moveList)
                         : generate_all<RELAY_VARIANT, BLACK, QUIET_CHECKS>(pos, moveList);
#endif
#ifdef TWOKINGS
  case TWOKINGS_VARIANT:
      return us == WHITE ? generate_all<TWOKINGS_VARIANT, WHITE, QUIET_CHECKS>(pos, moveList)
                         : generate_all<TWOKINGS_VARIANT, BLACK, QUIET_CHECKS>(pos, moveList);
#endif
  default:
  return us == WHITE ? generate_all<CHESS_VARIANT, WHITE, QUIET_CHECKS>(pos, moveList)
                     : generate_all<CHESS_VARIANT, BLACK, QUIET_CHECKS>(pos, moveList);
  }
}


/// generate<EVASIONS> generates all pseudo-legal check evasions when the side
/// to move is in check. Returns a pointer to the end of the move list.
template<>
ExtMove* generate<EVASIONS>(const Position& pos, ExtMove* moveList) {

  switch (pos.variant())
  {
#ifdef ANTI
  case ANTI_VARIANT:
      return moveList;
#endif
#ifdef EXTINCTION
  case EXTINCTION_VARIANT:
      return moveList;
#endif
#ifdef HELPMATE
  case HELPMATE_VARIANT:
      return moveList;
#endif
#ifdef RACE
  case RACE_VARIANT:
      return moveList;
  break;
#endif
#ifdef PLACEMENT
  case CRAZYHOUSE_VARIANT:
  if (pos.is_placement() && pos.count_in_hand<KING>(pos.side_to_move()))
      return moveList;
  [[fallthrough]];
#endif
  default:
  assert(pos.checkers());
  }

  Color us = pos.side_to_move();
  Square ksq = pos.square<KING>(us);
  Bitboard sliderAttacks = 0;
  Bitboard sliders;
#ifdef RELAY
  if (pos.is_relay())
      sliders = pos.checkers() & ~pos.pieces(PAWN) & PseudoAttacks[QUEEN][ksq];
  else
#endif
  sliders = pos.checkers() & ~pos.pieces(KNIGHT, PAWN);

  // Find all the squares attacked by slider checkers. We will remove them from
  // the king evasions in order to skip known illegal moves, which avoids any
  // useless legality checks later on.
  while (sliders)
#ifdef GRID
      if (pos.is_grid())
      {
          Square checksq = pop_lsb(&sliders);
          sliderAttacks |= (LineBB[ksq][checksq] ^ checksq) & ~pos.grid_bb(checksq);
      }
      else
#endif
      sliderAttacks |= line_bb(ksq, pop_lsb(&sliders)) & ~pos.checkers();
#ifdef ATOMIC
  if (pos.is_atomic())
      sliderAttacks &= ~adjacent_squares_bb(pos.pieces(~us, KING));
#endif

  // Generate evasions for king, capture and non capture moves
  Bitboard b = attacks_bb<KING>(ksq) & ~pos.pieces(us) & ~sliderAttacks;
#ifdef ATOMIC
  if (pos.is_atomic())
      b &= ~pos.pieces(~us);
#endif
#ifdef LOSERS
  if (pos.is_losers() && pos.can_capture_losers())
      b &= pos.pieces(~us);
#endif
#ifdef TWOKINGS
  // In two kings, legality is checked in in Position::legal
  if (pos.is_two_kings())
  {
      Bitboard kings = pos.pieces(us, KING);
      while (kings)
      {
          Square ksq2 = pop_lsb(&kings);
          Bitboard b2 = attacks_bb<KING>(ksq2) & ~pos.pieces(us);
          while (b2)
              *moveList++ = make_move(ksq2, pop_lsb(&b2));
      }
  }
  else
#endif
  while (b)
      *moveList++ = make_move(ksq, pop_lsb(&b));

#ifdef ATOMIC
  if (pos.is_atomic() && more_than_one(pos.checkers()))
      return us == WHITE ? generate_all<ATOMIC_VARIANT, WHITE, CAPTURES>(pos, moveList)
                         : generate_all<ATOMIC_VARIANT, BLACK, CAPTURES>(pos, moveList);
#endif
  if (more_than_one(pos.checkers()))
      return moveList; // Double check, only a king move can save the day

  // Generate blocking evasions or captures of the checking piece
  switch (pos.variant())
  {
#ifdef ATOMIC
  case ATOMIC_VARIANT:
      return us == WHITE ? generate_all<ATOMIC_VARIANT, WHITE, EVASIONS>(pos, moveList)
                         : generate_all<ATOMIC_VARIANT, BLACK, EVASIONS>(pos, moveList);
#endif
#ifdef CRAZYHOUSE
  case CRAZYHOUSE_VARIANT:
      return us == WHITE ? generate_all<CRAZYHOUSE_VARIANT, WHITE, EVASIONS>(pos, moveList)
                         : generate_all<CRAZYHOUSE_VARIANT, BLACK, EVASIONS>(pos, moveList);
#endif
#ifdef GRID
  case GRID_VARIANT:
      return us == WHITE ? generate_all<GRID_VARIANT, WHITE, EVASIONS>(pos, moveList)
                         : generate_all<GRID_VARIANT, BLACK, EVASIONS>(pos, moveList);
#endif
#ifdef HORDE
  case HORDE_VARIANT:
      return us == WHITE ? generate_all<HORDE_VARIANT, WHITE, EVASIONS>(pos, moveList)
                         : generate_all<HORDE_VARIANT, BLACK, EVASIONS>(pos, moveList);
#endif
#ifdef LOSERS
  case LOSERS_VARIANT:
      return us == WHITE ? generate_all<LOSERS_VARIANT, WHITE, EVASIONS>(pos, moveList)
                         : generate_all<LOSERS_VARIANT, BLACK, EVASIONS>(pos, moveList);
#endif
#ifdef KNIGHTRELAY
  case KNIGHTRELAY_VARIANT:
      return us == WHITE ? generate_all<KNIGHTRELAY_VARIANT, WHITE, EVASIONS>(pos, moveList)
                         : generate_all<KNIGHTRELAY_VARIANT, BLACK, EVASIONS>(pos, moveList);
#endif
#ifdef RELAY
  case RELAY_VARIANT:
      return us == WHITE ? generate_all<RELAY_VARIANT, WHITE, EVASIONS>(pos, moveList)
                         : generate_all<RELAY_VARIANT, BLACK, EVASIONS>(pos, moveList);
#endif
#ifdef TWOKINGS
  case TWOKINGS_VARIANT:
      return us == WHITE ? generate_all<TWOKINGS_VARIANT, WHITE, EVASIONS>(pos, moveList)
                         : generate_all<TWOKINGS_VARIANT, BLACK, EVASIONS>(pos, moveList);
#endif
  default:
  return us == WHITE ? generate_all<CHESS_VARIANT, WHITE, EVASIONS>(pos, moveList)
                     : generate_all<CHESS_VARIANT, BLACK, EVASIONS>(pos, moveList);
  }
}


/// generate<LEGAL> generates all the legal moves in the given position

template<>
ExtMove* generate<LEGAL>(const Position& pos, ExtMove* moveList) {
  // Return immediately at end of variant
  if (pos.is_variant_end())
      return moveList;

  Color us = pos.side_to_move();
  Bitboard pinned = pos.blockers_for_king(us) & pos.pieces(us);
  bool validate = pinned;
#ifdef GRID
  if (pos.is_grid()) validate = true;
#endif
#ifdef RACE
  if (pos.is_race()) validate = true;
#endif
#ifdef TWOKINGS
  if (pos.is_two_kings()) validate = true;
#endif
#ifdef PLACEMENT
  if (pos.is_placement() && pos.count_in_hand<ALL_PIECES>(us)) validate = true;
#endif
#ifdef KNIGHTRELAY
  if (pos.is_knight_relay()) validate = pos.pieces(KNIGHT);
#endif
#ifdef RELAY
  if (pos.is_relay()) validate = pos.pieces(~us) ^ pos.pieces(~us, PAWN, KING);
#endif
  Square ksq;
#ifdef HORDE
  if (pos.is_horde() && pos.is_horde_color(pos.side_to_move()))
      ksq = SQ_NONE;
  else
#endif
  ksq = pos.square<KING>(us);
  ExtMove* cur = moveList;
  moveList = pos.checkers() ? generate<EVASIONS    >(pos, moveList)
                            : generate<NON_EVASIONS>(pos, moveList);
  while (cur != moveList)
      if (   (validate || from_sq(*cur) == ksq || type_of(*cur) == EN_PASSANT)
#ifdef CRAZYHOUSE
#ifdef PLACEMENT
          && !(pos.is_house() && !pos.is_placement() && type_of(*cur) == DROP)
#else
          && !(pos.is_house() && type_of(*cur) == DROP)
#endif
#endif
          && !pos.legal(*cur))
          *cur = (--moveList)->move;
#ifdef ATOMIC
      else if (pos.is_atomic() && pos.capture(*cur) && !pos.legal(*cur))
          *cur = (--moveList)->move;
#endif
      else
          ++cur;

  return moveList;
}<|MERGE_RESOLUTION|>--- conflicted
+++ resolved
@@ -330,7 +330,6 @@
         Square from = pop_lsb(&bb);
 
         Bitboard b = attacks_bb<Pt>(from, pos.pieces()) & target;
-<<<<<<< HEAD
 #ifdef KNIGHTRELAY
         if (V == KNIGHTRELAY_VARIANT)
         {
@@ -346,13 +345,8 @@
                 if (attacks_bb(pt, from, pos.pieces()) & pos.pieces(color_of(pos.piece_on(from)), pt))
                     b |= attacks_bb(pt, from, pos.pieces()) & target;
 #endif
-
-        if (Checks)
-            b &= pos.check_squares(Pt);
-=======
         if constexpr (Checks)
             b &= checkSquares;
->>>>>>> 6dddcecb
 
         while (b)
             *moveList++ = make_move(from, pop_lsb(&b));

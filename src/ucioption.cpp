/*
  Stockfish, a UCI chess playing engine derived from Glaurung 2.1
  Copyright (C) 2004-2023 The Stockfish developers (see AUTHORS file)

  Stockfish is free software: you can redistribute it and/or modify
  it under the terms of the GNU General Public License as published by
  the Free Software Foundation, either version 3 of the License, or
  (at your option) any later version.

  Stockfish is distributed in the hope that it will be useful,
  but WITHOUT ANY WARRANTY; without even the implied warranty of
  MERCHANTABILITY or FITNESS FOR A PARTICULAR PURPOSE.  See the
  GNU General Public License for more details.

  You should have received a copy of the GNU General Public License
  along with this program.  If not, see <http://www.gnu.org/licenses/>.
*/

#include <algorithm>
#include <cassert>
#include <ostream>
#include <sstream>

#include "evaluate.h"
#include "misc.h"
#include "search.h"
#include "thread.h"
#include "tt.h"
#include "uci.h"
#include "syzygy/tbprobe.h"

using std::string;

namespace Stockfish {

UCI::OptionsMap Options; // Global object

namespace UCI {

/// 'On change' actions, triggered by an option's value change
static void on_clear_hash(const Option&) { Search::clear(); }
static void on_hash_size(const Option& o) { TT.resize(size_t(o)); }
static void on_logger(const Option& o) { start_logger(o); }
static void on_threads(const Option& o) { Threads.set(size_t(o)); }
static void on_tb_path(const Option& o) { Tablebases::init(UCI::variant_from_name(Options["UCI_Variant"]), o); }
#ifdef USE_NNUE
static void on_use_NNUE(const Option&) { Eval::NNUE::init(); }
static void on_eval_file(const Option&) { Eval::NNUE::init(); }
#endif

/// Our case insensitive less() function as required by UCI protocol
bool CaseInsensitiveLess::operator() (const string& s1, const string& s2) const {

  return std::lexicographical_compare(s1.begin(), s1.end(), s2.begin(), s2.end(),
         [](char c1, char c2) { return tolower(c1) < tolower(c2); });
}


/// UCI::init() initializes the UCI options to their hard-coded default values

void init(OptionsMap& o) {

  constexpr int MaxHashMB = Is64Bit ? 33554432 : 2048;

  o["Debug Log File"]        << Option("", on_logger);
  o["Threads"]               << Option(1, 1, 1024, on_threads);
  o["Hash"]                  << Option(16, 1, MaxHashMB, on_hash_size);
  o["Clear Hash"]            << Option(on_clear_hash);
  o["Ponder"]                << Option(false);
  o["MultiPV"]               << Option(1, 1, 500);
  o["Skill Level"]           << Option(20, -20, 20);
  o["Move Overhead"]         << Option(10, 0, 5000);
  o["Slow Mover"]            << Option(100, 10, 1000);
  o["nodestime"]             << Option(0, 0, 10000);
  o["UCI_Chess960"]          << Option(false);
  o["UCI_Variant"]           << Option(variants.front().c_str(), variants);
  o["UCI_AnalyseMode"]       << Option(false);
  o["UCI_LimitStrength"]     << Option(false);
<<<<<<< HEAD
  o["UCI_Elo"]               << Option(1350, 0, 3000);
=======
  o["UCI_Elo"]               << Option(1320, 1320, 3190);
>>>>>>> 596a528c
  o["UCI_ShowWDL"]           << Option(false);
  o["SyzygyPath"]            << Option("<empty>", on_tb_path);
  o["SyzygyProbeDepth"]      << Option(1, 1, 100);
  o["Syzygy50MoveRule"]      << Option(true);
  o["SyzygyProbeLimit"]      << Option(7, 0, 7);
#ifdef USE_NNUE
  o["Use NNUE"]              << Option(true, on_use_NNUE);
  o["EvalFile"]              << Option(EvalFileDefaultName, on_eval_file);
#endif
}


/// operator<<() is used to print all the options default values in chronological
/// insertion order (the idx field) and in the format defined by the UCI protocol.

std::ostream& operator<<(std::ostream& os, const OptionsMap& om) {

  for (size_t idx = 0; idx < om.size(); ++idx)
      for (const auto& it : om)
          if (it.second.idx == idx)
          {
              const Option& o = it.second;
              os << "\noption name " << it.first << " type " << o.type;

              if (o.type == "string" || o.type == "check" || o.type == "combo")
                  os << " default " << o.defaultValue;

              if (o.type == "combo")
                  for (string value : o.comboValues)
                      os << " var " << value;

              if (o.type == "spin")
                  os << " default " << int(stof(o.defaultValue))
                     << " min "     << o.min
                     << " max "     << o.max;

              break;
          }

  return os;
}


/// Option class constructors and conversion operators

Option::Option(const char* v, OnChange f) : type("string"), min(0), max(0), on_change(f)
{ defaultValue = currentValue = v; }

Option::Option(const char* v, const std::vector<std::string>& values, OnChange f) : type("combo"), min(0), max(0), comboValues(values), on_change(f)
{ defaultValue = currentValue = v; }

Option::Option(bool v, OnChange f) : type("check"), min(0), max(0), on_change(f)
{ defaultValue = currentValue = (v ? "true" : "false"); }

Option::Option(OnChange f) : type("button"), min(0), max(0), on_change(f)
{}

Option::Option(double v, int minv, int maxv, OnChange f) : type("spin"), min(minv), max(maxv), on_change(f)
{ defaultValue = currentValue = std::to_string(v); }

Option::operator double() const {
  assert(type == "check" || type == "spin");
  return (type == "spin" ? stof(currentValue) : currentValue == "true");
}

Option::operator std::string() const {
  assert(type == "string" || type == "combo");
  return currentValue;
}

bool Option::operator==(const char* s) const {
  assert(type == "combo");
  return   !CaseInsensitiveLess()(currentValue, s)
        && !CaseInsensitiveLess()(s, currentValue);
}


/// operator<<() inits options and assigns idx in the correct printing order

void Option::operator<<(const Option& o) {

  static size_t insert_order = 0;

  *this = o;
  idx = insert_order++;
}


/// operator=() updates currentValue and triggers on_change() action. It's up to
/// the GUI to check for option's limits, but we could receive the new value
/// from the user by console window, so let's check the bounds anyway.

Option& Option::operator=(const string& v) {

  assert(!type.empty());

  if (   (type != "button" && type != "string" && v.empty())
      || (type == "check" && v != "true" && v != "false")
      || (type == "spin" && (stof(v) < min || stof(v) > max)))
      return *this;

  if (type == "combo")
  {
      OptionsMap comboMap; // To have case insensitive compare
      string token;
      std::istringstream ss(defaultValue);
      while (ss >> token)
          comboMap[token] << Option();
      for (auto &value : comboValues)
          comboMap[value] << Option();
      if (!comboMap.count(v) || v == "var")
          return *this;
  }

  if (type != "button")
      currentValue = v;

  if (on_change)
      on_change(*this);

  return *this;
}

} // namespace UCI

} // namespace Stockfish<|MERGE_RESOLUTION|>--- conflicted
+++ resolved
@@ -76,11 +76,7 @@
   o["UCI_Variant"]           << Option(variants.front().c_str(), variants);
   o["UCI_AnalyseMode"]       << Option(false);
   o["UCI_LimitStrength"]     << Option(false);
-<<<<<<< HEAD
-  o["UCI_Elo"]               << Option(1350, 0, 3000);
-=======
   o["UCI_Elo"]               << Option(1320, 1320, 3190);
->>>>>>> 596a528c
   o["UCI_ShowWDL"]           << Option(false);
   o["SyzygyPath"]            << Option("<empty>", on_tb_path);
   o["SyzygyProbeDepth"]      << Option(1, 1, 100);

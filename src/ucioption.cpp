--- conflicted
+++ resolved
@@ -39,14 +39,10 @@
 void on_hash_size(const Option& o) { TT.resize(size_t(o)); }
 void on_logger(const Option& o) { start_logger(o); }
 void on_threads(const Option& o) { Threads.set(size_t(o)); }
-<<<<<<< HEAD
+
 void on_tb_path(const Option& o) { Tablebases::init(UCI::variant_from_name(Options["UCI_Variant"]), o); }
-
-=======
-void on_tb_path(const Option& o) { Tablebases::init(o); }
 void on_use_NNUE(const Option& ) { Eval::init_NNUE(); }
 void on_eval_file(const Option& ) { Eval::init_NNUE(); }
->>>>>>> 84f3e867
 
 /// Our case insensitive less() function as required by UCI protocol
 bool CaseInsensitiveLess::operator() (const string& s1, const string& s2) const {

--- conflicted
+++ resolved
@@ -53,29 +53,6 @@
 
 void init(OptionsMap& o) {
 
-<<<<<<< HEAD
-  o["Write Debug Log"]          << Option(false, on_logger);
-  o["Contempt Factor"]          << Option(0, -100,  100);
-  o["Min Split Depth"]          << Option(0, 0, 12, on_threads);
-  o["Threads"]                  << Option(1, 1, MAX_THREADS, on_threads);
-  o["Hash"]                     << Option(16, 1, 1024 * 1024, on_hash_size);
-  o["Clear Hash"]               << Option(on_clear_hash);
-  o["Ponder"]                   << Option(true);
-  o["MultiPV"]                  << Option(1, 1, 500);
-  o["Skill Level"]              << Option(20, 0, 20);
-  o["Emergency Move Horizon"]   << Option(40, 0, 50);
-  o["Emergency Base Time"]      << Option(60, 0, 30000);
-  o["Emergency Move Time"]      << Option(30, 0, 5000);
-  o["Minimum Thinking Time"]    << Option(20, 0, 5000);
-  o["Slow Mover"]               << Option(80, 10, 1000);
-  o["UCI_Chess960"]             << Option(false);
-#ifdef HORDE
-  o["UCI_Horde"]                << Option(false);
-#endif
-#ifdef KOTH
-  o["UCI_KingOfTheHill"]        << Option(false);
-#endif
-=======
   const int MaxHashMB = Is64Bit ? 1024 * 1024 : 2048;
 
   o["Write Debug Log"]       << Option(false, on_logger);
@@ -91,11 +68,16 @@
   o["Minimum Thinking Time"] << Option(20, 0, 5000);
   o["Slow Mover"]            << Option(80, 10, 1000);
   o["UCI_Chess960"]          << Option(false);
+#ifdef HORDE
+  o["UCI_Horde"]             << Option(false);
+#endif
+#ifdef KOTH
+  o["UCI_KingOfTheHill"]     << Option(false);
+#endif
   o["SyzygyPath"]            << Option("<empty>", on_tb_path);
   o["SyzygyProbeDepth"]      << Option(1, 1, 100);
   o["Syzygy50MoveRule"]      << Option(true);
   o["SyzygyProbeLimit"]      << Option(6, 0, 6);
->>>>>>> 3a675332
 }
 
 

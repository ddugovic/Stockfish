--- conflicted
+++ resolved
@@ -165,6 +165,7 @@
 #endif
 };
 
+#if 0//#ifdef ANTI
 const char* DtzSuffixes[SUBVARIANT_NB] = {
     ".rtbz",
 #ifdef ANTI
@@ -274,6 +275,7 @@
     nullptr,
 #endif
 };
+#endif
 
 constexpr int TBPIECES = 6; // Max number of supported pieces
 
@@ -287,158 +289,7 @@
 inline Square operator^=(Square& s, int i) { return s = Square(int(s) ^ i); }
 inline Square operator^(Square s, int i) { return Square(int(s) ^ i); }
 
-<<<<<<< HEAD
-// DTZ tables don't store valid scores for moves that reset the rule50 counter
-// like captures and pawn moves but we can easily recover the correct dtz of the
-// previous move if we know the position's WDL score.
-int dtz_before_zeroing(WDLScore wdl) {
-    return wdl == WDLWin         ?  1   :
-           wdl == WDLCursedWin   ?  101 :
-           wdl == WDLBlessedLoss ? -101 :
-           wdl == WDLLoss        ? -1   : 0;
-}
-
-// Return the sign of a number (-1, 0, 1)
-template <typename T> int sign_of(T val) {
-    return (T(0) < val) - (val < T(0));
-}
-
-// Numbers in little endian used by sparseIndex[] to point into blockLength[]
-struct SparseEntry {
-    char block[4];   // Number of block
-    char offset[2];  // Offset within the block
-};
-
-static_assert(sizeof(SparseEntry) == 6, "SparseEntry must be 6 bytes");
-
-typedef uint16_t Sym; // Huffman symbol
-
-struct LR {
-    enum Side { Left, Right, Value };
-
-    uint8_t lr[3]; // The first 12 bits is the left-hand symbol, the second 12
-                   // bits is the right-hand symbol. If symbol has length 1,
-                   // then the first byte is the stored value.
-    template<Side S>
-    Sym get() {
-        return S == Left  ? ((lr[1] & 0xF) << 8) | lr[0] :
-               S == Right ?  (lr[2] << 4) | (lr[1] >> 4) :
-               S == Value ?   lr[0] : (assert(false), Sym(-1));
-    }
-};
-
-static_assert(sizeof(LR) == 3, "LR tree entry must be 3 bytes");
-
-struct PairsData {
-    int flags;
-    size_t sizeofBlock;            // Block size in bytes
-    size_t span;                   // About every span values there is a SparseIndex[] entry
-    int blocksNum;                 // Number of blocks in the TB file
-    int maxSymLen;                 // Maximum length in bits of the Huffman symbols
-    int minSymLen;                 // Minimum length in bits of the Huffman symbols
-    Sym* lowestSym;                // lowestSym[l] is the symbol of length l with the lowest value
-    LR* btree;                     // btree[sym] stores the left and right symbols that expand sym
-    uint16_t* blockLength;         // Number of stored positions (minus one) for each block: 1..65536
-    int blockLengthSize;           // Size of blockLength[] table: padded so it's bigger than blocksNum
-    SparseEntry* sparseIndex;      // Partial indices into blockLength[]
-    size_t sparseIndexSize;        // Size of SparseIndex[] table
-    uint8_t* data;                 // Start of Huffman compressed data
-    std::vector<uint64_t> base64;  // base64[l - min_sym_len] is the 64bit-padded lowest symbol of length l
-    std::vector<uint8_t> symlen;   // Number of values (-1) represented by a given Huffman symbol: 1..256
-    Piece pieces[TBPIECES];        // Position pieces: the order of pieces defines the groups
-    uint64_t groupIdx[TBPIECES+1]; // Start index used for the encoding of the group's pieces
-    int groupLen[TBPIECES+1];      // Number of pieces in a given group: KRKN -> (3, 1)
-    uint16_t map_idx[4];           // WDLWin, WDLLoss, WDLCursedWin, WDLBlessedLoss (used in DTZ)
-};
-
-template<TBType Type>
-struct TBEntry {
-    typedef typename std::conditional<Type == WDL, WDLScore, int>::type Result;
-
-    static constexpr int Sides = Type == WDL ? 2 : 1;
-
-    std::atomic_bool ready;
-    void* baseAddress;
-    uint8_t* map;
-    uint64_t mapping;
-    Variant variant;
-    Key key;
-    Key key2;
-    int pieceCount;
-    bool hasPawns;
-    int numUniquePieces;
-    int minLikeMan;
-    uint8_t pawnCount[2]; // [Lead color / other color]
-    PairsData items[Sides][4]; // [wtm / btm][FILE_A..FILE_D or 0]
-
-    PairsData* get(int stm, int f) {
-        return &items[stm % Sides][hasPawns ? f : 0];
-    }
-
-    TBEntry() : ready(false), baseAddress(nullptr) {}
-    explicit TBEntry(Variant v, const std::string& code);
-    explicit TBEntry(const TBEntry<WDL>& wdl);
-    ~TBEntry();
-};
-
-template<>
-TBEntry<WDL>::TBEntry(Variant v, const std::string& code) : TBEntry() {
-
-    StateInfo st;
-    Position pos;
-
-    variant = v;
-    key = pos.set(code, WHITE, variant, &st).material_key();
-    pieceCount = popcount(pos.pieces());
-    hasPawns = pos.pieces(PAWN);
-
-    numUniquePieces = 0;
-    for (Color c = WHITE; c <= BLACK; ++c)
-        for (PieceType pt = PAWN; pt <= KING; ++pt)
-            if (popcount(pos.pieces(c, pt)) == 1)
-                numUniquePieces++;
-
-    minLikeMan = 0;
-    for (Color c = WHITE; c <= BLACK; ++c)
-        for (PieceType pt = PAWN; pt <= KING; ++pt) {
-            int count = popcount(pos.pieces(c, pt));
-            if (2 <= count && (count < minLikeMan || !minLikeMan))
-                minLikeMan = count;
-        }
-
-    if (hasPawns) {
-        // Set the leading color. In case both sides have pawns the leading color
-        // is the side with less pawns because this leads to better compression.
-        bool c =   !pos.count<PAWN>(BLACK)
-                || (   pos.count<PAWN>(WHITE)
-                    && pos.count<PAWN>(BLACK) >= pos.count<PAWN>(WHITE));
-
-        pawnCount[0] = pos.count<PAWN>(c ? WHITE : BLACK);
-        pawnCount[1] = pos.count<PAWN>(c ? BLACK : WHITE);
-    }
-
-    key2 = pos.set(code, BLACK, variant, &st).material_key();
-}
-
-template<>
-TBEntry<DTZ>::TBEntry(const TBEntry<WDL>& wdl) : TBEntry() {
-
-    variant = wdl.variant;
-    key = wdl.key;
-    key2 = wdl.key2;
-    pieceCount = wdl.pieceCount;
-    hasPawns = wdl.hasPawns;
-    numUniquePieces = wdl.numUniquePieces;
-    minLikeMan = wdl.minLikeMan;
-
-    if (hasPawns) {
-        pawnCount[0] = wdl.pawnCount[0];
-        pawnCount[1] = wdl.pawnCount[1];
-    }
-}
-=======
 const std::string PieceToChar = " PNBRQK  pnbrqk";
->>>>>>> f7cc0026
 
 int MapPawns[SQUARE_NB];
 int MapB1H1H7[SQUARE_NB];
@@ -462,13 +313,7 @@
     VALUE_MATE - MAX_PLY - 1
 };
 
-<<<<<<< HEAD
-const std::string PieceToChar = " PNBRQK  pnbrqk";
-
-int Binomial[6][SQUARE_NB];    // [k][n] k elements from a set of n elements
-int LeadPawnIdx[5][SQUARE_NB]; // [leadPawnsCnt][SQUARE_NB]
-int LeadPawnsSize[5][4];       // [leadPawnsCnt][FILE_A..FILE_D]
-
+#if 0//#ifdef ANTI
 const int Triangle[SQUARE_NB] = {
     6, 0, 1, 2, 2, 1, 0, 6,
     0, 7, 3, 4, 4, 3, 7, 0,
@@ -578,11 +423,8 @@
 const int InvTriangle[] = { 1, 2, 3, 10, 11, 19, 0, 9, 18, 27 };
 int MultIdx[5][10];
 int MultFactor[5];
-
-enum { BigEndian, LittleEndian };
-
-=======
->>>>>>> f7cc0026
+#endif
+
 template<typename T, int Half = sizeof(T) / 2, int End = sizeof(T) - 1>
 inline void swap_endian(T& x)
 {
@@ -611,28 +453,6 @@
     return v;
 }
 
-<<<<<<< HEAD
-class HashTable {
-
-    typedef std::pair<TBEntry<WDL>*, TBEntry<DTZ>*> EntryPair;
-    typedef std::pair<Key, EntryPair> Entry;
-
-#ifdef ANTI
-    static constexpr int TBHASHBITS = 12;
-#else
-    static constexpr int TBHASHBITS = 10;
-#endif
-
-#if defined(ANTI)
-    static constexpr int HSHMAX     = 12;
-#elif defined(ATOMIC)
-    static constexpr int HSHMAX     = 8;
-#else
-    static constexpr int HSHMAX     = 5;
-#endif
-
-    Entry hashTable[1 << TBHASHBITS][HSHMAX];
-=======
 // DTZ tables don't store valid scores for moves that reset the rule50 counter
 // like captures and pawn moves but we can easily recover the correct dtz of the
 // previous move if we know the position's WDL score.
@@ -642,7 +462,6 @@
            wdl == WDLBlessedLoss ? -101 :
            wdl == WDLLoss        ? -1   : 0;
 }
->>>>>>> f7cc0026
 
 // Return the sign of a number (-1, 0, 1)
 template <typename T> int sign_of(T val) {
@@ -671,11 +490,6 @@
                S == Right ?  (lr[2] << 4) | (lr[1] >> 4) :
                S == Value ?   lr[0] : (assert(false), Sym(-1));
     }
-<<<<<<< HEAD
-    size_t size() const { return wdlTable.size(); }
-    void insert(Variant variant, const std::vector<PieceType>& w, const std::vector<PieceType>& b);
-=======
->>>>>>> f7cc0026
 };
 
 static_assert(sizeof(LR) == 3, "LR tree entry must be 3 bytes");
@@ -836,11 +650,15 @@
     void* baseAddress;
     uint8_t* map;
     uint64_t mapping;
+    Variant variant;
     Key key;
     Key key2;
     int pieceCount;
     bool hasPawns;
-    bool hasUniquePieces;
+    uint8_t numUniquePieces;
+#if 0//#ifdef ANTI
+    uint8_t minLikeMan;
+#endif
     uint8_t pawnCount[2]; // [Lead color / other color]
     PairsData items[Sides][4]; // [wtm / btm][FILE_A..FILE_D or 0]
 
@@ -849,7 +667,7 @@
     }
 
     TBTable() : ready(false), baseAddress(nullptr) {}
-    explicit TBTable(const std::string& code);
+    explicit TBTable(Variant v, const std::string& code);
     explicit TBTable(const TBTable<WDL>& wdl);
 
     ~TBTable() {
@@ -859,20 +677,31 @@
 };
 
 template<>
-TBTable<WDL>::TBTable(const std::string& code) : TBTable() {
+TBTable<WDL>::TBTable(Variant v, const std::string& code) : TBTable() {
 
     StateInfo st;
     Position pos;
 
-    key = pos.set(code, WHITE, &st).material_key();
+    variant = v;
+    key = pos.set(code, WHITE, variant, &st).material_key();
     pieceCount = pos.count<ALL_PIECES>();
     hasPawns = pos.pieces(PAWN);
 
-    hasUniquePieces = false;
+    numUniquePieces = 0;
     for (Color c = WHITE; c <= BLACK; ++c)
         for (PieceType pt = PAWN; pt < KING; ++pt)
             if (popcount(pos.pieces(c, pt)) == 1)
-                hasUniquePieces = true;
+                numUniquePieces++;
+
+#if 0//#ifdef ANTI
+    minLikeMan = 0;
+    for (Color c = WHITE; c <= BLACK; ++c)
+        for (PieceType pt = PAWN; pt <= KING; ++pt) {
+            int count = popcount(pos.pieces(c, pt));
+            if (2 <= count && (count < minLikeMan || !minLikeMan))
+                minLikeMan = count;
+        }
+#endif
 
     // Set the leading color. In case both sides have pawns the leading color
     // is the side with less pawns because this leads to better compression.
@@ -883,28 +712,26 @@
     pawnCount[0] = pos.count<PAWN>(c ? WHITE : BLACK);
     pawnCount[1] = pos.count<PAWN>(c ? BLACK : WHITE);
 
-    key2 = pos.set(code, BLACK, &st).material_key();
+    key2 = pos.set(code, BLACK, variant, &st).material_key();
 }
 
 template<>
 TBTable<DTZ>::TBTable(const TBTable<WDL>& wdl) : TBTable() {
 
     // Use the corresponding WDL table to avoid recalculating all from scratch
+    variant = wdl.variant;
     key = wdl.key;
     key2 = wdl.key2;
     pieceCount = wdl.pieceCount;
     hasPawns = wdl.hasPawns;
-    hasUniquePieces = wdl.hasUniquePieces;
+    numUniquePieces = wdl.numUniquePieces;
+#if 0//#ifdef ANTI
+    minLikeMan = wdl.minLikeMan;
+#endif
     pawnCount[0] = wdl.pawnCount[0];
     pawnCount[1] = wdl.pawnCount[1];
 }
 
-<<<<<<< HEAD
-void HashTable::insert(Variant variant, const std::vector<PieceType>& w, const std::vector<PieceType>& b) {
-
-    if (!WdlSuffixes[variant])
-        return;
-=======
 // class TBTables creates and keeps ownership of the TBTable objects, one for
 // each TB file found. It supports a fast, hash based, table lookup. Populated
 // at init time, accessed at probe time.
@@ -947,15 +774,17 @@
         dtzTable.clear();
     }
     size_t size() const { return wdlTable.size(); }
-    void add(const std::vector<PieceType>& pieces);
+    void add(Variant variant, const std::vector<PieceType>& w, const std::vector<PieceType>& b);
 };
 
 TBTables TBTables;
 
 // If the corresponding file exists two new objects TBTable<WDL> and TBTable<DTZ>
 // are created and added to the lists and hash table. Called at init time.
-void TBTables::add(const std::vector<PieceType>& pieces) {
->>>>>>> f7cc0026
+void TBTables::add(Variant variant, const std::vector<PieceType>& w, const std::vector<PieceType>& b) {
+
+    if (!WdlSuffixes[variant])
+        return;
 
     std::string code;
 
@@ -1340,6 +1169,7 @@
                  +  rank_of(squares[0])         * 7 * 6
                  + (rank_of(squares[1]) - adjust1)  * 6
                  + (rank_of(squares[2]) - adjust2);
+#if 0//#ifdef ANTI
     } else if (entry->numUniquePieces == 2) {
 
         bool connectedKings = false;
@@ -1421,6 +1251,12 @@
 
         for (int i = 1; i < d->groupLen[0]; ++i)
             idx += Binomial[i][MultTwist[squares[i]]];
+#else
+    } else {
+        // We don't have at least 3 unique pieces, like in KRRvKBB, just map
+        // the kings.
+        idx = MapKK[MapA1D1D4[squares[0]]][squares[1]];
+#endif
     }
 
 encode_remaining:
@@ -1507,10 +1343,12 @@
             else if (e.numUniquePieces == 2)
                 // Standard or Atomic/Giveaway
                 idx *= (e.variant == CHESS_VARIANT) ? 462 : 518;
+#if 0//#ifdef ANTI
             else if (e.minLikeMan == 2)
                 idx *= 278;
             else
                 idx *= MultFactor[e.minLikeMan - 1];
+#endif
         }
         else if (k == order[1]) // Remaining pawns
         {
@@ -1674,8 +1512,8 @@
     for (File f = FILE_A; f <= maxFile; ++f)
         for (int i = 0; i < sides; i++) {
             data = set_sizes(e.get(i, f), data);
-#ifdef ANTI
-            if (Type == DTZ && main_variant(e.variant) == ANTI_VARIANT && e.get(i, f)->flags & TBFlag::SingleValue)
+#if 0//#ifdef ANTI
+            if (!(T == WDL) && main_variant(e.variant) == ANTI_VARIANT && e.get(i, f)->flags & TBFlag::SingleValue)
                 e.get(i, f)->minSymLen = 1;
 #endif
         }
@@ -1721,6 +1559,226 @@
     if (e.ready.load(std::memory_order_relaxed)) // Recheck under lock
         return e.baseAddress;
 
+#if 0//#ifdef ANTI
+    constexpr uint8_t TB_MAGIC[SUBVARIANT_NB][2][4] = {
+        {
+            { 0xD7, 0x66, 0x0C, 0xA5 },
+            { 0x71, 0xE8, 0x23, 0x5D }
+        },
+#ifdef ANTI
+        {
+            { 0xD6, 0xF5, 0x1B, 0x50 },
+            { 0xBC, 0x55, 0xBC, 0x21 }
+        },
+#endif
+#ifdef ATOMIC
+        {
+            { 0x91, 0xA9, 0x5E, 0xEB },
+            { 0x55, 0x8D, 0xA4, 0x49 }
+        },
+#endif
+#ifdef CRAZYHOUSE
+        {
+            { 0xD7, 0x66, 0x0C, 0xA5 },
+            { 0x71, 0xE8, 0x23, 0x5D }
+        },
+#endif
+#ifdef EXTINCTION
+        {
+            { 0xD7, 0x66, 0x0C, 0xA5 },
+            { 0x71, 0xE8, 0x23, 0x5D }
+        },
+#endif
+#ifdef GRID
+        {
+            { 0xD7, 0x66, 0x0C, 0xA5 },
+            { 0x71, 0xE8, 0x23, 0x5D }
+        },
+#endif
+#ifdef HORDE
+        {
+            { 0xD7, 0x66, 0x0C, 0xA5 },
+            { 0x71, 0xE8, 0x23, 0x5D }
+        },
+#endif
+#ifdef KOTH
+        {
+            { 0xD7, 0x66, 0x0C, 0xA5 },
+            { 0x71, 0xE8, 0x23, 0x5D }
+        },
+#endif
+#ifdef LOSERS
+        {
+            { 0xD7, 0x66, 0x0C, 0xA5 },
+            { 0x71, 0xE8, 0x23, 0x5D }
+        },
+#endif
+#ifdef RACE
+        {
+            { 0xD7, 0x66, 0x0C, 0xA5 },
+            { 0x71, 0xE8, 0x23, 0x5D }
+        },
+#endif
+#ifdef THREECHECK
+        {
+            { 0xD7, 0x66, 0x0C, 0xA5 },
+            { 0x71, 0xE8, 0x23, 0x5D }
+        },
+#endif
+#ifdef TWOKINGS
+        {
+            { 0xD7, 0x66, 0x0C, 0xA5 },
+            { 0x71, 0xE8, 0x23, 0x5D }
+        },
+#endif
+#ifdef SUICIDE
+        {
+            { 0xE4, 0xCF, 0xE7, 0x23 },
+            { 0x7B, 0xF6, 0x93, 0x15 }
+        },
+#endif
+#ifdef BUGHOUSE
+        {
+            { 0xD7, 0x66, 0x0C, 0xA5 },
+            { 0x71, 0xE8, 0x23, 0x5D }
+        },
+#endif
+#ifdef DISPLACEDGRID
+        {
+            { 0xD7, 0x66, 0x0C, 0xA5 },
+            { 0x71, 0xE8, 0x23, 0x5D }
+        },
+#endif
+#ifdef LOOP
+        {
+            { 0xD7, 0x66, 0x0C, 0xA5 },
+            { 0x71, 0xE8, 0x23, 0x5D }
+        },
+#endif
+#ifdef SLIPPEDGRID
+        {
+            { 0xD7, 0x66, 0x0C, 0xA5 },
+            { 0x71, 0xE8, 0x23, 0x5D }
+        },
+#endif
+#ifdef TWOKINGSSYMMETRIC
+        {
+            { 0xD7, 0x66, 0x0C, 0xA5 },
+            { 0x71, 0xE8, 0x23, 0x5D }
+        },
+#endif
+    };
+
+    constexpr uint8_t PAWNLESS_TB_MAGIC[SUBVARIANT_NB][2][4] = {
+        {
+            { 0xD7, 0x66, 0x0C, 0xA5 },
+            { 0x71, 0xE8, 0x23, 0x5D }
+        },
+#ifdef ANTI
+        {
+            { 0xE4, 0xCF, 0xE7, 0x23 },
+            { 0x7B, 0xF6, 0x93, 0x15 }
+        },
+#endif
+#ifdef ATOMIC
+        {
+            { 0x91, 0xA9, 0x5E, 0xEB },
+            { 0x55, 0x8D, 0xA4, 0x49 }
+        },
+#endif
+#ifdef CRAZYHOUSE
+        {
+            { 0xD7, 0x66, 0x0C, 0xA5 },
+            { 0x71, 0xE8, 0x23, 0x5D }
+        },
+#endif
+#ifdef EXTINCTION
+        {
+            { 0xD7, 0x66, 0x0C, 0xA5 },
+            { 0x71, 0xE8, 0x23, 0x5D }
+        },
+#endif
+#ifdef GRID
+        {
+            { 0xD7, 0x66, 0x0C, 0xA5 },
+            { 0x71, 0xE8, 0x23, 0x5D }
+        },
+#endif
+#ifdef HORDE
+        {
+            { 0xD7, 0x66, 0x0C, 0xA5 },
+            { 0x71, 0xE8, 0x23, 0x5D }
+        },
+#endif
+#ifdef KOTH
+        {
+            { 0xD7, 0x66, 0x0C, 0xA5 },
+            { 0x71, 0xE8, 0x23, 0x5D }
+        },
+#endif
+#ifdef LOSERS
+        {
+            { 0xD7, 0x66, 0x0C, 0xA5 },
+            { 0x71, 0xE8, 0x23, 0x5D }
+        },
+#endif
+#ifdef RACE
+        {
+            { 0xD7, 0x66, 0x0C, 0xA5 },
+            { 0x71, 0xE8, 0x23, 0x5D }
+        },
+#endif
+#ifdef THREECHECK
+        {
+            { 0xD7, 0x66, 0x0C, 0xA5 },
+            { 0x71, 0xE8, 0x23, 0x5D }
+        },
+#endif
+#ifdef TWOKINGS
+        {
+            { 0xD7, 0x66, 0x0C, 0xA5 },
+            { 0x71, 0xE8, 0x23, 0x5D }
+        },
+#endif
+#ifdef SUICIDE
+        {
+            { 0xD6, 0xF5, 0x1B, 0x50 },
+            { 0xBC, 0x55, 0xBC, 0x21 }
+        },
+#endif
+#ifdef BUGHOUSE
+        {
+            { 0xD7, 0x66, 0x0C, 0xA5 },
+            { 0x71, 0xE8, 0x23, 0x5D }
+        },
+#endif
+#ifdef DISPLACEDGRID
+        {
+            { 0xD7, 0x66, 0x0C, 0xA5 },
+            { 0x71, 0xE8, 0x23, 0x5D }
+        },
+#endif
+#ifdef LOOP
+        {
+            { 0xD7, 0x66, 0x0C, 0xA5 },
+            { 0x71, 0xE8, 0x23, 0x5D }
+        },
+#endif
+#ifdef SLIPPEDGRID
+        {
+            { 0xD7, 0x66, 0x0C, 0xA5 },
+            { 0x71, 0xE8, 0x23, 0x5D }
+        },
+#endif
+#ifdef TWOKINGSSYMMETRIC
+        {
+            { 0xD7, 0x66, 0x0C, 0xA5 },
+            { 0x71, 0xE8, 0x23, 0x5D }
+        },
+#endif
+    };
+#endif
+
     // Pieces strings in decreasing order for each color, like ("KPP","KR")
     std::string fname, w, b;
     for (PieceType pt = KING; pt >= PAWN; --pt) {
@@ -1728,227 +1786,9 @@
         b += std::string(popcount(pos.pieces(BLACK, pt)), PieceToChar[pt]);
     }
 
-<<<<<<< HEAD
-    const uint8_t TB_MAGIC[SUBVARIANT_NB][2][4] = {
-        {
-            { 0xD7, 0x66, 0x0C, 0xA5 },
-            { 0x71, 0xE8, 0x23, 0x5D }
-        },
-#ifdef ANTI
-        {
-            { 0xD6, 0xF5, 0x1B, 0x50 },
-            { 0xBC, 0x55, 0xBC, 0x21 }
-        },
-#endif
-#ifdef ATOMIC
-        {
-            { 0x91, 0xA9, 0x5E, 0xEB },
-            { 0x55, 0x8D, 0xA4, 0x49 }
-        },
-#endif
-#ifdef CRAZYHOUSE
-        {
-            { 0xD7, 0x66, 0x0C, 0xA5 },
-            { 0x71, 0xE8, 0x23, 0x5D }
-        },
-#endif
-#ifdef EXTINCTION
-        {
-            { 0xD7, 0x66, 0x0C, 0xA5 },
-            { 0x71, 0xE8, 0x23, 0x5D }
-        },
-#endif
-#ifdef GRID
-        {
-            { 0xD7, 0x66, 0x0C, 0xA5 },
-            { 0x71, 0xE8, 0x23, 0x5D }
-        },
-#endif
-#ifdef HORDE
-        {
-            { 0xD7, 0x66, 0x0C, 0xA5 },
-            { 0x71, 0xE8, 0x23, 0x5D }
-        },
-#endif
-#ifdef KOTH
-        {
-            { 0xD7, 0x66, 0x0C, 0xA5 },
-            { 0x71, 0xE8, 0x23, 0x5D }
-        },
-#endif
-#ifdef LOSERS
-        {
-            { 0xD7, 0x66, 0x0C, 0xA5 },
-            { 0x71, 0xE8, 0x23, 0x5D }
-        },
-#endif
-#ifdef RACE
-        {
-            { 0xD7, 0x66, 0x0C, 0xA5 },
-            { 0x71, 0xE8, 0x23, 0x5D }
-        },
-#endif
-#ifdef THREECHECK
-        {
-            { 0xD7, 0x66, 0x0C, 0xA5 },
-            { 0x71, 0xE8, 0x23, 0x5D }
-        },
-#endif
-#ifdef TWOKINGS
-        {
-            { 0xD7, 0x66, 0x0C, 0xA5 },
-            { 0x71, 0xE8, 0x23, 0x5D }
-        },
-#endif
-#ifdef SUICIDE
-        {
-            { 0xE4, 0xCF, 0xE7, 0x23 },
-            { 0x7B, 0xF6, 0x93, 0x15 }
-        },
-#endif
-#ifdef BUGHOUSE
-        {
-            { 0xD7, 0x66, 0x0C, 0xA5 },
-            { 0x71, 0xE8, 0x23, 0x5D }
-        },
-#endif
-#ifdef DISPLACEDGRID
-        {
-            { 0xD7, 0x66, 0x0C, 0xA5 },
-            { 0x71, 0xE8, 0x23, 0x5D }
-        },
-#endif
-#ifdef LOOP
-        {
-            { 0xD7, 0x66, 0x0C, 0xA5 },
-            { 0x71, 0xE8, 0x23, 0x5D }
-        },
-#endif
-#ifdef SLIPPEDGRID
-        {
-            { 0xD7, 0x66, 0x0C, 0xA5 },
-            { 0x71, 0xE8, 0x23, 0x5D }
-        },
-#endif
-#ifdef TWOKINGSSYMMETRIC
-        {
-            { 0xD7, 0x66, 0x0C, 0xA5 },
-            { 0x71, 0xE8, 0x23, 0x5D }
-        },
-#endif
-    };
-
-    const uint8_t PAWNLESS_TB_MAGIC[SUBVARIANT_NB][2][4] = {
-        {
-            { 0xD7, 0x66, 0x0C, 0xA5 },
-            { 0x71, 0xE8, 0x23, 0x5D }
-        },
-#ifdef ANTI
-        {
-            { 0xE4, 0xCF, 0xE7, 0x23 },
-            { 0x7B, 0xF6, 0x93, 0x15 }
-        },
-#endif
-#ifdef ATOMIC
-        {
-            { 0x91, 0xA9, 0x5E, 0xEB },
-            { 0x55, 0x8D, 0xA4, 0x49 }
-        },
-#endif
-#ifdef CRAZYHOUSE
-        {
-            { 0xD7, 0x66, 0x0C, 0xA5 },
-            { 0x71, 0xE8, 0x23, 0x5D }
-        },
-#endif
-#ifdef EXTINCTION
-        {
-            { 0xD7, 0x66, 0x0C, 0xA5 },
-            { 0x71, 0xE8, 0x23, 0x5D }
-        },
-#endif
-#ifdef GRID
-        {
-            { 0xD7, 0x66, 0x0C, 0xA5 },
-            { 0x71, 0xE8, 0x23, 0x5D }
-        },
-#endif
-#ifdef HORDE
-        {
-            { 0xD7, 0x66, 0x0C, 0xA5 },
-            { 0x71, 0xE8, 0x23, 0x5D }
-        },
-#endif
-#ifdef KOTH
-        {
-            { 0xD7, 0x66, 0x0C, 0xA5 },
-            { 0x71, 0xE8, 0x23, 0x5D }
-        },
-#endif
-#ifdef LOSERS
-        {
-            { 0xD7, 0x66, 0x0C, 0xA5 },
-            { 0x71, 0xE8, 0x23, 0x5D }
-        },
-#endif
-#ifdef RACE
-        {
-            { 0xD7, 0x66, 0x0C, 0xA5 },
-            { 0x71, 0xE8, 0x23, 0x5D }
-        },
-#endif
-#ifdef THREECHECK
-        {
-            { 0xD7, 0x66, 0x0C, 0xA5 },
-            { 0x71, 0xE8, 0x23, 0x5D }
-        },
-#endif
-#ifdef TWOKINGS
-        {
-            { 0xD7, 0x66, 0x0C, 0xA5 },
-            { 0x71, 0xE8, 0x23, 0x5D }
-        },
-#endif
-#ifdef SUICIDE
-        {
-            { 0xD6, 0xF5, 0x1B, 0x50 },
-            { 0xBC, 0x55, 0xBC, 0x21 }
-        },
-#endif
-#ifdef BUGHOUSE
-        {
-            { 0xD7, 0x66, 0x0C, 0xA5 },
-            { 0x71, 0xE8, 0x23, 0x5D }
-        },
-#endif
-#ifdef DISPLACEDGRID
-        {
-            { 0xD7, 0x66, 0x0C, 0xA5 },
-            { 0x71, 0xE8, 0x23, 0x5D }
-        },
-#endif
-#ifdef LOOP
-        {
-            { 0xD7, 0x66, 0x0C, 0xA5 },
-            { 0x71, 0xE8, 0x23, 0x5D }
-        },
-#endif
-#ifdef SLIPPEDGRID
-        {
-            { 0xD7, 0x66, 0x0C, 0xA5 },
-            { 0x71, 0xE8, 0x23, 0x5D }
-        },
-#endif
-#ifdef TWOKINGSSYMMETRIC
-        {
-            { 0xD7, 0x66, 0x0C, 0xA5 },
-            { 0x71, 0xE8, 0x23, 0x5D }
-        },
-#endif
-    };
-
     fname = e.key == pos.material_key() ? w + 'v' + b : b + 'v' + w;
 
+#if 0//#ifdef ANTI
     const char** Suffixes = Type == WDL ? WdlSuffixes : DtzSuffixes;
     const char** PawnlessSuffixes = Type == WDL ? PawnlessWdlSuffixes : PawnlessDtzSuffixes;
 
@@ -1961,18 +1801,12 @@
         TBFile pawnlessFile(fname + PawnlessSuffixes[e.variant]);
         data = pawnlessFile.map(&e.baseAddress, &e.mapping, PAWNLESS_TB_MAGIC[e.variant][Type == WDL]);
     }
+#else
+    uint8_t* data = nullptr; 
+#endif
 
     if (data) {
-        do_init(e, data);
-=======
-    fname =  (e.key == pos.material_key() ? w + 'v' + b : b + 'v' + w)
-           + (Type == WDL ? ".rtbw" : ".rtbz");
-
-    uint8_t* data = TBFile(fname).map(&e.baseAddress, &e.mapping, Type);
-
-    if (data)
         set(e, data);
->>>>>>> f7cc0026
 
 #ifdef ANTI
         if (!e.hasPawns) {
@@ -2002,19 +1836,18 @@
     return e.baseAddress;
 }
 
-<<<<<<< HEAD
-template<TBType Type, typename T = typename TBEntry<Type>::Result>
-T result_to_score(Value value) {
+template<TBType Type, typename Ret = typename TBTable<Type>::Ret>
+Ret result_to_score(Value value) {
     if (value > 0)
-        return Type == WDL ? T(WDLWin) : T(1);
+        return Type == WDL ? Ret(WDLWin) : Ret(1);
     else if (value < 0)
-        return Type == WDL ? T(WDLLoss) : T(-1);
+        return Type == WDL ? Ret(WDLLoss) : Ret(-1);
     else
-        return T(WDLDraw);
-}
-
-template<TBType Type, typename T = typename TBEntry<Type>::Result>
-T probe_table(const Position& pos, ProbeState* result, WDLScore wdl = WDLDraw) {
+        return Ret(WDLDraw);
+}
+
+template<TBType Type, typename Ret = typename TBTable<Type>::Ret>
+Ret probe_table(const Position& pos, ProbeState* result, WDLScore wdl = WDLDraw) {
 
     // Check for variant end
     if (pos.is_variant_end())
@@ -2027,15 +1860,8 @@
 #ifdef ANTI
     if (!pos.is_anti())
 #endif
-    if (!(pos.pieces() ^ pos.pieces(KING)))
-        return T(WDLDraw); // KvK
-=======
-template<TBType Type, typename Ret = typename TBTable<Type>::Ret>
-Ret probe_table(const Position& pos, ProbeState* result, WDLScore wdl = WDLDraw) {
-
     if (pos.count<ALL_PIECES>() == 2) // KvK
         return Ret(WDLDraw);
->>>>>>> f7cc0026
 
     TBTable<Type>* entry = TBTables.get<Type>(pos.material_key());
 
@@ -2215,15 +2041,11 @@
 
 } // namespace
 
-<<<<<<< HEAD
-void Tablebases::init(Variant variant, const std::string& paths) {
-=======
 
 /// Tablebases::init() is called at startup and after every change to
 /// "SyzygyPath" UCI option to (re)create the various tables. It is not thread
 /// safe, nor it needs to be.
-void Tablebases::init(const std::string& paths) {
->>>>>>> f7cc0026
+void Tablebases::init(Variant variant, const std::string& paths) {
 
     TBTables.clear();
     MaxCardinality = 0;
@@ -2288,6 +2110,7 @@
             Binomial[k][n] =  (k > 0 ? Binomial[k - 1][n - 1] : 0)
                             + (k < n ? Binomial[k    ][n - 1] : 0);
 
+#if 0//#ifdef ANTI
     // For antichess (with less than two unique pieces).
     for (int i = 0; i < 5; i++) {
         int s = 0;
@@ -2297,6 +2120,7 @@
         }
         MultFactor[i] = s;
     }
+#endif
 
     // MapPawns[s] encodes squares a2-h7 to 0..47. This is the number of possible
     // available squares when the leading one is in 's'. Moreover the pawn with
@@ -2336,99 +2160,74 @@
             LeadPawnsSize[leadPawnsCnt][f] = idx;
         }
 
-<<<<<<< HEAD
 #ifdef ANTI
     if (main_variant(variant) == ANTI_VARIANT) {
         for (PieceType p1 = PAWN; p1 <= KING; ++p1) {
             for (PieceType p2 = PAWN; p2 <= p1; ++p2) {
-                EntryTable.insert(variant, {p1}, {p2});
+                TBTables.add(variant, {p1}, {p2});
 
                 for (PieceType p3 = PAWN; p3 <= KING; ++p3)
-                    EntryTable.insert(variant, {p1, p2}, {p3});
+                    TBTables.add(variant, {p1, p2}, {p3});
 
                 for (PieceType p3 = PAWN; p3 <= p2; ++p3) {
                     for (PieceType p4 = PAWN; p4 <= KING; ++p4) {
-                        EntryTable.insert(variant, {p1, p2, p3}, {p4});
+                        TBTables.add(variant, {p1, p2, p3}, {p4});
 
                         for (PieceType p5 = PAWN; p5 <= p4; ++p5)
-                            EntryTable.insert(variant, {p1, p2, p3}, {p4, p5});
+                            TBTables.add(variant, {p1, p2, p3}, {p4, p5});
                     }
 
                     for (PieceType p4 = PAWN; p4 <= p3; ++p4) {
                         for (PieceType p5 = PAWN; p5 <= KING; ++p5) {
-                            EntryTable.insert(variant, {p1, p2, p3, p4}, {p5});
+                            TBTables.add(variant, {p1, p2, p3, p4}, {p5});
 
                             for (PieceType p6 = PAWN; p6 <= p5; ++p6)
-                                EntryTable.insert(variant, {p1, p2, p3, p4}, {p5, p6});
+                                TBTables.add(variant, {p1, p2, p3, p4}, {p5, p6});
                         }
 
                         for (PieceType p5 = PAWN; p5 <= p4; ++p5)
                             for (PieceType p6 = PAWN; p6 <= KING; ++p6)
-                                EntryTable.insert(variant, {p1, p2, p3, p4, p5}, {p6});
+                                TBTables.add(variant, {p1, p2, p3, p4, p5}, {p6});
                     }
 
                     for (PieceType p4 = PAWN; p4 <= p1; ++p4)
                         for (PieceType p5 = PAWN; p5 <= (p1 == p4 ? p2 : p4); ++p5)
                             for (PieceType p6 = PAWN; p6 <= ((p1 == p4 && p5 == p2) ? p3 : p5); ++p6)
-                                EntryTable.insert(variant, {p1, p2, p3}, {p4, p5, p6});
+                                TBTables.add(variant, {p1, p2, p3}, {p4, p5, p6});
                 }
 
                 for (PieceType p3 = PAWN; p3 <= p1; ++p3)
                     for (PieceType p4 = PAWN; p4 <= (p1 == p3 ? p2 : p3); ++p4)
-                        EntryTable.insert(variant, {p1, p2}, {p3, p4});
+                        TBTables.add(variant, {p1, p2}, {p3, p4});
             }
         }
     } else
 #endif
 
-    for (PieceType p1 = PAWN; p1 < KING; ++p1) {
-        EntryTable.insert(variant, {KING, p1}, {KING});
-
-        for (PieceType p2 = PAWN; p2 <= p1; ++p2) {
-            EntryTable.insert(variant, {KING, p1, p2}, {KING});
-            EntryTable.insert(variant, {KING, p1}, {KING, p2});
-
-            for (PieceType p3 = PAWN; p3 < KING; ++p3)
-                EntryTable.insert(variant, {KING, p1, p2}, {KING, p3});
-
-            for (PieceType p3 = PAWN; p3 <= p2; ++p3) {
-                EntryTable.insert(variant, {KING, p1, p2, p3}, {KING});
-
-                for (PieceType p4 = PAWN; p4 <= p3; ++p4)
-                    EntryTable.insert(variant, {KING, p1, p2, p3, p4}, {KING});
-
-                for (PieceType p4 = PAWN; p4 < KING; ++p4)
-                    EntryTable.insert(variant, {KING, p1, p2, p3}, {KING, p4});
-=======
     // Add entries in TB tables if the corresponding ".rtbw" file exsists
     for (PieceType p1 = PAWN; p1 < KING; ++p1) {
-        TBTables.add({KING, p1, KING});
+        TBTables.add(variant, {KING, p1}, {KING});
 
         for (PieceType p2 = PAWN; p2 <= p1; ++p2) {
-            TBTables.add({KING, p1, p2, KING});
-            TBTables.add({KING, p1, KING, p2});
+            TBTables.add(variant, {KING, p1, p2}, {KING});
+            TBTables.add(variant, {KING, p1}, {KING, p2});
 
             for (PieceType p3 = PAWN; p3 < KING; ++p3)
-                TBTables.add({KING, p1, p2, KING, p3});
+                TBTables.add(variant, {KING, p1, p2}, {KING, p3});
 
             for (PieceType p3 = PAWN; p3 <= p2; ++p3) {
-                TBTables.add({KING, p1, p2, p3, KING});
+                TBTables.add(variant, {KING, p1, p2, p3}, {KING});
 
                 for (PieceType p4 = PAWN; p4 <= p3; ++p4)
-                    TBTables.add({KING, p1, p2, p3, p4, KING});
+                    TBTables.add(variant, {KING, p1, p2, p3, p4}, {KING});
 
                 for (PieceType p4 = PAWN; p4 < KING; ++p4)
-                    TBTables.add({KING, p1, p2, p3, KING, p4});
->>>>>>> f7cc0026
+                    TBTables.add(variant, {KING, p1, p2, p3}, {KING, p4});
             }
 
             for (PieceType p3 = PAWN; p3 <= p1; ++p3)
                 for (PieceType p4 = PAWN; p4 <= (p1 == p3 ? p2 : p3); ++p4)
-<<<<<<< HEAD
-                    EntryTable.insert(variant, {KING, p1, p2}, {KING, p3, p4});
-=======
-                    TBTables.add({KING, p1, p2, KING, p3, p4});
->>>>>>> f7cc0026
+                    TBTables.add(variant, {KING, p1, p2}, {KING, p3, p4});
         }
     }
 
@@ -2548,19 +2347,11 @@
 
 // Use the DTZ tables to rank root moves.
 //
-<<<<<<< HEAD
-// A return value false indicates that not all probes were successful and that
-// no moves were filtered out.
-bool Tablebases::root_probe(Position& pos, Search::RootMoves& rootMoves, Value& score)
-{
+// A return value false indicates that not all probes were successful.
+bool Tablebases::root_probe(Position& pos, Search::RootMoves& rootMoves) {
+
     // Check if variant is supported.
     if (!WdlSuffixes[pos.subvariant()]) return false;
-
-    assert(rootMoves.size());
-=======
-// A return value false indicates that not all probes were successful.
-bool Tablebases::root_probe(Position& pos, Search::RootMoves& rootMoves) {
->>>>>>> f7cc0026
 
     ProbeState result;
     StateInfo st;
@@ -2628,19 +2419,11 @@
 // Use the WDL tables to rank root moves.
 // This is a fallback for the case that some or all DTZ tables are missing.
 //
-<<<<<<< HEAD
-// A return value false indicates that not all probes were successful and that
-// no moves were filtered out.
-bool Tablebases::root_probe_wdl(Position& pos, Search::RootMoves& rootMoves, Value& score)
-{
+// A return value false indicates that not all probes were successful.
+bool Tablebases::root_probe_wdl(Position& pos, Search::RootMoves& rootMoves) {
+
     // Check if variant is supported.
     if (!WdlSuffixes[pos.subvariant()]) return false;
-
-    ProbeState result;
-=======
-// A return value false indicates that not all probes were successful.
-bool Tablebases::root_probe_wdl(Position& pos, Search::RootMoves& rootMoves) {
->>>>>>> f7cc0026
 
     static const int WDL_to_rank[] = { -1000, -899, 0, 899, 1000 };
 

/*
  Stockfish, a UCI chess playing engine derived from Glaurung 2.1
  Copyright (C) 2004-2022 The Stockfish developers (see AUTHORS file)

  Stockfish is free software: you can redistribute it and/or modify
  it under the terms of the GNU General Public License as published by
  the Free Software Foundation, either version 3 of the License, or
  (at your option) any later version.

  Stockfish is distributed in the hope that it will be useful,
  but WITHOUT ANY WARRANTY; without even the implied warranty of
  MERCHANTABILITY or FITNESS FOR A PARTICULAR PURPOSE.  See the
  GNU General Public License for more details.

  You should have received a copy of the GNU General Public License
  along with this program.  If not, see <http://www.gnu.org/licenses/>.
*/

#include <algorithm>
#include <atomic>
#include <cstdint>
#include <cstring>   // For std::memset and std::memcpy
#include <deque>
#include <fstream>
#include <iostream>
#include <list>
#include <sstream>
#include <type_traits>
#include <mutex>

#include "../bitboard.h"
#include "../movegen.h"
#include "../position.h"
#include "../search.h"
#include "../types.h"
#include "../uci.h"

#include "tbprobe.h"

#ifndef _WIN32
#include <fcntl.h>
#include <unistd.h>
#include <sys/mman.h>
#include <sys/stat.h>
#else
#define WIN32_LEAN_AND_MEAN
#ifndef NOMINMAX
#  define NOMINMAX // Disable macros min() and max()
#endif
#include <windows.h>
#endif

using namespace Stockfish::Tablebases;

int Stockfish::Tablebases::MaxCardinality;

namespace Stockfish {

namespace {

const char* WdlSuffixes[SUBVARIANT_NB] = {
    ".rtbw",
#ifdef ANTI
    ".gtbw",
#endif
#ifdef ATOMIC
    ".atbw",
#endif
#ifdef CRAZYHOUSE
    nullptr,
#endif
#ifdef EXTINCTION
    nullptr,
#endif
#ifdef GRID
    nullptr,
#endif
#ifdef HORDE
    nullptr,
#endif
#ifdef KOTH
    nullptr,
#endif
#ifdef LOSERS
    nullptr,
#endif
#ifdef RACE
    nullptr,
#endif
#ifdef THREECHECK
    nullptr,
#endif
#ifdef TWOKINGS
    ".rtbw",
#endif
#ifdef GIVEAWAY
    ".gtbw",
#endif
#ifdef SUICIDE
    ".stbw",
#endif
#ifdef BUGHOUSE
    nullptr,
#endif
#ifdef DISPLACEDGRID
    nullptr,
#endif
#ifdef LOOP
    nullptr,
#endif
#ifdef SLIPPEDGRID
    nullptr,
#endif
#ifdef TWOKINGSSYMMETRIC
    ".rtbw",
#endif
};

const char* PawnlessWdlSuffixes[SUBVARIANT_NB] = {
    nullptr,
#ifdef ANTI
    ".gtbw",
#endif
#ifdef ATOMIC
    nullptr,
#endif
#ifdef CRAZYHOUSE
    nullptr,
#endif
#ifdef EXTINCTION
    nullptr,
#endif
#ifdef GRID
    nullptr,
#endif
#ifdef HORDE
    nullptr,
#endif
#ifdef KOTH
    nullptr,
#endif
#ifdef LOSERS
    nullptr,
#endif
#ifdef RACE
    nullptr,
#endif
#ifdef THREECHECK
    nullptr,
#endif
#ifdef TWOKINGS
    nullptr,
#endif
#ifdef GIVEAWAY
    ".gtbw",
#endif
#ifdef SUICIDE
    ".stbw",
#endif
#ifdef BUGHOUSE
    nullptr,
#endif
#ifdef DISPLACEDGRID
    nullptr,
#endif
#ifdef LOOP
    nullptr,
#endif
#ifdef SLIPPEDGRID
    nullptr,
#endif
#ifdef TWOKINGSSYMMETRIC
    nullptr,
#endif
};

const char* DtzSuffixes[SUBVARIANT_NB] = {
    ".rtbz",
#ifdef ANTI
    ".gtbz",
#endif
#ifdef ATOMIC
    ".atbz",
#endif
#ifdef CRAZYHOUSE
    nullptr,
#endif
#ifdef EXTINCTION
    nullptr,
#endif
#ifdef GRID
    nullptr,
#endif
#ifdef HORDE
    nullptr,
#endif
#ifdef KOTH
    nullptr,
#endif
#ifdef LOSERS
    nullptr,
#endif
#ifdef RACE
    nullptr,
#endif
#ifdef THREECHECK
    nullptr,
#endif
#ifdef TWOKINGS
    ".rtbz",
#endif
#ifdef GIVEAWAY
    ".gtbz",
#endif
#ifdef SUICIDE
    ".stbz",
#endif
#ifdef BUGHOUSE
    nullptr,
#endif
#ifdef DISPLACEDGRID
    nullptr,
#endif
#ifdef LOOP
    nullptr,
#endif
#ifdef SLIPPEDGRID
    nullptr,
#endif
#ifdef TWOKINGSSYMMETRIC
    ".rtbz",
#endif
};

const char* PawnlessDtzSuffixes[SUBVARIANT_NB] = {
    nullptr,
#ifdef ANTI
    ".gtbz",
#endif
#ifdef ATOMIC
    nullptr,
#endif
#ifdef CRAZYHOUSE
    nullptr,
#endif
#ifdef EXTINCTION
    nullptr,
#endif
#ifdef GRID
    nullptr,
#endif
#ifdef HORDE
    nullptr,
#endif
#ifdef KOTH
    nullptr,
#endif
#ifdef LOSERS
    nullptr,
#endif
#ifdef RACE
    nullptr,
#endif
#ifdef THREECHECK
    nullptr,
#endif
#ifdef TWOKINGS
    nullptr,
#endif
#ifdef GIVEAWAY
    ".gtbz",
#endif
#ifdef SUICIDE
    ".stbz",
#endif
#ifdef BUGHOUSE
    nullptr,
#endif
#ifdef DISPLACEDGRID
    nullptr,
#endif
#ifdef LOOP
    nullptr,
#endif
#ifdef SLIPPEDGRID
    nullptr,
#endif
#ifdef TWOKINGSSYMMETRIC
    nullptr,
#endif
};

constexpr int TBPIECES = 7; // Max number of supported pieces
constexpr int MAX_DTZ = 1 << 18; // Max DTZ supported, large enough to deal with the syzygy TB limit.

enum { BigEndian, LittleEndian };
enum TBType { WDL, DTZ }; // Used as template parameter

// Each table has a set of flags: all of them refer to DTZ tables, the last one to WDL tables
enum TBFlag { STM = 1, Mapped = 2, WinPlies = 4, LossPlies = 8, Wide = 16, SingleValue = 128 };

inline WDLScore operator-(WDLScore d) { return WDLScore(-int(d)); }
inline Square operator^(Square s, int i) { return Square(int(s) ^ i); }

const std::string PieceToChar = " PNBRQK  pnbrqk";

int MapPawns[SQUARE_NB];
int MapB1H1H7[SQUARE_NB];
int MapA1D1D4[SQUARE_NB];
int MapKK[10][SQUARE_NB]; // [MapA1D1D4][SQUARE_NB]

int Binomial[6][SQUARE_NB];    // [k][n] k elements from a set of n elements
int LeadPawnIdx[6][SQUARE_NB]; // [leadPawnsCnt][SQUARE_NB]
int LeadPawnsSize[6][4];       // [leadPawnsCnt][FILE_A..FILE_D]

const int Triangle[SQUARE_NB] = {
    6, 0, 1, 2, 2, 1, 0, 6,
    0, 7, 3, 4, 4, 3, 7, 0,
    1, 3, 8, 5, 5, 8, 3, 1,
    2, 4, 5, 9, 9, 5, 4, 2,
    2, 4, 5, 9, 9, 5, 4, 2,
    1, 3, 8, 5, 5, 8, 3, 1,
    0, 7, 3, 4, 4, 3, 7, 0,
    6, 0, 1, 2, 2, 1, 0, 6
};

const int MapPP[10][SQUARE_NB] = {
    {  0, -1,  1,  2,  3,  4,  5,  6,
       7,  8,  9, 10, 11, 12, 13, 14,
      15, 16, 17, 18, 19, 20, 21, 22,
      23, 24, 25, 26, 27, 28, 29, 30,
      31, 32, 33, 34, 35, 36, 37, 38,
      39, 40, 41, 42, 43, 44, 45, 46,
      -1, 47, 48, 49, 50, 51, 52, 53,
      54, 55, 56, 57, 58, 59, 60, 61 },
    { 62, -1, -1, 63, 64, 65, -1, 66,
      -1, 67, 68, 69, 70, 71, 72, -1,
      73, 74, 75, 76, 77, 78, 79, 80,
      81, 82, 83, 84, 85, 86, 87, 88,
      89, 90, 91, 92, 93, 94, 95, 96,
      -1, 97, 98, 99,100,101,102,103,
      -1,104,105,106,107,108,109, -1,
     110, -1,111,112,113,114, -1,115 },
    {116, -1, -1, -1,117, -1, -1,118,
      -1,119,120,121,122,123,124, -1,
      -1,125,126,127,128,129,130, -1,
     131,132,133,134,135,136,137,138,
      -1,139,140,141,142,143,144,145,
      -1,146,147,148,149,150,151, -1,
      -1,152,153,154,155,156,157, -1,
     158, -1, -1,159,160, -1, -1,161 },
    {162, -1, -1, -1, -1, -1, -1,163,
      -1,164, -1,165,166,167,168, -1,
      -1,169,170,171,172,173,174, -1,
      -1,175,176,177,178,179,180, -1,
      -1,181,182,183,184,185,186, -1,
      -1, -1,187,188,189,190,191, -1,
      -1,192,193,194,195,196,197, -1,
     198, -1, -1, -1, -1, -1, -1,199 },
    {200, -1, -1, -1, -1, -1, -1,201,
      -1,202, -1, -1,203, -1,204, -1,
      -1, -1,205,206,207,208, -1, -1,
      -1,209,210,211,212,213,214, -1,
      -1, -1,215,216,217,218,219, -1,
      -1, -1,220,221,222,223, -1, -1,
      -1,224, -1,225,226, -1,227, -1,
     228, -1, -1, -1, -1, -1, -1,229 },
    {230, -1, -1, -1, -1, -1, -1,231,
      -1,232, -1, -1, -1, -1,233, -1,
      -1, -1,234, -1,235,236, -1, -1,
      -1, -1,237,238,239,240, -1, -1,
      -1, -1, -1,241,242,243, -1, -1,
      -1, -1,244,245,246,247, -1, -1,
      -1,248, -1, -1, -1, -1,249, -1,
     250, -1, -1, -1, -1, -1, -1,251 },
    { -1, -1, -1, -1, -1, -1, -1,259,
      -1,252, -1, -1, -1, -1,260, -1,
      -1, -1,253, -1, -1,261, -1, -1,
      -1, -1, -1,254,262, -1, -1, -1,
      -1, -1, -1, -1,255, -1, -1, -1,
      -1, -1, -1, -1, -1,256, -1, -1,
      -1, -1, -1, -1, -1, -1,257, -1,
      -1, -1, -1, -1, -1, -1, -1,258 },
    { -1, -1, -1, -1, -1, -1, -1, -1,
      -1, -1, -1, -1, -1, -1,268, -1,
      -1, -1,263, -1, -1,269, -1, -1,
      -1, -1, -1,264,270, -1, -1, -1,
      -1, -1, -1, -1,265, -1, -1, -1,
      -1, -1, -1, -1, -1,266, -1, -1,
      -1, -1, -1, -1, -1, -1,267, -1,
      -1, -1, -1, -1, -1, -1, -1, -1 },
    { -1, -1, -1, -1, -1, -1, -1, -1,
      -1, -1, -1, -1, -1, -1, -1, -1,
      -1, -1, -1, -1, -1,274, -1, -1,
      -1, -1, -1,271,275, -1, -1, -1,
      -1, -1, -1, -1,272, -1, -1, -1,
      -1, -1, -1, -1, -1,273, -1, -1,
      -1, -1, -1, -1, -1, -1, -1, -1,
      -1, -1, -1, -1, -1, -1, -1, -1 },
    { -1, -1, -1, -1, -1, -1, -1, -1,
      -1, -1, -1, -1, -1, -1, -1, -1,
      -1, -1, -1, -1, -1, -1, -1, -1,
      -1, -1, -1, -1,277, -1, -1, -1,
      -1, -1, -1, -1,276, -1, -1, -1,
      -1, -1, -1, -1, -1, -1, -1, -1,
      -1, -1, -1, -1, -1, -1, -1, -1,
      -1, -1, -1, -1, -1, -1, -1, -1 }
};

const int MultTwist[] = {
    15, 63, 55, 47, 40, 48, 56, 12,
    62, 11, 39, 31, 24, 32,  8, 57,
    54, 38,  7, 23, 16,  4, 33, 49,
    46, 30, 22,  3,  0, 17, 25, 41,
    45, 29, 21,  2,  1, 18, 26, 42,
    53, 37,  6, 20, 19,  5, 34, 50,
    61, 10, 36, 28, 27, 35,  9, 58,
    14, 60, 52, 44, 43, 51, 59, 13
};

const Bitboard Test45 = 0x1030700000000ULL; // A5-C5-A7 triangle
const int InvTriangle[] = { 1, 2, 3, 10, 11, 19, 0, 9, 18, 27 };
int MultIdx[5][10];
int MultFactor[5];

// Comparison function to sort leading pawns in ascending MapPawns[] order
bool pawns_comp(Square i, Square j) { return MapPawns[i] < MapPawns[j]; }
int off_A1H8(Square sq) { return int(rank_of(sq)) - file_of(sq); }
Square flip_diag(Square sq) { return Square(((sq >> 3) | (sq << 3)) & 63); }

constexpr Value WDL_to_value[] = {
   -VALUE_MATE + MAX_PLY + 1,
    VALUE_DRAW - 2,
    VALUE_DRAW,
    VALUE_DRAW + 2,
    VALUE_MATE - MAX_PLY - 1
};

template<typename T, int Half = sizeof(T) / 2, int End = sizeof(T) - 1>
inline void swap_endian(T& x)
{
    static_assert(std::is_unsigned<T>::value, "Argument of swap_endian not unsigned");

    uint8_t tmp, *c = (uint8_t*)&x;
    for (int i = 0; i < Half; ++i)
        tmp = c[i], c[i] = c[End - i], c[End - i] = tmp;
}
template<> inline void swap_endian<uint8_t>(uint8_t&) {}

template<typename T, int LE> T number(void* addr)
{
    T v;

    if ((uintptr_t)addr & (alignof(T) - 1)) // Unaligned pointer (very rare)
        std::memcpy(&v, addr, sizeof(T));
    else
        v = *((T*)addr);

    if (LE != IsLittleEndian)
        swap_endian(v);
    return v;
}

// DTZ tables don't store valid scores for moves that reset the rule50 counter
// like captures and pawn moves but we can easily recover the correct dtz of the
// previous move if we know the position's WDL score.
int dtz_before_zeroing(WDLScore wdl) {
    return wdl == WDLWin         ?  1   :
           wdl == WDLCursedWin   ?  101 :
           wdl == WDLBlessedLoss ? -101 :
           wdl == WDLLoss        ? -1   : 0;
}

// Return the sign of a number (-1, 0, 1)
template <typename T> int sign_of(T val) {
    return (T(0) < val) - (val < T(0));
}

// Numbers in little endian used by sparseIndex[] to point into blockLength[]
struct SparseEntry {
    char block[4];   // Number of block
    char offset[2];  // Offset within the block
};

static_assert(sizeof(SparseEntry) == 6, "SparseEntry must be 6 bytes");

typedef uint16_t Sym; // Huffman symbol

struct LR {
    enum Side { Left, Right };

    uint8_t lr[3]; // The first 12 bits is the left-hand symbol, the second 12
                   // bits is the right-hand symbol. If symbol has length 1,
                   // then the left-hand symbol is the stored value.
    template<Side S>
    Sym get() {
        return S == Left  ? ((lr[1] & 0xF) << 8) | lr[0] :
               S == Right ?  (lr[2] << 4) | (lr[1] >> 4) : (assert(false), Sym(-1));
    }
};

static_assert(sizeof(LR) == 3, "LR tree entry must be 3 bytes");

// Tablebases data layout is structured as following:
//
//  TBFile:   memory maps/unmaps the physical .rtbw and .rtbz files
//  TBTable:  one object for each file with corresponding indexing information
//  TBTables: has ownership of TBTable objects, keeping a list and a hash

// class TBFile memory maps/unmaps the single .rtbw and .rtbz files. Files are
// memory mapped for best performance. Files are mapped at first access: at init
// time only existence of the file is checked.
class TBFile : public std::ifstream {

    std::string fname;

public:
    // Look for and open the file among the Paths directories where the .rtbw
    // and .rtbz files can be found. Multiple directories are separated by ";"
    // on Windows and by ":" on Unix-based operating systems.
    //
    // Example:
    // C:\tb\wdl345;C:\tb\wdl6;D:\tb\dtz345;D:\tb\dtz6
    static std::string Paths;

    TBFile(const std::string& f) {

#ifndef _WIN32
        constexpr char SepChar = ':';
#else
        constexpr char SepChar = ';';
#endif
        std::stringstream ss(Paths);
        std::string path;

        while (std::getline(ss, path, SepChar))
        {
            fname = path + "/" + f;
            std::ifstream::open(fname);
            if (is_open())
                return;
        }
    }

    // Memory map the file and check it. File should be already open and will be
    // closed after mapping.
    uint8_t* map(void** baseAddress, uint64_t* mapping, const uint8_t magic[4]) {

        assert(is_open());

        close(); // Need to re-open to get native file descriptor

#ifndef _WIN32
        struct stat statbuf;
        int fd = ::open(fname.c_str(), O_RDONLY);

        if (fd == -1)
            return *baseAddress = nullptr, nullptr;

        fstat(fd, &statbuf);

        if (statbuf.st_size % 64 != 16)
        {
            std::cerr << "Corrupt tablebase file " << fname << std::endl;
            exit(EXIT_FAILURE);
        }

        *mapping = statbuf.st_size;
        *baseAddress = mmap(nullptr, statbuf.st_size, PROT_READ, MAP_SHARED, fd, 0);
#if defined(MADV_RANDOM)
        madvise(*baseAddress, statbuf.st_size, MADV_RANDOM);
#endif
        ::close(fd);

        if (*baseAddress == MAP_FAILED)
        {
            std::cerr << "Could not mmap() " << fname << std::endl;
            exit(EXIT_FAILURE);
        }
#else
        // Note FILE_FLAG_RANDOM_ACCESS is only a hint to Windows and as such may get ignored.
        HANDLE fd = CreateFile(fname.c_str(), GENERIC_READ, FILE_SHARE_READ, nullptr,
                               OPEN_EXISTING, FILE_FLAG_RANDOM_ACCESS, nullptr);

        if (fd == INVALID_HANDLE_VALUE)
            return *baseAddress = nullptr, nullptr;

        DWORD size_high;
        DWORD size_low = GetFileSize(fd, &size_high);

        if (size_low % 64 != 16)
        {
            std::cerr << "Corrupt tablebase file " << fname << std::endl;
            exit(EXIT_FAILURE);
        }

        HANDLE mmap = CreateFileMapping(fd, nullptr, PAGE_READONLY, size_high, size_low, nullptr);
        CloseHandle(fd);

        if (!mmap)
        {
            std::cerr << "CreateFileMapping() failed" << std::endl;
            exit(EXIT_FAILURE);
        }

        *mapping = (uint64_t)mmap;
        *baseAddress = MapViewOfFile(mmap, FILE_MAP_READ, 0, 0, 0);

        if (!*baseAddress)
        {
            std::cerr << "MapViewOfFile() failed, name = " << fname
                      << ", error = " << GetLastError() << std::endl;
            exit(EXIT_FAILURE);
        }
#endif
        uint8_t* data = (uint8_t*)*baseAddress;

        if (memcmp(data, magic, 4))
        {
            std::cerr << "Corrupted table in file " << fname << std::endl;
            unmap(*baseAddress, *mapping);
            return *baseAddress = nullptr, nullptr;
        }

        return data + 4; // Skip Magics's header
    }

    static void unmap(void* baseAddress, uint64_t mapping) {

#ifndef _WIN32
        munmap(baseAddress, mapping);
#else
        UnmapViewOfFile(baseAddress);
        CloseHandle((HANDLE)mapping);
#endif
    }
};

std::string TBFile::Paths;

// struct PairsData contains low level indexing information to access TB data.
// There are 8, 4 or 2 PairsData records for each TBTable, according to type of
// table and if positions have pawns or not. It is populated at first access.
struct PairsData {
    uint8_t flags;                 // Table flags, see enum TBFlag
    uint8_t maxSymLen;             // Maximum length in bits of the Huffman symbols
    uint8_t minSymLen;             // Minimum length in bits of the Huffman symbols
    uint32_t blocksNum;            // Number of blocks in the TB file
    size_t sizeofBlock;            // Block size in bytes
    size_t span;                   // About every span values there is a SparseIndex[] entry
    Sym* lowestSym;                // lowestSym[l] is the symbol of length l with the lowest value
    LR* btree;                     // btree[sym] stores the left and right symbols that expand sym
    uint16_t* blockLength;         // Number of stored positions (minus one) for each block: 1..65536
    uint32_t blockLengthSize;      // Size of blockLength[] table: padded so it's bigger than blocksNum
    SparseEntry* sparseIndex;      // Partial indices into blockLength[]
    size_t sparseIndexSize;        // Size of SparseIndex[] table
    uint8_t* data;                 // Start of Huffman compressed data
    std::vector<uint64_t> base64;  // base64[l - min_sym_len] is the 64bit-padded lowest symbol of length l
    std::vector<uint8_t> symlen;   // Number of values (-1) represented by a given Huffman symbol: 1..256
    Piece pieces[TBPIECES];        // Position pieces: the order of pieces defines the groups
    uint64_t groupIdx[TBPIECES+1]; // Start index used for the encoding of the group's pieces
    int groupLen[TBPIECES+1];      // Number of pieces in a given group: KRKN -> (3, 1)
    uint16_t map_idx[4];           // WDLWin, WDLLoss, WDLCursedWin, WDLBlessedLoss (used in DTZ)
};

// struct TBTable contains indexing information to access the corresponding TBFile.
// There are 2 types of TBTable, corresponding to a WDL or a DTZ file. TBTable
// is populated at init time but the nested PairsData records are populated at
// first access, when the corresponding file is memory mapped.
template<TBType Type>
struct TBTable {
    typedef typename std::conditional<Type == WDL, WDLScore, int>::type Ret;

    static constexpr int Sides = Type == WDL ? 2 : 1;

    std::atomic_bool ready;
    void* baseAddress;
    uint8_t* map;
    uint64_t mapping;
    Variant variant;
    Key key;
    Key key2;
    int pieceCount;
    bool hasPawns;
    int numUniquePieces;
    int minLikeMan;
    uint8_t pawnCount[2]; // [Lead color / other color]
    PairsData items[Sides][4]; // [wtm / btm][FILE_A..FILE_D or 0]

    PairsData* get(int stm, int f) {
        return &items[stm % Sides][hasPawns ? f : 0];
    }

    TBTable() : ready(false), baseAddress(nullptr) {}
    explicit TBTable(Variant v, const std::string& code);
    explicit TBTable(const TBTable<WDL>& wdl);

    ~TBTable() {
        if (baseAddress)
            TBFile::unmap(baseAddress, mapping);
    }
};

template<>
TBTable<WDL>::TBTable(Variant v, const std::string& code) : TBTable() {

    StateInfo st;
    Position pos;

    variant = v;
    key = pos.set(code, WHITE, variant, &st).material_key();
    pieceCount = pos.count<ALL_PIECES>();
    hasPawns = pos.pieces(PAWN);

    numUniquePieces = 0;
    for (Color c : { WHITE, BLACK })
        for (PieceType pt = PAWN; pt <= KING; ++pt)
            if (popcount(pos.pieces(c, pt)) == 1)
                numUniquePieces++;

    minLikeMan = 0;
    for (Color c : { WHITE, BLACK })
        for (PieceType pt = PAWN; pt <= KING; ++pt) {
            int count = popcount(pos.pieces(c, pt));
            if (2 <= count && (count < minLikeMan || !minLikeMan))
                minLikeMan = count;
        }

    // Set the leading color. In case both sides have pawns the leading color
    // is the side with less pawns because this leads to better compression.
    bool c =   !pos.count<PAWN>(BLACK)
            || (   pos.count<PAWN>(WHITE)
                && pos.count<PAWN>(BLACK) >= pos.count<PAWN>(WHITE));

    pawnCount[0] = pos.count<PAWN>(c ? WHITE : BLACK);
    pawnCount[1] = pos.count<PAWN>(c ? BLACK : WHITE);

    key2 = pos.set(code, BLACK, variant, &st).material_key();
}

template<>
TBTable<DTZ>::TBTable(const TBTable<WDL>& wdl) : TBTable() {

    // Use the corresponding WDL table to avoid recalculating all from scratch
    variant = wdl.variant;
    key = wdl.key;
    key2 = wdl.key2;
    pieceCount = wdl.pieceCount;
    hasPawns = wdl.hasPawns;
    numUniquePieces = wdl.numUniquePieces;
    minLikeMan = wdl.minLikeMan;
    pawnCount[0] = wdl.pawnCount[0];
    pawnCount[1] = wdl.pawnCount[1];
}

// class TBTables creates and keeps ownership of the TBTable objects, one for
// each TB file found. It supports a fast, hash based, table lookup. Populated
// at init time, accessed at probe time.
class TBTables {

    struct Entry
    {
        Key key;
        TBTable<WDL>* wdl;
        TBTable<DTZ>* dtz;

        template <TBType Type>
        TBTable<Type>* get() const {
            return (TBTable<Type>*)(Type == WDL ? (void*)wdl : (void*)dtz);
        }
    };

#if defined(ANTI)
    static constexpr int Size = 1 << 15; // 32K table, indexed by key's 15 lsb
#else
    static constexpr int Size = 1 << 12; // 4K table, indexed by key's 12 lsb
#endif
    static constexpr int Overflow = 1;  // Number of elements allowed to map to the last bucket

    Entry hashTable[Size + Overflow];

    std::deque<TBTable<WDL>> wdlTable;
    std::deque<TBTable<DTZ>> dtzTable;

    void insert(Key key, TBTable<WDL>* wdl, TBTable<DTZ>* dtz) {
        uint32_t homeBucket = (uint32_t)key & (Size - 1);
        Entry entry{ key, wdl, dtz };

        // Ensure last element is empty to avoid overflow when looking up
        for (uint32_t bucket = homeBucket; bucket < Size + Overflow - 1; ++bucket) {
            Key otherKey = hashTable[bucket].key;
            if (otherKey == key || !hashTable[bucket].get<WDL>()) {
                hashTable[bucket] = entry;
                return;
            }

            // Robin Hood hashing: If we've probed for longer than this element,
            // insert here and search for a new spot for the other element instead.
            uint32_t otherHomeBucket = (uint32_t)otherKey & (Size - 1);
            if (otherHomeBucket > homeBucket) {
                std::swap(entry, hashTable[bucket]);
                key = otherKey;
                homeBucket = otherHomeBucket;
            }
        }
        std::cerr << "TB hash table size too low!" << std::endl;
        exit(EXIT_FAILURE);
    }

public:
    template<TBType Type>
    TBTable<Type>* get(Key key) {
        for (const Entry* entry = &hashTable[(uint32_t)key & (Size - 1)]; ; ++entry) {
            if (entry->key == key || !entry->get<Type>())
                return entry->get<Type>();
        }
    }

    void clear() {
        memset(hashTable, 0, sizeof(hashTable));
        wdlTable.clear();
        dtzTable.clear();
    }
    size_t size() const { return wdlTable.size(); }
    void add(Variant variant, const std::vector<PieceType>& w, const std::vector<PieceType>& b);
};

TBTables TBTables;

// If the corresponding file exists two new objects TBTable<WDL> and TBTable<DTZ>
// are created and added to the lists and hash table. Called at init time.
void TBTables::add(Variant variant, const std::vector<PieceType>& w, const std::vector<PieceType>& b) {

    if (!WdlSuffixes[variant])
        return;

    std::string code;

    for (PieceType pt : w)
        code += PieceToChar[pt];
    code += "v";
    for (PieceType pt : b)
        code += PieceToChar[pt];

    TBFile file(code + WdlSuffixes[variant]);

    if (file.is_open()) // Only WDL file is checked
        file.close();
    else if (variant != CHESS_VARIANT && code.find("P") == std::string::npos &&
             PawnlessWdlSuffixes[variant])
    {
        TBFile pawnlessFile(code + PawnlessWdlSuffixes[variant]);
        if (!pawnlessFile.is_open()) // Only WDL file is checked
            return;
        pawnlessFile.close();
    }
    else
        return;

    MaxCardinality = std::max((int)(w.size() + b.size()), MaxCardinality);

    wdlTable.emplace_back(variant, code);
    dtzTable.emplace_back(wdlTable.back());

    // Insert into the hash keys for both colors: KRvK with KR white and black
    insert(wdlTable.back().key , &wdlTable.back(), &dtzTable.back());
    insert(wdlTable.back().key2, &wdlTable.back(), &dtzTable.back());
}

// TB tables are compressed with canonical Huffman code. The compressed data is divided into
// blocks of size d->sizeofBlock, and each block stores a variable number of symbols.
// Each symbol represents either a WDL or a (remapped) DTZ value, or a pair of other symbols
// (recursively). If you keep expanding the symbols in a block, you end up with up to 65536
// WDL or DTZ values. Each symbol represents up to 256 values and will correspond after
// Huffman coding to at least 1 bit. So a block of 32 bytes corresponds to at most
// 32 x 8 x 256 = 65536 values. This maximum is only reached for tables that consist mostly
// of draws or mostly of wins, but such tables are actually quite common. In principle, the
// blocks in WDL tables are 64 bytes long (and will be aligned on cache lines). But for
// mostly-draw or mostly-win tables this can leave many 64-byte blocks only half-filled, so
// in such cases blocks are 32 bytes long. The blocks of DTZ tables are up to 1024 bytes long.
// The generator picks the size that leads to the smallest table. The "book" of symbols and
// Huffman codes is the same for all blocks in the table. A non-symmetric pawnless TB file
// will have one table for wtm and one for btm, a TB file with pawns will have tables per
// file a,b,c,d also in this case one set for wtm and one for btm.
int decompress_pairs(PairsData* d, uint64_t idx) {

    // Special case where all table positions store the same value
    if (d->flags & TBFlag::SingleValue)
        return d->minSymLen;

    // First we need to locate the right block that stores the value at index "idx".
    // Because each block n stores blockLength[n] + 1 values, the index i of the block
    // that contains the value at position idx is:
    //
    //                    for (i = -1, sum = 0; sum <= idx; i++)
    //                        sum += blockLength[i + 1] + 1;
    //
    // This can be slow, so we use SparseIndex[] populated with a set of SparseEntry that
    // point to known indices into blockLength[]. Namely SparseIndex[k] is a SparseEntry
    // that stores the blockLength[] index and the offset within that block of the value
    // with index I(k), where:
    //
    //       I(k) = k * d->span + d->span / 2      (1)

    // First step is to get the 'k' of the I(k) nearest to our idx, using definition (1)
    uint32_t k = uint32_t(idx / d->span);

    // Then we read the corresponding SparseIndex[] entry
    uint32_t block = number<uint32_t, LittleEndian>(&d->sparseIndex[k].block);
    int offset     = number<uint16_t, LittleEndian>(&d->sparseIndex[k].offset);

    // Now compute the difference idx - I(k). From definition of k we know that
    //
    //       idx = k * d->span + idx % d->span    (2)
    //
    // So from (1) and (2) we can compute idx - I(K):
    int diff = idx % d->span - d->span / 2;

    // Sum the above to offset to find the offset corresponding to our idx
    offset += diff;

    // Move to previous/next block, until we reach the correct block that contains idx,
    // that is when 0 <= offset <= d->blockLength[block]
    while (offset < 0)
        offset += d->blockLength[--block] + 1;

    while (offset > d->blockLength[block])
        offset -= d->blockLength[block++] + 1;

    // Finally, we find the start address of our block of canonical Huffman symbols
    uint32_t* ptr = (uint32_t*)(d->data + ((uint64_t)block * d->sizeofBlock));

    // Read the first 64 bits in our block, this is a (truncated) sequence of
    // unknown number of symbols of unknown length but we know the first one
    // is at the beginning of this 64 bits sequence.
    uint64_t buf64 = number<uint64_t, BigEndian>(ptr); ptr += 2;
    int buf64Size = 64;
    Sym sym;

    while (true)
    {
        int len = 0; // This is the symbol length - d->min_sym_len

        // Now get the symbol length. For any symbol s64 of length l right-padded
        // to 64 bits we know that d->base64[l-1] >= s64 >= d->base64[l] so we
        // can find the symbol length iterating through base64[].
        while (buf64 < d->base64[len])
            ++len;

        // All the symbols of a given length are consecutive integers (numerical
        // sequence property), so we can compute the offset of our symbol of
        // length len, stored at the beginning of buf64.
        sym = Sym((buf64 - d->base64[len]) >> (64 - len - d->minSymLen));

        // Now add the value of the lowest symbol of length len to get our symbol
        sym += number<Sym, LittleEndian>(&d->lowestSym[len]);

        // If our offset is within the number of values represented by symbol sym
        // we are done...
        if (offset < d->symlen[sym] + 1)
            break;

        // ...otherwise update the offset and continue to iterate
        offset -= d->symlen[sym] + 1;
        len += d->minSymLen; // Get the real length
        buf64 <<= len;       // Consume the just processed symbol
        buf64Size -= len;

        if (buf64Size <= 32) { // Refill the buffer
            buf64Size += 32;
            buf64 |= (uint64_t)number<uint32_t, BigEndian>(ptr++) << (64 - buf64Size);
        }
    }

    // Ok, now we have our symbol that expands into d->symlen[sym] + 1 symbols.
    // We binary-search for our value recursively expanding into the left and
    // right child symbols until we reach a leaf node where symlen[sym] + 1 == 1
    // that will store the value we need.
    while (d->symlen[sym])
    {
        Sym left = d->btree[sym].get<LR::Left>();

        // If a symbol contains 36 sub-symbols (d->symlen[sym] + 1 = 36) and
        // expands in a pair (d->symlen[left] = 23, d->symlen[right] = 11), then
        // we know that, for instance the ten-th value (offset = 10) will be on
        // the left side because in Recursive Pairing child symbols are adjacent.
        if (offset < d->symlen[left] + 1)
            sym = left;
        else {
            offset -= d->symlen[left] + 1;
            sym = d->btree[sym].get<LR::Right>();
        }
    }

    return d->btree[sym].get<LR::Left>();
}

bool check_dtz_stm(TBTable<WDL>*, int, File) { return true; }

bool check_dtz_stm(TBTable<DTZ>* entry, int stm, File f) {

    auto flags = entry->get(stm, f)->flags;
    return   (flags & TBFlag::STM) == stm
          || ((entry->key == entry->key2) && !entry->hasPawns);
}

// DTZ scores are sorted by frequency of occurrence and then assigned the
// values 0, 1, 2, ... in order of decreasing frequency. This is done for each
// of the four WDLScore values. The mapping information necessary to reconstruct
// the original values is stored in the TB file and read during map[] init.
WDLScore map_score(TBTable<WDL>*, File, int value, WDLScore) { return WDLScore(value - 2); }

int map_score(TBTable<DTZ>* entry, File f, int value, WDLScore wdl) {

    constexpr int WDLMap[] = { 1, 3, 0, 2, 0 };

    auto flags = entry->get(0, f)->flags;

    uint8_t* map = entry->map;
    uint16_t* idx = entry->get(0, f)->map_idx;
    if (flags & TBFlag::Mapped) {
        if (flags & TBFlag::Wide)
            value = ((uint16_t *)map)[idx[WDLMap[wdl + 2]] + value];
        else
            value = map[idx[WDLMap[wdl + 2]] + value];
    }

    // DTZ tables store distance to zero in number of moves or plies. We
    // want to return plies, so we have convert to plies when needed.
    if (   (wdl == WDLWin  && !(flags & TBFlag::WinPlies))
        || (wdl == WDLLoss && !(flags & TBFlag::LossPlies))
        ||  wdl == WDLCursedWin
        ||  wdl == WDLBlessedLoss)
        value *= 2;

    return value + 1;
}

// Compute a unique index out of a position and use it to probe the TB file. To
// encode k pieces of same type and color, first sort the pieces by square in
// ascending order s1 <= s2 <= ... <= sk then compute the unique index as:
//
//      idx = Binomial[1][s1] + Binomial[2][s2] + ... + Binomial[k][sk]
//
template<typename T, typename Ret = typename T::Ret>
Ret do_probe_table(const Position& pos, T* entry, WDLScore wdl, ProbeState* result) {

    Square squares[TBPIECES];
    Piece pieces[TBPIECES];
    uint64_t idx;
    int next = 0, size = 0, leadPawnsCnt = 0;
    PairsData* d;
    Bitboard b, leadPawns = 0;
    File tbFile = FILE_A;

    // A given TB entry like KRK has associated two material keys: KRvk and Kvkr.
    // If both sides have the same pieces keys are equal. In this case TB tables
    // only store the 'white to move' case, so if the position to lookup has black
    // to move, we need to switch the color and flip the squares before to lookup.
    bool symmetricBlackToMove = (entry->key == entry->key2 && pos.side_to_move());

    // TB files are calculated for white as stronger side. For instance we have
    // KRvK, not KvKR. A position where stronger side is white will have its
    // material key == entry->key, otherwise we have to switch the color and
    // flip the squares before to lookup.
    bool blackStronger = (pos.material_key() != entry->key);

    int flipColor   = (symmetricBlackToMove || blackStronger) * 8;
    int flipSquares = (symmetricBlackToMove || blackStronger) * 56;
    int stm         = (symmetricBlackToMove || blackStronger) ^ pos.side_to_move();

    // For pawns, TB files store 4 separate tables according if leading pawn is on
    // file a, b, c or d after reordering. The leading pawn is the one with maximum
    // MapPawns[] value, that is the one most toward the edges and with lowest rank.
    if (entry->hasPawns) {

        // In all the 4 tables, pawns are at the beginning of the piece sequence and
        // their color is the reference one. So we just pick the first one.
        Piece pc = Piece(entry->get(0, 0)->pieces[0] ^ flipColor);

        assert(type_of(pc) == PAWN);

        leadPawns = b = pos.pieces(color_of(pc), PAWN);
        do
            squares[size++] = pop_lsb(b) ^ flipSquares;
        while (b);

        leadPawnsCnt = size;

        std::swap(squares[0], *std::max_element(squares, squares + leadPawnsCnt, pawns_comp));

        tbFile = File(edge_distance(file_of(squares[0])));
    }

    // DTZ tables are one-sided, i.e. they store positions only for white to
    // move or only for black to move, so check for side to move to be stm,
    // early exit otherwise.
    if (!check_dtz_stm(entry, stm, tbFile))
        return *result = CHANGE_STM, Ret();

    // Now we are ready to get all the position pieces (but the lead pawns) and
    // directly map them to the correct color and square.
    b = pos.pieces() ^ leadPawns;
    do {
        Square s = pop_lsb(b);
        squares[size] = s ^ flipSquares;
        pieces[size++] = Piece(pos.piece_on(s) ^ flipColor);
    } while (b);

    assert(size >= 2);

    d = entry->get(stm, tbFile);

    // Then we reorder the pieces to have the same sequence as the one stored
    // in pieces[i]: the sequence that ensures the best compression.
    for (int i = leadPawnsCnt; i < size - 1; ++i)
        for (int j = i + 1; j < size; ++j)
            if (d->pieces[i] == pieces[j])
            {
                std::swap(pieces[i], pieces[j]);
                std::swap(squares[i], squares[j]);
                break;
            }

    // Now we map again the squares so that the square of the lead piece is in
    // the triangle A1-D1-D4.
    if (file_of(squares[0]) > FILE_D)
        for (int i = 0; i < size; ++i)
            squares[i] = flip_file(squares[i]);

    // Encode leading pawns starting with the one with minimum MapPawns[] and
    // proceeding in ascending order.
    if (entry->hasPawns) {
        idx = LeadPawnIdx[leadPawnsCnt][squares[0]];

        std::stable_sort(squares + 1, squares + leadPawnsCnt, pawns_comp);

        for (int i = 1; i < leadPawnsCnt; ++i)
            idx += Binomial[i][MapPawns[squares[i]]];

        goto encode_remaining; // With pawns we have finished special treatments
    }

    // In positions without pawns, we further flip the squares to ensure leading
    // piece is below RANK_5.
    if (rank_of(squares[0]) > RANK_4)
        for (int i = 0; i < size; ++i)
            squares[i] = flip_rank(squares[i]);

    // Look for the first piece of the leading group not on the A1-D4 diagonal
    // and ensure it is mapped below the diagonal.
    for (int i = 0; i < d->groupLen[0]; ++i) {
        if (!off_A1H8(squares[i]))
            continue;

        if (off_A1H8(squares[i]) > 0) // A1-H8 diagonal flip: SQ_A3 -> SQ_C1
            for (int j = i; j < size; ++j)
                squares[j] = flip_diag(squares[j]);
        break;
    }

    // Encode the leading group.
    //
    // Suppose we have KRvK. Let's say the pieces are on square numbers wK, wR
    // and bK (each 0...63). The simplest way to map this position to an index
    // is like this:
    //
    //   index = wK * 64 * 64 + wR * 64 + bK;
    //
    // But this way the TB is going to have 64*64*64 = 262144 positions, with
    // lots of positions being equivalent (because they are mirrors of each
    // other) and lots of positions being invalid (two pieces on one square,
    // adjacent kings, etc.).
    // Usually the first step is to take the wK and bK together. There are just
    // 462 ways legal and not-mirrored ways to place the wK and bK on the board.
    // Once we have placed the wK and bK, there are 62 squares left for the wR
    // Mapping its square from 0..63 to available squares 0..61 can be done like:
    //
    //   wR -= (wR > wK) + (wR > bK);
    //
    // In words: if wR "comes later" than wK, we deduct 1, and the same if wR
    // "comes later" than bK. In case of two same pieces like KRRvK we want to
    // place the two Rs "together". If we have 62 squares left, we can place two
    // Rs "together" in 62 * 61 / 2 ways (we divide by 2 because rooks can be
    // swapped and still get the same position.)
    //
    // In case we have at least 3 unique pieces (included kings) we encode them
    // together.
    if (entry->numUniquePieces >= 3) {

        int adjust1 =  squares[1] > squares[0];
        int adjust2 = (squares[2] > squares[0]) + (squares[2] > squares[1]);

        // First piece is below a1-h8 diagonal. MapA1D1D4[] maps the b1-d1-d3
        // triangle to 0...5. There are 63 squares for second piece and and 62
        // (mapped to 0...61) for the third.
        if (off_A1H8(squares[0]))
            idx = (   MapA1D1D4[squares[0]]  * 63
                   + (squares[1] - adjust1)) * 62
                   +  squares[2] - adjust2;

        // First piece is on a1-h8 diagonal, second below: map this occurrence to
        // 6 to differentiate from the above case, rank_of() maps a1-d4 diagonal
        // to 0...3 and finally MapB1H1H7[] maps the b1-h1-h7 triangle to 0..27.
        else if (off_A1H8(squares[1]))
            idx = (  6 * 63 + rank_of(squares[0]) * 28
                   + MapB1H1H7[squares[1]])       * 62
                   + squares[2] - adjust2;

        // First two pieces are on a1-h8 diagonal, third below
        else if (off_A1H8(squares[2]))
            idx =  6 * 63 * 62 + 4 * 28 * 62
                 +  rank_of(squares[0])        * 7 * 28
                 + (rank_of(squares[1]) - adjust1) * 28
                 +  MapB1H1H7[squares[2]];

        // All 3 pieces on the diagonal a1-h8
        else
            idx = 6 * 63 * 62 + 4 * 28 * 62 + 4 * 7 * 28
                 +  rank_of(squares[0])         * 7 * 6
                 + (rank_of(squares[1]) - adjust1)  * 6
                 + (rank_of(squares[2]) - adjust2);
    } else if (entry->numUniquePieces == 2) {

        bool connectedKings = false;

#ifdef ATOMIC
        connectedKings = connectedKings || entry->variant == ATOMIC_VARIANT;
#endif
#ifdef ANTI
        connectedKings = connectedKings || main_variant(entry->variant) == ANTI_VARIANT;
#endif

        if (connectedKings) {
            int adjust = squares[1] > squares[0];

            if (off_A1H8(squares[0]))
                idx =   MapA1D1D4[squares[0]] * 63
                     + (squares[1] - adjust);

            else if (off_A1H8(squares[1]))
                idx =  6 * 63
                     + rank_of(squares[0]) * 28
                     + MapB1H1H7[squares[1]];

            else
                idx =   6 * 63 + 4 * 28
                     +  rank_of(squares[0]) * 7
                     + (rank_of(squares[1]) - adjust);
        } else
            // We don't have at least 3 unique pieces, like in KRRvKBB, just map
            // the kings.
            idx = MapKK[MapA1D1D4[squares[0]]][squares[1]];

    } else if (entry->minLikeMan == 2) {
        if (Triangle[squares[0]] > Triangle[squares[1]])
            std::swap(squares[0], squares[1]);

        if (file_of(squares[0]) > FILE_D)
            for (int i = 0; i < size; ++i)
                squares[i] = flip_file(squares[i]);

        if (rank_of(squares[0]) > RANK_4)
            for (int i = 0; i < size; ++i)
                squares[i] = flip_rank(squares[i]);

        if (off_A1H8(squares[0]) > 0 || (off_A1H8(squares[0]) == 0 && off_A1H8(squares[1]) > 0))
            for (int i = 0; i < size; ++i)
                squares[i] = flip_diag(squares[i]);

        if ((Test45 & squares[1]) && Triangle[squares[0]] == Triangle[squares[1]]) {
            std::swap(squares[0], squares[1]);
            for (int i = 0; i < size; ++i)
                squares[i] = flip_file(squares[i]);
        }

        idx = MapPP[Triangle[squares[0]]][squares[1]];
    } else {
        for (int i = 1; i < d->groupLen[0]; ++i)
            if (Triangle[squares[0]] > Triangle[squares[i]])
                std::swap(squares[0], squares[i]);

        if (file_of(squares[0]) > FILE_D)
            for (int i = 0; i < size; ++i)
                squares[i] = flip_file(squares[i]);

        if (rank_of(squares[0]) > RANK_4)
            for (int i = 0; i < size; ++i)
                squares[i] = flip_rank(squares[i]);

        if (off_A1H8(squares[0]) > 0)
            for (int i = 0; i < size; ++i)
                squares[i] = flip_diag(squares[i]);

        for (int i = 1; i < d->groupLen[0]; i++)
            for (int j = i + 1; j < d->groupLen[0]; j++)
                if (MultTwist[squares[i]] > MultTwist[squares[j]])
                    std::swap(squares[i], squares[j]);

        idx = MultIdx[d->groupLen[0] - 1][Triangle[squares[0]]];

        for (int i = 1; i < d->groupLen[0]; ++i)
            idx += Binomial[i][MultTwist[squares[i]]];
    }

encode_remaining:
    idx *= d->groupIdx[0];
    Square* groupSq = squares + d->groupLen[0];

    // Encode remaining pawns then pieces according to square, in ascending order
    bool remainingPawns = entry->hasPawns && entry->pawnCount[1];

    while (d->groupLen[++next])
    {
        std::stable_sort(groupSq, groupSq + d->groupLen[next]);
        uint64_t n = 0;

        // Map down a square if "comes later" than a square in the previous
        // groups (similar to what done earlier for leading group pieces).
        for (int i = 0; i < d->groupLen[next]; ++i)
        {
            auto f = [&](Square s) { return groupSq[i] > s; };
            auto adjust = std::count_if(squares, groupSq, f);
            n += Binomial[i + 1][groupSq[i] - adjust - 8 * remainingPawns];
        }

        remainingPawns = false;
        idx += n * d->groupIdx[next];
        groupSq += d->groupLen[next];
    }

    // Now that we have the index, decompress the pair and get the score
    return map_score(entry, tbFile, decompress_pairs(d, idx), wdl);
}

// Group together pieces that will be encoded together. The general rule is that
// a group contains pieces of same type and color. The exception is the leading
// group that, in case of positions without pawns, can be formed by 3 different
// pieces (default) or by the king pair when there is not a unique piece apart
// from the kings. When there are pawns, pawns are always first in pieces[].
//
// As example KRKN -> KRK + N, KNNK -> KK + NN, KPPKP -> P + PP + K + K
//
// The actual grouping depends on the TB generator and can be inferred from the
// sequence of pieces in piece[] array.
template<typename T>
void set_groups(T& e, PairsData* d, int order[], File f) {

    int n = 0, firstLen = e.hasPawns ? 0 : (e.numUniquePieces >= 3) ? 3 : 2;
    d->groupLen[n] = 1;

    // Number of pieces per group is stored in groupLen[], for instance in KRKN
    // the encoder will default on '111', so groupLen[] will be (3, 1).
    for (int i = 1; i < e.pieceCount; ++i)
        if (--firstLen > 0 || d->pieces[i] == d->pieces[i - 1])
            d->groupLen[n]++;
        else
            d->groupLen[++n] = 1;

    d->groupLen[++n] = 0; // Zero-terminated

    // The sequence in pieces[] defines the groups, but not the order in which
    // they are encoded. If the pieces in a group g can be combined on the board
    // in N(g) different ways, then the position encoding will be of the form:
    //
    //           g1 * N(g2) * N(g3) + g2 * N(g3) + g3
    //
    // This ensures unique encoding for the whole position. The order of the
    // groups is a per-table parameter and could not follow the canonical leading
    // pawns/pieces -> remaining pawns -> remaining pieces. In particular the
    // first group is at order[0] position and the remaining pawns, when present,
    // are at order[1] position.
    bool pp = e.hasPawns && e.pawnCount[1]; // Pawns on both sides
    int next = pp ? 2 : 1;
    int freeSquares = 64 - d->groupLen[0] - (pp ? d->groupLen[1] : 0);
    uint64_t idx = 1;

    for (int k = 0; next < n || k == order[0] || k == order[1]; ++k)
        if (k == order[0]) // Leading pawns or pieces
        {
            d->groupIdx[0] = idx;

            if (e.hasPawns)
                idx *= LeadPawnsSize[d->groupLen[0]][f];
            else if (e.numUniquePieces >= 3)
                idx *= 31332;
            else if (e.numUniquePieces == 2)
                // Standard or Atomic/Giveaway
                idx *= (e.variant == CHESS_VARIANT) ? 462 : 518;
            else if (e.minLikeMan == 2)
                idx *= 278;
            else
                idx *= MultFactor[e.minLikeMan - 1];
        }
        else if (k == order[1]) // Remaining pawns
        {
            d->groupIdx[1] = idx;
            idx *= Binomial[d->groupLen[1]][48 - d->groupLen[0]];
        }
        else // Remaining pieces
        {
            d->groupIdx[next] = idx;
            idx *= Binomial[d->groupLen[next]][freeSquares];
            freeSquares -= d->groupLen[next++];
        }

    d->groupIdx[n] = idx;
}

// In Recursive Pairing each symbol represents a pair of children symbols. So
// read d->btree[] symbols data and expand each one in his left and right child
// symbol until reaching the leafs that represent the symbol value.
uint8_t set_symlen(PairsData* d, Sym s, std::vector<bool>& visited) {

    visited[s] = true; // We can set it now because tree is acyclic
    Sym sr = d->btree[s].get<LR::Right>();

    if (sr == 0xFFF)
        return 0;

    Sym sl = d->btree[s].get<LR::Left>();

    if (!visited[sl])
        d->symlen[sl] = set_symlen(d, sl, visited);

    if (!visited[sr])
        d->symlen[sr] = set_symlen(d, sr, visited);

    return d->symlen[sl] + d->symlen[sr] + 1;
}

uint8_t* set_sizes(PairsData* d, uint8_t* data) {

    d->flags = *data++;

    if (d->flags & TBFlag::SingleValue) {
        d->blocksNum = d->blockLengthSize = 0;
        d->span = d->sparseIndexSize = 0; // Broken MSVC zero-init
        d->minSymLen = *data++; // Here we store the single value
        return data;
    }

    // groupLen[] is a zero-terminated list of group lengths, the last groupIdx[]
    // element stores the biggest index that is the tb size.
    uint64_t tbSize = d->groupIdx[std::find(d->groupLen, d->groupLen + 7, 0) - d->groupLen];

    d->sizeofBlock = 1ULL << *data++;
    d->span = 1ULL << *data++;
    d->sparseIndexSize = size_t((tbSize + d->span - 1) / d->span); // Round up
    auto padding = number<uint8_t, LittleEndian>(data++);
    d->blocksNum = number<uint32_t, LittleEndian>(data); data += sizeof(uint32_t);
    d->blockLengthSize = d->blocksNum + padding; // Padded to ensure SparseIndex[]
                                                 // does not point out of range.
    d->maxSymLen = *data++;
    d->minSymLen = *data++;
    d->lowestSym = (Sym*)data;
    d->base64.resize(d->maxSymLen - d->minSymLen + 1);

    // The canonical code is ordered such that longer symbols (in terms of
    // the number of bits of their Huffman code) have lower numeric value,
    // so that d->lowestSym[i] >= d->lowestSym[i+1] (when read as LittleEndian).
    // Starting from this we compute a base64[] table indexed by symbol length
    // and containing 64 bit values so that d->base64[i] >= d->base64[i+1].
    // See https://en.wikipedia.org/wiki/Huffman_coding
    for (int i = d->base64.size() - 2; i >= 0; --i) {
        d->base64[i] = (d->base64[i + 1] + number<Sym, LittleEndian>(&d->lowestSym[i])
                                         - number<Sym, LittleEndian>(&d->lowestSym[i + 1])) / 2;

        assert(d->base64[i] * 2 >= d->base64[i+1]);
    }

    // Now left-shift by an amount so that d->base64[i] gets shifted 1 bit more
    // than d->base64[i+1] and given the above assert condition, we ensure that
    // d->base64[i] >= d->base64[i+1]. Moreover for any symbol s64 of length i
    // and right-padded to 64 bits holds d->base64[i-1] >= s64 >= d->base64[i].
    for (size_t i = 0; i < d->base64.size(); ++i)
        d->base64[i] <<= 64 - i - d->minSymLen; // Right-padding to 64 bits

    data += d->base64.size() * sizeof(Sym);
    d->symlen.resize(number<uint16_t, LittleEndian>(data)); data += sizeof(uint16_t);
    d->btree = (LR*)data;

    // The compression scheme used is "Recursive Pairing", that replaces the most
    // frequent adjacent pair of symbols in the source message by a new symbol,
    // reevaluating the frequencies of all of the symbol pairs with respect to
    // the extended alphabet, and then repeating the process.
    // See http://www.larsson.dogma.net/dcc99.pdf
    std::vector<bool> visited(d->symlen.size());

    for (Sym sym = 0; sym < d->symlen.size(); ++sym)
        if (!visited[sym])
            d->symlen[sym] = set_symlen(d, sym, visited);

    return data + d->symlen.size() * sizeof(LR) + (d->symlen.size() & 1);
}

uint8_t* set_dtz_map(TBTable<WDL>&, uint8_t* data, File) { return data; }

uint8_t* set_dtz_map(TBTable<DTZ>& e, uint8_t* data, File maxFile) {

    e.map = data;

    for (File f = FILE_A; f <= maxFile; ++f) {
        auto flags = e.get(0, f)->flags;
        if (flags & TBFlag::Mapped) {
            if (flags & TBFlag::Wide) {
                data += (uintptr_t)data & 1;  // Word alignment, we may have a mixed table
                for (int i = 0; i < 4; ++i) { // Sequence like 3,x,x,x,1,x,0,2,x,x
                    e.get(0, f)->map_idx[i] = (uint16_t)((uint16_t *)data - (uint16_t *)e.map + 1);
                    data += 2 * number<uint16_t, LittleEndian>(data) + 2;
                }
            }
            else {
                for (int i = 0; i < 4; ++i) {
                    e.get(0, f)->map_idx[i] = (uint16_t)(data - e.map + 1);
                    data += *data + 1;
                }
            }
        }
    }

    return data += (uintptr_t)data & 1; // Word alignment
}

// Populate entry's PairsData records with data from the just memory mapped file.
// Called at first access.
template<TBType Type, typename T = TBTable<Type>>
void set(T& e, uint8_t* data) {

    PairsData* d;

    enum { Split = 1, HasPawns = 2 };

    assert(e.hasPawns        == bool(*data & HasPawns));
    assert((e.key != e.key2) == bool(*data & Split));

    data++; // First byte stores flags

    const int sides = T::Sides == 2 && (e.key != e.key2) ? 2 : 1;
    const File maxFile = e.hasPawns ? FILE_D : FILE_A;

    bool pp = e.hasPawns && e.pawnCount[1]; // Pawns on both sides

    assert(!pp || e.pawnCount[0]);

    for (File f = FILE_A; f <= maxFile; ++f) {

        for (int i = 0; i < sides; i++)
            *e.get(i, f) = PairsData();

        int order[][2] = { { *data & 0xF, pp ? *(data + 1) & 0xF : 0xF },
                           { *data >>  4, pp ? *(data + 1) >>  4 : 0xF } };
        data += 1 + pp;

        for (int k = 0; k < e.pieceCount; ++k, ++data)
            for (int i = 0; i < sides; i++)
                e.get(i, f)->pieces[k] = Piece(i ? *data >>  4 : *data & 0xF);

        for (int i = 0; i < sides; ++i)
            set_groups(e, e.get(i, f), order[i], f);
    }

    data += (uintptr_t)data & 1; // Word alignment

    for (File f = FILE_A; f <= maxFile; ++f)
        for (int i = 0; i < sides; i++) {
            data = set_sizes(e.get(i, f), data);
#ifdef ANTI
            if (Type == DTZ && main_variant(e.variant) == ANTI_VARIANT && e.get(i, f)->flags & TBFlag::SingleValue)
                e.get(i, f)->minSymLen = 1;
#endif
        }

    data = set_dtz_map(e, data, maxFile);

    for (File f = FILE_A; f <= maxFile; ++f)
        for (int i = 0; i < sides; i++) {
            (d = e.get(i, f))->sparseIndex = (SparseEntry*)data;
            data += d->sparseIndexSize * sizeof(SparseEntry);
        }

    for (File f = FILE_A; f <= maxFile; ++f)
        for (int i = 0; i < sides; i++) {
            (d = e.get(i, f))->blockLength = (uint16_t*)data;
            data += d->blockLengthSize * sizeof(uint16_t);
        }

    for (File f = FILE_A; f <= maxFile; ++f)
        for (int i = 0; i < sides; i++) {
            data = (uint8_t*)(((uintptr_t)data + 0x3F) & ~0x3F); // 64 byte alignment
            (d = e.get(i, f))->data = data;
            data += d->blocksNum * d->sizeofBlock;
        }
}

// If the TB file corresponding to the given position is already memory mapped
// then return its base address, otherwise try to memory map and init it. Called
// at every probe, memory map and init only at first access. Function is thread
// safe and can be called concurrently.
template<TBType Type>
void* mapped(TBTable<Type>& e, const Position& pos) {

    static std::mutex mutex;

    // Use 'acquire' to avoid a thread reading 'ready' == true while
    // another is still working. (compiler reordering may cause this).
    if (e.ready.load(std::memory_order_acquire))
        return e.baseAddress; // Could be nullptr if file does not exist

    std::scoped_lock<std::mutex> lk(mutex);

    if (e.ready.load(std::memory_order_relaxed)) // Recheck under lock
        return e.baseAddress;

    constexpr uint8_t Magic[SUBVARIANT_NB][2][4] = {
        {
            { 0xD7, 0x66, 0x0C, 0xA5 },
            { 0x71, 0xE8, 0x23, 0x5D }
        },
#ifdef ANTI
        {
            { 0xD6, 0xF5, 0x1B, 0x50 },
            { 0xBC, 0x55, 0xBC, 0x21 }
        },
#endif
#ifdef ATOMIC
        {
            { 0x91, 0xA9, 0x5E, 0xEB },
            { 0x55, 0x8D, 0xA4, 0x49 }
        },
#endif
#ifdef CRAZYHOUSE
        {
            { 0xD7, 0x66, 0x0C, 0xA5 },
            { 0x71, 0xE8, 0x23, 0x5D }
        },
#endif
#ifdef EXTINCTION
        {
            { 0xD7, 0x66, 0x0C, 0xA5 },
            { 0x71, 0xE8, 0x23, 0x5D }
        },
#endif
#ifdef GRID
        {
            { 0xD7, 0x66, 0x0C, 0xA5 },
            { 0x71, 0xE8, 0x23, 0x5D }
        },
#endif
#ifdef HORDE
        {
            { 0xD7, 0x66, 0x0C, 0xA5 },
            { 0x71, 0xE8, 0x23, 0x5D }
        },
#endif
#ifdef KOTH
        {
            { 0xD7, 0x66, 0x0C, 0xA5 },
            { 0x71, 0xE8, 0x23, 0x5D }
        },
#endif
#ifdef LOSERS
        {
            { 0xD7, 0x66, 0x0C, 0xA5 },
            { 0x71, 0xE8, 0x23, 0x5D }
        },
#endif
#ifdef RACE
        {
            { 0xD7, 0x66, 0x0C, 0xA5 },
            { 0x71, 0xE8, 0x23, 0x5D }
        },
#endif
#ifdef THREECHECK
        {
            { 0xD7, 0x66, 0x0C, 0xA5 },
            { 0x71, 0xE8, 0x23, 0x5D }
        },
#endif
#ifdef TWOKINGS
        {
            { 0xD7, 0x66, 0x0C, 0xA5 },
            { 0x71, 0xE8, 0x23, 0x5D }
        },
#endif
#ifdef SUICIDE
        {
            { 0xE4, 0xCF, 0xE7, 0x23 },
            { 0x7B, 0xF6, 0x93, 0x15 }
        },
#endif
#ifdef BUGHOUSE
        {
            { 0xD7, 0x66, 0x0C, 0xA5 },
            { 0x71, 0xE8, 0x23, 0x5D }
        },
#endif
#ifdef DISPLACEDGRID
        {
            { 0xD7, 0x66, 0x0C, 0xA5 },
            { 0x71, 0xE8, 0x23, 0x5D }
        },
#endif
#ifdef LOOP
        {
            { 0xD7, 0x66, 0x0C, 0xA5 },
            { 0x71, 0xE8, 0x23, 0x5D }
        },
#endif
#ifdef SLIPPEDGRID
        {
            { 0xD7, 0x66, 0x0C, 0xA5 },
            { 0x71, 0xE8, 0x23, 0x5D }
        },
#endif
#ifdef TWOKINGSSYMMETRIC
        {
            { 0xD7, 0x66, 0x0C, 0xA5 },
            { 0x71, 0xE8, 0x23, 0x5D }
        },
#endif
    };

    constexpr uint8_t PawnlessMagic[SUBVARIANT_NB][2][4] = {
        {
            { 0xD7, 0x66, 0x0C, 0xA5 },
            { 0x71, 0xE8, 0x23, 0x5D }
        },
#ifdef ANTI
        {
            { 0xE4, 0xCF, 0xE7, 0x23 },
            { 0x7B, 0xF6, 0x93, 0x15 }
        },
#endif
#ifdef ATOMIC
        {
            { 0x91, 0xA9, 0x5E, 0xEB },
            { 0x55, 0x8D, 0xA4, 0x49 }
        },
#endif
#ifdef CRAZYHOUSE
        {
            { 0xD7, 0x66, 0x0C, 0xA5 },
            { 0x71, 0xE8, 0x23, 0x5D }
        },
#endif
#ifdef EXTINCTION
        {
            { 0xD7, 0x66, 0x0C, 0xA5 },
            { 0x71, 0xE8, 0x23, 0x5D }
        },
#endif
#ifdef GRID
        {
            { 0xD7, 0x66, 0x0C, 0xA5 },
            { 0x71, 0xE8, 0x23, 0x5D }
        },
#endif
#ifdef HORDE
        {
            { 0xD7, 0x66, 0x0C, 0xA5 },
            { 0x71, 0xE8, 0x23, 0x5D }
        },
#endif
#ifdef KOTH
        {
            { 0xD7, 0x66, 0x0C, 0xA5 },
            { 0x71, 0xE8, 0x23, 0x5D }
        },
#endif
#ifdef LOSERS
        {
            { 0xD7, 0x66, 0x0C, 0xA5 },
            { 0x71, 0xE8, 0x23, 0x5D }
        },
#endif
#ifdef RACE
        {
            { 0xD7, 0x66, 0x0C, 0xA5 },
            { 0x71, 0xE8, 0x23, 0x5D }
        },
#endif
#ifdef THREECHECK
        {
            { 0xD7, 0x66, 0x0C, 0xA5 },
            { 0x71, 0xE8, 0x23, 0x5D }
        },
#endif
#ifdef TWOKINGS
        {
            { 0xD7, 0x66, 0x0C, 0xA5 },
            { 0x71, 0xE8, 0x23, 0x5D }
        },
#endif
#ifdef SUICIDE
        {
            { 0xD6, 0xF5, 0x1B, 0x50 },
            { 0xBC, 0x55, 0xBC, 0x21 }
        },
#endif
#ifdef BUGHOUSE
        {
            { 0xD7, 0x66, 0x0C, 0xA5 },
            { 0x71, 0xE8, 0x23, 0x5D }
        },
#endif
#ifdef DISPLACEDGRID
        {
            { 0xD7, 0x66, 0x0C, 0xA5 },
            { 0x71, 0xE8, 0x23, 0x5D }
        },
#endif
#ifdef LOOP
        {
            { 0xD7, 0x66, 0x0C, 0xA5 },
            { 0x71, 0xE8, 0x23, 0x5D }
        },
#endif
#ifdef SLIPPEDGRID
        {
            { 0xD7, 0x66, 0x0C, 0xA5 },
            { 0x71, 0xE8, 0x23, 0x5D }
        },
#endif
#ifdef TWOKINGSSYMMETRIC
        {
            { 0xD7, 0x66, 0x0C, 0xA5 },
            { 0x71, 0xE8, 0x23, 0x5D }
        },
#endif
    };

    // Pieces strings in decreasing order for each color, like ("KPP","KR")
    std::string fname, w, b;
    for (PieceType pt = KING; pt >= PAWN; --pt) {
        w += std::string(popcount(pos.pieces(WHITE, pt)), PieceToChar[pt]);
        b += std::string(popcount(pos.pieces(BLACK, pt)), PieceToChar[pt]);
    }

    fname = e.key == pos.material_key() ? w + 'v' + b : b + 'v' + w;

    const char** Suffixes = Type == WDL ? WdlSuffixes : DtzSuffixes;
    const char** PawnlessSuffixes = Type == WDL ? PawnlessWdlSuffixes : PawnlessDtzSuffixes;

    uint8_t* data = nullptr;
    TBFile file(fname + Suffixes[e.variant]);

    if (file.is_open())
        data = file.map(&e.baseAddress, &e.mapping, Magic[e.variant][Type == WDL]);
    else if (fname.find("P") == std::string::npos && PawnlessSuffixes[e.variant]) {
        TBFile pawnlessFile(fname + PawnlessSuffixes[e.variant]);
        data = pawnlessFile.map(&e.baseAddress, &e.mapping, PawnlessMagic[e.variant][Type == WDL]);
    }

    if (data) {
        set<Type>(e, data);

#ifdef ANTI
        if (main_variant(e.variant) == ANTI_VARIANT && !e.hasPawns) {
            // Recalculate table key.
            std::string w2, b2;
            for (int i = 0; i < e.pieceCount; i++) {
                Piece piece = e.get(WHITE, FILE_A)->pieces[i];
                if (color_of(piece) == WHITE)
                    w2 += PieceToChar[type_of(piece)];
                else
                    b2 += PieceToChar[type_of(piece)];
            }

            Position pos2;
            StateInfo st;
            Key key = pos2.set(w2 + "v" + b2, WHITE, pos.subvariant(), &st).material_key();

            if (key != e.key)
                std::swap(e.key, e.key2);

            assert(e.key == key);
        }
#endif
    }

    e.ready.store(true, std::memory_order_release);
    return e.baseAddress;
}

template<TBType Type, typename Ret = typename TBTable<Type>::Ret>
Ret result_to_score(Value value) {

    if (value > 0)
        return Type == WDL ? Ret(WDLWin) : Ret(1);
    else if (value < 0)
        return Type == WDL ? Ret(WDLLoss) : Ret(-1);
    else
        return Ret(WDLDraw);
}

template<TBType Type, typename Ret = typename TBTable<Type>::Ret>
Ret probe_table(const Position& pos, ProbeState* result, WDLScore wdl = WDLDraw) {

    // Check for variant end
    if (pos.is_variant_end())
        return result_to_score<Type>(pos.variant_result());

    // Check for stalemate in variants
    if (pos.variant() != CHESS_VARIANT && MoveList<LEGAL>(pos).size() == 0)
        return result_to_score<Type>(pos.checkers() ? pos.checkmate_value() : pos.stalemate_value());

#ifdef ANTI
    if (!pos.is_anti())
#endif
    if (pos.count<ALL_PIECES>() == 2) // KvK
        return Ret(WDLDraw);

    TBTable<Type>* entry = TBTables.get<Type>(pos.material_key());

    if (!entry || !mapped(*entry, pos))
        return *result = FAIL, Ret();

    return do_probe_table(pos, entry, wdl, result);
}

#ifdef ANTI
template <bool Threats = false>
WDLScore sprobe_ab(Position &pos, WDLScore alpha, WDLScore beta, ProbeState* result);

WDLScore sprobe_captures(Position &pos, WDLScore alpha, WDLScore beta, ProbeState* result) {

    auto moveList = MoveList<CAPTURES>(pos);
    StateInfo st;

    *result = OK;

    for (const Move move : moveList) {
        pos.do_move(move, st);
        WDLScore v = -sprobe_ab(pos, -beta, -alpha, result);
        pos.undo_move(move);

        if (*result == FAIL)
            return WDLDraw;

        if (v > alpha) {
            alpha = v;
            if (alpha >= beta)
                break;
        }
    }

    if (moveList.size())
        *result = ZEROING_BEST_MOVE;

    return alpha;
}

template<bool Threats>
WDLScore sprobe_ab(Position &pos, WDLScore alpha, WDLScore beta, ProbeState* result) {

    WDLScore v;
    bool threatFound = false;

    if (popcount(pos.pieces(~pos.side_to_move())) > 1) {
        v = sprobe_captures(pos, alpha, beta, result);
        if (*result == ZEROING_BEST_MOVE || *result == FAIL)
            return v;
    } else {
        auto moveList = MoveList<CAPTURES>(pos);
        if (moveList.size()) {
            *result = ZEROING_BEST_MOVE;
            return WDLLoss;
        }
    }

    if (Threats || popcount(pos.pieces()) >= 6) {
        StateInfo st;
        auto moveList = MoveList<LEGAL>(pos);

        for (const Move move : moveList) {
            pos.do_move(move, st);
            v = -sprobe_captures(pos, -beta, -alpha, result);
            pos.undo_move(move);

            if (*result == FAIL)
                return WDLDraw;
            else if (*result == ZEROING_BEST_MOVE && v > alpha) {
                threatFound = true;
                alpha = v;
                if (alpha >= beta) {
                    *result = THREAT;
                    return v;
                }
            }
        }
    }

    *result = OK;
    v = probe_table<WDL>(pos, result);

    if (*result == FAIL)
        return WDLDraw;

    if (v > alpha)
        return v;

    if (threatFound)
        *result = THREAT;

    return alpha;
}
#endif

// For a position where the side to move has a winning capture it is not necessary
// to store a winning value so the generator treats such positions as "don't cares"
// and tries to assign to it a value that improves the compression ratio. Similarly,
// if the side to move has a drawing capture, then the position is at least drawn.
// If the position is won, then the TB needs to store a win value. But if the
// position is drawn, the TB may store a loss value if that is better for compression.
// All of this means that during probing, the engine must look at captures and probe
// their results and must probe the position itself. The "best" result of these
// probes is the correct result for the position.
// DTZ tables do not store values when a following move is a zeroing winning move
// (winning capture or winning pawn move). Also DTZ store wrong values for positions
// where the best move is an ep-move (even if losing). So in all these cases set
// the state to ZEROING_BEST_MOVE.
template<bool CheckZeroingMoves>
WDLScore search(Position& pos, ProbeState* result) {

#ifdef ANTI
    if (pos.is_anti())
        return sprobe_ab<CheckZeroingMoves>(pos, WDLLoss, WDLWin, result);
#endif

    WDLScore value, bestValue = WDLLoss;
    StateInfo st;

    auto moveList = MoveList<LEGAL>(pos);
    size_t totalCount = moveList.size(), moveCount = 0;

    for (const Move move : moveList)
    {
        if (   !pos.capture(move)
            && (!CheckZeroingMoves || type_of(pos.moved_piece(move)) != PAWN))
            continue;

        moveCount++;

        pos.do_move(move, st);
        value = -search<false>(pos, result);
        pos.undo_move(move);

        if (*result == FAIL)
            return WDLDraw;

        if (value > bestValue)
        {
            bestValue = value;

            if (value >= WDLWin)
            {
                *result = ZEROING_BEST_MOVE; // Winning DTZ-zeroing move
                return value;
            }
        }
    }

    // In case we have already searched all the legal moves we don't have to probe
    // the TB because the stored score could be wrong. For instance TB tables
    // do not contain information on position with ep rights, so in this case
    // the result of probe_wdl_table is wrong. Also in case of only capture
    // moves, for instance here 4K3/4q3/6p1/2k5/6p1/8/8/8 w - - 0 7, we have to
    // return with ZEROING_BEST_MOVE set.
    bool noMoreMoves = (moveCount && moveCount == totalCount);

    if (noMoreMoves)
        value = bestValue;
    else
    {
        value = probe_table<WDL>(pos, result);

        if (*result == FAIL)
            return WDLDraw;
    }

    // DTZ stores a "don't care" value if bestValue is a win
    if (bestValue >= value)
        return *result = (   bestValue > WDLDraw
                          || noMoreMoves ? ZEROING_BEST_MOVE : OK), bestValue;

    return *result = OK, value;
}

} // namespace


/// Tablebases::init() is called at startup and after every change to
/// "SyzygyPath" UCI option to (re)create the various tables. It is not thread
/// safe, nor it needs to be.
void Tablebases::init(Variant variant, const std::string& paths) {

    TBTables.clear();
    MaxCardinality = 0;
    TBFile::Paths = paths;

    if (paths.empty() || paths == "<empty>")
        return;

    // MapB1H1H7[] encodes a square below a1-h8 diagonal to 0..27
    int code = 0;
    for (Square s = SQ_A1; s <= SQ_H8; ++s)
        if (off_A1H8(s) < 0)
            MapB1H1H7[s] = code++;

    // MapA1D1D4[] encodes a square in the a1-d1-d4 triangle to 0..9
    std::vector<Square> diagonal;
    code = 0;
    for (Square s = SQ_A1; s <= SQ_D4; ++s)
        if (off_A1H8(s) < 0 && file_of(s) <= FILE_D)
            MapA1D1D4[s] = code++;

        else if (!off_A1H8(s) && file_of(s) <= FILE_D)
            diagonal.push_back(s);

    // Diagonal squares are encoded as last ones
    for (auto s : diagonal)
        MapA1D1D4[s] = code++;

    // MapKK[] encodes all the 462 possible legal positions of two kings where
    // the first is in the a1-d1-d4 triangle. If the first king is on the a1-d4
    // diagonal, the other one shall not to be above the a1-h8 diagonal.
    std::vector<std::pair<int, Square>> bothOnDiagonal;
    code = 0;
    for (int idx = 0; idx < 10; idx++)
        for (Square s1 = SQ_A1; s1 <= SQ_D4; ++s1)
            if (MapA1D1D4[s1] == idx && (idx || s1 == SQ_B1)) // SQ_B1 is mapped to 0
            {
                for (Square s2 = SQ_A1; s2 <= SQ_H8; ++s2)
                    if ((PseudoAttacks[KING][s1] | s1) & s2)
                        continue; // Illegal position

                    else if (!off_A1H8(s1) && off_A1H8(s2) > 0)
                        continue; // First on diagonal, second above

                    else if (!off_A1H8(s1) && !off_A1H8(s2))
                        bothOnDiagonal.emplace_back(idx, s2);

                    else
                        MapKK[idx][s2] = code++;
            }

    // Legal positions with both kings on diagonal are encoded as last ones
    for (auto p : bothOnDiagonal)
        MapKK[p.first][p.second] = code++;

    // Binomial[] stores the Binomial Coefficients using Pascal rule. There
    // are Binomial[k][n] ways to choose k elements from a set of n elements.
    Binomial[0][0] = 1;

    for (int n = 1; n < 64; n++) // Squares
        for (int k = 0; k < 6 && k <= n; ++k) // Pieces
            Binomial[k][n] =  (k > 0 ? Binomial[k - 1][n - 1] : 0)
                            + (k < n ? Binomial[k    ][n - 1] : 0);

    // For antichess (with less than two unique pieces).
    for (int i = 0; i < 5; i++) {
        int s = 0;
        for (int j = 0; j < 10; j++) {
            MultIdx[i][j] = s;
            s += (i == 0) ? 1 : Binomial[i][MultTwist[InvTriangle[j]]];
        }
        MultFactor[i] = s;
    }

    // MapPawns[s] encodes squares a2-h7 to 0..47. This is the number of possible
    // available squares when the leading one is in 's'. Moreover the pawn with
    // highest MapPawns[] is the leading pawn, the one nearest the edge and,
    // among pawns with same file, the one with lowest rank.
    int availableSquares = 47; // Available squares when lead pawn is in a2

    // Init the tables for the encoding of leading pawns group: with 7-men TB we
    // can have up to 5 leading pawns (KPPPPPK).
    for (int leadPawnsCnt = 1; leadPawnsCnt <= 5; ++leadPawnsCnt)
        for (File f = FILE_A; f <= FILE_D; ++f)
        {
            // Restart the index at every file because TB table is split
            // by file, so we can reuse the same index for different files.
            int idx = 0;

            // Sum all possible combinations for a given file, starting with
            // the leading pawn on rank 2 and increasing the rank.
            for (Rank r = RANK_2; r <= RANK_7; ++r)
            {
                Square sq = make_square(f, r);

                // Compute MapPawns[] at first pass.
                // If sq is the leading pawn square, any other pawn cannot be
                // below or more toward the edge of sq. There are 47 available
                // squares when sq = a2 and reduced by 2 for any rank increase
                // due to mirroring: sq == a3 -> no a2, h2, so MapPawns[a3] = 45
                if (leadPawnsCnt == 1)
                {
                    MapPawns[sq] = availableSquares--;
                    MapPawns[flip_file(sq)] = availableSquares--;
                }
                LeadPawnIdx[leadPawnsCnt][sq] = idx;
                idx += Binomial[leadPawnsCnt - 1][MapPawns[sq]];
            }
            // After a file is traversed, store the cumulated per-file index
            LeadPawnsSize[leadPawnsCnt][f] = idx;
        }

#ifdef ANTI
    if (main_variant(variant) == ANTI_VARIANT) {
        for (PieceType p1 = PAWN; p1 <= KING; ++p1) {
            for (PieceType p2 = PAWN; p2 <= p1; ++p2) {
                TBTables.add(variant, {p1}, {p2});

                for (PieceType p3 = PAWN; p3 <= KING; ++p3)
                    TBTables.add(variant, {p1, p2}, {p3});

                for (PieceType p3 = PAWN; p3 <= p2; ++p3) {
                    for (PieceType p4 = PAWN; p4 <= KING; ++p4) {
                        TBTables.add(variant, {p1, p2, p3}, {p4});

                        for (PieceType p5 = PAWN; p5 <= p4; ++p5)
                            TBTables.add(variant, {p1, p2, p3}, {p4, p5});
                    }

                    for (PieceType p4 = PAWN; p4 <= p3; ++p4) {
                        for (PieceType p5 = PAWN; p5 <= KING; ++p5) {
                            TBTables.add(variant, {p1, p2, p3, p4}, {p5});

                            for (PieceType p6 = PAWN; p6 <= p5; ++p6)
                                TBTables.add(variant, {p1, p2, p3, p4}, {p5, p6});
                        }

                        for (PieceType p5 = PAWN; p5 <= p4; ++p5)
                            for (PieceType p6 = PAWN; p6 <= KING; ++p6)
                                TBTables.add(variant, {p1, p2, p3, p4, p5}, {p6});
                    }

                    for (PieceType p4 = PAWN; p4 <= p1; ++p4)
                        for (PieceType p5 = PAWN; p5 <= (p1 == p4 ? p2 : p4); ++p5)
                            for (PieceType p6 = PAWN; p6 <= ((p1 == p4 && p5 == p2) ? p3 : p5); ++p6)
                                TBTables.add(variant, {p1, p2, p3}, {p4, p5, p6});
                }

                for (PieceType p3 = PAWN; p3 <= p1; ++p3)
                    for (PieceType p4 = PAWN; p4 <= (p1 == p3 ? p2 : p3); ++p4)
                        TBTables.add(variant, {p1, p2}, {p3, p4});
            }
        }
    } else
#endif
    // Add entries in TB tables if the corresponding ".rtbw" file exists
    for (PieceType p1 = PAWN; p1 < KING; ++p1) {
        TBTables.add(variant, {KING, p1}, {KING});

        for (PieceType p2 = PAWN; p2 <= p1; ++p2) {
            TBTables.add(variant, {KING, p1, p2}, {KING});
            TBTables.add(variant, {KING, p1}, {KING, p2});

            for (PieceType p3 = PAWN; p3 < KING; ++p3)
                TBTables.add(variant, {KING, p1, p2}, {KING, p3});

            for (PieceType p3 = PAWN; p3 <= p2; ++p3) {
                TBTables.add(variant, {KING, p1, p2, p3}, {KING});

                for (PieceType p4 = PAWN; p4 <= p3; ++p4) {
                    TBTables.add(variant, {KING, p1, p2, p3, p4}, {KING});

                    for (PieceType p5 = PAWN; p5 <= p4; ++p5)
                        TBTables.add(variant, {KING, p1, p2, p3, p4, p5}, {KING});

                    for (PieceType p5 = PAWN; p5 < KING; ++p5)
                        TBTables.add(variant, {KING, p1, p2, p3, p4}, {KING, p5});
                }

                for (PieceType p4 = PAWN; p4 < KING; ++p4) {
                    TBTables.add(variant, {KING, p1, p2, p3}, {KING, p4});

                    for (PieceType p5 = PAWN; p5 <= p4; ++p5)
                        TBTables.add(variant, {KING, p1, p2, p3}, {KING, p4, p5});
                }
            }

            for (PieceType p3 = PAWN; p3 <= p1; ++p3)
                for (PieceType p4 = PAWN; p4 <= (p1 == p3 ? p2 : p3); ++p4)
                    TBTables.add(variant, {KING, p1, p2}, {KING, p3, p4});
        }
    }

    sync_cout << "info string Found " << TBTables.size() << " tablebases" << sync_endl;
}

// Probe the WDL table for a particular position.
// If *result != FAIL, the probe was successful.
// The return value is from the point of view of the side to move:
// -2 : loss
// -1 : loss, but draw under 50-move rule
//  0 : draw
//  1 : win, but draw under 50-move rule
//  2 : win
WDLScore Tablebases::probe_wdl(Position& pos, ProbeState* result) {

    *result = OK;
    return search<false>(pos, result);
}

// Probe the DTZ table for a particular position.
// If *result != FAIL, the probe was successful.
// The return value is from the point of view of the side to move:
//         n < -100 : loss, but draw under 50-move rule
// -100 <= n < -1   : loss in n ply (assuming 50-move counter == 0)
//        -1        : loss, the side to move is mated
//         0        : draw
//     1 < n <= 100 : win in n ply (assuming 50-move counter == 0)
//   100 < n        : win, but draw under 50-move rule
//
// The return value n can be off by 1: a return value -n can mean a loss
// in n+1 ply and a return value +n can mean a win in n+1 ply. This
// cannot happen for tables with positions exactly on the "edge" of
// the 50-move rule.
//
// This implies that if dtz > 0 is returned, the position is certainly
// a win if dtz + 50-move-counter <= 99. Care must be taken that the engine
// picks moves that preserve dtz + 50-move-counter <= 99.
//
// If n = 100 immediately after a capture or pawn move, then the position
// is also certainly a win, and during the whole phase until the next
// capture or pawn move, the inequality to be preserved is
// dtz + 50-move-counter <= 100.
//
// In short, if a move is available resulting in dtz + 50-move-counter <= 99,
// then do not accept moves leading to dtz + 50-move-counter == 100.
int Tablebases::probe_dtz(Position& pos, ProbeState* result) {

    *result = OK;
    WDLScore wdl = search<true>(pos, result);

    if (*result == FAIL || wdl == WDLDraw) // DTZ tables don't store draws
        return 0;

    // DTZ stores a 'don't care' value in this case, or even a plain wrong
    // one as in case the best move is a losing ep, so it cannot be probed.
    if (*result == ZEROING_BEST_MOVE)
        return dtz_before_zeroing(wdl);
#ifdef ANTI
    if (pos.is_anti())
    {
        if (pos.pieces(pos.side_to_move()) == pos.pieces(pos.side_to_move(), PAWN))
            return dtz_before_zeroing(wdl);

        if (*result == THREAT && wdl > WDLDraw)
            return wdl == WDLWin ? 2 : 102;
    }
#endif

    int dtz = probe_table<DTZ>(pos, result, wdl);

    if (*result == FAIL)
        return 0;

    if (*result != CHANGE_STM)
        return (dtz + 100 * (wdl == WDLBlessedLoss || wdl == WDLCursedWin)) * sign_of(wdl);

    // DTZ stores results for the other side, so we need to do a 1-ply search and
    // find the winning move that minimizes DTZ.
    StateInfo st;
    int minDTZ = 0xFFFF;

    for (const Move move : MoveList<LEGAL>(pos))
    {
        bool zeroing = pos.capture(move) || type_of(pos.moved_piece(move)) == PAWN;

        pos.do_move(move, st);

        // For zeroing moves we want the dtz of the move _before_ doing it,
        // otherwise we will get the dtz of the next move sequence. Search the
        // position after the move to get the score sign (because even in a
        // winning position we could make a losing capture or going for a draw).
        dtz = zeroing ? -dtz_before_zeroing(search<false>(pos, result))
                      : -probe_dtz(pos, result);

        // If the move mates, force minDTZ to 1
        if (dtz == 1 && pos.checkers() && MoveList<LEGAL>(pos).size() == 0)
            minDTZ = 1;

        // Convert result from 1-ply search. Zeroing moves are already accounted
        // by dtz_before_zeroing() that returns the DTZ of the previous move.
        if (!zeroing)
            dtz += sign_of(dtz);

        // Skip the draws and if we are winning only pick positive dtz
        if (dtz < minDTZ && sign_of(dtz) == sign_of(wdl))
            minDTZ = dtz;

        pos.undo_move(move);

        if (*result == FAIL)
            return 0;
    }

    // When there are no legal moves, the position is mate: we return -1
    return minDTZ == 0xFFFF ? -1 : minDTZ;
}


// Use the DTZ tables to rank root moves.
//
// A return value false indicates that not all probes were successful.
bool Tablebases::root_probe(Position& pos, Search::RootMoves& rootMoves) {

    // Check if variant is supported.
    if (!WdlSuffixes[pos.subvariant()]) return false;

    ProbeState result;
    StateInfo st;

    // Obtain 50-move counter for the root position
    int cnt50 = pos.rule50_count();

    // Check whether a position was repeated since the last zeroing move.
    bool rep = pos.has_repeated();

    int dtz, bound = Options["Syzygy50MoveRule"] ? (MAX_DTZ - 100) : 1;

    // Probe and rank each move
    for (auto& m : rootMoves)
    {
        pos.do_move(m.pv[0], st);

        // Calculate dtz for the current move counting from the root position
        if (pos.rule50_count() == 0)
        {
            // In case of a zeroing move, dtz is one of -101/-1/0/1/101
            WDLScore wdl = -probe_wdl(pos, &result);
            dtz = dtz_before_zeroing(wdl);
        }
        else if (pos.is_draw(1))
        {
            // In case a root move leads to a draw by repetition or
            // 50-move rule, we set dtz to zero. Note: since we are
            // only 1 ply from the root, this must be a true 3-fold
            // repetition inside the game history.
            dtz = 0;
        }
        else
        {
            // Otherwise, take dtz for the new position and correct by 1 ply
            dtz = -probe_dtz(pos, &result);
            dtz =  dtz > 0 ? dtz + 1
                 : dtz < 0 ? dtz - 1 : dtz;
        }

        // Make sure that a mating move is assigned a dtz value of 1
        if (   pos.checkers()
            && dtz == 2
            && MoveList<LEGAL>(pos).size() == 0)
            dtz = 1;

        pos.undo_move(m.pv[0]);

        if (result == FAIL)
            return false;

        // Better moves are ranked higher. Certain wins are ranked equally.
        // Losing moves are ranked equally unless a 50-move draw is in sight.
        int r =  dtz > 0 ? (dtz + cnt50 <= 99 && !rep ? MAX_DTZ : MAX_DTZ - (dtz + cnt50))
               : dtz < 0 ? (-dtz * 2 + cnt50 < 100 ? -MAX_DTZ : -MAX_DTZ + (-dtz + cnt50))
               : 0;
        m.tbRank = r;

        // Determine the score to be displayed for this move. Assign at least
        // 1 cp to cursed wins and let it grow to 49 cp as the positions gets
        // closer to a real win.
        m.tbScore =  r >= bound ? VALUE_MATE - MAX_PLY - 1
                   : r >  0     ? Value((std::max( 3, r - (MAX_DTZ - 200)) * int(PawnValueEg)) / 200)
                   : r == 0     ? VALUE_DRAW
                   : r > -bound ? Value((std::min(-3, r + (MAX_DTZ - 200)) * int(PawnValueEg)) / 200)
                   :             -VALUE_MATE + MAX_PLY + 1;
    }

    return true;
}


// Use the WDL tables to rank root moves.
// This is a fallback for the case that some or all DTZ tables are missing.
//
// A return value false indicates that not all probes were successful.
bool Tablebases::root_probe_wdl(Position& pos, Search::RootMoves& rootMoves) {

<<<<<<< HEAD
    // Check if variant is supported.
    if (!WdlSuffixes[pos.subvariant()]) return false;

    static const int WDL_to_rank[] = { -1000, -899, 0, 899, 1000 };
=======
    static const int WDL_to_rank[] = { -MAX_DTZ, -MAX_DTZ + 101, 0, MAX_DTZ - 101, MAX_DTZ };
>>>>>>> 79c5f3a6

    ProbeState result;
    StateInfo st;
    WDLScore wdl;

    bool rule50 = Options["Syzygy50MoveRule"];

    // Probe and rank each move
    for (auto& m : rootMoves)
    {
        pos.do_move(m.pv[0], st);

        if (pos.is_draw(1))
            wdl = WDLDraw;
        else
            wdl = -probe_wdl(pos, &result);

        pos.undo_move(m.pv[0]);

        if (result == FAIL)
            return false;

        m.tbRank = WDL_to_rank[wdl + 2];

        if (!rule50)
            wdl =  wdl > WDLDraw ? WDLWin
                 : wdl < WDLDraw ? WDLLoss : WDLDraw;
        m.tbScore = WDL_to_value[wdl + 2];
    }

    return true;
}

} // namespace Stockfish<|MERGE_RESOLUTION|>--- conflicted
+++ resolved
@@ -2488,14 +2488,10 @@
 // A return value false indicates that not all probes were successful.
 bool Tablebases::root_probe_wdl(Position& pos, Search::RootMoves& rootMoves) {
 
-<<<<<<< HEAD
     // Check if variant is supported.
     if (!WdlSuffixes[pos.subvariant()]) return false;
 
-    static const int WDL_to_rank[] = { -1000, -899, 0, 899, 1000 };
-=======
     static const int WDL_to_rank[] = { -MAX_DTZ, -MAX_DTZ + 101, 0, MAX_DTZ - 101, MAX_DTZ };
->>>>>>> 79c5f3a6
 
     ProbeState result;
     StateInfo st;

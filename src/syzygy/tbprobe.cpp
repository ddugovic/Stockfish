/*
  Stockfish, a UCI chess playing engine derived from Glaurung 2.1
  Copyright (c) 2013 Ronald de Man
  Copyright (C) 2016-2019 Marco Costalba, Lucas Braesch

  Stockfish is free software: you can redistribute it and/or modify
  it under the terms of the GNU General Public License as published by
  the Free Software Foundation, either version 3 of the License, or
  (at your option) any later version.

  Stockfish is distributed in the hope that it will be useful,
  but WITHOUT ANY WARRANTY; without even the implied warranty of
  MERCHANTABILITY or FITNESS FOR A PARTICULAR PURPOSE.  See the
  GNU General Public License for more details.

  You should have received a copy of the GNU General Public License
  along with this program.  If not, see <http://www.gnu.org/licenses/>.
*/

#include <algorithm>
#include <atomic>
#include <cstdint>
#include <cstring>   // For std::memset and std::memcpy
#include <deque>
#include <fstream>
#include <iostream>
#include <list>
#include <sstream>
#include <type_traits>

#include "../bitboard.h"
#include "../movegen.h"
#include "../position.h"
#include "../search.h"
#include "../thread_win32_osx.h"
#include "../types.h"
#include "../uci.h"

#include "tbprobe.h"

#ifndef _WIN32
#include <fcntl.h>
#include <unistd.h>
#include <sys/mman.h>
#include <sys/stat.h>
#else
#define WIN32_LEAN_AND_MEAN
#define NOMINMAX
#include <windows.h>
#endif

using namespace Tablebases;

int Tablebases::MaxCardinality;

namespace {

const char* WdlSuffixes[SUBVARIANT_NB] = {
    ".rtbw",
#ifdef ANTI
    ".gtbw",
#endif
#ifdef ATOMIC
    ".atbw",
#endif
#ifdef CRAZYHOUSE
    nullptr,
#endif
#ifdef EXTINCTION
    nullptr,
#endif
#ifdef GRID
    nullptr,
#endif
#ifdef HORDE
    nullptr,
#endif
#ifdef KOTH
    nullptr,
#endif
#ifdef LOSERS
    nullptr,
#endif
#ifdef RACE
    nullptr,
#endif
#ifdef THREECHECK
    nullptr,
#endif
#ifdef TWOKINGS
    ".rtbw",
#endif
#ifdef SUICIDE
    ".stbw",
#endif
#ifdef BUGHOUSE
    nullptr,
#endif
#ifdef DISPLACEDGRID
    nullptr,
#endif
#ifdef LOOP
    nullptr,
#endif
#ifdef SLIPPEDGRID
    nullptr,
#endif
#ifdef TWOKINGSSYMMETRIC
    ".rtbw",
#endif
};

const char* PawnlessWdlSuffixes[SUBVARIANT_NB] = {
    nullptr,
#ifdef ANTI
    ".stbw",
#endif
#ifdef ATOMIC
    nullptr,
#endif
#ifdef CRAZYHOUSE
    nullptr,
#endif
#ifdef EXTINCTION
    nullptr,
#endif
#ifdef GRID
    nullptr,
#endif
#ifdef HORDE
    nullptr,
#endif
#ifdef KOTH
    nullptr,
#endif
#ifdef LOSERS
    nullptr,
#endif
#ifdef RACE
    nullptr,
#endif
#ifdef THREECHECK
    nullptr,
#endif
#ifdef TWOKINGS
    nullptr,
#endif
#ifdef SUICIDE
    ".gtbw",
#endif
#ifdef BUGHOUSE
    nullptr,
#endif
#ifdef DISPLACEDGRID
    nullptr,
#endif
#ifdef LOOP
    nullptr,
#endif
#ifdef SLIPPEDGRID
    nullptr,
#endif
#ifdef TWOKINGSSYMMETRIC
    nullptr,
#endif
};

const char* DtzSuffixes[SUBVARIANT_NB] = {
    ".rtbz",
#ifdef ANTI
    ".gtbz",
#endif
#ifdef ATOMIC
    ".atbz",
#endif
#ifdef CRAZYHOUSE
    nullptr,
#endif
#ifdef EXTINCTION
    nullptr,
#endif
#ifdef GRID
    nullptr,
#endif
#ifdef HORDE
    nullptr,
#endif
#ifdef KOTH
    nullptr,
#endif
#ifdef LOSERS
    nullptr,
#endif
#ifdef RACE
    nullptr,
#endif
#ifdef THREECHECK
    nullptr,
#endif
#ifdef TWOKINGS
    ".rtbz",
#endif
#ifdef SUICIDE
    ".stbz",
#endif
#ifdef BUGHOUSE
    nullptr,
#endif
#ifdef DISPLACEDGRID
    nullptr,
#endif
#ifdef LOOP
    nullptr,
#endif
#ifdef SLIPPEDGRID
    nullptr,
#endif
#ifdef TWOKINGSSYMMETRIC
    ".rtbz",
#endif
};

const char* PawnlessDtzSuffixes[SUBVARIANT_NB] = {
    nullptr,
#ifdef ANTI
    ".stbz",
#endif
#ifdef ATOMIC
    nullptr,
#endif
#ifdef CRAZYHOUSE
    nullptr,
#endif
#ifdef EXTINCTION
    nullptr,
#endif
#ifdef GRID
    nullptr,
#endif
#ifdef HORDE
    nullptr,
#endif
#ifdef KOTH
    nullptr,
#endif
#ifdef LOSERS
    nullptr,
#endif
#ifdef RACE
    nullptr,
#endif
#ifdef THREECHECK
    nullptr,
#endif
#ifdef TWOKINGS
    nullptr,
#endif
#ifdef SUICIDE
    ".gtbz",
#endif
#ifdef BUGHOUSE
    nullptr,
#endif
#ifdef DISPLACEDGRID
    nullptr,
#endif
#ifdef LOOP
    nullptr,
#endif
#ifdef SLIPPEDGRID
    nullptr,
#endif
#ifdef TWOKINGSSYMMETRIC
    nullptr,
#endif
};

constexpr int TBPIECES = 7; // Max number of supported pieces

enum { BigEndian, LittleEndian };
enum TBType { KEY, WDL, DTZ }; // Used as template parameter

// Each table has a set of flags: all of them refer to DTZ tables, the last one to WDL tables
enum TBFlag { STM = 1, Mapped = 2, WinPlies = 4, LossPlies = 8, Wide = 16, SingleValue = 128 };

inline WDLScore operator-(WDLScore d) { return WDLScore(-int(d)); }
inline Square operator^=(Square& s, int i) { return s = Square(int(s) ^ i); }
inline Square operator^(Square s, int i) { return Square(int(s) ^ i); }

const std::string PieceToChar = " PNBRQK  pnbrqk";

int MapPawns[SQUARE_NB];
int MapB1H1H7[SQUARE_NB];
int MapA1D1D4[SQUARE_NB];
int MapKK[10][SQUARE_NB]; // [MapA1D1D4][SQUARE_NB]

int Binomial[6][SQUARE_NB];    // [k][n] k elements from a set of n elements
int LeadPawnIdx[6][SQUARE_NB]; // [leadPawnsCnt][SQUARE_NB]
int LeadPawnsSize[6][4];       // [leadPawnsCnt][FILE_A..FILE_D]

const int Triangle[SQUARE_NB] = {
    6, 0, 1, 2, 2, 1, 0, 6,
    0, 7, 3, 4, 4, 3, 7, 0,
    1, 3, 8, 5, 5, 8, 3, 1,
    2, 4, 5, 9, 9, 5, 4, 2,
    2, 4, 5, 9, 9, 5, 4, 2,
    1, 3, 8, 5, 5, 8, 3, 1,
    0, 7, 3, 4, 4, 3, 7, 0,
    6, 0, 1, 2, 2, 1, 0, 6
};

const int MapPP[10][SQUARE_NB] = {
    {  0, -1,  1,  2,  3,  4,  5,  6,
       7,  8,  9, 10, 11, 12, 13, 14,
      15, 16, 17, 18, 19, 20, 21, 22,
      23, 24, 25, 26, 27, 28, 29, 30,
      31, 32, 33, 34, 35, 36, 37, 38,
      39, 40, 41, 42, 43, 44, 45, 46,
      -1, 47, 48, 49, 50, 51, 52, 53,
      54, 55, 56, 57, 58, 59, 60, 61 },
    { 62, -1, -1, 63, 64, 65, -1, 66,
      -1, 67, 68, 69, 70, 71, 72, -1,
      73, 74, 75, 76, 77, 78, 79, 80,
      81, 82, 83, 84, 85, 86, 87, 88,
      89, 90, 91, 92, 93, 94, 95, 96,
      -1, 97, 98, 99,100,101,102,103,
      -1,104,105,106,107,108,109, -1,
     110, -1,111,112,113,114, -1,115 },
    {116, -1, -1, -1,117, -1, -1,118,
      -1,119,120,121,122,123,124, -1,
      -1,125,126,127,128,129,130, -1,
     131,132,133,134,135,136,137,138,
      -1,139,140,141,142,143,144,145,
      -1,146,147,148,149,150,151, -1,
      -1,152,153,154,155,156,157, -1,
     158, -1, -1,159,160, -1, -1,161 },
    {162, -1, -1, -1, -1, -1, -1,163,
      -1,164, -1,165,166,167,168, -1,
      -1,169,170,171,172,173,174, -1,
      -1,175,176,177,178,179,180, -1,
      -1,181,182,183,184,185,186, -1,
      -1, -1,187,188,189,190,191, -1,
      -1,192,193,194,195,196,197, -1,
     198, -1, -1, -1, -1, -1, -1,199 },
    {200, -1, -1, -1, -1, -1, -1,201,
      -1,202, -1, -1,203, -1,204, -1,
      -1, -1,205,206,207,208, -1, -1,
      -1,209,210,211,212,213,214, -1,
      -1, -1,215,216,217,218,219, -1,
      -1, -1,220,221,222,223, -1, -1,
      -1,224, -1,225,226, -1,227, -1,
     228, -1, -1, -1, -1, -1, -1,229 },
    {230, -1, -1, -1, -1, -1, -1,231,
      -1,232, -1, -1, -1, -1,233, -1,
      -1, -1,234, -1,235,236, -1, -1,
      -1, -1,237,238,239,240, -1, -1,
      -1, -1, -1,241,242,243, -1, -1,
      -1, -1,244,245,246,247, -1, -1,
      -1,248, -1, -1, -1, -1,249, -1,
     250, -1, -1, -1, -1, -1, -1,251 },
    { -1, -1, -1, -1, -1, -1, -1,259,
      -1,252, -1, -1, -1, -1,260, -1,
      -1, -1,253, -1, -1,261, -1, -1,
      -1, -1, -1,254,262, -1, -1, -1,
      -1, -1, -1, -1,255, -1, -1, -1,
      -1, -1, -1, -1, -1,256, -1, -1,
      -1, -1, -1, -1, -1, -1,257, -1,
      -1, -1, -1, -1, -1, -1, -1,258 },
    { -1, -1, -1, -1, -1, -1, -1, -1,
      -1, -1, -1, -1, -1, -1,268, -1,
      -1, -1,263, -1, -1,269, -1, -1,
      -1, -1, -1,264,270, -1, -1, -1,
      -1, -1, -1, -1,265, -1, -1, -1,
      -1, -1, -1, -1, -1,266, -1, -1,
      -1, -1, -1, -1, -1, -1,267, -1,
      -1, -1, -1, -1, -1, -1, -1, -1 },
    { -1, -1, -1, -1, -1, -1, -1, -1,
      -1, -1, -1, -1, -1, -1, -1, -1,
      -1, -1, -1, -1, -1,274, -1, -1,
      -1, -1, -1,271,275, -1, -1, -1,
      -1, -1, -1, -1,272, -1, -1, -1,
      -1, -1, -1, -1, -1,273, -1, -1,
      -1, -1, -1, -1, -1, -1, -1, -1,
      -1, -1, -1, -1, -1, -1, -1, -1 },
    { -1, -1, -1, -1, -1, -1, -1, -1,
      -1, -1, -1, -1, -1, -1, -1, -1,
      -1, -1, -1, -1, -1, -1, -1, -1,
      -1, -1, -1, -1,277, -1, -1, -1,
      -1, -1, -1, -1,276, -1, -1, -1,
      -1, -1, -1, -1, -1, -1, -1, -1,
      -1, -1, -1, -1, -1, -1, -1, -1,
      -1, -1, -1, -1, -1, -1, -1, -1 }
};

const int MultTwist[] = {
    15, 63, 55, 47, 40, 48, 56, 12,
    62, 11, 39, 31, 24, 32,  8, 57,
    54, 38,  7, 23, 16,  4, 33, 49,
    46, 30, 22,  3,  0, 17, 25, 41,
    45, 29, 21,  2,  1, 18, 26, 42,
    53, 37,  6, 20, 19,  5, 34, 50,
    61, 10, 36, 28, 27, 35,  9, 58,
    14, 60, 52, 44, 43, 51, 59, 13
};

const Bitboard Test45 = 0x1030700000000ULL; // A5-C5-A7 triangle
const int InvTriangle[] = { 1, 2, 3, 10, 11, 19, 0, 9, 18, 27 };
int MultIdx[5][10];
int MultFactor[5];

// Comparison function to sort leading pawns in ascending MapPawns[] order
bool pawns_comp(Square i, Square j) { return MapPawns[i] < MapPawns[j]; }
int off_A1H8(Square sq) { return int(rank_of(sq)) - file_of(sq); }
Square flipdiag(Square sq) { return Square(((sq >> 3) | (sq << 3)) & 63); }

constexpr Value WDL_to_value[] = {
   -VALUE_MATE + MAX_PLY + 1,
    VALUE_DRAW - 2,
    VALUE_DRAW,
    VALUE_DRAW + 2,
    VALUE_MATE - MAX_PLY - 1
};

template<typename T, int Half = sizeof(T) / 2, int End = sizeof(T) - 1>
inline void swap_endian(T& x)
{
    static_assert(std::is_unsigned<T>::value, "Argument of swap_endian not unsigned");

    uint8_t tmp, *c = (uint8_t*)&x;
    for (int i = 0; i < Half; ++i)
        tmp = c[i], c[i] = c[End - i], c[End - i] = tmp;
}
template<> inline void swap_endian<uint8_t>(uint8_t&) {}

template<typename T, int LE> T number(void* addr)
{
    static const union { uint32_t i; char c[4]; } Le = { 0x01020304 };
    static const bool IsLittleEndian = (Le.c[0] == 4);

    T v;

    if ((uintptr_t)addr & (alignof(T) - 1)) // Unaligned pointer (very rare)
        std::memcpy(&v, addr, sizeof(T));
    else
        v = *((T*)addr);

    if (LE != IsLittleEndian)
        swap_endian(v);
    return v;
}

// DTZ tables don't store valid scores for moves that reset the rule50 counter
// like captures and pawn moves but we can easily recover the correct dtz of the
// previous move if we know the position's WDL score.
int dtz_before_zeroing(WDLScore wdl) {
    return wdl == WDLWin         ?  1   :
           wdl == WDLCursedWin   ?  101 :
           wdl == WDLBlessedLoss ? -101 :
           wdl == WDLLoss        ? -1   : 0;
}

// Return the sign of a number (-1, 0, 1)
template <typename T> int sign_of(T val) {
    return (T(0) < val) - (val < T(0));
}

// Numbers in little endian used by sparseIndex[] to point into blockLength[]
struct SparseEntry {
    char block[4];   // Number of block
    char offset[2];  // Offset within the block
};

static_assert(sizeof(SparseEntry) == 6, "SparseEntry must be 6 bytes");

typedef uint16_t Sym; // Huffman symbol

struct LR {
    enum Side { Left, Right };

    uint8_t lr[3]; // The first 12 bits is the left-hand symbol, the second 12
                   // bits is the right-hand symbol. If symbol has length 1,
                   // then the left-hand symbol is the stored value.
    template<Side S>
    Sym get() {
        return S == Left  ? ((lr[1] & 0xF) << 8) | lr[0] :
               S == Right ?  (lr[2] << 4) | (lr[1] >> 4) : (assert(false), Sym(-1));
    }
};

static_assert(sizeof(LR) == 3, "LR tree entry must be 3 bytes");

// Tablebases data layout is structured as following:
//
//  TBFile:   memory maps/unmaps the physical .rtbw and .rtbz files
//  TBTable:  one object for each file with corresponding indexing information
//  TBTables: has ownership of TBTable objects, keeping a list and a hash

// class TBFile memory maps/unmaps the single .rtbw and .rtbz files. Files are
// memory mapped for best performance. Files are mapped at first access: at init
// time only existence of the file is checked.
class TBFile : public std::ifstream {

    std::string fname;

public:
    // Look for and open the file among the Paths directories where the .rtbw
    // and .rtbz files can be found. Multiple directories are separated by ";"
    // on Windows and by ":" on Unix-based operating systems.
    //
    // Example:
    // C:\tb\wdl345;C:\tb\wdl6;D:\tb\dtz345;D:\tb\dtz6
    static std::string Paths;

    TBFile(const std::string& f) {

#ifndef _WIN32
        constexpr char SepChar = ':';
#else
        constexpr char SepChar = ';';
#endif
        std::stringstream ss(Paths);
        std::string path;

        while (std::getline(ss, path, SepChar)) {
            fname = path + "/" + f;
            std::ifstream::open(fname);
            if (is_open())
                return;
        }
    }

    // Memory map the file and check it. File should be already open and will be
    // closed after mapping.
    uint8_t* map(void** baseAddress, uint64_t* mapping, const uint8_t magic[4]) {

        assert(is_open());

        close(); // Need to re-open to get native file descriptor

#ifndef _WIN32
        struct stat statbuf;
        int fd = ::open(fname.c_str(), O_RDONLY);

        if (fd == -1)
            return *baseAddress = nullptr, nullptr;

        fstat(fd, &statbuf);

        if (statbuf.st_size % 64 != 16)
        {
            std::cerr << "Corrupt tablebase file " << fname << std::endl;
            exit(EXIT_FAILURE);
        }

        *mapping = statbuf.st_size;
        *baseAddress = mmap(nullptr, statbuf.st_size, PROT_READ, MAP_SHARED, fd, 0);
        madvise(*baseAddress, statbuf.st_size, MADV_RANDOM);
        ::close(fd);

        if (*baseAddress == MAP_FAILED)
        {
            std::cerr << "Could not mmap() " << fname << std::endl;
            exit(EXIT_FAILURE);
        }
#else
        // Note FILE_FLAG_RANDOM_ACCESS is only a hint to Windows and as such may get ignored.
        HANDLE fd = CreateFile(fname.c_str(), GENERIC_READ, FILE_SHARE_READ, nullptr,
                               OPEN_EXISTING, FILE_FLAG_RANDOM_ACCESS, nullptr);

        if (fd == INVALID_HANDLE_VALUE)
            return *baseAddress = nullptr, nullptr;

        DWORD size_high;
        DWORD size_low = GetFileSize(fd, &size_high);

        if (size_low % 64 != 16)
        {
            std::cerr << "Corrupt tablebase file " << fname << std::endl;
            exit(EXIT_FAILURE);
        }

        HANDLE mmap = CreateFileMapping(fd, nullptr, PAGE_READONLY, size_high, size_low, nullptr);
        CloseHandle(fd);

        if (!mmap)
        {
            std::cerr << "CreateFileMapping() failed" << std::endl;
            exit(EXIT_FAILURE);
        }

        *mapping = (uint64_t)mmap;
        *baseAddress = MapViewOfFile(mmap, FILE_MAP_READ, 0, 0, 0);

        if (!*baseAddress)
        {
            std::cerr << "MapViewOfFile() failed, name = " << fname
                      << ", error = " << GetLastError() << std::endl;
            exit(EXIT_FAILURE);
        }
#endif
        uint8_t* data = (uint8_t*)*baseAddress;

        if (memcmp(data, magic, 4))
        {
            std::cerr << "Corrupted table in file " << fname << std::endl;
            unmap(*baseAddress, *mapping);
            return *baseAddress = nullptr, nullptr;
        }

        return data + 4; // Skip Magics's header
    }

    static void unmap(void* baseAddress, uint64_t mapping) {

#ifndef _WIN32
        munmap(baseAddress, mapping);
#else
        UnmapViewOfFile(baseAddress);
        CloseHandle((HANDLE)mapping);
#endif
    }
};

std::string TBFile::Paths;

// struct PairsData contains low level indexing information to access TB data.
// There are 8, 4 or 2 PairsData records for each TBTable, according to type of
// table and if positions have pawns or not. It is populated at first access.
struct PairsData {
    uint8_t flags;                 // Table flags, see enum TBFlag
    uint8_t maxSymLen;             // Maximum length in bits of the Huffman symbols
    uint8_t minSymLen;             // Minimum length in bits of the Huffman symbols
    uint32_t blocksNum;            // Number of blocks in the TB file
    size_t sizeofBlock;            // Block size in bytes
    size_t span;                   // About every span values there is a SparseIndex[] entry
    Sym* lowestSym;                // lowestSym[l] is the symbol of length l with the lowest value
    LR* btree;                     // btree[sym] stores the left and right symbols that expand sym
    uint16_t* blockLength;         // Number of stored positions (minus one) for each block: 1..65536
    uint32_t blockLengthSize;      // Size of blockLength[] table: padded so it's bigger than blocksNum
    SparseEntry* sparseIndex;      // Partial indices into blockLength[]
    size_t sparseIndexSize;        // Size of SparseIndex[] table
    uint8_t* data;                 // Start of Huffman compressed data
    std::vector<uint64_t> base64;  // base64[l - min_sym_len] is the 64bit-padded lowest symbol of length l
    std::vector<uint8_t> symlen;   // Number of values (-1) represented by a given Huffman symbol: 1..256
    Piece pieces[TBPIECES];        // Position pieces: the order of pieces defines the groups
    uint64_t groupIdx[TBPIECES+1]; // Start index used for the encoding of the group's pieces
    int groupLen[TBPIECES+1];      // Number of pieces in a given group: KRKN -> (3, 1)
    uint16_t map_idx[4];           // WDLWin, WDLLoss, WDLCursedWin, WDLBlessedLoss (used in DTZ)
};

// struct TBTable contains indexing information to access the corresponding TBFile.
// There are 2 types of TBTable, corresponding to a WDL or a DTZ file. TBTable
// is populated at init time but the nested PairsData records are populated at
// first access, when the corresponding file is memory mapped.
template<TBType Type>
struct TBTable {
    typedef typename std::conditional<Type == WDL, WDLScore, int>::type Ret;

    static constexpr int Sides = Type == WDL ? 2 : 1;

    std::atomic_bool ready;
    void* baseAddress;
    uint8_t* map;
    uint64_t mapping;
    Variant variant;
    Key key;
    Key key2;
    int pieceCount;
    bool hasPawns;
    int numUniquePieces;
    int minLikeMan;
    uint8_t pawnCount[2]; // [Lead color / other color]
    PairsData items[Sides][4]; // [wtm / btm][FILE_A..FILE_D or 0]

    PairsData* get(int stm, int f) {
        return &items[stm % Sides][hasPawns ? f : 0];
    }

    TBTable() : ready(false), baseAddress(nullptr) {}
    explicit TBTable(Variant v, const std::string& code);
    explicit TBTable(const TBTable<WDL>& wdl);

    ~TBTable() {
        if (baseAddress)
            TBFile::unmap(baseAddress, mapping);
    }
};

template<>
TBTable<WDL>::TBTable(Variant v, const std::string& code) : TBTable() {

    StateInfo st;
    Position pos;

    variant = v;
    key = pos.set(code, WHITE, variant, &st).material_key();
    pieceCount = pos.count<ALL_PIECES>();
    hasPawns = pos.pieces(PAWN);

<<<<<<< HEAD
    numUniquePieces = 0;
    for (Color c : {WHITE, BLACK})
        for (PieceType pt = PAWN; pt <= KING; ++pt)
=======
    hasUniquePieces = false;
    for (Color c : { WHITE, BLACK })
        for (PieceType pt = PAWN; pt < KING; ++pt)
>>>>>>> 7efc39d6
            if (popcount(pos.pieces(c, pt)) == 1)
                numUniquePieces++;

    minLikeMan = 0;
    for (Color c : { WHITE, BLACK })
        for (PieceType pt = PAWN; pt <= KING; ++pt) {
            int count = popcount(pos.pieces(c, pt));
            if (2 <= count && (count < minLikeMan || !minLikeMan))
                minLikeMan = count;
        }

    // Set the leading color. In case both sides have pawns the leading color
    // is the side with less pawns because this leads to better compression.
    bool c =   !pos.count<PAWN>(BLACK)
            || (   pos.count<PAWN>(WHITE)
                && pos.count<PAWN>(BLACK) >= pos.count<PAWN>(WHITE));

    pawnCount[0] = pos.count<PAWN>(c ? WHITE : BLACK);
    pawnCount[1] = pos.count<PAWN>(c ? BLACK : WHITE);

    key2 = pos.set(code, BLACK, variant, &st).material_key();
}

template<>
TBTable<DTZ>::TBTable(const TBTable<WDL>& wdl) : TBTable() {

    // Use the corresponding WDL table to avoid recalculating all from scratch
    variant = wdl.variant;
    key = wdl.key;
    key2 = wdl.key2;
    pieceCount = wdl.pieceCount;
    hasPawns = wdl.hasPawns;
    numUniquePieces = wdl.numUniquePieces;
    minLikeMan = wdl.minLikeMan;
    pawnCount[0] = wdl.pawnCount[0];
    pawnCount[1] = wdl.pawnCount[1];
}

// class TBTables creates and keeps ownership of the TBTable objects, one for
// each TB file found. It supports a fast, hash based, table lookup. Populated
// at init time, accessed at probe time.
class TBTables {

    typedef std::tuple<Key, TBTable<WDL>*, TBTable<DTZ>*> Entry;

#if defined(ANTI)
    static constexpr int Size = 1 << 14; // 16K table, indexed by key's 14 lsb
#else
    static constexpr int Size = 1 << 12; // 4K table, indexed by key's 12 lsb
#endif
    static constexpr int Overflow = 1;  // Number of elements allowed to map to the last bucket

    Entry hashTable[Size + Overflow];

    std::deque<TBTable<WDL>> wdlTable;
    std::deque<TBTable<DTZ>> dtzTable;

    void insert(Key key, TBTable<WDL>* wdl, TBTable<DTZ>* dtz) {
        uint32_t homeBucket = (uint32_t)key & (Size - 1);
        Entry entry = std::make_tuple(key, wdl, dtz);

        // Ensure last element is empty to avoid overflow when looking up
        for (uint32_t bucket = homeBucket; bucket < Size + Overflow - 1; ++bucket) {
            Key otherKey = std::get<KEY>(hashTable[bucket]);
            if (otherKey == key || !std::get<WDL>(hashTable[bucket])) {
                hashTable[bucket] = entry;
                return;
            }

            // Robin Hood hashing: If we've probed for longer than this element,
            // insert here and search for a new spot for the other element instead.
            uint32_t otherHomeBucket = (uint32_t)otherKey & (Size - 1);
            if (otherHomeBucket > homeBucket) {
                swap(entry, hashTable[bucket]);
                key = otherKey;
                homeBucket = otherHomeBucket;
            }
        }
        std::cerr << "TB hash table size too low!" << std::endl;
        exit(EXIT_FAILURE);
    }

public:
    template<TBType Type>
    TBTable<Type>* get(Key key) {
        for (const Entry* entry = &hashTable[(uint32_t)key & (Size - 1)]; ; ++entry) {
            if (std::get<KEY>(*entry) == key || !std::get<Type>(*entry))
                return std::get<Type>(*entry);
        }
    }

    void clear() {
        memset(hashTable, 0, sizeof(hashTable));
        wdlTable.clear();
        dtzTable.clear();
    }
    size_t size() const { return wdlTable.size(); }
    void add(Variant variant, const std::vector<PieceType>& w, const std::vector<PieceType>& b);
};

TBTables TBTables;

// If the corresponding file exists two new objects TBTable<WDL> and TBTable<DTZ>
// are created and added to the lists and hash table. Called at init time.
void TBTables::add(Variant variant, const std::vector<PieceType>& w, const std::vector<PieceType>& b) {

    if (!WdlSuffixes[variant])
        return;

    std::string code;

    for (PieceType pt : w)
        code += PieceToChar[pt];
    code += "v";
    for (PieceType pt : b)
        code += PieceToChar[pt];

    TBFile file(code + WdlSuffixes[variant]);

    if (file.is_open()) // Only WDL file is checked
        file.close();
    else if (variant != CHESS_VARIANT && code.find("P") == std::string::npos &&
             PawnlessWdlSuffixes[variant])
    {
        TBFile pawnlessFile(code + PawnlessWdlSuffixes[variant]);
        if (!pawnlessFile.is_open()) // Only WDL file is checked
            return;
        pawnlessFile.close();
    }
    else
        return;

    MaxCardinality = std::max((int)(w.size() + b.size()), MaxCardinality);

    wdlTable.emplace_back(variant, code);
    dtzTable.emplace_back(wdlTable.back());

    // Insert into the hash keys for both colors: KRvK with KR white and black
    insert(wdlTable.back().key , &wdlTable.back(), &dtzTable.back());
    insert(wdlTable.back().key2, &wdlTable.back(), &dtzTable.back());
}

// TB tables are compressed with canonical Huffman code. The compressed data is divided into
// blocks of size d->sizeofBlock, and each block stores a variable number of symbols.
// Each symbol represents either a WDL or a (remapped) DTZ value, or a pair of other symbols
// (recursively). If you keep expanding the symbols in a block, you end up with up to 65536
// WDL or DTZ values. Each symbol represents up to 256 values and will correspond after
// Huffman coding to at least 1 bit. So a block of 32 bytes corresponds to at most
// 32 x 8 x 256 = 65536 values. This maximum is only reached for tables that consist mostly
// of draws or mostly of wins, but such tables are actually quite common. In principle, the
// blocks in WDL tables are 64 bytes long (and will be aligned on cache lines). But for
// mostly-draw or mostly-win tables this can leave many 64-byte blocks only half-filled, so
// in such cases blocks are 32 bytes long. The blocks of DTZ tables are up to 1024 bytes long.
// The generator picks the size that leads to the smallest table. The "book" of symbols and
// Huffman codes is the same for all blocks in the table. A non-symmetric pawnless TB file
// will have one table for wtm and one for btm, a TB file with pawns will have tables per
// file a,b,c,d also in this case one set for wtm and one for btm.
int decompress_pairs(PairsData* d, uint64_t idx) {

    // Special case where all table positions store the same value
    if (d->flags & TBFlag::SingleValue)
        return d->minSymLen;

    // First we need to locate the right block that stores the value at index "idx".
    // Because each block n stores blockLength[n] + 1 values, the index i of the block
    // that contains the value at position idx is:
    //
    //                    for (i = -1, sum = 0; sum <= idx; i++)
    //                        sum += blockLength[i + 1] + 1;
    //
    // This can be slow, so we use SparseIndex[] populated with a set of SparseEntry that
    // point to known indices into blockLength[]. Namely SparseIndex[k] is a SparseEntry
    // that stores the blockLength[] index and the offset within that block of the value
    // with index I(k), where:
    //
    //       I(k) = k * d->span + d->span / 2      (1)

    // First step is to get the 'k' of the I(k) nearest to our idx, using definition (1)
    uint32_t k = idx / d->span;

    // Then we read the corresponding SparseIndex[] entry
    uint32_t block = number<uint32_t, LittleEndian>(&d->sparseIndex[k].block);
    int offset     = number<uint16_t, LittleEndian>(&d->sparseIndex[k].offset);

    // Now compute the difference idx - I(k). From definition of k we know that
    //
    //       idx = k * d->span + idx % d->span    (2)
    //
    // So from (1) and (2) we can compute idx - I(K):
    int diff = idx % d->span - d->span / 2;

    // Sum the above to offset to find the offset corresponding to our idx
    offset += diff;

    // Move to previous/next block, until we reach the correct block that contains idx,
    // that is when 0 <= offset <= d->blockLength[block]
    while (offset < 0)
        offset += d->blockLength[--block] + 1;

    while (offset > d->blockLength[block])
        offset -= d->blockLength[block++] + 1;

    // Finally, we find the start address of our block of canonical Huffman symbols
    uint32_t* ptr = (uint32_t*)(d->data + ((uint64_t)block * d->sizeofBlock));

    // Read the first 64 bits in our block, this is a (truncated) sequence of
    // unknown number of symbols of unknown length but we know the first one
    // is at the beginning of this 64 bits sequence.
    uint64_t buf64 = number<uint64_t, BigEndian>(ptr); ptr += 2;
    int buf64Size = 64;
    Sym sym;

    while (true) {
        int len = 0; // This is the symbol length - d->min_sym_len

        // Now get the symbol length. For any symbol s64 of length l right-padded
        // to 64 bits we know that d->base64[l-1] >= s64 >= d->base64[l] so we
        // can find the symbol length iterating through base64[].
        while (buf64 < d->base64[len])
            ++len;

        // All the symbols of a given length are consecutive integers (numerical
        // sequence property), so we can compute the offset of our symbol of
        // length len, stored at the beginning of buf64.
        sym = (buf64 - d->base64[len]) >> (64 - len - d->minSymLen);

        // Now add the value of the lowest symbol of length len to get our symbol
        sym += number<Sym, LittleEndian>(&d->lowestSym[len]);

        // If our offset is within the number of values represented by symbol sym
        // we are done...
        if (offset < d->symlen[sym] + 1)
            break;

        // ...otherwise update the offset and continue to iterate
        offset -= d->symlen[sym] + 1;
        len += d->minSymLen; // Get the real length
        buf64 <<= len;       // Consume the just processed symbol
        buf64Size -= len;

        if (buf64Size <= 32) { // Refill the buffer
            buf64Size += 32;
            buf64 |= (uint64_t)number<uint32_t, BigEndian>(ptr++) << (64 - buf64Size);
        }
    }

    // Ok, now we have our symbol that expands into d->symlen[sym] + 1 symbols.
    // We binary-search for our value recursively expanding into the left and
    // right child symbols until we reach a leaf node where symlen[sym] + 1 == 1
    // that will store the value we need.
    while (d->symlen[sym]) {

        Sym left = d->btree[sym].get<LR::Left>();

        // If a symbol contains 36 sub-symbols (d->symlen[sym] + 1 = 36) and
        // expands in a pair (d->symlen[left] = 23, d->symlen[right] = 11), then
        // we know that, for instance the ten-th value (offset = 10) will be on
        // the left side because in Recursive Pairing child symbols are adjacent.
        if (offset < d->symlen[left] + 1)
            sym = left;
        else {
            offset -= d->symlen[left] + 1;
            sym = d->btree[sym].get<LR::Right>();
        }
    }

    return d->btree[sym].get<LR::Left>();
}

bool check_dtz_stm(TBTable<WDL>*, int, File) { return true; }

bool check_dtz_stm(TBTable<DTZ>* entry, int stm, File f) {

    auto flags = entry->get(stm, f)->flags;
    return   (flags & TBFlag::STM) == stm
          || ((entry->key == entry->key2) && !entry->hasPawns);
}

// DTZ scores are sorted by frequency of occurrence and then assigned the
// values 0, 1, 2, ... in order of decreasing frequency. This is done for each
// of the four WDLScore values. The mapping information necessary to reconstruct
// the original values is stored in the TB file and read during map[] init.
WDLScore map_score(TBTable<WDL>*, File, int value, WDLScore) { return WDLScore(value - 2); }

int map_score(TBTable<DTZ>* entry, File f, int value, WDLScore wdl) {

    constexpr int WDLMap[] = { 1, 3, 0, 2, 0 };

    auto flags = entry->get(0, f)->flags;

    uint8_t* map = entry->map;
    uint16_t* idx = entry->get(0, f)->map_idx;
    if (flags & TBFlag::Mapped) {
        if (flags & TBFlag::Wide)
            value = ((uint16_t *)map)[idx[WDLMap[wdl + 2]] + value];
        else
            value = map[idx[WDLMap[wdl + 2]] + value];
    }

    // DTZ tables store distance to zero in number of moves or plies. We
    // want to return plies, so we have convert to plies when needed.
    if (   (wdl == WDLWin  && !(flags & TBFlag::WinPlies))
        || (wdl == WDLLoss && !(flags & TBFlag::LossPlies))
        ||  wdl == WDLCursedWin
        ||  wdl == WDLBlessedLoss)
        value *= 2;

    return value + 1;
}

// Compute a unique index out of a position and use it to probe the TB file. To
// encode k pieces of same type and color, first sort the pieces by square in
// ascending order s1 <= s2 <= ... <= sk then compute the unique index as:
//
//      idx = Binomial[1][s1] + Binomial[2][s2] + ... + Binomial[k][sk]
//
template<typename T, typename Ret = typename T::Ret>
Ret do_probe_table(const Position& pos, T* entry, WDLScore wdl, ProbeState* result) {

    Square squares[TBPIECES];
    Piece pieces[TBPIECES];
    uint64_t idx;
    int next = 0, size = 0, leadPawnsCnt = 0;
    PairsData* d;
    Bitboard b, leadPawns = 0;
    File tbFile = FILE_A;

    // A given TB entry like KRK has associated two material keys: KRvk and Kvkr.
    // If both sides have the same pieces keys are equal. In this case TB tables
    // only store the 'white to move' case, so if the position to lookup has black
    // to move, we need to switch the color and flip the squares before to lookup.
    bool symmetricBlackToMove = (entry->key == entry->key2 && pos.side_to_move());

    // TB files are calculated for white as stronger side. For instance we have
    // KRvK, not KvKR. A position where stronger side is white will have its
    // material key == entry->key, otherwise we have to switch the color and
    // flip the squares before to lookup.
    bool blackStronger = (pos.material_key() != entry->key);

    int flipColor   = (symmetricBlackToMove || blackStronger) * 8;
    int flipSquares = (symmetricBlackToMove || blackStronger) * 070;
    int stm         = (symmetricBlackToMove || blackStronger) ^ pos.side_to_move();

    // For pawns, TB files store 4 separate tables according if leading pawn is on
    // file a, b, c or d after reordering. The leading pawn is the one with maximum
    // MapPawns[] value, that is the one most toward the edges and with lowest rank.
    if (entry->hasPawns) {

        // In all the 4 tables, pawns are at the beginning of the piece sequence and
        // their color is the reference one. So we just pick the first one.
        Piece pc = Piece(entry->get(0, 0)->pieces[0] ^ flipColor);

        assert(type_of(pc) == PAWN);

        leadPawns = b = pos.pieces(color_of(pc), PAWN);
        do
            squares[size++] = pop_lsb(&b) ^ flipSquares;
        while (b);

        leadPawnsCnt = size;

        std::swap(squares[0], *std::max_element(squares, squares + leadPawnsCnt, pawns_comp));

        tbFile = file_of(squares[0]);
        if (tbFile > FILE_D)
            tbFile = file_of(squares[0] ^ 7); // Horizontal flip: SQ_H1 -> SQ_A1
    }

    // DTZ tables are one-sided, i.e. they store positions only for white to
    // move or only for black to move, so check for side to move to be stm,
    // early exit otherwise.
    if (!check_dtz_stm(entry, stm, tbFile))
        return *result = CHANGE_STM, Ret();

    // Now we are ready to get all the position pieces (but the lead pawns) and
    // directly map them to the correct color and square.
    b = pos.pieces() ^ leadPawns;
    do {
        Square s = pop_lsb(&b);
        squares[size] = s ^ flipSquares;
        pieces[size++] = Piece(pos.piece_on(s) ^ flipColor);
    } while (b);

    assert(size >= 2);

    d = entry->get(stm, tbFile);

    // Then we reorder the pieces to have the same sequence as the one stored
    // in pieces[i]: the sequence that ensures the best compression.
    for (int i = leadPawnsCnt; i < size; ++i)
        for (int j = i; j < size; ++j)
            if (d->pieces[i] == pieces[j])
            {
                std::swap(pieces[i], pieces[j]);
                std::swap(squares[i], squares[j]);
                break;
            }

    // Now we map again the squares so that the square of the lead piece is in
    // the triangle A1-D1-D4.
    if (file_of(squares[0]) > FILE_D)
        for (int i = 0; i < size; ++i)
            squares[i] ^= 7; // Horizontal flip: SQ_H1 -> SQ_A1

    // Encode leading pawns starting with the one with minimum MapPawns[] and
    // proceeding in ascending order.
    if (entry->hasPawns) {
        idx = LeadPawnIdx[leadPawnsCnt][squares[0]];

        std::sort(squares + 1, squares + leadPawnsCnt, pawns_comp);

        for (int i = 1; i < leadPawnsCnt; ++i)
            idx += Binomial[i][MapPawns[squares[i]]];

        goto encode_remaining; // With pawns we have finished special treatments
    }

    // In positions withouth pawns, we further flip the squares to ensure leading
    // piece is below RANK_5.
    if (rank_of(squares[0]) > RANK_4)
        for (int i = 0; i < size; ++i)
            squares[i] ^= 070; // Vertical flip: SQ_A8 -> SQ_A1

    // Look for the first piece of the leading group not on the A1-D4 diagonal
    // and ensure it is mapped below the diagonal.
    for (int i = 0; i < d->groupLen[0]; ++i) {
        if (!off_A1H8(squares[i]))
            continue;

        if (off_A1H8(squares[i]) > 0) // A1-H8 diagonal flip: SQ_A3 -> SQ_C3
            for (int j = i; j < size; ++j)
                squares[j] = flipdiag(squares[j]);
        break;
    }

    // Encode the leading group.
    //
    // Suppose we have KRvK. Let's say the pieces are on square numbers wK, wR
    // and bK (each 0...63). The simplest way to map this position to an index
    // is like this:
    //
    //   index = wK * 64 * 64 + wR * 64 + bK;
    //
    // But this way the TB is going to have 64*64*64 = 262144 positions, with
    // lots of positions being equivalent (because they are mirrors of each
    // other) and lots of positions being invalid (two pieces on one square,
    // adjacent kings, etc.).
    // Usually the first step is to take the wK and bK together. There are just
    // 462 ways legal and not-mirrored ways to place the wK and bK on the board.
    // Once we have placed the wK and bK, there are 62 squares left for the wR
    // Mapping its square from 0..63 to available squares 0..61 can be done like:
    //
    //   wR -= (wR > wK) + (wR > bK);
    //
    // In words: if wR "comes later" than wK, we deduct 1, and the same if wR
    // "comes later" than bK. In case of two same pieces like KRRvK we want to
    // place the two Rs "together". If we have 62 squares left, we can place two
    // Rs "together" in 62 * 61 / 2 ways (we divide by 2 because rooks can be
    // swapped and still get the same position.)
    //
    // In case we have at least 3 unique pieces (inlcuded kings) we encode them
    // together.
    if (entry->numUniquePieces >= 3) {

        int adjust1 =  squares[1] > squares[0];
        int adjust2 = (squares[2] > squares[0]) + (squares[2] > squares[1]);

        // First piece is below a1-h8 diagonal. MapA1D1D4[] maps the b1-d1-d3
        // triangle to 0...5. There are 63 squares for second piece and and 62
        // (mapped to 0...61) for the third.
        if (off_A1H8(squares[0]))
            idx = (   MapA1D1D4[squares[0]]  * 63
                   + (squares[1] - adjust1)) * 62
                   +  squares[2] - adjust2;

        // First piece is on a1-h8 diagonal, second below: map this occurence to
        // 6 to differentiate from the above case, rank_of() maps a1-d4 diagonal
        // to 0...3 and finally MapB1H1H7[] maps the b1-h1-h7 triangle to 0..27.
        else if (off_A1H8(squares[1]))
            idx = (  6 * 63 + rank_of(squares[0]) * 28
                   + MapB1H1H7[squares[1]])       * 62
                   + squares[2] - adjust2;

        // First two pieces are on a1-h8 diagonal, third below
        else if (off_A1H8(squares[2]))
            idx =  6 * 63 * 62 + 4 * 28 * 62
                 +  rank_of(squares[0])        * 7 * 28
                 + (rank_of(squares[1]) - adjust1) * 28
                 +  MapB1H1H7[squares[2]];

        // All 3 pieces on the diagonal a1-h8
        else
            idx = 6 * 63 * 62 + 4 * 28 * 62 + 4 * 7 * 28
                 +  rank_of(squares[0])         * 7 * 6
                 + (rank_of(squares[1]) - adjust1)  * 6
                 + (rank_of(squares[2]) - adjust2);
    } else if (entry->numUniquePieces == 2) {

        bool connectedKings = false;

#ifdef ATOMIC
        connectedKings = connectedKings || entry->variant == ATOMIC_VARIANT;
#endif
#ifdef ANTI
        connectedKings = connectedKings || main_variant(entry->variant) == ANTI_VARIANT;
#endif

        if (connectedKings) {
            int adjust = squares[1] > squares[0];

            if (off_A1H8(squares[0]))
                idx =   MapA1D1D4[squares[0]] * 63
                     + (squares[1] - adjust);

            else if (off_A1H8(squares[1]))
                idx =  6 * 63
                     + rank_of(squares[0]) * 28
                     + MapB1H1H7[squares[1]];

            else
                idx =   6 * 63 + 4 * 28
                     +  rank_of(squares[0]) * 7
                     + (rank_of(squares[1]) - adjust);
        } else
            // We don't have at least 3 unique pieces, like in KRRvKBB, just map
            // the kings.
            idx = MapKK[MapA1D1D4[squares[0]]][squares[1]];

    } else if (entry->minLikeMan == 2) {
        if (Triangle[squares[0]] > Triangle[squares[1]])
            std::swap(squares[0], squares[1]);

        if (file_of(squares[0]) > FILE_D)
            for (int i = 0; i < size; ++i)
                squares[i] ^= 7;

        if (rank_of(squares[0]) > RANK_4)
            for (int i = 0; i < size; ++i)
                squares[i] ^= 070;

        if (off_A1H8(squares[0]) > 0 || (off_A1H8(squares[0]) == 0 && off_A1H8(squares[1]) > 0))
            for (int i = 0; i < size; ++i)
                squares[i] = flipdiag(squares[i]);

        if ((Test45 & squares[1]) && Triangle[squares[0]] == Triangle[squares[1]]) {
            std::swap(squares[0], squares[1]);
            for (int i = 0; i < size; ++i)
                squares[i] = flipdiag(squares[i] ^ 070);
        }

        idx = MapPP[Triangle[squares[0]]][squares[1]];
    } else {
        for (int i = 1; i < d->groupLen[0]; ++i)
            if (Triangle[squares[0]] > Triangle[squares[i]])
                std::swap(squares[0], squares[i]);

        if (file_of(squares[0]) > FILE_D)
            for (int i = 0; i < size; ++i)
                squares[i] ^= 7;

        if (rank_of(squares[0]) > RANK_4)
            for (int i = 0; i < size; ++i)
                squares[i] ^= 070;

        if (off_A1H8(squares[0]) > 0)
            for (int i = 0; i < size; ++i)
                squares[i] = flipdiag(squares[i]);

        for (int i = 1; i < d->groupLen[0]; i++)
            for (int j = i + 1; j < d->groupLen[0]; j++)
                if (MultTwist[squares[i]] > MultTwist[squares[j]])
                    std::swap(squares[i], squares[j]);

        idx = MultIdx[d->groupLen[0] - 1][Triangle[squares[0]]];

        for (int i = 1; i < d->groupLen[0]; ++i)
            idx += Binomial[i][MultTwist[squares[i]]];
    }

encode_remaining:
    idx *= d->groupIdx[0];
    Square* groupSq = squares + d->groupLen[0];

    // Encode remainig pawns then pieces according to square, in ascending order
    bool remainingPawns = entry->hasPawns && entry->pawnCount[1];

    while (d->groupLen[++next])
    {
        std::sort(groupSq, groupSq + d->groupLen[next]);
        uint64_t n = 0;

        // Map down a square if "comes later" than a square in the previous
        // groups (similar to what done earlier for leading group pieces).
        for (int i = 0; i < d->groupLen[next]; ++i)
        {
            auto f = [&](Square s) { return groupSq[i] > s; };
            auto adjust = std::count_if(squares, groupSq, f);
            n += Binomial[i + 1][groupSq[i] - adjust - 8 * remainingPawns];
        }

        remainingPawns = false;
        idx += n * d->groupIdx[next];
        groupSq += d->groupLen[next];
    }

    // Now that we have the index, decompress the pair and get the score
    return map_score(entry, tbFile, decompress_pairs(d, idx), wdl);
}

// Group together pieces that will be encoded together. The general rule is that
// a group contains pieces of same type and color. The exception is the leading
// group that, in case of positions withouth pawns, can be formed by 3 different
// pieces (default) or by the king pair when there is not a unique piece apart
// from the kings. When there are pawns, pawns are always first in pieces[].
//
// As example KRKN -> KRK + N, KNNK -> KK + NN, KPPKP -> P + PP + K + K
//
// The actual grouping depends on the TB generator and can be inferred from the
// sequence of pieces in piece[] array.
template<typename T>
void set_groups(T& e, PairsData* d, int order[], File f) {

    int n = 0, firstLen = e.hasPawns ? 0 : (e.numUniquePieces >= 3) ? 3 : 2;
    d->groupLen[n] = 1;

    // Number of pieces per group is stored in groupLen[], for instance in KRKN
    // the encoder will default on '111', so groupLen[] will be (3, 1).
    for (int i = 1; i < e.pieceCount; ++i)
        if (--firstLen > 0 || d->pieces[i] == d->pieces[i - 1])
            d->groupLen[n]++;
        else
            d->groupLen[++n] = 1;

    d->groupLen[++n] = 0; // Zero-terminated

    // The sequence in pieces[] defines the groups, but not the order in which
    // they are encoded. If the pieces in a group g can be combined on the board
    // in N(g) different ways, then the position encoding will be of the form:
    //
    //           g1 * N(g2) * N(g3) + g2 * N(g3) + g3
    //
    // This ensures unique encoding for the whole position. The order of the
    // groups is a per-table parameter and could not follow the canonical leading
    // pawns/pieces -> remainig pawns -> remaining pieces. In particular the
    // first group is at order[0] position and the remaining pawns, when present,
    // are at order[1] position.
    bool pp = e.hasPawns && e.pawnCount[1]; // Pawns on both sides
    int next = pp ? 2 : 1;
    int freeSquares = 64 - d->groupLen[0] - (pp ? d->groupLen[1] : 0);
    uint64_t idx = 1;

    for (int k = 0; next < n || k == order[0] || k == order[1]; ++k)
        if (k == order[0]) // Leading pawns or pieces
        {
            d->groupIdx[0] = idx;

            if (e.hasPawns)
                idx *= LeadPawnsSize[d->groupLen[0]][f];
            else if (e.numUniquePieces >= 3)
                idx *= 31332;
            else if (e.numUniquePieces == 2)
                // Standard or Atomic/Giveaway
                idx *= (e.variant == CHESS_VARIANT) ? 462 : 518;
            else if (e.minLikeMan == 2)
                idx *= 278;
            else
                idx *= MultFactor[e.minLikeMan - 1];
        }
        else if (k == order[1]) // Remaining pawns
        {
            d->groupIdx[1] = idx;
            idx *= Binomial[d->groupLen[1]][48 - d->groupLen[0]];
        }
        else // Remainig pieces
        {
            d->groupIdx[next] = idx;
            idx *= Binomial[d->groupLen[next]][freeSquares];
            freeSquares -= d->groupLen[next++];
        }

    d->groupIdx[n] = idx;
}

// In Recursive Pairing each symbol represents a pair of childern symbols. So
// read d->btree[] symbols data and expand each one in his left and right child
// symbol until reaching the leafs that represent the symbol value.
uint8_t set_symlen(PairsData* d, Sym s, std::vector<bool>& visited) {

    visited[s] = true; // We can set it now because tree is acyclic
    Sym sr = d->btree[s].get<LR::Right>();

    if (sr == 0xFFF)
        return 0;

    Sym sl = d->btree[s].get<LR::Left>();

    if (!visited[sl])
        d->symlen[sl] = set_symlen(d, sl, visited);

    if (!visited[sr])
        d->symlen[sr] = set_symlen(d, sr, visited);

    return d->symlen[sl] + d->symlen[sr] + 1;
}

uint8_t* set_sizes(PairsData* d, uint8_t* data) {

    d->flags = *data++;

    if (d->flags & TBFlag::SingleValue) {
        d->blocksNum = d->blockLengthSize = 0;
        d->span = d->sparseIndexSize = 0; // Broken MSVC zero-init
        d->minSymLen = *data++; // Here we store the single value
        return data;
    }

    // groupLen[] is a zero-terminated list of group lengths, the last groupIdx[]
    // element stores the biggest index that is the tb size.
    uint64_t tbSize = d->groupIdx[std::find(d->groupLen, d->groupLen + 7, 0) - d->groupLen];

    d->sizeofBlock = 1ULL << *data++;
    d->span = 1ULL << *data++;
    d->sparseIndexSize = (tbSize + d->span - 1) / d->span; // Round up
    auto padding = number<uint8_t, LittleEndian>(data++);
    d->blocksNum = number<uint32_t, LittleEndian>(data); data += sizeof(uint32_t);
    d->blockLengthSize = d->blocksNum + padding; // Padded to ensure SparseIndex[]
                                                 // does not point out of range.
    d->maxSymLen = *data++;
    d->minSymLen = *data++;
    d->lowestSym = (Sym*)data;
    d->base64.resize(d->maxSymLen - d->minSymLen + 1);

    // The canonical code is ordered such that longer symbols (in terms of
    // the number of bits of their Huffman code) have lower numeric value,
    // so that d->lowestSym[i] >= d->lowestSym[i+1] (when read as LittleEndian).
    // Starting from this we compute a base64[] table indexed by symbol length
    // and containing 64 bit values so that d->base64[i] >= d->base64[i+1].
    // See http://www.eecs.harvard.edu/~michaelm/E210/huffman.pdf
    for (int i = d->base64.size() - 2; i >= 0; --i) {
        d->base64[i] = (d->base64[i + 1] + number<Sym, LittleEndian>(&d->lowestSym[i])
                                         - number<Sym, LittleEndian>(&d->lowestSym[i + 1])) / 2;

        assert(d->base64[i] * 2 >= d->base64[i+1]);
    }

    // Now left-shift by an amount so that d->base64[i] gets shifted 1 bit more
    // than d->base64[i+1] and given the above assert condition, we ensure that
    // d->base64[i] >= d->base64[i+1]. Moreover for any symbol s64 of length i
    // and right-padded to 64 bits holds d->base64[i-1] >= s64 >= d->base64[i].
    for (size_t i = 0; i < d->base64.size(); ++i)
        d->base64[i] <<= 64 - i - d->minSymLen; // Right-padding to 64 bits

    data += d->base64.size() * sizeof(Sym);
    d->symlen.resize(number<uint16_t, LittleEndian>(data)); data += sizeof(uint16_t);
    d->btree = (LR*)data;

    // The compression scheme used is "Recursive Pairing", that replaces the most
    // frequent adjacent pair of symbols in the source message by a new symbol,
    // reevaluating the frequencies of all of the symbol pairs with respect to
    // the extended alphabet, and then repeating the process.
    // See http://www.larsson.dogma.net/dcc99.pdf
    std::vector<bool> visited(d->symlen.size());

    for (Sym sym = 0; sym < d->symlen.size(); ++sym)
        if (!visited[sym])
            d->symlen[sym] = set_symlen(d, sym, visited);

    return data + d->symlen.size() * sizeof(LR) + (d->symlen.size() & 1);
}

uint8_t* set_dtz_map(TBTable<WDL>&, uint8_t* data, File) { return data; }

uint8_t* set_dtz_map(TBTable<DTZ>& e, uint8_t* data, File maxFile) {

    e.map = data;

    for (File f = FILE_A; f <= maxFile; ++f) {
        auto flags = e.get(0, f)->flags;
        if (flags & TBFlag::Mapped) {
            if (flags & TBFlag::Wide) {
                data += (uintptr_t)data & 1;  // Word alignment, we may have a mixed table
                for (int i = 0; i < 4; ++i) { // Sequence like 3,x,x,x,1,x,0,2,x,x
                    e.get(0, f)->map_idx[i] = (uint16_t)((uint16_t *)data - (uint16_t *)e.map + 1);
                    data += 2 * number<uint16_t, LittleEndian>(data) + 2;
                }
            }
            else {
                for (int i = 0; i < 4; ++i) {
                    e.get(0, f)->map_idx[i] = (uint16_t)(data - e.map + 1);
                    data += *data + 1;
                }
            }
        }
    }

    return data += (uintptr_t)data & 1; // Word alignment
}

// Populate entry's PairsData records with data from the just memory mapped file.
// Called at first access.
template<TBType Type, typename T = TBTable<Type>>
void set(T& e, uint8_t* data) {

    PairsData* d;

    enum { Split = 1, HasPawns = 2 };

    assert(e.hasPawns        == !!(*data & HasPawns));
    assert((e.key != e.key2) == !!(*data & Split));

    data++; // First byte stores flags

    const int sides = T::Sides == 2 && (e.key != e.key2) ? 2 : 1;
    const File maxFile = e.hasPawns ? FILE_D : FILE_A;

    bool pp = e.hasPawns && e.pawnCount[1]; // Pawns on both sides

    assert(!pp || e.pawnCount[0]);

    for (File f = FILE_A; f <= maxFile; ++f) {

        for (int i = 0; i < sides; i++)
            *e.get(i, f) = PairsData();

        int order[][2] = { { *data & 0xF, pp ? *(data + 1) & 0xF : 0xF },
                           { *data >>  4, pp ? *(data + 1) >>  4 : 0xF } };
        data += 1 + pp;

        for (int k = 0; k < e.pieceCount; ++k, ++data)
            for (int i = 0; i < sides; i++)
                e.get(i, f)->pieces[k] = Piece(i ? *data >>  4 : *data & 0xF);

        for (int i = 0; i < sides; ++i)
            set_groups(e, e.get(i, f), order[i], f);
    }

    data += (uintptr_t)data & 1; // Word alignment

    for (File f = FILE_A; f <= maxFile; ++f)
        for (int i = 0; i < sides; i++) {
            data = set_sizes(e.get(i, f), data);
#ifdef ANTI
            if (Type == DTZ && main_variant(e.variant) == ANTI_VARIANT && e.get(i, f)->flags & TBFlag::SingleValue)
                e.get(i, f)->minSymLen = 1;
#endif
        }

    data = set_dtz_map(e, data, maxFile);

    for (File f = FILE_A; f <= maxFile; ++f)
        for (int i = 0; i < sides; i++) {
            (d = e.get(i, f))->sparseIndex = (SparseEntry*)data;
            data += d->sparseIndexSize * sizeof(SparseEntry);
        }

    for (File f = FILE_A; f <= maxFile; ++f)
        for (int i = 0; i < sides; i++) {
            (d = e.get(i, f))->blockLength = (uint16_t*)data;
            data += d->blockLengthSize * sizeof(uint16_t);
        }

    for (File f = FILE_A; f <= maxFile; ++f)
        for (int i = 0; i < sides; i++) {
            data = (uint8_t*)(((uintptr_t)data + 0x3F) & ~0x3F); // 64 byte alignment
            (d = e.get(i, f))->data = data;
            data += d->blocksNum * d->sizeofBlock;
        }
}

// If the TB file corresponding to the given position is already memory mapped
// then return its base address, otherwise try to memory map and init it. Called
// at every probe, memory map and init only at first access. Function is thread
// safe and can be called concurrently.
template<TBType Type>
void* mapped(TBTable<Type>& e, const Position& pos) {

    static Mutex mutex;

    // Use 'acquire' to avoid a thread reading 'ready' == true while
    // another is still working. (compiler reordering may cause this).
    if (e.ready.load(std::memory_order_acquire))
        return e.baseAddress; // Could be nullptr if file does not exist

    std::unique_lock<Mutex> lk(mutex);

    if (e.ready.load(std::memory_order_relaxed)) // Recheck under lock
        return e.baseAddress;

    constexpr uint8_t Magic[SUBVARIANT_NB][2][4] = {
        {
            { 0xD7, 0x66, 0x0C, 0xA5 },
            { 0x71, 0xE8, 0x23, 0x5D }
        },
#ifdef ANTI
        {
            { 0xD6, 0xF5, 0x1B, 0x50 },
            { 0xBC, 0x55, 0xBC, 0x21 }
        },
#endif
#ifdef ATOMIC
        {
            { 0x91, 0xA9, 0x5E, 0xEB },
            { 0x55, 0x8D, 0xA4, 0x49 }
        },
#endif
#ifdef CRAZYHOUSE
        {
            { 0xD7, 0x66, 0x0C, 0xA5 },
            { 0x71, 0xE8, 0x23, 0x5D }
        },
#endif
#ifdef EXTINCTION
        {
            { 0xD7, 0x66, 0x0C, 0xA5 },
            { 0x71, 0xE8, 0x23, 0x5D }
        },
#endif
#ifdef GRID
        {
            { 0xD7, 0x66, 0x0C, 0xA5 },
            { 0x71, 0xE8, 0x23, 0x5D }
        },
#endif
#ifdef HORDE
        {
            { 0xD7, 0x66, 0x0C, 0xA5 },
            { 0x71, 0xE8, 0x23, 0x5D }
        },
#endif
#ifdef KOTH
        {
            { 0xD7, 0x66, 0x0C, 0xA5 },
            { 0x71, 0xE8, 0x23, 0x5D }
        },
#endif
#ifdef LOSERS
        {
            { 0xD7, 0x66, 0x0C, 0xA5 },
            { 0x71, 0xE8, 0x23, 0x5D }
        },
#endif
#ifdef RACE
        {
            { 0xD7, 0x66, 0x0C, 0xA5 },
            { 0x71, 0xE8, 0x23, 0x5D }
        },
#endif
#ifdef THREECHECK
        {
            { 0xD7, 0x66, 0x0C, 0xA5 },
            { 0x71, 0xE8, 0x23, 0x5D }
        },
#endif
#ifdef TWOKINGS
        {
            { 0xD7, 0x66, 0x0C, 0xA5 },
            { 0x71, 0xE8, 0x23, 0x5D }
        },
#endif
#ifdef SUICIDE
        {
            { 0xE4, 0xCF, 0xE7, 0x23 },
            { 0x7B, 0xF6, 0x93, 0x15 }
        },
#endif
#ifdef BUGHOUSE
        {
            { 0xD7, 0x66, 0x0C, 0xA5 },
            { 0x71, 0xE8, 0x23, 0x5D }
        },
#endif
#ifdef DISPLACEDGRID
        {
            { 0xD7, 0x66, 0x0C, 0xA5 },
            { 0x71, 0xE8, 0x23, 0x5D }
        },
#endif
#ifdef LOOP
        {
            { 0xD7, 0x66, 0x0C, 0xA5 },
            { 0x71, 0xE8, 0x23, 0x5D }
        },
#endif
#ifdef SLIPPEDGRID
        {
            { 0xD7, 0x66, 0x0C, 0xA5 },
            { 0x71, 0xE8, 0x23, 0x5D }
        },
#endif
#ifdef TWOKINGSSYMMETRIC
        {
            { 0xD7, 0x66, 0x0C, 0xA5 },
            { 0x71, 0xE8, 0x23, 0x5D }
        },
#endif
    };

    constexpr uint8_t PawnlessMagic[SUBVARIANT_NB][2][4] = {
        {
            { 0xD7, 0x66, 0x0C, 0xA5 },
            { 0x71, 0xE8, 0x23, 0x5D }
        },
#ifdef ANTI
        {
            { 0xE4, 0xCF, 0xE7, 0x23 },
            { 0x7B, 0xF6, 0x93, 0x15 }
        },
#endif
#ifdef ATOMIC
        {
            { 0x91, 0xA9, 0x5E, 0xEB },
            { 0x55, 0x8D, 0xA4, 0x49 }
        },
#endif
#ifdef CRAZYHOUSE
        {
            { 0xD7, 0x66, 0x0C, 0xA5 },
            { 0x71, 0xE8, 0x23, 0x5D }
        },
#endif
#ifdef EXTINCTION
        {
            { 0xD7, 0x66, 0x0C, 0xA5 },
            { 0x71, 0xE8, 0x23, 0x5D }
        },
#endif
#ifdef GRID
        {
            { 0xD7, 0x66, 0x0C, 0xA5 },
            { 0x71, 0xE8, 0x23, 0x5D }
        },
#endif
#ifdef HORDE
        {
            { 0xD7, 0x66, 0x0C, 0xA5 },
            { 0x71, 0xE8, 0x23, 0x5D }
        },
#endif
#ifdef KOTH
        {
            { 0xD7, 0x66, 0x0C, 0xA5 },
            { 0x71, 0xE8, 0x23, 0x5D }
        },
#endif
#ifdef LOSERS
        {
            { 0xD7, 0x66, 0x0C, 0xA5 },
            { 0x71, 0xE8, 0x23, 0x5D }
        },
#endif
#ifdef RACE
        {
            { 0xD7, 0x66, 0x0C, 0xA5 },
            { 0x71, 0xE8, 0x23, 0x5D }
        },
#endif
#ifdef THREECHECK
        {
            { 0xD7, 0x66, 0x0C, 0xA5 },
            { 0x71, 0xE8, 0x23, 0x5D }
        },
#endif
#ifdef TWOKINGS
        {
            { 0xD7, 0x66, 0x0C, 0xA5 },
            { 0x71, 0xE8, 0x23, 0x5D }
        },
#endif
#ifdef SUICIDE
        {
            { 0xD6, 0xF5, 0x1B, 0x50 },
            { 0xBC, 0x55, 0xBC, 0x21 }
        },
#endif
#ifdef BUGHOUSE
        {
            { 0xD7, 0x66, 0x0C, 0xA5 },
            { 0x71, 0xE8, 0x23, 0x5D }
        },
#endif
#ifdef DISPLACEDGRID
        {
            { 0xD7, 0x66, 0x0C, 0xA5 },
            { 0x71, 0xE8, 0x23, 0x5D }
        },
#endif
#ifdef LOOP
        {
            { 0xD7, 0x66, 0x0C, 0xA5 },
            { 0x71, 0xE8, 0x23, 0x5D }
        },
#endif
#ifdef SLIPPEDGRID
        {
            { 0xD7, 0x66, 0x0C, 0xA5 },
            { 0x71, 0xE8, 0x23, 0x5D }
        },
#endif
#ifdef TWOKINGSSYMMETRIC
        {
            { 0xD7, 0x66, 0x0C, 0xA5 },
            { 0x71, 0xE8, 0x23, 0x5D }
        },
#endif
    };

    // Pieces strings in decreasing order for each color, like ("KPP","KR")
    std::string fname, w, b;
    for (PieceType pt = KING; pt >= PAWN; --pt) {
        w += std::string(popcount(pos.pieces(WHITE, pt)), PieceToChar[pt]);
        b += std::string(popcount(pos.pieces(BLACK, pt)), PieceToChar[pt]);
    }

    fname = e.key == pos.material_key() ? w + 'v' + b : b + 'v' + w;

    const char** Suffixes = Type == WDL ? WdlSuffixes : DtzSuffixes;
    const char** PawnlessSuffixes = Type == WDL ? PawnlessWdlSuffixes : PawnlessDtzSuffixes;

    uint8_t* data = nullptr;
    TBFile file(fname + Suffixes[e.variant]);

    if (file.is_open())
        data = file.map(&e.baseAddress, &e.mapping, Magic[e.variant][Type == WDL]);
    else if (fname.find("P") == std::string::npos && PawnlessSuffixes[e.variant]) {
        TBFile pawnlessFile(fname + PawnlessSuffixes[e.variant]);
        data = pawnlessFile.map(&e.baseAddress, &e.mapping, PawnlessMagic[e.variant][Type == WDL]);
    }

    if (data) {
        set<Type>(e, data);

#ifdef ANTI
        if (!e.hasPawns) {
            // Recalculate table key.
            std::string w2, b2;
            for (int i = 0; i < e.pieceCount; i++) {
                Piece piece = e.get(WHITE, FILE_A)->pieces[i];
                if (color_of(piece) == WHITE)
                    w2 += PieceToChar[type_of(piece)];
                else
                    b2 += PieceToChar[type_of(piece)];
            }

            Position pos2;
            StateInfo st;
            Key key = pos2.set(w2 + "v" + b2, WHITE, pos.subvariant(), &st).material_key();

            if (key != e.key)
                std::swap(e.key, e.key2);

            assert(e.key == key);
        }
#endif
    }

    e.ready.store(true, std::memory_order_release);
    return e.baseAddress;
}

template<TBType Type, typename Ret = typename TBTable<Type>::Ret>
Ret result_to_score(Value value) {

    if (value > 0)
        return Type == WDL ? Ret(WDLWin) : Ret(1);
    else if (value < 0)
        return Type == WDL ? Ret(WDLLoss) : Ret(-1);
    else
        return Ret(WDLDraw);
}

template<TBType Type, typename Ret = typename TBTable<Type>::Ret>
Ret probe_table(const Position& pos, ProbeState* result, WDLScore wdl = WDLDraw) {

    // Check for variant end
    if (pos.is_variant_end())
        return result_to_score<Type>(pos.variant_result());

    // Check for stalemate in variants
    if (pos.variant() != CHESS_VARIANT && MoveList<LEGAL>(pos).size() == 0)
        return result_to_score<Type>(pos.checkers() ? pos.checkmate_value() : pos.stalemate_value());

#ifdef ANTI
    if (!pos.is_anti())
#endif
    if (pos.count<ALL_PIECES>() == 2) // KvK
        return Ret(WDLDraw);

    TBTable<Type>* entry = TBTables.get<Type>(pos.material_key());

    if (!entry || !mapped(*entry, pos))
        return *result = FAIL, Ret();

    return do_probe_table(pos, entry, wdl, result);
}

#ifdef ANTI
template <bool Threats = false>
WDLScore sprobe_ab(Position &pos, WDLScore alpha, WDLScore beta, ProbeState* result);

WDLScore sprobe_captures(Position &pos, WDLScore alpha, WDLScore beta, ProbeState* result) {

    auto moveList = MoveList<CAPTURES>(pos);
    StateInfo st;

    *result = OK;

    for (const Move& move : moveList) {
        pos.do_move(move, st);
        WDLScore v = -sprobe_ab(pos, -beta, -alpha, result);
        pos.undo_move(move);

        if (*result == FAIL)
            return WDLDraw;

        if (v > alpha) {
            alpha = v;
            if (alpha >= beta)
                break;
        }
    }

    if (moveList.size())
        *result = ZEROING_BEST_MOVE;

    return alpha;
}

template<bool Threats>
WDLScore sprobe_ab(Position &pos, WDLScore alpha, WDLScore beta, ProbeState* result) {

    WDLScore v;
    bool threatFound = false;

    if (popcount(pos.pieces(~pos.side_to_move())) > 1) {
        v = sprobe_captures(pos, alpha, beta, result);
        if (*result == ZEROING_BEST_MOVE || *result == FAIL)
            return v;
    } else {
        auto moveList = MoveList<CAPTURES>(pos);
        if (moveList.size()) {
            *result = ZEROING_BEST_MOVE;
            return WDLLoss;
        }
    }

    if (Threats || popcount(pos.pieces()) >= 6) {
        StateInfo st;
        auto moveList = MoveList<LEGAL>(pos);

        for (const Move& move : moveList) {
            pos.do_move(move, st);
            v = -sprobe_captures(pos, -beta, -alpha, result);
            pos.undo_move(move);

            if (*result == FAIL)
                return WDLDraw;
            else if (*result == ZEROING_BEST_MOVE && v > alpha) {
                threatFound = true;
                alpha = v;
                if (alpha >= beta) {
                    *result = THREAT;
                    return v;
                }
            }
        }
    }

    *result = OK;
    v = probe_table<WDL>(pos, result);

    if (*result == FAIL)
        return WDLDraw;

    if (v > alpha)
        return v;

    if (threatFound)
        *result = THREAT;

    return alpha;
}
#endif

// For a position where the side to move has a winning capture it is not necessary
// to store a winning value so the generator treats such positions as "don't cares"
// and tries to assign to it a value that improves the compression ratio. Similarly,
// if the side to move has a drawing capture, then the position is at least drawn.
// If the position is won, then the TB needs to store a win value. But if the
// position is drawn, the TB may store a loss value if that is better for compression.
// All of this means that during probing, the engine must look at captures and probe
// their results and must probe the position itself. The "best" result of these
// probes is the correct result for the position.
// DTZ tables do not store values when a following move is a zeroing winning move
// (winning capture or winning pawn move). Also DTZ store wrong values for positions
// where the best move is an ep-move (even if losing). So in all these cases set
// the state to ZEROING_BEST_MOVE.
template<bool CheckZeroingMoves>
WDLScore search(Position& pos, ProbeState* result) {

#ifdef ANTI
    if (pos.is_anti())
        return sprobe_ab<CheckZeroingMoves>(pos, WDLLoss, WDLWin, result);
#endif

    WDLScore value, bestValue = WDLLoss;
    StateInfo st;

    auto moveList = MoveList<LEGAL>(pos);
    size_t totalCount = moveList.size(), moveCount = 0;

    for (const Move& move : moveList)
    {
        if (   !pos.capture(move)
            && (!CheckZeroingMoves || type_of(pos.moved_piece(move)) != PAWN))
            continue;

        moveCount++;

        pos.do_move(move, st);
        value = -search<false>(pos, result);
        pos.undo_move(move);

        if (*result == FAIL)
            return WDLDraw;

        if (value > bestValue)
        {
            bestValue = value;

            if (value >= WDLWin)
            {
                *result = ZEROING_BEST_MOVE; // Winning DTZ-zeroing move
                return value;
            }
        }
    }

    // In case we have already searched all the legal moves we don't have to probe
    // the TB because the stored score could be wrong. For instance TB tables
    // do not contain information on position with ep rights, so in this case
    // the result of probe_wdl_table is wrong. Also in case of only capture
    // moves, for instance here 4K3/4q3/6p1/2k5/6p1/8/8/8 w - - 0 7, we have to
    // return with ZEROING_BEST_MOVE set.
    bool noMoreMoves = (moveCount && moveCount == totalCount);

    if (noMoreMoves)
        value = bestValue;
    else
    {
        value = probe_table<WDL>(pos, result);

        if (*result == FAIL)
            return WDLDraw;
    }

    // DTZ stores a "don't care" value if bestValue is a win
    if (bestValue >= value)
        return *result = (   bestValue > WDLDraw
                          || noMoreMoves ? ZEROING_BEST_MOVE : OK), bestValue;

    return *result = OK, value;
}

} // namespace


/// Tablebases::init() is called at startup and after every change to
/// "SyzygyPath" UCI option to (re)create the various tables. It is not thread
/// safe, nor it needs to be.
void Tablebases::init(Variant variant, const std::string& paths) {

    TBTables.clear();
    MaxCardinality = 0;
    TBFile::Paths = paths;

    if (paths.empty() || paths == "<empty>")
        return;

    // MapB1H1H7[] encodes a square below a1-h8 diagonal to 0..27
    int code = 0;
    for (Square s = SQ_A1; s <= SQ_H8; ++s)
        if (off_A1H8(s) < 0)
            MapB1H1H7[s] = code++;

    // MapA1D1D4[] encodes a square in the a1-d1-d4 triangle to 0..9
    std::vector<Square> diagonal;
    code = 0;
    for (Square s = SQ_A1; s <= SQ_D4; ++s)
        if (off_A1H8(s) < 0 && file_of(s) <= FILE_D)
            MapA1D1D4[s] = code++;

        else if (!off_A1H8(s) && file_of(s) <= FILE_D)
            diagonal.push_back(s);

    // Diagonal squares are encoded as last ones
    for (auto s : diagonal)
        MapA1D1D4[s] = code++;

    // MapKK[] encodes all the 461 possible legal positions of two kings where
    // the first is in the a1-d1-d4 triangle. If the first king is on the a1-d4
    // diagonal, the other one shall not to be above the a1-h8 diagonal.
    std::vector<std::pair<int, Square>> bothOnDiagonal;
    code = 0;
    for (int idx = 0; idx < 10; idx++)
        for (Square s1 = SQ_A1; s1 <= SQ_D4; ++s1)
            if (MapA1D1D4[s1] == idx && (idx || s1 == SQ_B1)) // SQ_B1 is mapped to 0
            {
                for (Square s2 = SQ_A1; s2 <= SQ_H8; ++s2)
                    if ((PseudoAttacks[KING][s1] | s1) & s2)
                        continue; // Illegal position

                    else if (!off_A1H8(s1) && off_A1H8(s2) > 0)
                        continue; // First on diagonal, second above

                    else if (!off_A1H8(s1) && !off_A1H8(s2))
                        bothOnDiagonal.emplace_back(idx, s2);

                    else
                        MapKK[idx][s2] = code++;
            }

    // Legal positions with both kings on diagonal are encoded as last ones
    for (auto p : bothOnDiagonal)
        MapKK[p.first][p.second] = code++;

    // Binomial[] stores the Binomial Coefficents using Pascal rule. There
    // are Binomial[k][n] ways to choose k elements from a set of n elements.
    Binomial[0][0] = 1;

    for (int n = 1; n < 64; n++) // Squares
        for (int k = 0; k < 6 && k <= n; ++k) // Pieces
            Binomial[k][n] =  (k > 0 ? Binomial[k - 1][n - 1] : 0)
                            + (k < n ? Binomial[k    ][n - 1] : 0);

    // For antichess (with less than two unique pieces).
    for (int i = 0; i < 5; i++) {
        int s = 0;
        for (int j = 0; j < 10; j++) {
            MultIdx[i][j] = s;
            s += (i == 0) ? 1 : Binomial[i][MultTwist[InvTriangle[j]]];
        }
        MultFactor[i] = s;
    }

    // MapPawns[s] encodes squares a2-h7 to 0..47. This is the number of possible
    // available squares when the leading one is in 's'. Moreover the pawn with
    // highest MapPawns[] is the leading pawn, the one nearest the edge and,
    // among pawns with same file, the one with lowest rank.
    int availableSquares = 47; // Available squares when lead pawn is in a2

    // Init the tables for the encoding of leading pawns group: with 7-men TB we
    // can have up to 5 leading pawns (KPPPPPK).
    for (int leadPawnsCnt = 1; leadPawnsCnt <= 5; ++leadPawnsCnt)
        for (File f = FILE_A; f <= FILE_D; ++f)
        {
            // Restart the index at every file because TB table is splitted
            // by file, so we can reuse the same index for different files.
            int idx = 0;

            // Sum all possible combinations for a given file, starting with
            // the leading pawn on rank 2 and increasing the rank.
            for (Rank r = RANK_2; r <= RANK_7; ++r)
            {
                Square sq = make_square(f, r);

                // Compute MapPawns[] at first pass.
                // If sq is the leading pawn square, any other pawn cannot be
                // below or more toward the edge of sq. There are 47 available
                // squares when sq = a2 and reduced by 2 for any rank increase
                // due to mirroring: sq == a3 -> no a2, h2, so MapPawns[a3] = 45
                if (leadPawnsCnt == 1)
                {
                    MapPawns[sq] = availableSquares--;
                    MapPawns[sq ^ 7] = availableSquares--; // Horizontal flip
                }
                LeadPawnIdx[leadPawnsCnt][sq] = idx;
                idx += Binomial[leadPawnsCnt - 1][MapPawns[sq]];
            }
            // After a file is traversed, store the cumulated per-file index
            LeadPawnsSize[leadPawnsCnt][f] = idx;
        }

    // Add entries in TB tables if the corresponding files exsist
#ifdef ANTI
    if (main_variant(variant) == ANTI_VARIANT) {
        for (PieceType p1 = PAWN; p1 <= KING; ++p1) {
            for (PieceType p2 = PAWN; p2 <= p1; ++p2) {
                TBTables.add(variant, {p1}, {p2});

                for (PieceType p3 = PAWN; p3 <= KING; ++p3)
                    TBTables.add(variant, {p1, p2}, {p3});

                for (PieceType p3 = PAWN; p3 <= p2; ++p3) {
                    for (PieceType p4 = PAWN; p4 <= KING; ++p4) {
                        TBTables.add(variant, {p1, p2, p3}, {p4});

                        for (PieceType p5 = PAWN; p5 <= p4; ++p5)
                            TBTables.add(variant, {p1, p2, p3}, {p4, p5});
                    }

                    for (PieceType p4 = PAWN; p4 <= p3; ++p4) {
                        for (PieceType p5 = PAWN; p5 <= KING; ++p5) {
                            TBTables.add(variant, {p1, p2, p3, p4}, {p5});

                            for (PieceType p6 = PAWN; p6 <= p5; ++p6)
                                TBTables.add(variant, {p1, p2, p3, p4}, {p5, p6});
                        }

                        for (PieceType p5 = PAWN; p5 <= p4; ++p5)
                            for (PieceType p6 = PAWN; p6 <= KING; ++p6)
                                TBTables.add(variant, {p1, p2, p3, p4, p5}, {p6});
                    }

                    for (PieceType p4 = PAWN; p4 <= p1; ++p4)
                        for (PieceType p5 = PAWN; p5 <= (p1 == p4 ? p2 : p4); ++p5)
                            for (PieceType p6 = PAWN; p6 <= ((p1 == p4 && p5 == p2) ? p3 : p5); ++p6)
                                TBTables.add(variant, {p1, p2, p3}, {p4, p5, p6});
                }

                for (PieceType p3 = PAWN; p3 <= p1; ++p3)
                    for (PieceType p4 = PAWN; p4 <= (p1 == p3 ? p2 : p3); ++p4)
                        TBTables.add(variant, {p1, p2}, {p3, p4});
            }
        }
    } else
#endif
    for (PieceType p1 = PAWN; p1 < KING; ++p1) {
        TBTables.add(variant, {KING, p1}, {KING});

        for (PieceType p2 = PAWN; p2 <= p1; ++p2) {
            TBTables.add(variant, {KING, p1, p2}, {KING});
            TBTables.add(variant, {KING, p1}, {KING, p2});

            for (PieceType p3 = PAWN; p3 < KING; ++p3)
                TBTables.add(variant, {KING, p1, p2}, {KING, p3});

            for (PieceType p3 = PAWN; p3 <= p2; ++p3) {
                TBTables.add(variant, {KING, p1, p2, p3}, {KING});

                for (PieceType p4 = PAWN; p4 <= p3; ++p4) {
                    TBTables.add(variant, {KING, p1, p2, p3, p4}, {KING});

                    for (PieceType p5 = PAWN; p5 <= p4; ++p5)
                        TBTables.add(variant, {KING, p1, p2, p3, p4, p5}, {KING});

                    for (PieceType p5 = PAWN; p5 < KING; ++p5)
                        TBTables.add(variant, {KING, p1, p2, p3, p4}, {KING, p5});
                }

                for (PieceType p4 = PAWN; p4 < KING; ++p4) {
                    TBTables.add(variant, {KING, p1, p2, p3}, {KING, p4});

                    for (PieceType p5 = PAWN; p5 <= p4; ++p5)
                        TBTables.add(variant, {KING, p1, p2, p3}, {KING, p4, p5});
                }
            }

            for (PieceType p3 = PAWN; p3 <= p1; ++p3)
                for (PieceType p4 = PAWN; p4 <= (p1 == p3 ? p2 : p3); ++p4)
                    TBTables.add(variant, {KING, p1, p2}, {KING, p3, p4});
        }
    }

    sync_cout << "info string Found " << TBTables.size() << " tablebases" << sync_endl;
}

// Probe the WDL table for a particular position.
// If *result != FAIL, the probe was successful.
// The return value is from the point of view of the side to move:
// -2 : loss
// -1 : loss, but draw under 50-move rule
//  0 : draw
//  1 : win, but draw under 50-move rule
//  2 : win
WDLScore Tablebases::probe_wdl(Position& pos, ProbeState* result) {

    *result = OK;
    return search<false>(pos, result);
}

// Probe the DTZ table for a particular position.
// If *result != FAIL, the probe was successful.
// The return value is from the point of view of the side to move:
//         n < -100 : loss, but draw under 50-move rule
// -100 <= n < -1   : loss in n ply (assuming 50-move counter == 0)
//        -1        : loss, the side to move is mated
//         0        : draw
//     1 < n <= 100 : win in n ply (assuming 50-move counter == 0)
//   100 < n        : win, but draw under 50-move rule
//
// The return value n can be off by 1: a return value -n can mean a loss
// in n+1 ply and a return value +n can mean a win in n+1 ply. This
// cannot happen for tables with positions exactly on the "edge" of
// the 50-move rule.
//
// This implies that if dtz > 0 is returned, the position is certainly
// a win if dtz + 50-move-counter <= 99. Care must be taken that the engine
// picks moves that preserve dtz + 50-move-counter <= 99.
//
// If n = 100 immediately after a capture or pawn move, then the position
// is also certainly a win, and during the whole phase until the next
// capture or pawn move, the inequality to be preserved is
// dtz + 50-movecounter <= 100.
//
// In short, if a move is available resulting in dtz + 50-move-counter <= 99,
// then do not accept moves leading to dtz + 50-move-counter == 100.
int Tablebases::probe_dtz(Position& pos, ProbeState* result) {

    *result = OK;
    WDLScore wdl = search<true>(pos, result);

    if (*result == FAIL || wdl == WDLDraw) // DTZ tables don't store draws
        return 0;

    // DTZ stores a 'don't care' value in this case, or even a plain wrong
    // one as in case the best move is a losing ep, so it cannot be probed.
    if (*result == ZEROING_BEST_MOVE)
        return dtz_before_zeroing(wdl);

#ifdef ANTI
    if (pos.pieces(pos.side_to_move()) == pos.pieces(pos.side_to_move(), PAWN))
        return dtz_before_zeroing(wdl);

    if (*result == THREAT && wdl > WDLDraw)
        return wdl == WDLWin ? 2 : 102;
#endif

    int dtz = probe_table<DTZ>(pos, result, wdl);

    if (*result == FAIL)
        return 0;

    if (*result != CHANGE_STM)
        return (dtz + 100 * (wdl == WDLBlessedLoss || wdl == WDLCursedWin)) * sign_of(wdl);

    // DTZ stores results for the other side, so we need to do a 1-ply search and
    // find the winning move that minimizes DTZ.
    StateInfo st;
    int minDTZ = 0xFFFF;

    for (const Move& move : MoveList<LEGAL>(pos))
    {
        bool zeroing = pos.capture(move) || type_of(pos.moved_piece(move)) == PAWN;

        pos.do_move(move, st);

        // For zeroing moves we want the dtz of the move _before_ doing it,
        // otherwise we will get the dtz of the next move sequence. Search the
        // position after the move to get the score sign (because even in a
        // winning position we could make a losing capture or going for a draw).
        dtz = zeroing ? -dtz_before_zeroing(search<false>(pos, result))
                      : -probe_dtz(pos, result);

        // If the move mates, force minDTZ to 1
        if (dtz == 1 && pos.checkers() && MoveList<LEGAL>(pos).size() == 0)
            minDTZ = 1;

        // Convert result from 1-ply search. Zeroing moves are already accounted
        // by dtz_before_zeroing() that returns the DTZ of the previous move.
        if (!zeroing)
            dtz += sign_of(dtz);

        // Skip the draws and if we are winning only pick positive dtz
        if (dtz < minDTZ && sign_of(dtz) == sign_of(wdl))
            minDTZ = dtz;

        pos.undo_move(move);

        if (*result == FAIL)
            return 0;
    }

    // When there are no legal moves, the position is mate: we return -1
    return minDTZ == 0xFFFF ? -1 : minDTZ;
}


// Use the DTZ tables to rank root moves.
//
// A return value false indicates that not all probes were successful.
bool Tablebases::root_probe(Position& pos, Search::RootMoves& rootMoves) {

    // Check if variant is supported.
    if (!WdlSuffixes[pos.subvariant()]) return false;

    ProbeState result;
    StateInfo st;

    // Obtain 50-move counter for the root position
    int cnt50 = pos.rule50_count();

    // Check whether a position was repeated since the last zeroing move.
    bool rep = pos.has_repeated();

    int dtz, bound = Options["Syzygy50MoveRule"] ? 900 : 1;

    // Probe and rank each move
    for (auto& m : rootMoves)
    {
        pos.do_move(m.pv[0], st);

        // Calculate dtz for the current move counting from the root position
        if (pos.rule50_count() == 0)
        {
            // In case of a zeroing move, dtz is one of -101/-1/0/1/101
            WDLScore wdl = -probe_wdl(pos, &result);
            dtz = dtz_before_zeroing(wdl);
        }
        else
        {
            // Otherwise, take dtz for the new position and correct by 1 ply
            dtz = -probe_dtz(pos, &result);
            dtz =  dtz > 0 ? dtz + 1
                 : dtz < 0 ? dtz - 1 : dtz;
        }

        // Make sure that a mating move is assigned a dtz value of 1
        if (   pos.checkers()
            && dtz == 2
            && MoveList<LEGAL>(pos).size() == 0)
            dtz = 1;

        pos.undo_move(m.pv[0]);

        if (result == FAIL)
            return false;

        // Better moves are ranked higher. Certain wins are ranked equally.
        // Losing moves are ranked equally unless a 50-move draw is in sight.
        int r =  dtz > 0 ? (dtz + cnt50 <= 99 && !rep ? 1000 : 1000 - (dtz + cnt50))
               : dtz < 0 ? (-dtz * 2 + cnt50 < 100 ? -1000 : -1000 + (-dtz + cnt50))
               : 0;
        m.tbRank = r;

        // Determine the score to be displayed for this move. Assign at least
        // 1 cp to cursed wins and let it grow to 49 cp as the positions gets
        // closer to a real win.
        m.tbScore =  r >= bound ? VALUE_MATE - MAX_PLY - 1
                   : r >  0     ? Value((std::max( 3, r - 800) * int(PawnValueEg)) / 200)
                   : r == 0     ? VALUE_DRAW
                   : r > -bound ? Value((std::min(-3, r + 800) * int(PawnValueEg)) / 200)
                   :             -VALUE_MATE + MAX_PLY + 1;
    }

    return true;
}


// Use the WDL tables to rank root moves.
// This is a fallback for the case that some or all DTZ tables are missing.
//
// A return value false indicates that not all probes were successful.
bool Tablebases::root_probe_wdl(Position& pos, Search::RootMoves& rootMoves) {

    // Check if variant is supported.
    if (!WdlSuffixes[pos.subvariant()]) return false;

    static const int WDL_to_rank[] = { -1000, -899, 0, 899, 1000 };

    ProbeState result;
    StateInfo st;

    bool rule50 = Options["Syzygy50MoveRule"];

    // Probe and rank each move
    for (auto& m : rootMoves)
    {
        pos.do_move(m.pv[0], st);

        WDLScore wdl = -probe_wdl(pos, &result);

        pos.undo_move(m.pv[0]);

        if (result == FAIL)
            return false;

        m.tbRank = WDL_to_rank[wdl + 2];

        if (!rule50)
            wdl =  wdl > WDLDraw ? WDLWin
                 : wdl < WDLDraw ? WDLLoss : WDLDraw;
        m.tbScore = WDL_to_value[wdl + 2];
    }

    return true;
}<|MERGE_RESOLUTION|>--- conflicted
+++ resolved
@@ -697,15 +697,9 @@
     pieceCount = pos.count<ALL_PIECES>();
     hasPawns = pos.pieces(PAWN);
 
-<<<<<<< HEAD
     numUniquePieces = 0;
-    for (Color c : {WHITE, BLACK})
+    for (Color c : { WHITE, BLACK })
         for (PieceType pt = PAWN; pt <= KING; ++pt)
-=======
-    hasUniquePieces = false;
-    for (Color c : { WHITE, BLACK })
-        for (PieceType pt = PAWN; pt < KING; ++pt)
->>>>>>> 7efc39d6
             if (popcount(pos.pieces(c, pt)) == 1)
                 numUniquePieces++;
 

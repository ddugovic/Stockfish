--- conflicted
+++ resolved
@@ -791,8 +791,6 @@
             TBFile pawnlessFile(code + PawnlessWdlSuffixes[variant]);
             if (!pawnlessFile.is_open())
                 return;
-
-<<<<<<< HEAD
             pawnlessFile.close();
         }
         else
@@ -801,12 +799,8 @@
 
     MaxCardinality = std::max((int)(w.size() + b.size()), MaxCardinality);
 
-    wdlTable.push_back(WDLEntry(code, variant));
-    dtzTable.push_back(DTZEntry(wdlTable.back()));
-=======
-    wdlTable.emplace_back(code);
+    wdlTable.emplace_back(code, variant);
     dtzTable.emplace_back(wdlTable.back());
->>>>>>> d482e3a8
 
     insert(wdlTable.back().key , &wdlTable.back(), &dtzTable.back());
     insert(wdlTable.back().key2, &wdlTable.back(), &dtzTable.back());

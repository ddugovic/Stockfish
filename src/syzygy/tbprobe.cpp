--- conflicted
+++ resolved
@@ -55,7 +55,6 @@
 
 namespace {
 
-<<<<<<< HEAD
 const char* WdlSuffixes[SUBVARIANT_NB] = {
     ".rtbw",
 #ifdef ANTI
@@ -276,10 +275,7 @@
 #endif
 };
 
-constexpr int TBPIECES = 6; // Max number of supported pieces
-=======
 constexpr int TBPIECES = 7; // Max number of supported pieces
->>>>>>> fae57273
 
 enum { BigEndian, LittleEndian };
 enum TBType { KEY, WDL, DTZ }; // Used as template parameter
@@ -729,17 +725,13 @@
 
     typedef std::tuple<Key, TBTable<WDL>*, TBTable<DTZ>*> Entry;
 
-<<<<<<< HEAD
 #if defined(ANTI)
+    static const int Size = 1 << 22; // 1024K table, indexed by key's 22 lsb
+#elif defined(ATOMIC)
     static const int Size = 1 << 18; // 256K table, indexed by key's 18 lsb
-#elif defined(ATOMIC)
-    static const int Size = 1 << 14; // 16K table, indexed by key's 14 lsb
 #else
-    static const int Size = 1 << 12; // 4K table, indexed by key's 12 lsb
-#endif
-=======
     static const int Size = 1 << 16; // 64K table, indexed by key's 16 lsb
->>>>>>> fae57273
+#endif
 
     Entry hashTable[Size];
 
@@ -2181,13 +2173,29 @@
                         for (PieceType p5 = PAWN; p5 <= KING; ++p5) {
                             TBTables.add(variant, {p1, p2, p3, p4}, {p5});
 
-                            for (PieceType p6 = PAWN; p6 <= p5; ++p6)
+                            for (PieceType p6 = PAWN; p6 <= p5; ++p6) {
                                 TBTables.add(variant, {p1, p2, p3, p4}, {p5, p6});
+
+                                for (PieceType p7 = PAWN; p7 <= p6; ++p7)
+                                    TBTables.add(variant, {p1, p2, p3, p4}, {p5, p6, p7});
+                            }
                         }
 
-                        for (PieceType p5 = PAWN; p5 <= p4; ++p5)
-                            for (PieceType p6 = PAWN; p6 <= KING; ++p6)
+                        for (PieceType p5 = PAWN; p5 <= p4; ++p5) {
+                            for (PieceType p6 = PAWN; p6 <= KING; ++p6) {
                                 TBTables.add(variant, {p1, p2, p3, p4, p5}, {p6});
+
+                                for (PieceType p7 = PAWN; p7 <= p6; ++p7)
+                                    TBTables.add(variant, {p1, p2, p3, p4, p5}, {p6, p7});
+                            }
+                        }
+
+                        for (PieceType p5 = PAWN; p5 <= p4; ++p5) {
+                            for (PieceType p6 = PAWN; p6 <= p5; ++p6) {
+                                for (PieceType p7 = PAWN; p7 <= KING; ++p7)
+                                    TBTables.add(variant, {p1, p2, p3, p4, p5, p6}, {p7});
+                            }
+                        }
                     }
 
                     for (PieceType p4 = PAWN; p4 <= p1; ++p4)
@@ -2216,30 +2224,22 @@
             for (PieceType p3 = PAWN; p3 <= p2; ++p3) {
                 TBTables.add(variant, {KING, p1, p2, p3}, {KING});
 
-<<<<<<< HEAD
-                for (PieceType p4 = PAWN; p4 <= p3; ++p4)
+                for (PieceType p4 = PAWN; p4 <= p3; ++p4) {
                     TBTables.add(variant, {KING, p1, p2, p3, p4}, {KING});
 
-                for (PieceType p4 = PAWN; p4 < KING; ++p4)
+                    for (PieceType p5 = PAWN; p5 <= p4; ++p5)
+                        TBTables.add(variant, {KING, p1, p2, p3, p4, p5}, {KING});
+
+                    for (PieceType p5 = PAWN; p5 < KING; ++p5)
+                        TBTables.add(variant, {KING, p1, p2, p3, p4}, {KING, p5});
+                }
+
+                for (PieceType p4 = PAWN; p4 < KING; ++p4) {
                     TBTables.add(variant, {KING, p1, p2, p3}, {KING, p4});
-=======
-                for (PieceType p4 = PAWN; p4 <= p3; ++p4) {
-                    TBTables.add({KING, p1, p2, p3, p4, KING});
 
                     for (PieceType p5 = PAWN; p5 <= p4; ++p5)
-                        TBTables.add({KING, p1, p2, p3, p4, p5, KING});
-
-                    for (PieceType p5 = PAWN; p5 < KING; ++p5)
-                        TBTables.add({KING, p1, p2, p3, p4, KING, p5});
+                        TBTables.add(variant, {KING, p1, p2, p3}, {KING, p4, p5});
                 }
-
-                for (PieceType p4 = PAWN; p4 < KING; ++p4) {
-                    TBTables.add({KING, p1, p2, p3, KING, p4});
-
-                    for (PieceType p5 = PAWN; p5 <= p4; ++p5)
-                        TBTables.add({KING, p1, p2, p3, KING, p4, p5});
-                }
->>>>>>> fae57273
             }
 
             for (PieceType p3 = PAWN; p3 <= p1; ++p3)

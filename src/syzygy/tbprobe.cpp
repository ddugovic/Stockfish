/*
  Stockfish, a UCI chess playing engine derived from Glaurung 2.1
  Copyright (C) 2004-2023 The Stockfish developers (see AUTHORS file)

  Stockfish is free software: you can redistribute it and/or modify
  it under the terms of the GNU General Public License as published by
  the Free Software Foundation, either version 3 of the License, or
  (at your option) any later version.

  Stockfish is distributed in the hope that it will be useful,
  but WITHOUT ANY WARRANTY; without even the implied warranty of
  MERCHANTABILITY or FITNESS FOR A PARTICULAR PURPOSE.  See the
  GNU General Public License for more details.

  You should have received a copy of the GNU General Public License
  along with this program.  If not, see <http://www.gnu.org/licenses/>.
*/

#include <algorithm>
#include <atomic>
#include <cstdint>
#include <cstring>   // For std::memset and std::memcpy
#include <deque>
#include <fstream>
#include <iostream>
#include <list>
#include <sstream>
#include <type_traits>
#include <mutex>

#include "../bitboard.h"
#include "../movegen.h"
#include "../position.h"
#include "../search.h"
#include "../types.h"
#include "../uci.h"

#include "tbprobe.h"

#ifndef _WIN32
#include <fcntl.h>
#include <unistd.h>
#include <sys/mman.h>
#include <sys/stat.h>
#else
#define WIN32_LEAN_AND_MEAN
#ifndef NOMINMAX
#  define NOMINMAX // Disable macros min() and max()
#endif
#include <windows.h>
#endif

using namespace Stockfish::Tablebases;

int Stockfish::Tablebases::MaxCardinality;

namespace Stockfish {

namespace {

const char* WdlSuffixes[SUBVARIANT_NB] = {
    ".rtbw",
#ifdef ANTI
    ".gtbw",
#endif
#ifdef ATOMIC
    ".atbw",
#endif
#ifdef CRAZYHOUSE
    nullptr,
#endif
#ifdef EXTINCTION
    nullptr,
#endif
#ifdef GRID
    nullptr,
#endif
#ifdef HORDE
    nullptr,
#endif
#ifdef KOTH
    nullptr,
#endif
#ifdef LOSERS
    nullptr,
#endif
#ifdef RACE
    nullptr,
#endif
#ifdef THREECHECK
    nullptr,
#endif
#ifdef TWOKINGS
    ".rtbw",
#endif
#ifdef GIVEAWAY
    ".gtbw",
#endif
#ifdef SUICIDE
    ".stbw",
#endif
#ifdef BUGHOUSE
    nullptr,
#endif
#ifdef DISPLACEDGRID
    nullptr,
#endif
#ifdef LOOP
    nullptr,
#endif
#ifdef SLIPPEDGRID
    nullptr,
#endif
#ifdef TWOKINGSSYMMETRIC
    ".rtbw",
#endif
};

const char* PawnlessWdlSuffixes[SUBVARIANT_NB] = {
    nullptr,
#ifdef ANTI
    ".gtbw",
#endif
#ifdef ATOMIC
    nullptr,
#endif
#ifdef CRAZYHOUSE
    nullptr,
#endif
#ifdef EXTINCTION
    nullptr,
#endif
#ifdef GRID
    nullptr,
#endif
#ifdef HORDE
    nullptr,
#endif
#ifdef KOTH
    nullptr,
#endif
#ifdef LOSERS
    nullptr,
#endif
#ifdef RACE
    nullptr,
#endif
#ifdef THREECHECK
    nullptr,
#endif
#ifdef TWOKINGS
    nullptr,
#endif
#ifdef GIVEAWAY
    ".gtbw",
#endif
#ifdef SUICIDE
    ".stbw",
#endif
#ifdef BUGHOUSE
    nullptr,
#endif
#ifdef DISPLACEDGRID
    nullptr,
#endif
#ifdef LOOP
    nullptr,
#endif
#ifdef SLIPPEDGRID
    nullptr,
#endif
#ifdef TWOKINGSSYMMETRIC
    nullptr,
#endif
};

const char* DtzSuffixes[SUBVARIANT_NB] = {
    ".rtbz",
#ifdef ANTI
    ".gtbz",
#endif
#ifdef ATOMIC
    ".atbz",
#endif
#ifdef CRAZYHOUSE
    nullptr,
#endif
#ifdef EXTINCTION
    nullptr,
#endif
#ifdef GRID
    nullptr,
#endif
#ifdef HORDE
    nullptr,
#endif
#ifdef KOTH
    nullptr,
#endif
#ifdef LOSERS
    nullptr,
#endif
#ifdef RACE
    nullptr,
#endif
#ifdef THREECHECK
    nullptr,
#endif
#ifdef TWOKINGS
    ".rtbz",
#endif
#ifdef GIVEAWAY
    ".gtbz",
#endif
#ifdef SUICIDE
    ".stbz",
#endif
#ifdef BUGHOUSE
    nullptr,
#endif
#ifdef DISPLACEDGRID
    nullptr,
#endif
#ifdef LOOP
    nullptr,
#endif
#ifdef SLIPPEDGRID
    nullptr,
#endif
#ifdef TWOKINGSSYMMETRIC
    ".rtbz",
#endif
};

const char* PawnlessDtzSuffixes[SUBVARIANT_NB] = {
    nullptr,
#ifdef ANTI
    ".gtbz",
#endif
#ifdef ATOMIC
    nullptr,
#endif
#ifdef CRAZYHOUSE
    nullptr,
#endif
#ifdef EXTINCTION
    nullptr,
#endif
#ifdef GRID
    nullptr,
#endif
#ifdef HORDE
    nullptr,
#endif
#ifdef KOTH
    nullptr,
#endif
#ifdef LOSERS
    nullptr,
#endif
#ifdef RACE
    nullptr,
#endif
#ifdef THREECHECK
    nullptr,
#endif
#ifdef TWOKINGS
    nullptr,
#endif
#ifdef GIVEAWAY
    ".gtbz",
#endif
#ifdef SUICIDE
    ".stbz",
#endif
#ifdef BUGHOUSE
    nullptr,
#endif
#ifdef DISPLACEDGRID
    nullptr,
#endif
#ifdef LOOP
    nullptr,
#endif
#ifdef SLIPPEDGRID
    nullptr,
#endif
#ifdef TWOKINGSSYMMETRIC
    nullptr,
#endif
};

constexpr int TBPIECES = 7; // Max number of supported pieces
constexpr int MAX_DTZ = 1 << 18; // Max DTZ supported, large enough to deal with the syzygy TB limit.

enum { BigEndian, LittleEndian };
enum TBType { WDL, DTZ }; // Used as template parameter

// Each table has a set of flags: all of them refer to DTZ tables, the last one to WDL tables
enum TBFlag { STM = 1, Mapped = 2, WinPlies = 4, LossPlies = 8, Wide = 16, SingleValue = 128 };

inline WDLScore operator-(WDLScore d) { return WDLScore(-int(d)); }
inline Square operator^(Square s, int i) { return Square(int(s) ^ i); }

const std::string PieceToChar = " PNBRQK  pnbrqk";

int MapPawns[SQUARE_NB];
int MapB1H1H7[SQUARE_NB];
int MapA1D1D4[SQUARE_NB];
int MapKK[10][SQUARE_NB]; // [MapA1D1D4][SQUARE_NB]

int Binomial[6][SQUARE_NB];    // [k][n] k elements from a set of n elements
int LeadPawnIdx[6][SQUARE_NB]; // [leadPawnsCnt][SQUARE_NB]
int LeadPawnsSize[6][4];       // [leadPawnsCnt][FILE_A..FILE_D]

const int Triangle[SQUARE_NB] = {
    6, 0, 1, 2, 2, 1, 0, 6,
    0, 7, 3, 4, 4, 3, 7, 0,
    1, 3, 8, 5, 5, 8, 3, 1,
    2, 4, 5, 9, 9, 5, 4, 2,
    2, 4, 5, 9, 9, 5, 4, 2,
    1, 3, 8, 5, 5, 8, 3, 1,
    0, 7, 3, 4, 4, 3, 7, 0,
    6, 0, 1, 2, 2, 1, 0, 6
};

const int MapPP[10][SQUARE_NB] = {
    {  0, -1,  1,  2,  3,  4,  5,  6,
       7,  8,  9, 10, 11, 12, 13, 14,
      15, 16, 17, 18, 19, 20, 21, 22,
      23, 24, 25, 26, 27, 28, 29, 30,
      31, 32, 33, 34, 35, 36, 37, 38,
      39, 40, 41, 42, 43, 44, 45, 46,
      -1, 47, 48, 49, 50, 51, 52, 53,
      54, 55, 56, 57, 58, 59, 60, 61 },
    { 62, -1, -1, 63, 64, 65, -1, 66,
      -1, 67, 68, 69, 70, 71, 72, -1,
      73, 74, 75, 76, 77, 78, 79, 80,
      81, 82, 83, 84, 85, 86, 87, 88,
      89, 90, 91, 92, 93, 94, 95, 96,
      -1, 97, 98, 99,100,101,102,103,
      -1,104,105,106,107,108,109, -1,
     110, -1,111,112,113,114, -1,115 },
    {116, -1, -1, -1,117, -1, -1,118,
      -1,119,120,121,122,123,124, -1,
      -1,125,126,127,128,129,130, -1,
     131,132,133,134,135,136,137,138,
      -1,139,140,141,142,143,144,145,
      -1,146,147,148,149,150,151, -1,
      -1,152,153,154,155,156,157, -1,
     158, -1, -1,159,160, -1, -1,161 },
    {162, -1, -1, -1, -1, -1, -1,163,
      -1,164, -1,165,166,167,168, -1,
      -1,169,170,171,172,173,174, -1,
      -1,175,176,177,178,179,180, -1,
      -1,181,182,183,184,185,186, -1,
      -1, -1,187,188,189,190,191, -1,
      -1,192,193,194,195,196,197, -1,
     198, -1, -1, -1, -1, -1, -1,199 },
    {200, -1, -1, -1, -1, -1, -1,201,
      -1,202, -1, -1,203, -1,204, -1,
      -1, -1,205,206,207,208, -1, -1,
      -1,209,210,211,212,213,214, -1,
      -1, -1,215,216,217,218,219, -1,
      -1, -1,220,221,222,223, -1, -1,
      -1,224, -1,225,226, -1,227, -1,
     228, -1, -1, -1, -1, -1, -1,229 },
    {230, -1, -1, -1, -1, -1, -1,231,
      -1,232, -1, -1, -1, -1,233, -1,
      -1, -1,234, -1,235,236, -1, -1,
      -1, -1,237,238,239,240, -1, -1,
      -1, -1, -1,241,242,243, -1, -1,
      -1, -1,244,245,246,247, -1, -1,
      -1,248, -1, -1, -1, -1,249, -1,
     250, -1, -1, -1, -1, -1, -1,251 },
    { -1, -1, -1, -1, -1, -1, -1,259,
      -1,252, -1, -1, -1, -1,260, -1,
      -1, -1,253, -1, -1,261, -1, -1,
      -1, -1, -1,254,262, -1, -1, -1,
      -1, -1, -1, -1,255, -1, -1, -1,
      -1, -1, -1, -1, -1,256, -1, -1,
      -1, -1, -1, -1, -1, -1,257, -1,
      -1, -1, -1, -1, -1, -1, -1,258 },
    { -1, -1, -1, -1, -1, -1, -1, -1,
      -1, -1, -1, -1, -1, -1,268, -1,
      -1, -1,263, -1, -1,269, -1, -1,
      -1, -1, -1,264,270, -1, -1, -1,
      -1, -1, -1, -1,265, -1, -1, -1,
      -1, -1, -1, -1, -1,266, -1, -1,
      -1, -1, -1, -1, -1, -1,267, -1,
      -1, -1, -1, -1, -1, -1, -1, -1 },
    { -1, -1, -1, -1, -1, -1, -1, -1,
      -1, -1, -1, -1, -1, -1, -1, -1,
      -1, -1, -1, -1, -1,274, -1, -1,
      -1, -1, -1,271,275, -1, -1, -1,
      -1, -1, -1, -1,272, -1, -1, -1,
      -1, -1, -1, -1, -1,273, -1, -1,
      -1, -1, -1, -1, -1, -1, -1, -1,
      -1, -1, -1, -1, -1, -1, -1, -1 },
    { -1, -1, -1, -1, -1, -1, -1, -1,
      -1, -1, -1, -1, -1, -1, -1, -1,
      -1, -1, -1, -1, -1, -1, -1, -1,
      -1, -1, -1, -1,277, -1, -1, -1,
      -1, -1, -1, -1,276, -1, -1, -1,
      -1, -1, -1, -1, -1, -1, -1, -1,
      -1, -1, -1, -1, -1, -1, -1, -1,
      -1, -1, -1, -1, -1, -1, -1, -1 }
};

const int MultTwist[] = {
    15, 63, 55, 47, 40, 48, 56, 12,
    62, 11, 39, 31, 24, 32,  8, 57,
    54, 38,  7, 23, 16,  4, 33, 49,
    46, 30, 22,  3,  0, 17, 25, 41,
    45, 29, 21,  2,  1, 18, 26, 42,
    53, 37,  6, 20, 19,  5, 34, 50,
    61, 10, 36, 28, 27, 35,  9, 58,
    14, 60, 52, 44, 43, 51, 59, 13
};

const Bitboard Test45 = 0x1030700000000ULL; // A5-C5-A7 triangle
const int InvTriangle[] = { 1, 2, 3, 10, 11, 19, 0, 9, 18, 27 };
int MultIdx[5][10];
int MultFactor[5];

// Comparison function to sort leading pawns in ascending MapPawns[] order
bool pawns_comp(Square i, Square j) { return MapPawns[i] < MapPawns[j]; }
int off_A1H8(Square sq) { return int(rank_of(sq)) - file_of(sq); }
Square flip_diag(Square sq) { return Square(((sq >> 3) | (sq << 3)) & 63); }

constexpr Value WDL_to_value[] = {
   -VALUE_MATE + MAX_PLY + 1,
    VALUE_DRAW - 2,
    VALUE_DRAW,
    VALUE_DRAW + 2,
    VALUE_MATE - MAX_PLY - 1
};

template<typename T, int Half = sizeof(T) / 2, int End = sizeof(T) - 1>
inline void swap_endian(T& x)
{
    static_assert(std::is_unsigned<T>::value, "Argument of swap_endian not unsigned");

    uint8_t tmp, *c = (uint8_t*)&x;
    for (int i = 0; i < Half; ++i)
        tmp = c[i], c[i] = c[End - i], c[End - i] = tmp;
}
template<> inline void swap_endian<uint8_t>(uint8_t&) {}

template<typename T, int LE> T number(void* addr)
{
    T v;

    if ((uintptr_t)addr & (alignof(T) - 1)) // Unaligned pointer (very rare)
        std::memcpy(&v, addr, sizeof(T));
    else
        v = *((T*)addr);

    if (LE != IsLittleEndian)
        swap_endian(v);
    return v;
}

// DTZ tables don't store valid scores for moves that reset the rule50 counter
// like captures and pawn moves but we can easily recover the correct dtz of the
// previous move if we know the position's WDL score.
int dtz_before_zeroing(WDLScore wdl) {
    return wdl == WDLWin         ?  1   :
           wdl == WDLCursedWin   ?  101 :
           wdl == WDLBlessedLoss ? -101 :
           wdl == WDLLoss        ? -1   : 0;
}

// Return the sign of a number (-1, 0, 1)
template <typename T> int sign_of(T val) {
    return (T(0) < val) - (val < T(0));
}

// Numbers in little endian used by sparseIndex[] to point into blockLength[]
struct SparseEntry {
    char block[4];   // Number of block
    char offset[2];  // Offset within the block
};

static_assert(sizeof(SparseEntry) == 6, "SparseEntry must be 6 bytes");

typedef uint16_t Sym; // Huffman symbol

struct LR {
    enum Side { Left, Right };

    uint8_t lr[3]; // The first 12 bits is the left-hand symbol, the second 12
                   // bits is the right-hand symbol. If symbol has length 1,
                   // then the left-hand symbol is the stored value.
    template<Side S>
    Sym get() {
        return S == Left  ? ((lr[1] & 0xF) << 8) | lr[0] :
               S == Right ?  (lr[2] << 4) | (lr[1] >> 4) : (assert(false), Sym(-1));
    }
};

static_assert(sizeof(LR) == 3, "LR tree entry must be 3 bytes");

// Tablebases data layout is structured as following:
//
//  TBFile:   memory maps/unmaps the physical .rtbw and .rtbz files
//  TBTable:  one object for each file with corresponding indexing information
//  TBTables: has ownership of TBTable objects, keeping a list and a hash

// class TBFile memory maps/unmaps the single .rtbw and .rtbz files. Files are
// memory mapped for best performance. Files are mapped at first access: at init
// time only existence of the file is checked.
class TBFile : public std::ifstream {

    std::string fname;

public:
    // Look for and open the file among the Paths directories where the .rtbw
    // and .rtbz files can be found. Multiple directories are separated by ";"
    // on Windows and by ":" on Unix-based operating systems.
    //
    // Example:
    // C:\tb\wdl345;C:\tb\wdl6;D:\tb\dtz345;D:\tb\dtz6
    static std::string Paths;

    TBFile(const std::string& f) {

#ifndef _WIN32
        constexpr char SepChar = ':';
#else
        constexpr char SepChar = ';';
#endif
        std::stringstream ss(Paths);
        std::string path;

        while (std::getline(ss, path, SepChar))
        {
            fname = path + "/" + f;
            std::ifstream::open(fname);
            if (is_open())
                return;
        }
    }

    // Memory map the file and check it. File should be already open and will be
    // closed after mapping.
    uint8_t* map(void** baseAddress, uint64_t* mapping, const uint8_t magic[4]) {

        assert(is_open());

        close(); // Need to re-open to get native file descriptor

#ifndef _WIN32
        struct stat statbuf;
        int fd = ::open(fname.c_str(), O_RDONLY);

        if (fd == -1)
            return *baseAddress = nullptr, nullptr;

        fstat(fd, &statbuf);

        if (statbuf.st_size % 64 != 16)
        {
            std::cerr << "Corrupt tablebase file " << fname << std::endl;
            exit(EXIT_FAILURE);
        }

        *mapping = statbuf.st_size;
        *baseAddress = mmap(nullptr, statbuf.st_size, PROT_READ, MAP_SHARED, fd, 0);
#if defined(MADV_RANDOM)
        madvise(*baseAddress, statbuf.st_size, MADV_RANDOM);
#endif
        ::close(fd);

        if (*baseAddress == MAP_FAILED)
        {
            std::cerr << "Could not mmap() " << fname << std::endl;
            exit(EXIT_FAILURE);
        }
#else
        // Note FILE_FLAG_RANDOM_ACCESS is only a hint to Windows and as such may get ignored.
        HANDLE fd = CreateFile(fname.c_str(), GENERIC_READ, FILE_SHARE_READ, nullptr,
                               OPEN_EXISTING, FILE_FLAG_RANDOM_ACCESS, nullptr);

        if (fd == INVALID_HANDLE_VALUE)
            return *baseAddress = nullptr, nullptr;

        DWORD size_high;
        DWORD size_low = GetFileSize(fd, &size_high);

        if (size_low % 64 != 16)
        {
            std::cerr << "Corrupt tablebase file " << fname << std::endl;
            exit(EXIT_FAILURE);
        }

        HANDLE mmap = CreateFileMapping(fd, nullptr, PAGE_READONLY, size_high, size_low, nullptr);
        CloseHandle(fd);

        if (!mmap)
        {
            std::cerr << "CreateFileMapping() failed" << std::endl;
            exit(EXIT_FAILURE);
        }

        *mapping = (uint64_t)mmap;
        *baseAddress = MapViewOfFile(mmap, FILE_MAP_READ, 0, 0, 0);

        if (!*baseAddress)
        {
            std::cerr << "MapViewOfFile() failed, name = " << fname
                      << ", error = " << GetLastError() << std::endl;
            exit(EXIT_FAILURE);
        }
#endif
        uint8_t* data = (uint8_t*)*baseAddress;

        if (memcmp(data, magic, 4))
        {
            std::cerr << "Corrupted table in file " << fname << std::endl;
            unmap(*baseAddress, *mapping);
            return *baseAddress = nullptr, nullptr;
        }

        return data + 4; // Skip Magics's header
    }

    static void unmap(void* baseAddress, uint64_t mapping) {

#ifndef _WIN32
        munmap(baseAddress, mapping);
#else
        UnmapViewOfFile(baseAddress);
        CloseHandle((HANDLE)mapping);
#endif
    }
};

std::string TBFile::Paths;

// struct PairsData contains low level indexing information to access TB data.
// There are 8, 4 or 2 PairsData records for each TBTable, according to type of
// table and if positions have pawns or not. It is populated at first access.
struct PairsData {
    uint8_t flags;                 // Table flags, see enum TBFlag
    uint8_t maxSymLen;             // Maximum length in bits of the Huffman symbols
    uint8_t minSymLen;             // Minimum length in bits of the Huffman symbols
    uint32_t blocksNum;            // Number of blocks in the TB file
    size_t sizeofBlock;            // Block size in bytes
    size_t span;                   // About every span values there is a SparseIndex[] entry
    Sym* lowestSym;                // lowestSym[l] is the symbol of length l with the lowest value
    LR* btree;                     // btree[sym] stores the left and right symbols that expand sym
    uint16_t* blockLength;         // Number of stored positions (minus one) for each block: 1..65536
    uint32_t blockLengthSize;      // Size of blockLength[] table: padded so it's bigger than blocksNum
    SparseEntry* sparseIndex;      // Partial indices into blockLength[]
    size_t sparseIndexSize;        // Size of SparseIndex[] table
    uint8_t* data;                 // Start of Huffman compressed data
    std::vector<uint64_t> base64;  // base64[l - min_sym_len] is the 64bit-padded lowest symbol of length l
    std::vector<uint8_t> symlen;   // Number of values (-1) represented by a given Huffman symbol: 1..256
    Piece pieces[TBPIECES];        // Position pieces: the order of pieces defines the groups
    uint64_t groupIdx[TBPIECES+1]; // Start index used for the encoding of the group's pieces
    int groupLen[TBPIECES+1];      // Number of pieces in a given group: KRKN -> (3, 1)
    uint16_t map_idx[4];           // WDLWin, WDLLoss, WDLCursedWin, WDLBlessedLoss (used in DTZ)
};

// struct TBTable contains indexing information to access the corresponding TBFile.
// There are 2 types of TBTable, corresponding to a WDL or a DTZ file. TBTable
// is populated at init time but the nested PairsData records are populated at
// first access, when the corresponding file is memory mapped.
template<TBType Type>
struct TBTable {
    typedef typename std::conditional<Type == WDL, WDLScore, int>::type Ret;

    static constexpr int Sides = Type == WDL ? 2 : 1;

    std::atomic_bool ready;
    void* baseAddress;
    uint8_t* map;
    uint64_t mapping;
    Variant variant;
    Key key;
    Key key2;
    int pieceCount;
    bool hasPawns;
    int numUniquePieces;
    int minLikeMan;
    uint8_t pawnCount[2]; // [Lead color / other color]
    PairsData items[Sides][4]; // [wtm / btm][FILE_A..FILE_D or 0]

    PairsData* get(int stm, int f) {
        return &items[stm % Sides][hasPawns ? f : 0];
    }

    TBTable() : ready(false), baseAddress(nullptr) {}
    explicit TBTable(Variant v, const std::string& code);
    explicit TBTable(const TBTable<WDL>& wdl);

    ~TBTable() {
        if (baseAddress)
            TBFile::unmap(baseAddress, mapping);
    }
};

template<>
TBTable<WDL>::TBTable(Variant v, const std::string& code) : TBTable() {

    StateInfo st;
    Position pos;

    variant = v;
    key = pos.set(code, WHITE, variant, &st).material_key();
    pieceCount = pos.count<ALL_PIECES>();
    hasPawns = pos.pieces(PAWN);

    numUniquePieces = 0;
    for (Color c : { WHITE, BLACK })
        for (PieceType pt = PAWN; pt <= KING; ++pt)
            if (popcount(pos.pieces(c, pt)) == 1)
                numUniquePieces++;

    minLikeMan = 0;
    for (Color c : { WHITE, BLACK })
        for (PieceType pt = PAWN; pt <= KING; ++pt) {
            int count = popcount(pos.pieces(c, pt));
            if (2 <= count && (count < minLikeMan || !minLikeMan))
                minLikeMan = count;
        }

    // Set the leading color. In case both sides have pawns the leading color
    // is the side with less pawns because this leads to better compression.
    bool c =   !pos.count<PAWN>(BLACK)
            || (   pos.count<PAWN>(WHITE)
                && pos.count<PAWN>(BLACK) >= pos.count<PAWN>(WHITE));

    pawnCount[0] = pos.count<PAWN>(c ? WHITE : BLACK);
    pawnCount[1] = pos.count<PAWN>(c ? BLACK : WHITE);

    key2 = pos.set(code, BLACK, variant, &st).material_key();
}

template<>
TBTable<DTZ>::TBTable(const TBTable<WDL>& wdl) : TBTable() {

    // Use the corresponding WDL table to avoid recalculating all from scratch
    variant = wdl.variant;
    key = wdl.key;
    key2 = wdl.key2;
    pieceCount = wdl.pieceCount;
    hasPawns = wdl.hasPawns;
    numUniquePieces = wdl.numUniquePieces;
    minLikeMan = wdl.minLikeMan;
    pawnCount[0] = wdl.pawnCount[0];
    pawnCount[1] = wdl.pawnCount[1];
}

// class TBTables creates and keeps ownership of the TBTable objects, one for
// each TB file found. It supports a fast, hash based, table lookup. Populated
// at init time, accessed at probe time.
class TBTables {

    struct Entry
    {
        Key key;
        TBTable<WDL>* wdl;
        TBTable<DTZ>* dtz;

        template <TBType Type>
        TBTable<Type>* get() const {
            return (TBTable<Type>*)(Type == WDL ? (void*)wdl : (void*)dtz);
        }
    };

#if defined(ANTI)
    static constexpr int Size = 1 << 15; // 32K table, indexed by key's 15 lsb
#else
    static constexpr int Size = 1 << 12; // 4K table, indexed by key's 12 lsb
#endif
    static constexpr int Overflow = 1;  // Number of elements allowed to map to the last bucket

    Entry hashTable[Size + Overflow];

    std::deque<TBTable<WDL>> wdlTable;
    std::deque<TBTable<DTZ>> dtzTable;

    void insert(Key key, TBTable<WDL>* wdl, TBTable<DTZ>* dtz) {
        uint32_t homeBucket = (uint32_t)key & (Size - 1);
        Entry entry{ key, wdl, dtz };

        // Ensure last element is empty to avoid overflow when looking up
        for (uint32_t bucket = homeBucket; bucket < Size + Overflow - 1; ++bucket) {
            Key otherKey = hashTable[bucket].key;
            if (otherKey == key || !hashTable[bucket].get<WDL>()) {
                hashTable[bucket] = entry;
                return;
            }

            // Robin Hood hashing: If we've probed for longer than this element,
            // insert here and search for a new spot for the other element instead.
            uint32_t otherHomeBucket = (uint32_t)otherKey & (Size - 1);
            if (otherHomeBucket > homeBucket) {
                std::swap(entry, hashTable[bucket]);
                key = otherKey;
                homeBucket = otherHomeBucket;
            }
        }
        std::cerr << "TB hash table size too low!" << std::endl;
        exit(EXIT_FAILURE);
    }

public:
    template<TBType Type>
    TBTable<Type>* get(Key key) {
        for (const Entry* entry = &hashTable[(uint32_t)key & (Size - 1)]; ; ++entry) {
            if (entry->key == key || !entry->get<Type>())
                return entry->get<Type>();
        }
    }

    void clear() {
        memset(hashTable, 0, sizeof(hashTable));
        wdlTable.clear();
        dtzTable.clear();
    }
    size_t size() const { return wdlTable.size(); }
    void add(Variant variant, const std::vector<PieceType>& w, const std::vector<PieceType>& b);
};

TBTables TBTables;

// If the corresponding file exists two new objects TBTable<WDL> and TBTable<DTZ>
// are created and added to the lists and hash table. Called at init time.
void TBTables::add(Variant variant, const std::vector<PieceType>& w, const std::vector<PieceType>& b) {

    if (!WdlSuffixes[variant])
        return;

    std::string code;

    for (PieceType pt : w)
        code += PieceToChar[pt];
    code += "v";
    for (PieceType pt : b)
        code += PieceToChar[pt];

    TBFile file(code + WdlSuffixes[variant]);

    if (file.is_open()) // Only WDL file is checked
        file.close();
    else if (variant != CHESS_VARIANT && code.find("P") == std::string::npos &&
             PawnlessWdlSuffixes[variant])
    {
        TBFile pawnlessFile(code + PawnlessWdlSuffixes[variant]);
        if (!pawnlessFile.is_open()) // Only WDL file is checked
            return;
        pawnlessFile.close();
    }
    else
        return;

    MaxCardinality = std::max((int)(w.size() + b.size()), MaxCardinality);

    wdlTable.emplace_back(variant, code);
    dtzTable.emplace_back(wdlTable.back());

    // Insert into the hash keys for both colors: KRvK with KR white and black
    insert(wdlTable.back().key , &wdlTable.back(), &dtzTable.back());
    insert(wdlTable.back().key2, &wdlTable.back(), &dtzTable.back());
}

// TB tables are compressed with canonical Huffman code. The compressed data is divided into
// blocks of size d->sizeofBlock, and each block stores a variable number of symbols.
// Each symbol represents either a WDL or a (remapped) DTZ value, or a pair of other symbols
// (recursively). If you keep expanding the symbols in a block, you end up with up to 65536
// WDL or DTZ values. Each symbol represents up to 256 values and will correspond after
// Huffman coding to at least 1 bit. So a block of 32 bytes corresponds to at most
// 32 x 8 x 256 = 65536 values. This maximum is only reached for tables that consist mostly
// of draws or mostly of wins, but such tables are actually quite common. In principle, the
// blocks in WDL tables are 64 bytes long (and will be aligned on cache lines). But for
// mostly-draw or mostly-win tables this can leave many 64-byte blocks only half-filled, so
// in such cases blocks are 32 bytes long. The blocks of DTZ tables are up to 1024 bytes long.
// The generator picks the size that leads to the smallest table. The "book" of symbols and
// Huffman codes is the same for all blocks in the table. A non-symmetric pawnless TB file
// will have one table for wtm and one for btm, a TB file with pawns will have tables per
// file a,b,c,d also in this case one set for wtm and one for btm.
int decompress_pairs(PairsData* d, uint64_t idx) {

    // Special case where all table positions store the same value
    if (d->flags & TBFlag::SingleValue)
        return d->minSymLen;

    // First we need to locate the right block that stores the value at index "idx".
    // Because each block n stores blockLength[n] + 1 values, the index i of the block
    // that contains the value at position idx is:
    //
    //                    for (i = -1, sum = 0; sum <= idx; i++)
    //                        sum += blockLength[i + 1] + 1;
    //
    // This can be slow, so we use SparseIndex[] populated with a set of SparseEntry that
    // point to known indices into blockLength[]. Namely SparseIndex[k] is a SparseEntry
    // that stores the blockLength[] index and the offset within that block of the value
    // with index I(k), where:
    //
    //       I(k) = k * d->span + d->span / 2      (1)

    // First step is to get the 'k' of the I(k) nearest to our idx, using definition (1)
    uint32_t k = uint32_t(idx / d->span);

    // Then we read the corresponding SparseIndex[] entry
    uint32_t block = number<uint32_t, LittleEndian>(&d->sparseIndex[k].block);
    int offset     = number<uint16_t, LittleEndian>(&d->sparseIndex[k].offset);

    // Now compute the difference idx - I(k). From definition of k we know that
    //
    //       idx = k * d->span + idx % d->span    (2)
    //
    // So from (1) and (2) we can compute idx - I(K):
    int diff = idx % d->span - d->span / 2;

    // Sum the above to offset to find the offset corresponding to our idx
    offset += diff;

    // Move to previous/next block, until we reach the correct block that contains idx,
    // that is when 0 <= offset <= d->blockLength[block]
    while (offset < 0)
        offset += d->blockLength[--block] + 1;

    while (offset > d->blockLength[block])
        offset -= d->blockLength[block++] + 1;

    // Finally, we find the start address of our block of canonical Huffman symbols
    uint32_t* ptr = (uint32_t*)(d->data + ((uint64_t)block * d->sizeofBlock));

    // Read the first 64 bits in our block, this is a (truncated) sequence of
    // unknown number of symbols of unknown length but we know the first one
    // is at the beginning of this 64 bits sequence.
    uint64_t buf64 = number<uint64_t, BigEndian>(ptr); ptr += 2;
    int buf64Size = 64;
    Sym sym;

    while (true)
    {
        int len = 0; // This is the symbol length - d->min_sym_len

        // Now get the symbol length. For any symbol s64 of length l right-padded
        // to 64 bits we know that d->base64[l-1] >= s64 >= d->base64[l] so we
        // can find the symbol length iterating through base64[].
        while (buf64 < d->base64[len])
            ++len;

        // All the symbols of a given length are consecutive integers (numerical
        // sequence property), so we can compute the offset of our symbol of
        // length len, stored at the beginning of buf64.
        sym = Sym((buf64 - d->base64[len]) >> (64 - len - d->minSymLen));

        // Now add the value of the lowest symbol of length len to get our symbol
        sym += number<Sym, LittleEndian>(&d->lowestSym[len]);

        // If our offset is within the number of values represented by symbol sym
        // we are done...
        if (offset < d->symlen[sym] + 1)
            break;

        // ...otherwise update the offset and continue to iterate
        offset -= d->symlen[sym] + 1;
        len += d->minSymLen; // Get the real length
        buf64 <<= len;       // Consume the just processed symbol
        buf64Size -= len;

        if (buf64Size <= 32) { // Refill the buffer
            buf64Size += 32;
            buf64 |= (uint64_t)number<uint32_t, BigEndian>(ptr++) << (64 - buf64Size);
        }
    }

    // Ok, now we have our symbol that expands into d->symlen[sym] + 1 symbols.
    // We binary-search for our value recursively expanding into the left and
    // right child symbols until we reach a leaf node where symlen[sym] + 1 == 1
    // that will store the value we need.
    while (d->symlen[sym])
    {
        Sym left = d->btree[sym].get<LR::Left>();

        // If a symbol contains 36 sub-symbols (d->symlen[sym] + 1 = 36) and
        // expands in a pair (d->symlen[left] = 23, d->symlen[right] = 11), then
        // we know that, for instance the ten-th value (offset = 10) will be on
        // the left side because in Recursive Pairing child symbols are adjacent.
        if (offset < d->symlen[left] + 1)
            sym = left;
        else {
            offset -= d->symlen[left] + 1;
            sym = d->btree[sym].get<LR::Right>();
        }
    }

    return d->btree[sym].get<LR::Left>();
}

bool check_dtz_stm(TBTable<WDL>*, int, File) { return true; }

bool check_dtz_stm(TBTable<DTZ>* entry, int stm, File f) {

    auto flags = entry->get(stm, f)->flags;
    return   (flags & TBFlag::STM) == stm
          || ((entry->key == entry->key2) && !entry->hasPawns);
}

// DTZ scores are sorted by frequency of occurrence and then assigned the
// values 0, 1, 2, ... in order of decreasing frequency. This is done for each
// of the four WDLScore values. The mapping information necessary to reconstruct
// the original values is stored in the TB file and read during map[] init.
WDLScore map_score(TBTable<WDL>*, File, int value, WDLScore) { return WDLScore(value - 2); }

int map_score(TBTable<DTZ>* entry, File f, int value, WDLScore wdl) {

    constexpr int WDLMap[] = { 1, 3, 0, 2, 0 };

    auto flags = entry->get(0, f)->flags;

    uint8_t* map = entry->map;
    uint16_t* idx = entry->get(0, f)->map_idx;
    if (flags & TBFlag::Mapped) {
        if (flags & TBFlag::Wide)
            value = ((uint16_t *)map)[idx[WDLMap[wdl + 2]] + value];
        else
            value = map[idx[WDLMap[wdl + 2]] + value];
    }

    // DTZ tables store distance to zero in number of moves or plies. We
    // want to return plies, so we have convert to plies when needed.
    if (   (wdl == WDLWin  && !(flags & TBFlag::WinPlies))
        || (wdl == WDLLoss && !(flags & TBFlag::LossPlies))
        ||  wdl == WDLCursedWin
        ||  wdl == WDLBlessedLoss)
        value *= 2;

    return value + 1;
}

// Compute a unique index out of a position and use it to probe the TB file. To
// encode k pieces of same type and color, first sort the pieces by square in
// ascending order s1 <= s2 <= ... <= sk then compute the unique index as:
//
//      idx = Binomial[1][s1] + Binomial[2][s2] + ... + Binomial[k][sk]
//
template<typename T, typename Ret = typename T::Ret>
Ret do_probe_table(const Position& pos, T* entry, WDLScore wdl, ProbeState* result) {

    Square squares[TBPIECES];
    Piece pieces[TBPIECES];
    uint64_t idx;
    int next = 0, size = 0, leadPawnsCnt = 0;
    PairsData* d;
    Bitboard b, leadPawns = 0;
    File tbFile = FILE_A;

    // A given TB entry like KRK has associated two material keys: KRvk and Kvkr.
    // If both sides have the same pieces keys are equal. In this case TB tables
    // only store the 'white to move' case, so if the position to lookup has black
    // to move, we need to switch the color and flip the squares before to lookup.
    bool symmetricBlackToMove = (entry->key == entry->key2 && pos.side_to_move());

    // TB files are calculated for white as stronger side. For instance we have
    // KRvK, not KvKR. A position where stronger side is white will have its
    // material key == entry->key, otherwise we have to switch the color and
    // flip the squares before to lookup.
    bool blackStronger = (pos.material_key() != entry->key);

    int flipColor   = (symmetricBlackToMove || blackStronger) * 8;
    int flipSquares = (symmetricBlackToMove || blackStronger) * 56;
    int stm         = (symmetricBlackToMove || blackStronger) ^ pos.side_to_move();

    // For pawns, TB files store 4 separate tables according if leading pawn is on
    // file a, b, c or d after reordering. The leading pawn is the one with maximum
    // MapPawns[] value, that is the one most toward the edges and with lowest rank.
    if (entry->hasPawns) {

        // In all the 4 tables, pawns are at the beginning of the piece sequence and
        // their color is the reference one. So we just pick the first one.
        Piece pc = Piece(entry->get(0, 0)->pieces[0] ^ flipColor);

        assert(type_of(pc) == PAWN);

        leadPawns = b = pos.pieces(color_of(pc), PAWN);
        do
            squares[size++] = pop_lsb(b) ^ flipSquares;
        while (b);

        leadPawnsCnt = size;

        std::swap(squares[0], *std::max_element(squares, squares + leadPawnsCnt, pawns_comp));

        tbFile = File(edge_distance(file_of(squares[0])));
    }

    // DTZ tables are one-sided, i.e. they store positions only for white to
    // move or only for black to move, so check for side to move to be stm,
    // early exit otherwise.
    if (!check_dtz_stm(entry, stm, tbFile))
        return *result = CHANGE_STM, Ret();

    // Now we are ready to get all the position pieces (but the lead pawns) and
    // directly map them to the correct color and square.
    b = pos.pieces() ^ leadPawns;
    do {
        Square s = pop_lsb(b);
        squares[size] = s ^ flipSquares;
        pieces[size++] = Piece(pos.piece_on(s) ^ flipColor);
    } while (b);

    assert(size >= 2);

    d = entry->get(stm, tbFile);

    // Then we reorder the pieces to have the same sequence as the one stored
    // in pieces[i]: the sequence that ensures the best compression.
    for (int i = leadPawnsCnt; i < size - 1; ++i)
        for (int j = i + 1; j < size; ++j)
            if (d->pieces[i] == pieces[j])
            {
                std::swap(pieces[i], pieces[j]);
                std::swap(squares[i], squares[j]);
                break;
            }

    // Now we map again the squares so that the square of the lead piece is in
    // the triangle A1-D1-D4.
    if (file_of(squares[0]) > FILE_D)
        for (int i = 0; i < size; ++i)
            squares[i] = flip_file(squares[i]);

    // Encode leading pawns starting with the one with minimum MapPawns[] and
    // proceeding in ascending order.
    if (entry->hasPawns) {
        idx = LeadPawnIdx[leadPawnsCnt][squares[0]];

        std::stable_sort(squares + 1, squares + leadPawnsCnt, pawns_comp);

        for (int i = 1; i < leadPawnsCnt; ++i)
            idx += Binomial[i][MapPawns[squares[i]]];

        goto encode_remaining; // With pawns we have finished special treatments
    }

    // In positions without pawns, we further flip the squares to ensure leading
    // piece is below RANK_5.
    if (rank_of(squares[0]) > RANK_4)
        for (int i = 0; i < size; ++i)
            squares[i] = flip_rank(squares[i]);

    // Look for the first piece of the leading group not on the A1-D4 diagonal
    // and ensure it is mapped below the diagonal.
    for (int i = 0; i < d->groupLen[0]; ++i) {
        if (!off_A1H8(squares[i]))
            continue;

        if (off_A1H8(squares[i]) > 0) // A1-H8 diagonal flip: SQ_A3 -> SQ_C1
            for (int j = i; j < size; ++j)
                squares[j] = flip_diag(squares[j]);
        break;
    }

    // Encode the leading group.
    //
    // Suppose we have KRvK. Let's say the pieces are on square numbers wK, wR
    // and bK (each 0...63). The simplest way to map this position to an index
    // is like this:
    //
    //   index = wK * 64 * 64 + wR * 64 + bK;
    //
    // But this way the TB is going to have 64*64*64 = 262144 positions, with
    // lots of positions being equivalent (because they are mirrors of each
    // other) and lots of positions being invalid (two pieces on one square,
    // adjacent kings, etc.).
    // Usually the first step is to take the wK and bK together. There are just
    // 462 ways legal and not-mirrored ways to place the wK and bK on the board.
    // Once we have placed the wK and bK, there are 62 squares left for the wR
    // Mapping its square from 0..63 to available squares 0..61 can be done like:
    //
    //   wR -= (wR > wK) + (wR > bK);
    //
    // In words: if wR "comes later" than wK, we deduct 1, and the same if wR
    // "comes later" than bK. In case of two same pieces like KRRvK we want to
    // place the two Rs "together". If we have 62 squares left, we can place two
    // Rs "together" in 62 * 61 / 2 ways (we divide by 2 because rooks can be
    // swapped and still get the same position.)
    //
    // In case we have at least 3 unique pieces (included kings) we encode them
    // together.
    if (entry->numUniquePieces >= 3) {

        int adjust1 =  squares[1] > squares[0];
        int adjust2 = (squares[2] > squares[0]) + (squares[2] > squares[1]);

        // First piece is below a1-h8 diagonal. MapA1D1D4[] maps the b1-d1-d3
        // triangle to 0...5. There are 63 squares for second piece and and 62
        // (mapped to 0...61) for the third.
        if (off_A1H8(squares[0]))
            idx = (   MapA1D1D4[squares[0]]  * 63
                   + (squares[1] - adjust1)) * 62
                   +  squares[2] - adjust2;

        // First piece is on a1-h8 diagonal, second below: map this occurrence to
        // 6 to differentiate from the above case, rank_of() maps a1-d4 diagonal
        // to 0...3 and finally MapB1H1H7[] maps the b1-h1-h7 triangle to 0..27.
        else if (off_A1H8(squares[1]))
            idx = (  6 * 63 + rank_of(squares[0]) * 28
                   + MapB1H1H7[squares[1]])       * 62
                   + squares[2] - adjust2;

        // First two pieces are on a1-h8 diagonal, third below
        else if (off_A1H8(squares[2]))
            idx =  6 * 63 * 62 + 4 * 28 * 62
                 +  rank_of(squares[0])        * 7 * 28
                 + (rank_of(squares[1]) - adjust1) * 28
                 +  MapB1H1H7[squares[2]];

        // All 3 pieces on the diagonal a1-h8
        else
            idx = 6 * 63 * 62 + 4 * 28 * 62 + 4 * 7 * 28
                 +  rank_of(squares[0])         * 7 * 6
                 + (rank_of(squares[1]) - adjust1)  * 6
                 + (rank_of(squares[2]) - adjust2);
    } else if (entry->numUniquePieces == 2) {

        bool connectedKings = false;

#ifdef ATOMIC
        connectedKings = connectedKings || entry->variant == ATOMIC_VARIANT;
#endif
#ifdef ANTI
        connectedKings = connectedKings || main_variant(entry->variant) == ANTI_VARIANT;
#endif

        if (connectedKings) {
            int adjust = squares[1] > squares[0];

            if (off_A1H8(squares[0]))
                idx =   MapA1D1D4[squares[0]] * 63
                     + (squares[1] - adjust);

            else if (off_A1H8(squares[1]))
                idx =  6 * 63
                     + rank_of(squares[0]) * 28
                     + MapB1H1H7[squares[1]];

            else
                idx =   6 * 63 + 4 * 28
                     +  rank_of(squares[0]) * 7
                     + (rank_of(squares[1]) - adjust);
        } else
            // We don't have at least 3 unique pieces, like in KRRvKBB, just map
            // the kings.
            idx = MapKK[MapA1D1D4[squares[0]]][squares[1]];

    } else if (entry->minLikeMan == 2) {
        if (Triangle[squares[0]] > Triangle[squares[1]])
            std::swap(squares[0], squares[1]);

        if (file_of(squares[0]) > FILE_D)
            for (int i = 0; i < size; ++i)
                squares[i] = flip_file(squares[i]);

        if (rank_of(squares[0]) > RANK_4)
            for (int i = 0; i < size; ++i)
                squares[i] = flip_rank(squares[i]);

        if (off_A1H8(squares[0]) > 0 || (off_A1H8(squares[0]) == 0 && off_A1H8(squares[1]) > 0))
            for (int i = 0; i < size; ++i)
                squares[i] = flip_diag(squares[i]);

        if ((Test45 & squares[1]) && Triangle[squares[0]] == Triangle[squares[1]]) {
            std::swap(squares[0], squares[1]);
            for (int i = 0; i < size; ++i)
                squares[i] = flip_file(squares[i]);
        }

        idx = MapPP[Triangle[squares[0]]][squares[1]];
    } else {
        for (int i = 1; i < d->groupLen[0]; ++i)
            if (Triangle[squares[0]] > Triangle[squares[i]])
                std::swap(squares[0], squares[i]);

        if (file_of(squares[0]) > FILE_D)
            for (int i = 0; i < size; ++i)
                squares[i] = flip_file(squares[i]);

        if (rank_of(squares[0]) > RANK_4)
            for (int i = 0; i < size; ++i)
                squares[i] = flip_rank(squares[i]);

        if (off_A1H8(squares[0]) > 0)
            for (int i = 0; i < size; ++i)
                squares[i] = flip_diag(squares[i]);

        for (int i = 1; i < d->groupLen[0]; i++)
            for (int j = i + 1; j < d->groupLen[0]; j++)
                if (MultTwist[squares[i]] > MultTwist[squares[j]])
                    std::swap(squares[i], squares[j]);

        idx = MultIdx[d->groupLen[0] - 1][Triangle[squares[0]]];

        for (int i = 1; i < d->groupLen[0]; ++i)
            idx += Binomial[i][MultTwist[squares[i]]];
    }

encode_remaining:
    idx *= d->groupIdx[0];
    Square* groupSq = squares + d->groupLen[0];

    // Encode remaining pawns then pieces according to square, in ascending order
    bool remainingPawns = entry->hasPawns && entry->pawnCount[1];

    while (d->groupLen[++next])
    {
        std::stable_sort(groupSq, groupSq + d->groupLen[next]);
        uint64_t n = 0;

        // Map down a square if "comes later" than a square in the previous
        // groups (similar to what done earlier for leading group pieces).
        for (int i = 0; i < d->groupLen[next]; ++i)
        {
            auto f = [&](Square s) { return groupSq[i] > s; };
            auto adjust = std::count_if(squares, groupSq, f);
            n += Binomial[i + 1][groupSq[i] - adjust - 8 * remainingPawns];
        }

        remainingPawns = false;
        idx += n * d->groupIdx[next];
        groupSq += d->groupLen[next];
    }

    // Now that we have the index, decompress the pair and get the score
    return map_score(entry, tbFile, decompress_pairs(d, idx), wdl);
}

// Group together pieces that will be encoded together. The general rule is that
// a group contains pieces of same type and color. The exception is the leading
// group that, in case of positions without pawns, can be formed by 3 different
// pieces (default) or by the king pair when there is not a unique piece apart
// from the kings. When there are pawns, pawns are always first in pieces[].
//
// As example KRKN -> KRK + N, KNNK -> KK + NN, KPPKP -> P + PP + K + K
//
// The actual grouping depends on the TB generator and can be inferred from the
// sequence of pieces in piece[] array.
template<typename T>
void set_groups(T& e, PairsData* d, int order[], File f) {

    int n = 0, firstLen = e.hasPawns ? 0 : (e.numUniquePieces >= 3) ? 3 : 2;
    d->groupLen[n] = 1;

    // Number of pieces per group is stored in groupLen[], for instance in KRKN
    // the encoder will default on '111', so groupLen[] will be (3, 1).
    for (int i = 1; i < e.pieceCount; ++i)
        if (--firstLen > 0 || d->pieces[i] == d->pieces[i - 1])
            d->groupLen[n]++;
        else
            d->groupLen[++n] = 1;

    d->groupLen[++n] = 0; // Zero-terminated

    // The sequence in pieces[] defines the groups, but not the order in which
    // they are encoded. If the pieces in a group g can be combined on the board
    // in N(g) different ways, then the position encoding will be of the form:
    //
    //           g1 * N(g2) * N(g3) + g2 * N(g3) + g3
    //
    // This ensures unique encoding for the whole position. The order of the
    // groups is a per-table parameter and could not follow the canonical leading
    // pawns/pieces -> remaining pawns -> remaining pieces. In particular the
    // first group is at order[0] position and the remaining pawns, when present,
    // are at order[1] position.
    bool pp = e.hasPawns && e.pawnCount[1]; // Pawns on both sides
    int next = pp ? 2 : 1;
    int freeSquares = 64 - d->groupLen[0] - (pp ? d->groupLen[1] : 0);
    uint64_t idx = 1;

    for (int k = 0; next < n || k == order[0] || k == order[1]; ++k)
        if (k == order[0]) // Leading pawns or pieces
        {
            d->groupIdx[0] = idx;

            if (e.hasPawns)
                idx *= LeadPawnsSize[d->groupLen[0]][f];
            else if (e.numUniquePieces >= 3)
                idx *= 31332;
            else if (e.numUniquePieces == 2)
                // Standard or Atomic/Giveaway
                idx *= (e.variant == CHESS_VARIANT) ? 462 : 518;
            else if (e.minLikeMan == 2)
                idx *= 278;
            else
                idx *= MultFactor[e.minLikeMan - 1];
        }
        else if (k == order[1]) // Remaining pawns
        {
            d->groupIdx[1] = idx;
            idx *= Binomial[d->groupLen[1]][48 - d->groupLen[0]];
        }
        else // Remaining pieces
        {
            d->groupIdx[next] = idx;
            idx *= Binomial[d->groupLen[next]][freeSquares];
            freeSquares -= d->groupLen[next++];
        }

    d->groupIdx[n] = idx;
}

// In Recursive Pairing each symbol represents a pair of children symbols. So
// read d->btree[] symbols data and expand each one in his left and right child
// symbol until reaching the leafs that represent the symbol value.
uint8_t set_symlen(PairsData* d, Sym s, std::vector<bool>& visited) {

    visited[s] = true; // We can set it now because tree is acyclic
    Sym sr = d->btree[s].get<LR::Right>();

    if (sr == 0xFFF)
        return 0;

    Sym sl = d->btree[s].get<LR::Left>();

    if (!visited[sl])
        d->symlen[sl] = set_symlen(d, sl, visited);

    if (!visited[sr])
        d->symlen[sr] = set_symlen(d, sr, visited);

    return d->symlen[sl] + d->symlen[sr] + 1;
}

uint8_t* set_sizes(PairsData* d, uint8_t* data) {

    d->flags = *data++;

    if (d->flags & TBFlag::SingleValue) {
        d->blocksNum = d->blockLengthSize = 0;
        d->span = d->sparseIndexSize = 0; // Broken MSVC zero-init
        d->minSymLen = *data++; // Here we store the single value
        return data;
    }

    // groupLen[] is a zero-terminated list of group lengths, the last groupIdx[]
    // element stores the biggest index that is the tb size.
    uint64_t tbSize = d->groupIdx[std::find(d->groupLen, d->groupLen + 7, 0) - d->groupLen];

    d->sizeofBlock = 1ULL << *data++;
    d->span = 1ULL << *data++;
    d->sparseIndexSize = size_t((tbSize + d->span - 1) / d->span); // Round up
    auto padding = number<uint8_t, LittleEndian>(data++);
    d->blocksNum = number<uint32_t, LittleEndian>(data); data += sizeof(uint32_t);
    d->blockLengthSize = d->blocksNum + padding; // Padded to ensure SparseIndex[]
                                                 // does not point out of range.
    d->maxSymLen = *data++;
    d->minSymLen = *data++;
    d->lowestSym = (Sym*)data;
    d->base64.resize(d->maxSymLen - d->minSymLen + 1);

    // The canonical code is ordered such that longer symbols (in terms of
    // the number of bits of their Huffman code) have lower numeric value,
    // so that d->lowestSym[i] >= d->lowestSym[i+1] (when read as LittleEndian).
    // Starting from this we compute a base64[] table indexed by symbol length
    // and containing 64 bit values so that d->base64[i] >= d->base64[i+1].
    // See https://en.wikipedia.org/wiki/Huffman_coding
    for (int i = d->base64.size() - 2; i >= 0; --i) {
        d->base64[i] = (d->base64[i + 1] + number<Sym, LittleEndian>(&d->lowestSym[i])
                                         - number<Sym, LittleEndian>(&d->lowestSym[i + 1])) / 2;

        assert(d->base64[i] * 2 >= d->base64[i+1]);
    }

    // Now left-shift by an amount so that d->base64[i] gets shifted 1 bit more
    // than d->base64[i+1] and given the above assert condition, we ensure that
    // d->base64[i] >= d->base64[i+1]. Moreover for any symbol s64 of length i
    // and right-padded to 64 bits holds d->base64[i-1] >= s64 >= d->base64[i].
    for (size_t i = 0; i < d->base64.size(); ++i)
        d->base64[i] <<= 64 - i - d->minSymLen; // Right-padding to 64 bits

    data += d->base64.size() * sizeof(Sym);
    d->symlen.resize(number<uint16_t, LittleEndian>(data)); data += sizeof(uint16_t);
    d->btree = (LR*)data;

    // The compression scheme used is "Recursive Pairing", that replaces the most
    // frequent adjacent pair of symbols in the source message by a new symbol,
    // reevaluating the frequencies of all of the symbol pairs with respect to
    // the extended alphabet, and then repeating the process.
    // See http://www.larsson.dogma.net/dcc99.pdf
    std::vector<bool> visited(d->symlen.size());

    for (Sym sym = 0; sym < d->symlen.size(); ++sym)
        if (!visited[sym])
            d->symlen[sym] = set_symlen(d, sym, visited);

    return data + d->symlen.size() * sizeof(LR) + (d->symlen.size() & 1);
}

uint8_t* set_dtz_map(TBTable<WDL>&, uint8_t* data, File) { return data; }

uint8_t* set_dtz_map(TBTable<DTZ>& e, uint8_t* data, File maxFile) {

    e.map = data;

    for (File f = FILE_A; f <= maxFile; ++f) {
        auto flags = e.get(0, f)->flags;
        if (flags & TBFlag::Mapped) {
            if (flags & TBFlag::Wide) {
                data += (uintptr_t)data & 1;  // Word alignment, we may have a mixed table
                for (int i = 0; i < 4; ++i) { // Sequence like 3,x,x,x,1,x,0,2,x,x
                    e.get(0, f)->map_idx[i] = (uint16_t)((uint16_t *)data - (uint16_t *)e.map + 1);
                    data += 2 * number<uint16_t, LittleEndian>(data) + 2;
                }
            }
            else {
                for (int i = 0; i < 4; ++i) {
                    e.get(0, f)->map_idx[i] = (uint16_t)(data - e.map + 1);
                    data += *data + 1;
                }
            }
        }
    }

    return data += (uintptr_t)data & 1; // Word alignment
}

// Populate entry's PairsData records with data from the just memory mapped file.
// Called at first access.
template<TBType Type, typename T = TBTable<Type>>
void set(T& e, uint8_t* data) {

    PairsData* d;

    enum { Split = 1, HasPawns = 2 };

    assert(e.hasPawns        == bool(*data & HasPawns));
    assert((e.key != e.key2) == bool(*data & Split));

    data++; // First byte stores flags

    const int sides = T::Sides == 2 && (e.key != e.key2) ? 2 : 1;
    const File maxFile = e.hasPawns ? FILE_D : FILE_A;

    bool pp = e.hasPawns && e.pawnCount[1]; // Pawns on both sides

    assert(!pp || e.pawnCount[0]);

    for (File f = FILE_A; f <= maxFile; ++f) {

        for (int i = 0; i < sides; i++)
            *e.get(i, f) = PairsData();

        int order[][2] = { { *data & 0xF, pp ? *(data + 1) & 0xF : 0xF },
                           { *data >>  4, pp ? *(data + 1) >>  4 : 0xF } };
        data += 1 + pp;

        for (int k = 0; k < e.pieceCount; ++k, ++data)
            for (int i = 0; i < sides; i++)
                e.get(i, f)->pieces[k] = Piece(i ? *data >>  4 : *data & 0xF);

        for (int i = 0; i < sides; ++i)
            set_groups(e, e.get(i, f), order[i], f);
    }

    data += (uintptr_t)data & 1; // Word alignment

    for (File f = FILE_A; f <= maxFile; ++f)
        for (int i = 0; i < sides; i++) {
            data = set_sizes(e.get(i, f), data);
#ifdef ANTI
            if (Type == DTZ && main_variant(e.variant) == ANTI_VARIANT && e.get(i, f)->flags & TBFlag::SingleValue)
                e.get(i, f)->minSymLen = 1;
#endif
        }

    data = set_dtz_map(e, data, maxFile);

    for (File f = FILE_A; f <= maxFile; ++f)
        for (int i = 0; i < sides; i++) {
            (d = e.get(i, f))->sparseIndex = (SparseEntry*)data;
            data += d->sparseIndexSize * sizeof(SparseEntry);
        }

    for (File f = FILE_A; f <= maxFile; ++f)
        for (int i = 0; i < sides; i++) {
            (d = e.get(i, f))->blockLength = (uint16_t*)data;
            data += d->blockLengthSize * sizeof(uint16_t);
        }

    for (File f = FILE_A; f <= maxFile; ++f)
        for (int i = 0; i < sides; i++) {
            data = (uint8_t*)(((uintptr_t)data + 0x3F) & ~0x3F); // 64 byte alignment
            (d = e.get(i, f))->data = data;
            data += d->blocksNum * d->sizeofBlock;
        }
}

// If the TB file corresponding to the given position is already memory mapped
// then return its base address, otherwise try to memory map and init it. Called
// at every probe, memory map and init only at first access. Function is thread
// safe and can be called concurrently.
template<TBType Type>
void* mapped(TBTable<Type>& e, const Position& pos) {

    static std::mutex mutex;

    // Use 'acquire' to avoid a thread reading 'ready' == true while
    // another is still working. (compiler reordering may cause this).
    if (e.ready.load(std::memory_order_acquire))
        return e.baseAddress; // Could be nullptr if file does not exist

    std::scoped_lock<std::mutex> lk(mutex);

    if (e.ready.load(std::memory_order_relaxed)) // Recheck under lock
        return e.baseAddress;

    constexpr uint8_t Magic[SUBVARIANT_NB][2][4] = {
        {
            { 0xD7, 0x66, 0x0C, 0xA5 },
            { 0x71, 0xE8, 0x23, 0x5D }
        },
#ifdef ANTI
        {
            { 0xD6, 0xF5, 0x1B, 0x50 },
            { 0xBC, 0x55, 0xBC, 0x21 }
        },
#endif
#ifdef ATOMIC
        {
            { 0x91, 0xA9, 0x5E, 0xEB },
            { 0x55, 0x8D, 0xA4, 0x49 }
        },
#endif
#ifdef CRAZYHOUSE
        {
            { 0xD7, 0x66, 0x0C, 0xA5 },
            { 0x71, 0xE8, 0x23, 0x5D }
        },
#endif
#ifdef EXTINCTION
        {
            { 0xD7, 0x66, 0x0C, 0xA5 },
            { 0x71, 0xE8, 0x23, 0x5D }
        },
#endif
#ifdef GRID
        {
            { 0xD7, 0x66, 0x0C, 0xA5 },
            { 0x71, 0xE8, 0x23, 0x5D }
        },
#endif
#ifdef HORDE
        {
            { 0xD7, 0x66, 0x0C, 0xA5 },
            { 0x71, 0xE8, 0x23, 0x5D }
        },
#endif
#ifdef KOTH
        {
            { 0xD7, 0x66, 0x0C, 0xA5 },
            { 0x71, 0xE8, 0x23, 0x5D }
        },
#endif
#ifdef LOSERS
        {
            { 0xD7, 0x66, 0x0C, 0xA5 },
            { 0x71, 0xE8, 0x23, 0x5D }
        },
#endif
#ifdef RACE
        {
            { 0xD7, 0x66, 0x0C, 0xA5 },
            { 0x71, 0xE8, 0x23, 0x5D }
        },
#endif
#ifdef THREECHECK
        {
            { 0xD7, 0x66, 0x0C, 0xA5 },
            { 0x71, 0xE8, 0x23, 0x5D }
        },
#endif
#ifdef TWOKINGS
        {
            { 0xD7, 0x66, 0x0C, 0xA5 },
            { 0x71, 0xE8, 0x23, 0x5D }
        },
#endif
#ifdef SUICIDE
        {
            { 0xE4, 0xCF, 0xE7, 0x23 },
            { 0x7B, 0xF6, 0x93, 0x15 }
        },
#endif
#ifdef BUGHOUSE
        {
            { 0xD7, 0x66, 0x0C, 0xA5 },
            { 0x71, 0xE8, 0x23, 0x5D }
        },
#endif
#ifdef DISPLACEDGRID
        {
            { 0xD7, 0x66, 0x0C, 0xA5 },
            { 0x71, 0xE8, 0x23, 0x5D }
        },
#endif
#ifdef LOOP
        {
            { 0xD7, 0x66, 0x0C, 0xA5 },
            { 0x71, 0xE8, 0x23, 0x5D }
        },
#endif
#ifdef SLIPPEDGRID
        {
            { 0xD7, 0x66, 0x0C, 0xA5 },
            { 0x71, 0xE8, 0x23, 0x5D }
        },
#endif
#ifdef TWOKINGSSYMMETRIC
        {
            { 0xD7, 0x66, 0x0C, 0xA5 },
            { 0x71, 0xE8, 0x23, 0x5D }
        },
#endif
    };

    constexpr uint8_t PawnlessMagic[SUBVARIANT_NB][2][4] = {
        {
            { 0xD7, 0x66, 0x0C, 0xA5 },
            { 0x71, 0xE8, 0x23, 0x5D }
        },
#ifdef ANTI
        {
            { 0xE4, 0xCF, 0xE7, 0x23 },
            { 0x7B, 0xF6, 0x93, 0x15 }
        },
#endif
#ifdef ATOMIC
        {
            { 0x91, 0xA9, 0x5E, 0xEB },
            { 0x55, 0x8D, 0xA4, 0x49 }
        },
#endif
#ifdef CRAZYHOUSE
        {
            { 0xD7, 0x66, 0x0C, 0xA5 },
            { 0x71, 0xE8, 0x23, 0x5D }
        },
#endif
#ifdef EXTINCTION
        {
            { 0xD7, 0x66, 0x0C, 0xA5 },
            { 0x71, 0xE8, 0x23, 0x5D }
        },
#endif
#ifdef GRID
        {
            { 0xD7, 0x66, 0x0C, 0xA5 },
            { 0x71, 0xE8, 0x23, 0x5D }
        },
#endif
#ifdef HORDE
        {
            { 0xD7, 0x66, 0x0C, 0xA5 },
            { 0x71, 0xE8, 0x23, 0x5D }
        },
#endif
#ifdef KOTH
        {
            { 0xD7, 0x66, 0x0C, 0xA5 },
            { 0x71, 0xE8, 0x23, 0x5D }
        },
#endif
#ifdef LOSERS
        {
            { 0xD7, 0x66, 0x0C, 0xA5 },
            { 0x71, 0xE8, 0x23, 0x5D }
        },
#endif
#ifdef RACE
        {
            { 0xD7, 0x66, 0x0C, 0xA5 },
            { 0x71, 0xE8, 0x23, 0x5D }
        },
#endif
#ifdef THREECHECK
        {
            { 0xD7, 0x66, 0x0C, 0xA5 },
            { 0x71, 0xE8, 0x23, 0x5D }
        },
#endif
#ifdef TWOKINGS
        {
            { 0xD7, 0x66, 0x0C, 0xA5 },
            { 0x71, 0xE8, 0x23, 0x5D }
        },
#endif
#ifdef SUICIDE
        {
            { 0xD6, 0xF5, 0x1B, 0x50 },
            { 0xBC, 0x55, 0xBC, 0x21 }
        },
#endif
#ifdef BUGHOUSE
        {
            { 0xD7, 0x66, 0x0C, 0xA5 },
            { 0x71, 0xE8, 0x23, 0x5D }
        },
#endif
#ifdef DISPLACEDGRID
        {
            { 0xD7, 0x66, 0x0C, 0xA5 },
            { 0x71, 0xE8, 0x23, 0x5D }
        },
#endif
#ifdef LOOP
        {
            { 0xD7, 0x66, 0x0C, 0xA5 },
            { 0x71, 0xE8, 0x23, 0x5D }
        },
#endif
#ifdef SLIPPEDGRID
        {
            { 0xD7, 0x66, 0x0C, 0xA5 },
            { 0x71, 0xE8, 0x23, 0x5D }
        },
#endif
#ifdef TWOKINGSSYMMETRIC
        {
            { 0xD7, 0x66, 0x0C, 0xA5 },
            { 0x71, 0xE8, 0x23, 0x5D }
        },
#endif
    };

    // Pieces strings in decreasing order for each color, like ("KPP","KR")
    std::string fname, w, b;
    for (PieceType pt = KING; pt >= PAWN; --pt) {
        w += std::string(popcount(pos.pieces(WHITE, pt)), PieceToChar[pt]);
        b += std::string(popcount(pos.pieces(BLACK, pt)), PieceToChar[pt]);
    }

    fname = e.key == pos.material_key() ? w + 'v' + b : b + 'v' + w;

    const char** Suffixes = Type == WDL ? WdlSuffixes : DtzSuffixes;
    const char** PawnlessSuffixes = Type == WDL ? PawnlessWdlSuffixes : PawnlessDtzSuffixes;

    uint8_t* data = nullptr;
    TBFile file(fname + Suffixes[e.variant]);

    if (file.is_open())
        data = file.map(&e.baseAddress, &e.mapping, Magic[e.variant][Type == WDL]);
    else if (fname.find("P") == std::string::npos && PawnlessSuffixes[e.variant]) {
        TBFile pawnlessFile(fname + PawnlessSuffixes[e.variant]);
        data = pawnlessFile.map(&e.baseAddress, &e.mapping, PawnlessMagic[e.variant][Type == WDL]);
    }

    if (data) {
        set<Type>(e, data);

#ifdef ANTI
        if (main_variant(e.variant) == ANTI_VARIANT && !e.hasPawns) {
            // Recalculate table key.
            std::string w2, b2;
            for (int i = 0; i < e.pieceCount; i++) {
                Piece piece = e.get(WHITE, FILE_A)->pieces[i];
                if (color_of(piece) == WHITE)
                    w2 += PieceToChar[type_of(piece)];
                else
                    b2 += PieceToChar[type_of(piece)];
            }

            Position pos2;
            StateInfo st;
            Key key = pos2.set(w2 + "v" + b2, WHITE, pos.subvariant(), &st).material_key();

            if (key != e.key)
                std::swap(e.key, e.key2);

            assert(e.key == key);
        }
#endif
    }

    e.ready.store(true, std::memory_order_release);
    return e.baseAddress;
}

template<TBType Type, typename Ret = typename TBTable<Type>::Ret>
Ret result_to_score(Value value) {

    if (value > 0)
        return Type == WDL ? Ret(WDLWin) : Ret(1);
    else if (value < 0)
        return Type == WDL ? Ret(WDLLoss) : Ret(-1);
    else
        return Ret(WDLDraw);
}

template<TBType Type, typename Ret = typename TBTable<Type>::Ret>
Ret probe_table(const Position& pos, ProbeState* result, WDLScore wdl = WDLDraw) {

    // Check for variant end
    if (pos.is_variant_end())
        return result_to_score<Type>(pos.variant_result());

    // Check for stalemate in variants
    if (pos.variant() != CHESS_VARIANT && MoveList<LEGAL>(pos).size() == 0)
        return result_to_score<Type>(pos.checkers() ? pos.checkmate_value() : pos.stalemate_value());

#ifdef ANTI
    if (!pos.is_anti())
#endif
    if (pos.count<ALL_PIECES>() == 2) // KvK
        return Ret(WDLDraw);

    TBTable<Type>* entry = TBTables.get<Type>(pos.material_key());

    if (!entry || !mapped(*entry, pos))
        return *result = FAIL, Ret();

    return do_probe_table(pos, entry, wdl, result);
}

#ifdef ANTI
template <bool Threats = false>
WDLScore sprobe_ab(Position &pos, WDLScore alpha, WDLScore beta, ProbeState* result);

WDLScore sprobe_captures(Position &pos, WDLScore alpha, WDLScore beta, ProbeState* result) {

    auto moveList = MoveList<CAPTURES>(pos);
    StateInfo st;

    *result = OK;

    for (const Move move : moveList) {
        pos.do_move(move, st);
        WDLScore v = -sprobe_ab(pos, -beta, -alpha, result);
        pos.undo_move(move);

        if (*result == FAIL)
            return WDLDraw;

        if (v > alpha) {
            alpha = v;
            if (alpha >= beta)
                break;
        }
    }

    if (moveList.size())
        *result = ZEROING_BEST_MOVE;

    return alpha;
}

template<bool Threats>
WDLScore sprobe_ab(Position &pos, WDLScore alpha, WDLScore beta, ProbeState* result) {

    WDLScore v;
    bool threatFound = false;

    if (popcount(pos.pieces(~pos.side_to_move())) > 1) {
        v = sprobe_captures(pos, alpha, beta, result);
        if (*result == ZEROING_BEST_MOVE || *result == FAIL)
            return v;
    } else {
        auto moveList = MoveList<CAPTURES>(pos);
        if (moveList.size()) {
            *result = ZEROING_BEST_MOVE;
            return WDLLoss;
        }
    }

    if (Threats || popcount(pos.pieces()) >= 6) {
        StateInfo st;
        auto moveList = MoveList<LEGAL>(pos);

        for (const Move move : moveList) {
            pos.do_move(move, st);
            v = -sprobe_captures(pos, -beta, -alpha, result);
            pos.undo_move(move);

            if (*result == FAIL)
                return WDLDraw;
            else if (*result == ZEROING_BEST_MOVE && v > alpha) {
                threatFound = true;
                alpha = v;
                if (alpha >= beta) {
                    *result = THREAT;
                    return v;
                }
            }
        }
    }

    *result = OK;
    v = probe_table<WDL>(pos, result);

    if (*result == FAIL)
        return WDLDraw;

    if (v > alpha)
        return v;

    if (threatFound)
        *result = THREAT;

    return alpha;
}
#endif

// For a position where the side to move has a winning capture it is not necessary
// to store a winning value so the generator treats such positions as "don't cares"
// and tries to assign to it a value that improves the compression ratio. Similarly,
// if the side to move has a drawing capture, then the position is at least drawn.
// If the position is won, then the TB needs to store a win value. But if the
// position is drawn, the TB may store a loss value if that is better for compression.
// All of this means that during probing, the engine must look at captures and probe
// their results and must probe the position itself. The "best" result of these
// probes is the correct result for the position.
// DTZ tables do not store values when a following move is a zeroing winning move
// (winning capture or winning pawn move). Also DTZ store wrong values for positions
// where the best move is an ep-move (even if losing). So in all these cases set
// the state to ZEROING_BEST_MOVE.
template<bool CheckZeroingMoves>
WDLScore search(Position& pos, ProbeState* result) {

#ifdef ANTI
    if (pos.is_anti())
        return sprobe_ab<CheckZeroingMoves>(pos, WDLLoss, WDLWin, result);
#endif

    WDLScore value, bestValue = WDLLoss;
    StateInfo st;

    auto moveList = MoveList<LEGAL>(pos);
    size_t totalCount = moveList.size(), moveCount = 0;

    for (const Move move : moveList)
    {
        if (   !pos.capture(move)
            && (!CheckZeroingMoves || type_of(pos.moved_piece(move)) != PAWN))
            continue;

        moveCount++;

        pos.do_move(move, st);
        value = -search<false>(pos, result);
        pos.undo_move(move);

        if (*result == FAIL)
            return WDLDraw;

        if (value > bestValue)
        {
            bestValue = value;

            if (value >= WDLWin)
            {
                *result = ZEROING_BEST_MOVE; // Winning DTZ-zeroing move
                return value;
            }
        }
    }

    // In case we have already searched all the legal moves we don't have to probe
    // the TB because the stored score could be wrong. For instance TB tables
    // do not contain information on position with ep rights, so in this case
    // the result of probe_wdl_table is wrong. Also in case of only capture
    // moves, for instance here 4K3/4q3/6p1/2k5/6p1/8/8/8 w - - 0 7, we have to
    // return with ZEROING_BEST_MOVE set.
    bool noMoreMoves = (moveCount && moveCount == totalCount);

    if (noMoreMoves)
        value = bestValue;
    else
    {
        value = probe_table<WDL>(pos, result);

        if (*result == FAIL)
            return WDLDraw;
    }

    // DTZ stores a "don't care" value if bestValue is a win
    if (bestValue >= value)
        return *result = (   bestValue > WDLDraw
                          || noMoreMoves ? ZEROING_BEST_MOVE : OK), bestValue;

    return *result = OK, value;
}

} // namespace


/// Tablebases::init() is called at startup and after every change to
/// "SyzygyPath" UCI option to (re)create the various tables. It is not thread
/// safe, nor it needs to be.
void Tablebases::init(Variant variant, const std::string& paths) {

    TBTables.clear();
    MaxCardinality = 0;
    TBFile::Paths = paths;

    if (paths.empty() || paths == "<empty>")
        return;

    // MapB1H1H7[] encodes a square below a1-h8 diagonal to 0..27
    int code = 0;
    for (Square s = SQ_A1; s <= SQ_H8; ++s)
        if (off_A1H8(s) < 0)
            MapB1H1H7[s] = code++;

    // MapA1D1D4[] encodes a square in the a1-d1-d4 triangle to 0..9
    std::vector<Square> diagonal;
    code = 0;
    for (Square s = SQ_A1; s <= SQ_D4; ++s)
        if (off_A1H8(s) < 0 && file_of(s) <= FILE_D)
            MapA1D1D4[s] = code++;

        else if (!off_A1H8(s) && file_of(s) <= FILE_D)
            diagonal.push_back(s);

    // Diagonal squares are encoded as last ones
    for (auto s : diagonal)
        MapA1D1D4[s] = code++;

    // MapKK[] encodes all the 462 possible legal positions of two kings where
    // the first is in the a1-d1-d4 triangle. If the first king is on the a1-d4
    // diagonal, the other one shall not to be above the a1-h8 diagonal.
    std::vector<std::pair<int, Square>> bothOnDiagonal;
    code = 0;
    for (int idx = 0; idx < 10; idx++)
        for (Square s1 = SQ_A1; s1 <= SQ_D4; ++s1)
            if (MapA1D1D4[s1] == idx && (idx || s1 == SQ_B1)) // SQ_B1 is mapped to 0
            {
                for (Square s2 = SQ_A1; s2 <= SQ_H8; ++s2)
                    if ((PseudoAttacks[KING][s1] | s1) & s2)
                        continue; // Illegal position

                    else if (!off_A1H8(s1) && off_A1H8(s2) > 0)
                        continue; // First on diagonal, second above

                    else if (!off_A1H8(s1) && !off_A1H8(s2))
                        bothOnDiagonal.emplace_back(idx, s2);

                    else
                        MapKK[idx][s2] = code++;
            }

    // Legal positions with both kings on diagonal are encoded as last ones
    for (auto p : bothOnDiagonal)
        MapKK[p.first][p.second] = code++;

    // Binomial[] stores the Binomial Coefficients using Pascal rule. There
    // are Binomial[k][n] ways to choose k elements from a set of n elements.
    Binomial[0][0] = 1;

    for (int n = 1; n < 64; n++) // Squares
        for (int k = 0; k < 6 && k <= n; ++k) // Pieces
            Binomial[k][n] =  (k > 0 ? Binomial[k - 1][n - 1] : 0)
                            + (k < n ? Binomial[k    ][n - 1] : 0);

    // For antichess (with less than two unique pieces).
    for (int i = 0; i < 5; i++) {
        int s = 0;
        for (int j = 0; j < 10; j++) {
            MultIdx[i][j] = s;
            s += (i == 0) ? 1 : Binomial[i][MultTwist[InvTriangle[j]]];
        }
        MultFactor[i] = s;
    }

    // MapPawns[s] encodes squares a2-h7 to 0..47. This is the number of possible
    // available squares when the leading one is in 's'. Moreover the pawn with
    // highest MapPawns[] is the leading pawn, the one nearest the edge and,
    // among pawns with same file, the one with lowest rank.
    int availableSquares = 47; // Available squares when lead pawn is in a2

    // Init the tables for the encoding of leading pawns group: with 7-men TB we
    // can have up to 5 leading pawns (KPPPPPK).
    for (int leadPawnsCnt = 1; leadPawnsCnt <= 5; ++leadPawnsCnt)
        for (File f = FILE_A; f <= FILE_D; ++f)
        {
            // Restart the index at every file because TB table is split
            // by file, so we can reuse the same index for different files.
            int idx = 0;

            // Sum all possible combinations for a given file, starting with
            // the leading pawn on rank 2 and increasing the rank.
            for (Rank r = RANK_2; r <= RANK_7; ++r)
            {
                Square sq = make_square(f, r);

                // Compute MapPawns[] at first pass.
                // If sq is the leading pawn square, any other pawn cannot be
                // below or more toward the edge of sq. There are 47 available
                // squares when sq = a2 and reduced by 2 for any rank increase
                // due to mirroring: sq == a3 -> no a2, h2, so MapPawns[a3] = 45
                if (leadPawnsCnt == 1)
                {
                    MapPawns[sq] = availableSquares--;
                    MapPawns[flip_file(sq)] = availableSquares--;
                }
                LeadPawnIdx[leadPawnsCnt][sq] = idx;
                idx += Binomial[leadPawnsCnt - 1][MapPawns[sq]];
            }
            // After a file is traversed, store the cumulated per-file index
            LeadPawnsSize[leadPawnsCnt][f] = idx;
        }

#ifdef ANTI
    if (main_variant(variant) == ANTI_VARIANT) {
        for (PieceType p1 = PAWN; p1 <= KING; ++p1) {
            for (PieceType p2 = PAWN; p2 <= p1; ++p2) {
                TBTables.add(variant, {p1}, {p2});

                for (PieceType p3 = PAWN; p3 <= KING; ++p3)
                    TBTables.add(variant, {p1, p2}, {p3});

                for (PieceType p3 = PAWN; p3 <= p2; ++p3) {
                    for (PieceType p4 = PAWN; p4 <= KING; ++p4) {
                        TBTables.add(variant, {p1, p2, p3}, {p4});

                        for (PieceType p5 = PAWN; p5 <= p4; ++p5)
                            TBTables.add(variant, {p1, p2, p3}, {p4, p5});
                    }

                    for (PieceType p4 = PAWN; p4 <= p3; ++p4) {
                        for (PieceType p5 = PAWN; p5 <= KING; ++p5) {
                            TBTables.add(variant, {p1, p2, p3, p4}, {p5});

                            for (PieceType p6 = PAWN; p6 <= p5; ++p6)
                                TBTables.add(variant, {p1, p2, p3, p4}, {p5, p6});
                        }

                        for (PieceType p5 = PAWN; p5 <= p4; ++p5)
                            for (PieceType p6 = PAWN; p6 <= KING; ++p6)
                                TBTables.add(variant, {p1, p2, p3, p4, p5}, {p6});
                    }

                    for (PieceType p4 = PAWN; p4 <= p1; ++p4)
                        for (PieceType p5 = PAWN; p5 <= (p1 == p4 ? p2 : p4); ++p5)
                            for (PieceType p6 = PAWN; p6 <= ((p1 == p4 && p5 == p2) ? p3 : p5); ++p6)
                                TBTables.add(variant, {p1, p2, p3}, {p4, p5, p6});
                }

                for (PieceType p3 = PAWN; p3 <= p1; ++p3)
                    for (PieceType p4 = PAWN; p4 <= (p1 == p3 ? p2 : p3); ++p4)
                        TBTables.add(variant, {p1, p2}, {p3, p4});
            }
        }
    } else
#endif
    // Add entries in TB tables if the corresponding ".rtbw" file exists
    for (PieceType p1 = PAWN; p1 < KING; ++p1) {
        TBTables.add(variant, {KING, p1}, {KING});

        for (PieceType p2 = PAWN; p2 <= p1; ++p2) {
            TBTables.add(variant, {KING, p1, p2}, {KING});
            TBTables.add(variant, {KING, p1}, {KING, p2});

            for (PieceType p3 = PAWN; p3 < KING; ++p3)
                TBTables.add(variant, {KING, p1, p2}, {KING, p3});

            for (PieceType p3 = PAWN; p3 <= p2; ++p3) {
                TBTables.add(variant, {KING, p1, p2, p3}, {KING});

                for (PieceType p4 = PAWN; p4 <= p3; ++p4) {
                    TBTables.add(variant, {KING, p1, p2, p3, p4}, {KING});

                    for (PieceType p5 = PAWN; p5 <= p4; ++p5)
                        TBTables.add(variant, {KING, p1, p2, p3, p4, p5}, {KING});

                    for (PieceType p5 = PAWN; p5 < KING; ++p5)
                        TBTables.add(variant, {KING, p1, p2, p3, p4}, {KING, p5});
                }

                for (PieceType p4 = PAWN; p4 < KING; ++p4) {
                    TBTables.add(variant, {KING, p1, p2, p3}, {KING, p4});

                    for (PieceType p5 = PAWN; p5 <= p4; ++p5)
                        TBTables.add(variant, {KING, p1, p2, p3}, {KING, p4, p5});
                }
            }

            for (PieceType p3 = PAWN; p3 <= p1; ++p3)
                for (PieceType p4 = PAWN; p4 <= (p1 == p3 ? p2 : p3); ++p4)
                    TBTables.add(variant, {KING, p1, p2}, {KING, p3, p4});
        }
    }

    sync_cout << "info string Found " << TBTables.size() << " tablebases" << sync_endl;
}

// Probe the WDL table for a particular position.
// If *result != FAIL, the probe was successful.
// The return value is from the point of view of the side to move:
// -2 : loss
// -1 : loss, but draw under 50-move rule
//  0 : draw
//  1 : win, but draw under 50-move rule
//  2 : win
WDLScore Tablebases::probe_wdl(Position& pos, ProbeState* result) {

    *result = OK;
    return search<false>(pos, result);
}

// Probe the DTZ table for a particular position.
// If *result != FAIL, the probe was successful.
// The return value is from the point of view of the side to move:
//         n < -100 : loss, but draw under 50-move rule
// -100 <= n < -1   : loss in n ply (assuming 50-move counter == 0)
//        -1        : loss, the side to move is mated
//         0        : draw
//     1 < n <= 100 : win in n ply (assuming 50-move counter == 0)
//   100 < n        : win, but draw under 50-move rule
//
// The return value n can be off by 1: a return value -n can mean a loss
// in n+1 ply and a return value +n can mean a win in n+1 ply. This
// cannot happen for tables with positions exactly on the "edge" of
// the 50-move rule.
//
// This implies that if dtz > 0 is returned, the position is certainly
// a win if dtz + 50-move-counter <= 99. Care must be taken that the engine
// picks moves that preserve dtz + 50-move-counter <= 99.
//
// If n = 100 immediately after a capture or pawn move, then the position
// is also certainly a win, and during the whole phase until the next
// capture or pawn move, the inequality to be preserved is
// dtz + 50-move-counter <= 100.
//
// In short, if a move is available resulting in dtz + 50-move-counter <= 99,
// then do not accept moves leading to dtz + 50-move-counter == 100.
int Tablebases::probe_dtz(Position& pos, ProbeState* result) {

    *result = OK;
    WDLScore wdl = search<true>(pos, result);

    if (*result == FAIL || wdl == WDLDraw) // DTZ tables don't store draws
        return 0;

    // DTZ stores a 'don't care' value in this case, or even a plain wrong
    // one as in case the best move is a losing ep, so it cannot be probed.
    if (*result == ZEROING_BEST_MOVE)
        return dtz_before_zeroing(wdl);
#ifdef ANTI
    if (pos.is_anti())
    {
        if (pos.pieces(pos.side_to_move()) == pos.pieces(pos.side_to_move(), PAWN))
            return dtz_before_zeroing(wdl);

        if (*result == THREAT && wdl > WDLDraw)
            return wdl == WDLWin ? 2 : 102;
    }
#endif

    int dtz = probe_table<DTZ>(pos, result, wdl);

    if (*result == FAIL)
        return 0;

    if (*result != CHANGE_STM)
        return (dtz + 100 * (wdl == WDLBlessedLoss || wdl == WDLCursedWin)) * sign_of(wdl);

    // DTZ stores results for the other side, so we need to do a 1-ply search and
    // find the winning move that minimizes DTZ.
    StateInfo st;
    int minDTZ = 0xFFFF;

    for (const Move move : MoveList<LEGAL>(pos))
    {
        bool zeroing = pos.capture(move) || type_of(pos.moved_piece(move)) == PAWN;

        pos.do_move(move, st);

        // For zeroing moves we want the dtz of the move _before_ doing it,
        // otherwise we will get the dtz of the next move sequence. Search the
        // position after the move to get the score sign (because even in a
        // winning position we could make a losing capture or going for a draw).
        dtz = zeroing ? -dtz_before_zeroing(search<false>(pos, result))
                      : -probe_dtz(pos, result);

        // If the move mates, force minDTZ to 1
        if (dtz == 1 && pos.checkers() && MoveList<LEGAL>(pos).size() == 0)
            minDTZ = 1;

        // Convert result from 1-ply search. Zeroing moves are already accounted
        // by dtz_before_zeroing() that returns the DTZ of the previous move.
        if (!zeroing)
            dtz += sign_of(dtz);

        // Skip the draws and if we are winning only pick positive dtz
        if (dtz < minDTZ && sign_of(dtz) == sign_of(wdl))
            minDTZ = dtz;

        pos.undo_move(move);

        if (*result == FAIL)
            return 0;
    }

    // When there are no legal moves, the position is mate: we return -1
    return minDTZ == 0xFFFF ? -1 : minDTZ;
}


// Use the DTZ tables to rank root moves.
//
// A return value false indicates that not all probes were successful.
bool Tablebases::root_probe(Position& pos, Search::RootMoves& rootMoves) {

<<<<<<< HEAD
    // Check if variant is supported.
    if (!WdlSuffixes[pos.subvariant()]) return false;

    ProbeState result;
=======
    ProbeState result = OK;
>>>>>>> fc5b59b8
    StateInfo st;

    // Obtain 50-move counter for the root position
    int cnt50 = pos.rule50_count();

    // Check whether a position was repeated since the last zeroing move.
    bool rep = pos.has_repeated();

    int dtz, bound = Options["Syzygy50MoveRule"] ? (MAX_DTZ - 100) : 1;

    // Probe and rank each move
    for (auto& m : rootMoves)
    {
        pos.do_move(m.pv[0], st);

        // Calculate dtz for the current move counting from the root position
        if (pos.rule50_count() == 0)
        {
            // In case of a zeroing move, dtz is one of -101/-1/0/1/101
            WDLScore wdl = -probe_wdl(pos, &result);
            dtz = dtz_before_zeroing(wdl);
        }
        else if (pos.is_draw(1))
        {
            // In case a root move leads to a draw by repetition or
            // 50-move rule, we set dtz to zero. Note: since we are
            // only 1 ply from the root, this must be a true 3-fold
            // repetition inside the game history.
            dtz = 0;
        }
        else
        {
            // Otherwise, take dtz for the new position and correct by 1 ply
            dtz = -probe_dtz(pos, &result);
            dtz =  dtz > 0 ? dtz + 1
                 : dtz < 0 ? dtz - 1 : dtz;
        }

        // Make sure that a mating move is assigned a dtz value of 1
        if (   pos.checkers()
            && dtz == 2
            && MoveList<LEGAL>(pos).size() == 0)
            dtz = 1;

        pos.undo_move(m.pv[0]);

        if (result == FAIL)
            return false;

        // Better moves are ranked higher. Certain wins are ranked equally.
        // Losing moves are ranked equally unless a 50-move draw is in sight.
        int r =  dtz > 0 ? (dtz + cnt50 <= 99 && !rep ? MAX_DTZ : MAX_DTZ - (dtz + cnt50))
               : dtz < 0 ? (-dtz * 2 + cnt50 < 100 ? -MAX_DTZ : -MAX_DTZ + (-dtz + cnt50))
               : 0;
        m.tbRank = r;

        // Determine the score to be displayed for this move. Assign at least
        // 1 cp to cursed wins and let it grow to 49 cp as the positions gets
        // closer to a real win.
        m.tbScore =  r >= bound ? VALUE_MATE - MAX_PLY - 1
                   : r >  0     ? Value((std::max( 3, r - (MAX_DTZ - 200)) * int(PawnValueEg)) / 200)
                   : r == 0     ? VALUE_DRAW
                   : r > -bound ? Value((std::min(-3, r + (MAX_DTZ - 200)) * int(PawnValueEg)) / 200)
                   :             -VALUE_MATE + MAX_PLY + 1;
    }

    return true;
}


// Use the WDL tables to rank root moves.
// This is a fallback for the case that some or all DTZ tables are missing.
//
// A return value false indicates that not all probes were successful.
bool Tablebases::root_probe_wdl(Position& pos, Search::RootMoves& rootMoves) {

    // Check if variant is supported.
    if (!WdlSuffixes[pos.subvariant()]) return false;

    static const int WDL_to_rank[] = { -MAX_DTZ, -MAX_DTZ + 101, 0, MAX_DTZ - 101, MAX_DTZ };

    ProbeState result = OK;
    StateInfo st;
    WDLScore wdl;

    bool rule50 = Options["Syzygy50MoveRule"];

    // Probe and rank each move
    for (auto& m : rootMoves)
    {
        pos.do_move(m.pv[0], st);

        if (pos.is_draw(1))
            wdl = WDLDraw;
        else
            wdl = -probe_wdl(pos, &result);

        pos.undo_move(m.pv[0]);

        if (result == FAIL)
            return false;

        m.tbRank = WDL_to_rank[wdl + 2];

        if (!rule50)
            wdl =  wdl > WDLDraw ? WDLWin
                 : wdl < WDLDraw ? WDLLoss : WDLDraw;
        m.tbScore = WDL_to_value[wdl + 2];
    }

    return true;
}

} // namespace Stockfish<|MERGE_RESOLUTION|>--- conflicted
+++ resolved
@@ -2408,14 +2408,10 @@
 // A return value false indicates that not all probes were successful.
 bool Tablebases::root_probe(Position& pos, Search::RootMoves& rootMoves) {
 
-<<<<<<< HEAD
     // Check if variant is supported.
     if (!WdlSuffixes[pos.subvariant()]) return false;
 
-    ProbeState result;
-=======
     ProbeState result = OK;
->>>>>>> fc5b59b8
     StateInfo st;
 
     // Obtain 50-move counter for the root position

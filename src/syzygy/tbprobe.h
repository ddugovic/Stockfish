/*
  Stockfish, a UCI chess playing engine derived from Glaurung 2.1
  Copyright (c) 2013 Ronald de Man
  Copyright (C) 2016 Marco Costalba, Lucas Braesch

  Stockfish is free software: you can redistribute it and/or modify
  it under the terms of the GNU General Public License as published by
  the Free Software Foundation, either version 3 of the License, or
  (at your option) any later version.

  Stockfish is distributed in the hope that it will be useful,
  but WITHOUT ANY WARRANTY; without even the implied warranty of
  MERCHANTABILITY or FITNESS FOR A PARTICULAR PURPOSE.  See the
  GNU General Public License for more details.

  You should have received a copy of the GNU General Public License
  along with this program.  If not, see <http://www.gnu.org/licenses/>.
*/

#ifndef TBPROBE_H
#define TBPROBE_H

#include <ostream>

#include "../search.h"

namespace Tablebases {

enum WDLScore {
    WDLLoss       = -2, // Loss
    WDLCursedLoss = -1, // Loss, but draw under 50-move rule
    WDLDraw       =  0, // Draw
    WDLCursedWin  =  1, // Win, but draw under 50-move rule
    WDLWin        =  2, // Win

    WDLScoreNone  = -1000
};

// Possible states after a probing operation
enum ProbeState {
    FAIL              =  0, // Probe failed (missing file table)
    OK                =  1, // Probe succesful
    CHANGE_STM        = -1, // DTZ should check the other side
    ZEROING_BEST_MOVE =  2  // Best move zeroes DTZ (capture or pawn move)
};

extern int MaxCardinality;

<<<<<<< HEAD
void init(const std::string& path);
void load_dtz_table(char *str, uint64_t key1, uint64_t key2);
short ReadUshort(unsigned char* d);
int ReadUint32(unsigned char* d);
int probe_wdl(Position& pos, int *success);
int probe_dtz(Position& pos, int *success);
=======
void init(const std::string& paths);
WDLScore probe_wdl(Position& pos, ProbeState* result);
int probe_dtz(Position& pos, ProbeState* result);
>>>>>>> b915fdc8
bool root_probe(Position& pos, Search::RootMoves& rootMoves, Value& score);
bool root_probe_wdl(Position& pos, Search::RootMoves& rootMoves, Value& score);
void filter_root_moves(Position& pos, Search::RootMoves& rootMoves);

inline std::ostream& operator<<(std::ostream& os, const WDLScore v) {

    os << (v == WDLLoss       ? "Loss" :
           v == WDLCursedLoss ? "Cursed loss" :
           v == WDLDraw       ? "Draw" :
           v == WDLCursedWin  ? "Cursed win" :
           v == WDLWin        ? "Win" : "None");

    return os;
}

inline std::ostream& operator<<(std::ostream& os, const ProbeState v) {

    os << (v == FAIL              ? "Failed" :
           v == OK                ? "Success" :
           v == CHANGE_STM        ? "Probed opponent side" :
           v == ZEROING_BEST_MOVE ? "Best move zeroes DTZ" : "None");

    return os;
}

}

#endif<|MERGE_RESOLUTION|>--- conflicted
+++ resolved
@@ -46,18 +46,9 @@
 
 extern int MaxCardinality;
 
-<<<<<<< HEAD
-void init(const std::string& path);
-void load_dtz_table(char *str, uint64_t key1, uint64_t key2);
-short ReadUshort(unsigned char* d);
-int ReadUint32(unsigned char* d);
-int probe_wdl(Position& pos, int *success);
-int probe_dtz(Position& pos, int *success);
-=======
 void init(const std::string& paths);
 WDLScore probe_wdl(Position& pos, ProbeState* result);
 int probe_dtz(Position& pos, ProbeState* result);
->>>>>>> b915fdc8
 bool root_probe(Position& pos, Search::RootMoves& rootMoves, Value& score);
 bool root_probe_wdl(Position& pos, Search::RootMoves& rootMoves, Value& score);
 void filter_root_moves(Position& pos, Search::RootMoves& rootMoves);

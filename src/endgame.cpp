/*
  Stockfish, a UCI chess playing engine derived from Glaurung 2.1
  Copyright (C) 2004-2008 Tord Romstad (Glaurung author)
  Copyright (C) 2008-2015 Marco Costalba, Joona Kiiski, Tord Romstad
  Copyright (C) 2015-2020 Marco Costalba, Joona Kiiski, Gary Linscott, Tord Romstad

  Stockfish is free software: you can redistribute it and/or modify
  it under the terms of the GNU General Public License as published by
  the Free Software Foundation, either version 3 of the License, or
  (at your option) any later version.

  Stockfish is distributed in the hope that it will be useful,
  but WITHOUT ANY WARRANTY; without even the implied warranty of
  MERCHANTABILITY or FITNESS FOR A PARTICULAR PURPOSE.  See the
  GNU General Public License for more details.

  You should have received a copy of the GNU General Public License
  along with this program.  If not, see <http://www.gnu.org/licenses/>.
*/

#include <cassert>

#include "bitboard.h"
#include "endgame.h"
#include "movegen.h"

namespace {

  // Used to drive the king towards the edge of the board
  // in KX vs K and KQ vs KR endgames.
  inline int push_to_edge(Square s) {
      int rd = edge_distance(rank_of(s)), fd = edge_distance(file_of(s));
      return 90 - (7 * fd * fd / 2 + 7 * rd * rd / 2);
  }

  // Used to drive the king towards A1H8 corners in KBN vs K endgames.
  inline int push_to_corner(Square s) {
      return abs(7 - rank_of(s) - file_of(s));
  }

  // Drive a piece close to or away from another piece
  inline int push_close(Square s1, Square s2) { return 140 - 20 * distance(s1, s2); }
  inline int push_away(Square s1, Square s2) { return 120 - push_close(s1, s2); }

#ifndef NDEBUG
  bool verify_material(const Position& pos, Color c, Value npm, int pawnsCnt) {
    return pos.non_pawn_material(c) == npm && pos.count<PAWN>(c) == pawnsCnt;
  }
#endif

  // Map the square as if strongSide is white and strongSide's only pawn
  // is on the left half of the board.
  Square normalize(const Position& pos, Color strongSide, Square sq) {

    assert(pos.count<PAWN>(strongSide) == 1);

    if (file_of(pos.square<PAWN>(strongSide)) >= FILE_E)
        sq = flip_file(sq);

    return strongSide == WHITE ? sq : flip_rank(sq);
  }

} // namespace


namespace Endgames {

  std::pair<Map<Value>, Map<ScaleFactor>> maps;

  void init() {

<<<<<<< HEAD
    add<CHESS_VARIANT, KPK>("KPvK");
    add<CHESS_VARIANT, KNNK>("KNNvK");
    add<CHESS_VARIANT, KBNK>("KBNvK");
    add<CHESS_VARIANT, KRKP>("KRvKP");
    add<CHESS_VARIANT, KRKB>("KRvKB");
    add<CHESS_VARIANT, KRKN>("KRvKN");
    add<CHESS_VARIANT, KQKP>("KQvKP");
    add<CHESS_VARIANT, KQKR>("KQvKR");
    add<CHESS_VARIANT, KNNKP>("KNNvKP");

    add<CHESS_VARIANT, KNPK>("KNPvK");
    add<CHESS_VARIANT, KNPKB>("KNPvKB");
    add<CHESS_VARIANT, KRPKR>("KRPvKR");
    add<CHESS_VARIANT, KRPKB>("KRPvKB");
    add<CHESS_VARIANT, KBPKB>("KBPvKB");
    add<CHESS_VARIANT, KBPKN>("KBPvKN");
    add<CHESS_VARIANT, KBPPKB>("KBPPvKB");
    add<CHESS_VARIANT, KRPPKRP>("KRPPvKRP");

#ifdef ANTI
    add<ANTI_VARIANT, RK>("RvK");
    add<ANTI_VARIANT, KN>("KvN");
    add<ANTI_VARIANT, NN>("NvN");
#endif
#ifdef ATOMIC
    add<ATOMIC_VARIANT, KPK>("KPvK");
    add<ATOMIC_VARIANT, KNK>("KNvK");
    add<ATOMIC_VARIANT, KBK>("KBvK");
    add<ATOMIC_VARIANT, KRK>("KRvK");
    add<ATOMIC_VARIANT, KQK>("KQvK");
    add<ATOMIC_VARIANT, KNNK>("KNNvK");
#endif
=======
    add<KPK>("KPK");
    add<KNNK>("KNNK");
    add<KBNK>("KBNK");
    add<KRKP>("KRKP");
    add<KRKB>("KRKB");
    add<KRKN>("KRKN");
    add<KQKP>("KQKP");
    add<KQKR>("KQKR");
    add<KNNKP>("KNNKP");

    add<KNPK>("KNPK");
    add<KRPKR>("KRPKR");
    add<KRPKB>("KRPKB");
    add<KBPKB>("KBPKB");
    add<KBPKN>("KBPKN");
    add<KBPPKB>("KBPPKB");
    add<KRPPKRP>("KRPPKRP");
>>>>>>> 8b229381
  }
}


/// Mate with KX vs K. This function is used to evaluate positions with
/// king and plenty of material vs a lone king. It simply gives the
/// attacking side a bonus for driving the defending king towards the edge
/// of the board, and for keeping the distance between the two kings small.
template<>
Value Endgame<CHESS_VARIANT, KXK>::operator()(const Position& pos) const {

  assert(pos.variant() == CHESS_VARIANT);
  assert(verify_material(pos, weakSide, VALUE_ZERO, 0));
  assert(!pos.checkers()); // Eval is never called when in check

  // Stalemate detection with lone king
  if (pos.side_to_move() == weakSide && !MoveList<LEGAL>(pos).size())
      return VALUE_DRAW;

  Square winnerKSq = pos.square<KING>(strongSide);
  Square loserKSq = pos.square<KING>(weakSide);

  Value result =  pos.non_pawn_material(strongSide)
                + pos.count<PAWN>(strongSide) * PawnValueEg
                + push_to_edge(loserKSq)
                + push_close(winnerKSq, loserKSq);

  if (   pos.count<QUEEN>(strongSide)
      || pos.count<ROOK>(strongSide)
      ||(pos.count<BISHOP>(strongSide) && pos.count<KNIGHT>(strongSide))
      || (   (pos.pieces(strongSide, BISHOP) & ~DarkSquares)
          && (pos.pieces(strongSide, BISHOP) &  DarkSquares)))
      result = std::min(result + VALUE_KNOWN_WIN, VALUE_TB_WIN_IN_MAX_PLY - 1);

  return strongSide == pos.side_to_move() ? result : -result;
}


/// Mate with KBN vs K. This is similar to KX vs K, but we have to drive the
/// defending king towards a corner square that our bishop attacks.
template<>
Value Endgame<CHESS_VARIANT, KBNK>::operator()(const Position& pos) const {

  assert(pos.variant() == CHESS_VARIANT);
  assert(verify_material(pos, strongSide, KnightValueMg + BishopValueMg, 0));
  assert(verify_material(pos, weakSide, VALUE_ZERO, 0));

  Square winnerKSq = pos.square<KING>(strongSide);
  Square loserKSq = pos.square<KING>(weakSide);
  Square bishopSq = pos.square<BISHOP>(strongSide);

  // If our bishop does not attack A1/H8, we flip the enemy king square
  // to drive to opposite corners (A8/H1).

  Value result =  (VALUE_KNOWN_WIN + 3520)
                + push_close(winnerKSq, loserKSq)
                + 420 * push_to_corner(opposite_colors(bishopSq, SQ_A1) ? flip_file(loserKSq) : loserKSq);

  assert(abs(result) < VALUE_TB_WIN_IN_MAX_PLY);
  return strongSide == pos.side_to_move() ? result : -result;
}


/// KP vs K. This endgame is evaluated with the help of a bitbase
template<>
Value Endgame<CHESS_VARIANT, KPK>::operator()(const Position& pos) const {

  assert(pos.variant() == CHESS_VARIANT);
  assert(verify_material(pos, strongSide, VALUE_ZERO, 1));
  assert(verify_material(pos, weakSide, VALUE_ZERO, 0));

  // Assume strongSide is white and the pawn is on files A-D
  Square wksq = normalize(pos, strongSide, pos.square<KING>(strongSide));
  Square bksq = normalize(pos, strongSide, pos.square<KING>(weakSide));
  Square psq  = normalize(pos, strongSide, pos.square<PAWN>(strongSide));

  Color us = strongSide == pos.side_to_move() ? WHITE : BLACK;

  if (!Bitbases::probe(wksq, psq, bksq, us))
      return VALUE_DRAW;

  Value result = VALUE_KNOWN_WIN + PawnValueEg + Value(rank_of(psq));

  return strongSide == pos.side_to_move() ? result : -result;
}


/// KR vs KP. This is a somewhat tricky endgame to evaluate precisely without
/// a bitbase. The function below returns drawish scores when the pawn is
/// far advanced with support of the king, while the attacking king is far
/// away.
template<>
Value Endgame<CHESS_VARIANT, KRKP>::operator()(const Position& pos) const {

  assert(pos.variant() == CHESS_VARIANT);
  assert(verify_material(pos, strongSide, RookValueMg, 0));
  assert(verify_material(pos, weakSide, VALUE_ZERO, 1));

  Square wksq = relative_square(strongSide, pos.square<KING>(strongSide));
  Square bksq = relative_square(strongSide, pos.square<KING>(weakSide));
  Square rsq  = relative_square(strongSide, pos.square<ROOK>(strongSide));
  Square psq  = relative_square(strongSide, pos.square<PAWN>(weakSide));

  Square queeningSq = make_square(file_of(psq), RANK_1);
  Value result;

  // If the stronger side's king is in front of the pawn, it's a win
  if (forward_file_bb(WHITE, wksq) & psq)
      result = RookValueEg - distance(wksq, psq);

  // If the weaker side's king is too far from the pawn and the rook,
  // it's a win.
  else if (   distance(bksq, psq) >= 3 + (pos.side_to_move() == weakSide)
           && distance(bksq, rsq) >= 3)
      result = RookValueEg - distance(wksq, psq);

  // If the pawn is far advanced and supported by the defending king,
  // the position is drawish
  else if (   rank_of(bksq) <= RANK_3
           && distance(bksq, psq) == 1
           && rank_of(wksq) >= RANK_4
           && distance(wksq, psq) > 2 + (pos.side_to_move() == strongSide))
      result = Value(80) - 8 * distance(wksq, psq);

  else
      result =  Value(200) - 8 * (  distance(wksq, psq + SOUTH)
                                  - distance(bksq, psq + SOUTH)
                                  - distance(psq, queeningSq));

  return strongSide == pos.side_to_move() ? result : -result;
}


/// KR vs KB. This is very simple, and always returns drawish scores. The
/// score is slightly bigger when the defending king is close to the edge.
template<>
Value Endgame<CHESS_VARIANT, KRKB>::operator()(const Position& pos) const {

  assert(pos.variant() == CHESS_VARIANT);
  assert(verify_material(pos, strongSide, RookValueMg, 0));
  assert(verify_material(pos, weakSide, BishopValueMg, 0));

  Value result = Value(push_to_edge(pos.square<KING>(weakSide)));
  return strongSide == pos.side_to_move() ? result : -result;
}


/// KR vs KN. The attacking side has slightly better winning chances than
/// in KR vs KB, particularly if the king and the knight are far apart.
template<>
Value Endgame<CHESS_VARIANT, KRKN>::operator()(const Position& pos) const {

  assert(pos.variant() == CHESS_VARIANT);
  assert(verify_material(pos, strongSide, RookValueMg, 0));
  assert(verify_material(pos, weakSide, KnightValueMg, 0));

  Square bksq = pos.square<KING>(weakSide);
  Square bnsq = pos.square<KNIGHT>(weakSide);
  Value result = Value(push_to_edge(bksq) + push_away(bksq, bnsq));
  return strongSide == pos.side_to_move() ? result : -result;
}


/// KQ vs KP. In general, this is a win for the stronger side, but there are a
/// few important exceptions. A pawn on 7th rank and on the A,C,F or H files
/// with a king positioned next to it can be a draw, so in that case, we only
/// use the distance between the kings.
template<>
Value Endgame<CHESS_VARIANT, KQKP>::operator()(const Position& pos) const {

  assert(pos.variant() == CHESS_VARIANT);
  assert(verify_material(pos, strongSide, QueenValueMg, 0));
  assert(verify_material(pos, weakSide, VALUE_ZERO, 1));

  Square winnerKSq = pos.square<KING>(strongSide);
  Square loserKSq = pos.square<KING>(weakSide);
  Square pawnSq = pos.square<PAWN>(weakSide);

  Value result = Value(push_close(winnerKSq, loserKSq));

  if (   relative_rank(weakSide, pawnSq) != RANK_7
      || distance(loserKSq, pawnSq) != 1
      || ((FileBBB | FileDBB | FileEBB | FileGBB) & pawnSq))
      result += QueenValueEg - PawnValueEg;

  return strongSide == pos.side_to_move() ? result : -result;
}


/// KQ vs KR.  This is almost identical to KX vs K:  We give the attacking
/// king a bonus for having the kings close together, and for forcing the
/// defending king towards the edge. If we also take care to avoid null move for
/// the defending side in the search, this is usually sufficient to win KQ vs KR.
template<>
Value Endgame<CHESS_VARIANT, KQKR>::operator()(const Position& pos) const {

  assert(pos.variant() == CHESS_VARIANT);
  assert(verify_material(pos, strongSide, QueenValueMg, 0));
  assert(verify_material(pos, weakSide, RookValueMg, 0));

  Square winnerKSq = pos.square<KING>(strongSide);
  Square loserKSq = pos.square<KING>(weakSide);

  Value result =  QueenValueEg
                - RookValueEg
                + push_to_edge(loserKSq)
                + push_close(winnerKSq, loserKSq);

  return strongSide == pos.side_to_move() ? result : -result;
}


/// KNN vs KP. Very drawish, but there are some mate opportunities if we can
//  press the weakSide King to a corner before the pawn advances too much.
template<>
Value Endgame<CHESS_VARIANT, KNNKP>::operator()(const Position& pos) const {

  assert(verify_material(pos, strongSide, 2 * KnightValueMg, 0));
  assert(verify_material(pos, weakSide, VALUE_ZERO, 1));

  Value result =      PawnValueEg
               +  2 * push_to_edge(pos.square<KING>(weakSide))
               - 10 * relative_rank(weakSide, pos.square<PAWN>(weakSide));

  return strongSide == pos.side_to_move() ? result : -result;
}


/// Some cases of trivial draws
template<> Value Endgame<CHESS_VARIANT, KNNK>::operator()(const Position&) const { return VALUE_DRAW; }


/// KB and one or more pawns vs K. It checks for draws with rook pawns and
/// a bishop of the wrong color. If such a draw is detected, SCALE_FACTOR_DRAW
/// is returned. If not, the return value is SCALE_FACTOR_NONE, i.e. no scaling
/// will be used.
template<>
ScaleFactor Endgame<CHESS_VARIANT, KBPsK>::operator()(const Position& pos) const {

  assert(pos.variant() == CHESS_VARIANT);
  assert(pos.non_pawn_material(strongSide) == BishopValueMg);
  assert(pos.count<PAWN>(strongSide) >= 1);

  // No assertions about the material of weakSide, because we want draws to
  // be detected even when the weaker side has some pawns.

  Bitboard strongPawns = pos.pieces(strongSide, PAWN);
  Bitboard allPawns = pos.pieces(PAWN);

  // All strongSide pawns are on a single rook file?
  if (!(strongPawns & ~FileABB) || !(strongPawns & ~FileHBB))
  {
      Square bishopSq = pos.square<BISHOP>(strongSide);
      Square queeningSq = relative_square(strongSide, make_square(file_of(lsb(strongPawns)), RANK_8));
      Square weakKingSq = pos.square<KING>(weakSide);

      if (   opposite_colors(queeningSq, bishopSq)
          && distance(queeningSq, weakKingSq) <= 1)
          return SCALE_FACTOR_DRAW;
  }

  // If all the pawns are on the same B or G file, then it's potentially a draw
  if ((!(allPawns & ~FileBBB) || !(allPawns & ~FileGBB))
      && pos.non_pawn_material(weakSide) == 0
      && pos.count<PAWN>(weakSide) >= 1)
  {
      // Get the least advanced weakSide pawn
      Square weakPawnSq = frontmost_sq(strongSide, pos.pieces(weakSide, PAWN));

      Square strongKingSq = pos.square<KING>(strongSide);
      Square weakKingSq = pos.square<KING>(weakSide);
      Square bishopSq = pos.square<BISHOP>(strongSide);

      // There's potential for a draw if our pawn is blocked on the 7th rank,
      // the bishop cannot attack it or they only have one pawn left
      if (   relative_rank(strongSide, weakPawnSq) == RANK_7
          && (strongPawns & (weakPawnSq + pawn_push(weakSide)))
          && (opposite_colors(bishopSq, weakPawnSq) || !more_than_one(strongPawns)))
      {
          int strongKingDist = distance(weakPawnSq, strongKingSq);
          int weakKingDist = distance(weakPawnSq, weakKingSq);

          // It's a draw if the weak king is on its back two ranks, within 2
          // squares of the blocking pawn and the strong king is not
          // closer. (I think this rule only fails in practically
          // unreachable positions such as 5k1K/6p1/6P1/8/8/3B4/8/8 w
          // and positions where qsearch will immediately correct the
          // problem such as 8/4k1p1/6P1/1K6/3B4/8/8/8 w)
          if (   relative_rank(strongSide, weakKingSq) >= RANK_7
              && weakKingDist <= 2
              && weakKingDist <= strongKingDist)
              return SCALE_FACTOR_DRAW;
      }
  }

  return SCALE_FACTOR_NONE;
}


/// KQ vs KR and one or more pawns. It tests for fortress draws with a rook on
/// the third rank defended by a pawn.
template<>
ScaleFactor Endgame<CHESS_VARIANT, KQKRPs>::operator()(const Position& pos) const {

  assert(pos.variant() == CHESS_VARIANT);
  assert(verify_material(pos, strongSide, QueenValueMg, 0));
  assert(pos.count<ROOK>(weakSide) == 1);
  assert(pos.count<PAWN>(weakSide) >= 1);

  Square kingSq = pos.square<KING>(weakSide);
  Square rsq = pos.square<ROOK>(weakSide);

  if (    relative_rank(weakSide, kingSq) <= RANK_2
      &&  relative_rank(weakSide, pos.square<KING>(strongSide)) >= RANK_4
      &&  relative_rank(weakSide, rsq) == RANK_3
      && (  pos.pieces(weakSide, PAWN)
          & pos.attacks_from<KING>(kingSq)
          & pos.attacks_from<PAWN>(rsq, strongSide)))
          return SCALE_FACTOR_DRAW;

  return SCALE_FACTOR_NONE;
}


/// KRP vs KR. This function knows a handful of the most important classes of
/// drawn positions, but is far from perfect. It would probably be a good idea
/// to add more knowledge in the future.
///
/// It would also be nice to rewrite the actual code for this function,
/// which is mostly copied from Glaurung 1.x, and isn't very pretty.
template<>
ScaleFactor Endgame<CHESS_VARIANT, KRPKR>::operator()(const Position& pos) const {

  assert(pos.variant() == CHESS_VARIANT);
  assert(verify_material(pos, strongSide, RookValueMg, 1));
  assert(verify_material(pos, weakSide,   RookValueMg, 0));

  // Assume strongSide is white and the pawn is on files A-D
  Square wksq = normalize(pos, strongSide, pos.square<KING>(strongSide));
  Square bksq = normalize(pos, strongSide, pos.square<KING>(weakSide));
  Square wrsq = normalize(pos, strongSide, pos.square<ROOK>(strongSide));
  Square wpsq = normalize(pos, strongSide, pos.square<PAWN>(strongSide));
  Square brsq = normalize(pos, strongSide, pos.square<ROOK>(weakSide));

  File f = file_of(wpsq);
  Rank r = rank_of(wpsq);
  Square queeningSq = make_square(f, RANK_8);
  int tempo = (pos.side_to_move() == strongSide);

  // If the pawn is not too far advanced and the defending king defends the
  // queening square, use the third-rank defence.
  if (   r <= RANK_5
      && distance(bksq, queeningSq) <= 1
      && wksq <= SQ_H5
      && (rank_of(brsq) == RANK_6 || (r <= RANK_3 && rank_of(wrsq) != RANK_6)))
      return SCALE_FACTOR_DRAW;

  // The defending side saves a draw by checking from behind in case the pawn
  // has advanced to the 6th rank with the king behind.
  if (   r == RANK_6
      && distance(bksq, queeningSq) <= 1
      && rank_of(wksq) + tempo <= RANK_6
      && (rank_of(brsq) == RANK_1 || (!tempo && distance<File>(brsq, wpsq) >= 3)))
      return SCALE_FACTOR_DRAW;

  if (   r >= RANK_6
      && bksq == queeningSq
      && rank_of(brsq) == RANK_1
      && (!tempo || distance(wksq, wpsq) >= 2))
      return SCALE_FACTOR_DRAW;

  // White pawn on a7 and rook on a8 is a draw if black's king is on g7 or h7
  // and the black rook is behind the pawn.
  if (   wpsq == SQ_A7
      && wrsq == SQ_A8
      && (bksq == SQ_H7 || bksq == SQ_G7)
      && file_of(brsq) == FILE_A
      && (rank_of(brsq) <= RANK_3 || file_of(wksq) >= FILE_D || rank_of(wksq) <= RANK_5))
      return SCALE_FACTOR_DRAW;

  // If the defending king blocks the pawn and the attacking king is too far
  // away, it's a draw.
  if (   r <= RANK_5
      && bksq == wpsq + NORTH
      && distance(wksq, wpsq) - tempo >= 2
      && distance(wksq, brsq) - tempo >= 2)
      return SCALE_FACTOR_DRAW;

  // Pawn on the 7th rank supported by the rook from behind usually wins if the
  // attacking king is closer to the queening square than the defending king,
  // and the defending king cannot gain tempi by threatening the attacking rook.
  if (   r == RANK_7
      && f != FILE_A
      && file_of(wrsq) == f
      && wrsq != queeningSq
      && (distance(wksq, queeningSq) < distance(bksq, queeningSq) - 2 + tempo)
      && (distance(wksq, queeningSq) < distance(bksq, wrsq) + tempo))
      return ScaleFactor(SCALE_FACTOR_MAX - 2 * distance(wksq, queeningSq));

  // Similar to the above, but with the pawn further back
  if (   f != FILE_A
      && file_of(wrsq) == f
      && wrsq < wpsq
      && (distance(wksq, queeningSq) < distance(bksq, queeningSq) - 2 + tempo)
      && (distance(wksq, wpsq + NORTH) < distance(bksq, wpsq + NORTH) - 2 + tempo)
      && (  distance(bksq, wrsq) + tempo >= 3
          || (    distance(wksq, queeningSq) < distance(bksq, wrsq) + tempo
              && (distance(wksq, wpsq + NORTH) < distance(bksq, wrsq) + tempo))))
      return ScaleFactor(  SCALE_FACTOR_MAX
                         - 8 * distance(wpsq, queeningSq)
                         - 2 * distance(wksq, queeningSq));

  // If the pawn is not far advanced and the defending king is somewhere in
  // the pawn's path, it's probably a draw.
  if (r <= RANK_4 && bksq > wpsq)
  {
      if (file_of(bksq) == file_of(wpsq))
          return ScaleFactor(10);
      if (   distance<File>(bksq, wpsq) == 1
          && distance(wksq, bksq) > 2)
          return ScaleFactor(24 - 2 * distance(wksq, bksq));
  }
  return SCALE_FACTOR_NONE;
}

template<>
ScaleFactor Endgame<CHESS_VARIANT, KRPKB>::operator()(const Position& pos) const {

  assert(pos.variant() == CHESS_VARIANT);
  assert(verify_material(pos, strongSide, RookValueMg, 1));
  assert(verify_material(pos, weakSide, BishopValueMg, 0));

  // Test for a rook pawn
  if (pos.pieces(PAWN) & (FileABB | FileHBB))
  {
      Square ksq = pos.square<KING>(weakSide);
      Square bsq = pos.square<BISHOP>(weakSide);
      Square psq = pos.square<PAWN>(strongSide);
      Rank rk = relative_rank(strongSide, psq);
      Direction push = pawn_push(strongSide);

      // If the pawn is on the 5th rank and the pawn (currently) is on
      // the same color square as the bishop then there is a chance of
      // a fortress. Depending on the king position give a moderate
      // reduction or a stronger one if the defending king is near the
      // corner but not trapped there.
      if (rk == RANK_5 && !opposite_colors(bsq, psq))
      {
          int d = distance(psq + 3 * push, ksq);

          if (d <= 2 && !(d == 0 && ksq == pos.square<KING>(strongSide) + 2 * push))
              return ScaleFactor(24);
          else
              return ScaleFactor(48);
      }

      // When the pawn has moved to the 6th rank we can be fairly sure
      // it's drawn if the bishop attacks the square in front of the
      // pawn from a reasonable distance and the defending king is near
      // the corner
      if (   rk == RANK_6
          && distance(psq + 2 * push, ksq) <= 1
          && (PseudoAttacks[BISHOP][bsq] & (psq + push))
          && distance<File>(bsq, psq) >= 2)
          return ScaleFactor(8);
  }

  return SCALE_FACTOR_NONE;
}

/// KRPP vs KRP. There is just a single rule: if the stronger side has no passed
/// pawns and the defending king is actively placed, the position is drawish.
template<>
ScaleFactor Endgame<CHESS_VARIANT, KRPPKRP>::operator()(const Position& pos) const {

  assert(pos.variant() == CHESS_VARIANT);
  assert(verify_material(pos, strongSide, RookValueMg, 2));
  assert(verify_material(pos, weakSide,   RookValueMg, 1));

  Square wpsq1 = pos.squares<PAWN>(strongSide)[0];
  Square wpsq2 = pos.squares<PAWN>(strongSide)[1];
  Square bksq = pos.square<KING>(weakSide);

  // Does the stronger side have a passed pawn?
  if (pos.pawn_passed(strongSide, wpsq1) || pos.pawn_passed(strongSide, wpsq2))
      return SCALE_FACTOR_NONE;

  Rank r = std::max(relative_rank(strongSide, wpsq1), relative_rank(strongSide, wpsq2));

  if (   distance<File>(bksq, wpsq1) <= 1
      && distance<File>(bksq, wpsq2) <= 1
      && relative_rank(strongSide, bksq) > r)
  {
      assert(r > RANK_1 && r < RANK_7);
      return ScaleFactor(7 * r);
  }
  return SCALE_FACTOR_NONE;
}


/// K and two or more pawns vs K. There is just a single rule here: If all pawns
/// are on the same rook file and are blocked by the defending king, it's a draw.
template<>
ScaleFactor Endgame<CHESS_VARIANT, KPsK>::operator()(const Position& pos) const {

  assert(pos.variant() == CHESS_VARIANT);
  assert(pos.non_pawn_material(strongSide) == VALUE_ZERO);
  assert(pos.count<PAWN>(strongSide) >= 2);
  assert(verify_material(pos, weakSide, VALUE_ZERO, 0));

  Square ksq = pos.square<KING>(weakSide);
  Bitboard pawns = pos.pieces(strongSide, PAWN);

  // If all pawns are ahead of the king on a single rook file, it's a draw.
  if (!((pawns & ~FileABB) || (pawns & ~FileHBB)) &&
      !(pawns & ~passed_pawn_span(weakSide, ksq)))
      return SCALE_FACTOR_DRAW;

  return SCALE_FACTOR_NONE;
}


/// KBP vs KB. There are two rules: if the defending king is somewhere along the
/// path of the pawn, and the square of the king is not of the same color as the
/// stronger side's bishop, it's a draw. If the two bishops have opposite color,
/// it's almost always a draw.
template<>
ScaleFactor Endgame<CHESS_VARIANT, KBPKB>::operator()(const Position& pos) const {

  assert(pos.variant() == CHESS_VARIANT);
  assert(verify_material(pos, strongSide, BishopValueMg, 1));
  assert(verify_material(pos, weakSide,   BishopValueMg, 0));

  Square pawnSq = pos.square<PAWN>(strongSide);
  Square strongBishopSq = pos.square<BISHOP>(strongSide);
  Square weakBishopSq = pos.square<BISHOP>(weakSide);
  Square weakKingSq = pos.square<KING>(weakSide);

  // Case 1: Defending king blocks the pawn, and cannot be driven away
  if (   (forward_file_bb(strongSide, pawnSq) & weakKingSq)
      && (   opposite_colors(weakKingSq, strongBishopSq)
          || relative_rank(strongSide, weakKingSq) <= RANK_6))
      return SCALE_FACTOR_DRAW;

  // Case 2: Opposite colored bishops
  if (opposite_colors(strongBishopSq, weakBishopSq))
      return SCALE_FACTOR_DRAW;

  return SCALE_FACTOR_NONE;
}


/// KBPP vs KB. It detects a few basic draws with opposite-colored bishops
template<>
ScaleFactor Endgame<CHESS_VARIANT, KBPPKB>::operator()(const Position& pos) const {

  assert(pos.variant() == CHESS_VARIANT);
  assert(verify_material(pos, strongSide, BishopValueMg, 2));
  assert(verify_material(pos, weakSide,   BishopValueMg, 0));

  Square wbsq = pos.square<BISHOP>(strongSide);
  Square bbsq = pos.square<BISHOP>(weakSide);

  if (!opposite_colors(wbsq, bbsq))
      return SCALE_FACTOR_NONE;

  Square ksq = pos.square<KING>(weakSide);
  Square psq1 = pos.squares<PAWN>(strongSide)[0];
  Square psq2 = pos.squares<PAWN>(strongSide)[1];
  Square blockSq1, blockSq2;

  if (relative_rank(strongSide, psq1) > relative_rank(strongSide, psq2))
  {
      blockSq1 = psq1 + pawn_push(strongSide);
      blockSq2 = make_square(file_of(psq2), rank_of(psq1));
  }
  else
  {
      blockSq1 = psq2 + pawn_push(strongSide);
      blockSq2 = make_square(file_of(psq1), rank_of(psq2));
  }

  switch (distance<File>(psq1, psq2))
  {
  case 0:
    // Both pawns are on the same file. It's an easy draw if the defender firmly
    // controls some square in the frontmost pawn's path.
    if (   file_of(ksq) == file_of(blockSq1)
        && relative_rank(strongSide, ksq) >= relative_rank(strongSide, blockSq1)
        && opposite_colors(ksq, wbsq))
        return SCALE_FACTOR_DRAW;
    else
        return SCALE_FACTOR_NONE;

  case 1:
    // Pawns on adjacent files. It's a draw if the defender firmly controls the
    // square in front of the frontmost pawn's path, and the square diagonally
    // behind this square on the file of the other pawn.
    if (   ksq == blockSq1
        && opposite_colors(ksq, wbsq)
        && (   bbsq == blockSq2
            || (pos.attacks_from<BISHOP>(blockSq2) & pos.pieces(weakSide, BISHOP))
            || distance<Rank>(psq1, psq2) >= 2))
        return SCALE_FACTOR_DRAW;

    else if (   ksq == blockSq2
             && opposite_colors(ksq, wbsq)
             && (   bbsq == blockSq1
                 || (pos.attacks_from<BISHOP>(blockSq1) & pos.pieces(weakSide, BISHOP))))
        return SCALE_FACTOR_DRAW;
    else
        return SCALE_FACTOR_NONE;

  default:
    // The pawns are not on the same file or adjacent files. No scaling.
    return SCALE_FACTOR_NONE;
  }
}


/// KBP vs KN. There is a single rule: If the defending king is somewhere along
/// the path of the pawn, and the square of the king is not of the same color as
/// the stronger side's bishop, it's a draw.
template<>
ScaleFactor Endgame<CHESS_VARIANT, KBPKN>::operator()(const Position& pos) const {

  assert(pos.variant() == CHESS_VARIANT);
  assert(verify_material(pos, strongSide, BishopValueMg, 1));
  assert(verify_material(pos, weakSide, KnightValueMg, 0));

  Square pawnSq = pos.square<PAWN>(strongSide);
  Square strongBishopSq = pos.square<BISHOP>(strongSide);
  Square weakKingSq = pos.square<KING>(weakSide);

  if (   file_of(weakKingSq) == file_of(pawnSq)
      && relative_rank(strongSide, pawnSq) < relative_rank(strongSide, weakKingSq)
      && (   opposite_colors(weakKingSq, strongBishopSq)
          || relative_rank(strongSide, weakKingSq) <= RANK_6))
      return SCALE_FACTOR_DRAW;

  return SCALE_FACTOR_NONE;
}


/// KNP vs K. There is a single rule: if the pawn is a rook pawn on the 7th rank
/// and the defending king prevents the pawn from advancing, the position is drawn.
template<>
ScaleFactor Endgame<CHESS_VARIANT, KNPK>::operator()(const Position& pos) const {

  assert(pos.variant() == CHESS_VARIANT);
  assert(verify_material(pos, strongSide, KnightValueMg, 1));
  assert(verify_material(pos, weakSide, VALUE_ZERO, 0));

  // Assume strongSide is white and the pawn is on files A-D
  Square pawnSq     = normalize(pos, strongSide, pos.square<PAWN>(strongSide));
  Square weakKingSq = normalize(pos, strongSide, pos.square<KING>(weakSide));

  if (pawnSq == SQ_A7 && distance(SQ_A8, weakKingSq) <= 1)
      return SCALE_FACTOR_DRAW;

  return SCALE_FACTOR_NONE;
}


<<<<<<< HEAD
/// KNP vs KB. If knight can block bishop from taking pawn, it's a win.
/// Otherwise the position is drawn.
template<>
ScaleFactor Endgame<CHESS_VARIANT, KNPKB>::operator()(const Position& pos) const {

  assert(pos.variant() == CHESS_VARIANT);
  assert(verify_material(pos, strongSide, KnightValueMg, 1));
  assert(verify_material(pos, weakSide, BishopValueMg, 0));

  Square pawnSq = pos.square<PAWN>(strongSide);
  Square bishopSq = pos.square<BISHOP>(weakSide);
  Square weakKingSq = pos.square<KING>(weakSide);

  // King needs to get close to promoting pawn to prevent knight from blocking.
  // Rules for this are very tricky, so just approximate.
  if (forward_file_bb(strongSide, pawnSq) & pos.attacks_from<BISHOP>(bishopSq))
      return ScaleFactor(distance(weakKingSq, pawnSq));

  return SCALE_FACTOR_NONE;
}


=======
>>>>>>> 8b229381
/// KP vs KP. This is done by removing the weakest side's pawn and probing the
/// KP vs K bitbase: If the weakest side has a draw without the pawn, it probably
/// has at least a draw with the pawn as well. The exception is when the stronger
/// side's pawn is far advanced and not on a rook file; in this case it is often
/// possible to win (e.g. 8/4k3/3p4/3P4/6K1/8/8/8 w - - 0 1).
template<>
ScaleFactor Endgame<CHESS_VARIANT, KPKP>::operator()(const Position& pos) const {

  assert(pos.variant() == CHESS_VARIANT);
  assert(verify_material(pos, strongSide, VALUE_ZERO, 1));
  assert(verify_material(pos, weakSide,   VALUE_ZERO, 1));

  // Assume strongSide is white and the pawn is on files A-D
  Square wksq = normalize(pos, strongSide, pos.square<KING>(strongSide));
  Square bksq = normalize(pos, strongSide, pos.square<KING>(weakSide));
  Square psq  = normalize(pos, strongSide, pos.square<PAWN>(strongSide));

  Color us = strongSide == pos.side_to_move() ? WHITE : BLACK;

  // If the pawn has advanced to the fifth rank or further, and is not a
  // rook pawn, it's too dangerous to assume that it's at least a draw.
  if (rank_of(psq) >= RANK_5 && file_of(psq) != FILE_A)
      return SCALE_FACTOR_NONE;

  // Probe the KPK bitbase with the weakest side's pawn removed. If it's a draw,
  // it's probably at least a draw even with the pawn.
  return Bitbases::probe(wksq, psq, bksq, us) ? SCALE_FACTOR_NONE : SCALE_FACTOR_DRAW;
}

#ifdef ANTI
/// R vs K. The rook side always wins if there is no immediate forced capture.
template<>
Value Endgame<ANTI_VARIANT, RK>::operator()(const Position& pos) const {

  assert(pos.variant() == ANTI_VARIANT);

  Square RSq = pos.square<ROOK>(strongSide);
  Square KSq = pos.square<KING>(weakSide);

  Value result = Value(push_to_edge(KSq)) + push_close(RSq, KSq);

  int dist_min = std::min(distance<Rank>(RSq, KSq), distance<File>(RSq, KSq));
  int dist_max = std::max(distance<Rank>(RSq, KSq), distance<File>(RSq, KSq));

  if (dist_min == 0)
      result += strongSide == pos.side_to_move() || dist_max > 1 ? -VALUE_KNOWN_WIN : VALUE_KNOWN_WIN;
  else if (dist_min == 1)
      result += weakSide == pos.side_to_move() && dist_max > 1 ? -VALUE_KNOWN_WIN : VALUE_KNOWN_WIN;
  else
      result += VALUE_KNOWN_WIN;

  return strongSide == pos.side_to_move() ? result : -result;
}

/// K vs N. The king usally wins, but there are a few exceptions.
template<>
Value Endgame<ANTI_VARIANT, KN>::operator()(const Position& pos) const {

  assert(pos.variant() == ANTI_VARIANT);

  Square KSq = pos.square<KING>(strongSide);
  Square NSq = pos.square<KNIGHT>(weakSide);

  // wins for knight
  if (pos.side_to_move() == strongSide && (pos.attacks_from<KNIGHT>(NSq) & KSq))
      return -VALUE_KNOWN_WIN;
  if (pos.side_to_move() == weakSide && (pos.attacks_from<KNIGHT>(NSq) & pos.attacks_from<KING>(KSq)))
      return VALUE_KNOWN_WIN;

  Value result = VALUE_KNOWN_WIN + push_to_edge(NSq) - push_to_edge(KSq);

  return strongSide == pos.side_to_move() ? result : -result;
}

/// N vs N. The side to move always wins/loses if the knights are on
/// same/opposite colored squares.
template<>
Value Endgame<ANTI_VARIANT, NN>::operator()(const Position& pos) const {

  assert(pos.variant() == ANTI_VARIANT);

  Square N1Sq = pos.square<KNIGHT>(pos.side_to_move());
  Square N2Sq = pos.square<KNIGHT>(~pos.side_to_move());

  Value result = VALUE_KNOWN_WIN + push_close(N1Sq, N2Sq);

  return !opposite_colors(N1Sq, N2Sq) ? result : -result;
}
#endif

#ifdef ATOMIC
template<>
Value Endgame<ATOMIC_VARIANT, KXK>::operator()(const Position& pos) const {

  assert(pos.variant() == ATOMIC_VARIANT);
  assert(verify_material(pos, weakSide, VALUE_ZERO, 0));
  assert(!pos.checkers()); // Eval is never called when in check

  // Stalemate detection with lone king
  if (pos.side_to_move() == weakSide && !MoveList<LEGAL>(pos).size())
      return VALUE_DRAW;

  Square winnerKSq = pos.square<KING>(strongSide);
  Square loserKSq = pos.square<KING>(weakSide);

  Value result =  pos.non_pawn_material(strongSide)
                + pos.count<PAWN>(strongSide) * PawnValueEg
                + push_to_corner(loserKSq)
                + push_away(winnerKSq, loserKSq);

  // We need at least a major and a minor, or three minors to force checkmate
  if (  ((pos.count<QUEEN>(strongSide) || pos.count<ROOK>(strongSide)) && pos.count<ALL_PIECES>(strongSide) >= 3)
      || (pos.count<BISHOP>(strongSide) + pos.count<KNIGHT>(strongSide) >= 3
         && (pos.count<KNIGHT>(strongSide) >= 2 || ((pos.pieces(strongSide, BISHOP) & DarkSquares)
                                                    && (pos.pieces(strongSide, BISHOP) & ~DarkSquares)))))
      result = std::min(result + VALUE_KNOWN_WIN, VALUE_MATE_IN_MAX_PLY - 1);

  return strongSide == pos.side_to_move() ? result : -result;
}

template<>
Value Endgame<ATOMIC_VARIANT, KPK>::operator()(const Position& pos) const {

  assert(pos.variant() == ATOMIC_VARIANT);
  assert(verify_material(pos, strongSide, VALUE_ZERO, 1));
  assert(verify_material(pos, weakSide, VALUE_ZERO, 0));

  Square winnerKSq = pos.square<KING>(strongSide);
  Square loserKSq = pos.square<KING>(weakSide);

  int dist = distance(winnerKSq, loserKSq);
  // Draw in case of adjacent kings
  if (dist <= (strongSide == pos.side_to_move() ? 1 : 2))
      return VALUE_DRAW;

  Value result = PawnValueEgAtomic
                + 20 * relative_rank(strongSide, pos.square<PAWN>(strongSide)) - 20
                + push_away(winnerKSq, loserKSq);

  return strongSide == pos.side_to_move() ? result : -result;
}

template<> Value Endgame<ATOMIC_VARIANT, KNK>::operator()(const Position&) const { return VALUE_DRAW; }

template<> Value Endgame<ATOMIC_VARIANT, KBK>::operator()(const Position&) const { return VALUE_DRAW; }

template<> Value Endgame<ATOMIC_VARIANT, KRK>::operator()(const Position&) const { return VALUE_DRAW; }

template<>
Value Endgame<ATOMIC_VARIANT, KQK>::operator()(const Position& pos) const {

  assert(pos.variant() == ATOMIC_VARIANT);
  assert(verify_material(pos, weakSide, VALUE_ZERO, 0));
  assert(!pos.checkers()); // Eval is never called when in check

  // Stalemate detection with lone king
  if (pos.side_to_move() == weakSide && !MoveList<LEGAL>(pos).size())
      return VALUE_DRAW;

  Square winnerKSq = pos.square<KING>(strongSide);
  Square loserKSq = pos.square<KING>(weakSide);

  int dist = distance(winnerKSq, loserKSq);
  // Draw in case of adjacent kings
  // In the case of dist == 2, the square adjacent to both kings is ensured
  // not be occupied by the queen, since eval is not called when in check.
  if (dist <= (strongSide == pos.side_to_move() ? 1 : 2))
      return VALUE_DRAW;

  Value result =  pos.non_pawn_material(strongSide)
                + push_to_edge(loserKSq)
                + push_away(winnerKSq, loserKSq);

  if (dist >= (strongSide == pos.side_to_move() ? 3 : 4))
      result += VALUE_KNOWN_WIN;

  return strongSide == pos.side_to_move() ? result : -result;
}

template<> Value Endgame<ATOMIC_VARIANT, KNNK>::operator()(const Position&) const { return VALUE_DRAW; }
#endif<|MERGE_RESOLUTION|>--- conflicted
+++ resolved
@@ -69,7 +69,6 @@
 
   void init() {
 
-<<<<<<< HEAD
     add<CHESS_VARIANT, KPK>("KPvK");
     add<CHESS_VARIANT, KNNK>("KNNvK");
     add<CHESS_VARIANT, KBNK>("KBNvK");
@@ -81,7 +80,6 @@
     add<CHESS_VARIANT, KNNKP>("KNNvKP");
 
     add<CHESS_VARIANT, KNPK>("KNPvK");
-    add<CHESS_VARIANT, KNPKB>("KNPvKB");
     add<CHESS_VARIANT, KRPKR>("KRPvKR");
     add<CHESS_VARIANT, KRPKB>("KRPvKB");
     add<CHESS_VARIANT, KBPKB>("KBPvKB");
@@ -102,25 +100,6 @@
     add<ATOMIC_VARIANT, KQK>("KQvK");
     add<ATOMIC_VARIANT, KNNK>("KNNvK");
 #endif
-=======
-    add<KPK>("KPK");
-    add<KNNK>("KNNK");
-    add<KBNK>("KBNK");
-    add<KRKP>("KRKP");
-    add<KRKB>("KRKB");
-    add<KRKN>("KRKN");
-    add<KQKP>("KQKP");
-    add<KQKR>("KQKR");
-    add<KNNKP>("KNNKP");
-
-    add<KNPK>("KNPK");
-    add<KRPKR>("KRPKR");
-    add<KRPKB>("KRPKB");
-    add<KBPKB>("KBPKB");
-    add<KBPKN>("KBPKN");
-    add<KBPPKB>("KBPPKB");
-    add<KRPPKRP>("KRPPKRP");
->>>>>>> 8b229381
   }
 }
 
@@ -785,31 +764,6 @@
 }
 
 
-<<<<<<< HEAD
-/// KNP vs KB. If knight can block bishop from taking pawn, it's a win.
-/// Otherwise the position is drawn.
-template<>
-ScaleFactor Endgame<CHESS_VARIANT, KNPKB>::operator()(const Position& pos) const {
-
-  assert(pos.variant() == CHESS_VARIANT);
-  assert(verify_material(pos, strongSide, KnightValueMg, 1));
-  assert(verify_material(pos, weakSide, BishopValueMg, 0));
-
-  Square pawnSq = pos.square<PAWN>(strongSide);
-  Square bishopSq = pos.square<BISHOP>(weakSide);
-  Square weakKingSq = pos.square<KING>(weakSide);
-
-  // King needs to get close to promoting pawn to prevent knight from blocking.
-  // Rules for this are very tricky, so just approximate.
-  if (forward_file_bb(strongSide, pawnSq) & pos.attacks_from<BISHOP>(bishopSq))
-      return ScaleFactor(distance(weakKingSq, pawnSq));
-
-  return SCALE_FACTOR_NONE;
-}
-
-
-=======
->>>>>>> 8b229381
 /// KP vs KP. This is done by removing the weakest side's pawn and probing the
 /// KP vs K bitbase: If the weakest side has a draw without the pawn, it probably
 /// has at least a draw with the pawn as well. The exception is when the stronger

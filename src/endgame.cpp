--- conflicted
+++ resolved
@@ -86,47 +86,6 @@
 } // namespace
 
 
-<<<<<<< HEAD
-/// Endgames members definitions
-
-Endgames::Endgames() {
-
-  add<CHESS_VARIANT, KPK>("KPvK");
-  add<CHESS_VARIANT, KNNK>("KNNvK");
-  add<CHESS_VARIANT, KBNK>("KBNvK");
-  add<CHESS_VARIANT, KRKP>("KRvKP");
-  add<CHESS_VARIANT, KRKB>("KRvKB");
-  add<CHESS_VARIANT, KRKN>("KRvKN");
-  add<CHESS_VARIANT, KQKP>("KQvKP");
-  add<CHESS_VARIANT, KQKR>("KQvKR");
-
-  add<CHESS_VARIANT, KNPK>("KNPvK");
-  add<CHESS_VARIANT, KNPKB>("KNPvKB");
-  add<CHESS_VARIANT, KRPKR>("KRPvKR");
-  add<CHESS_VARIANT, KRPKB>("KRPvKB");
-  add<CHESS_VARIANT, KBPKB>("KBPvKB");
-  add<CHESS_VARIANT, KBPKN>("KBPvKN");
-  add<CHESS_VARIANT, KBPPKB>("KBPPvKB");
-  add<CHESS_VARIANT, KRPPKRP>("KRPPvKRP");
-
-#ifdef ANTI
-  add<ANTI_VARIANT, RK>("RvK");
-  add<ANTI_VARIANT, KN>("KvN");
-  add<ANTI_VARIANT, NN>("NvN");
-#endif
-#ifdef ATOMIC
-  add<ATOMIC_VARIANT, KPK>("KPvK");
-  add<ATOMIC_VARIANT, KNK>("KNvK");
-  add<ATOMIC_VARIANT, KBK>("KBvK");
-  add<ATOMIC_VARIANT, KRK>("KRvK");
-  add<ATOMIC_VARIANT, KQK>("KQvK");
-  add<ATOMIC_VARIANT, KNNK>("KNNvK");
-#endif
-}
-
-
-=======
->>>>>>> 50287a55
 /// Mate with KX vs K. This function is used to evaluate positions with
 /// king and plenty of material vs a lone king. It simply gives the
 /// attacking side a bonus for driving the defending king towards the edge

/*
  Stockfish, a UCI chess playing engine derived from Glaurung 2.1
  Copyright (C) 2004-2008 Tord Romstad (Glaurung author)
  Copyright (C) 2008-2015 Marco Costalba, Joona Kiiski, Tord Romstad
  Copyright (C) 2015-2018 Marco Costalba, Joona Kiiski, Gary Linscott, Tord Romstad

  Stockfish is free software: you can redistribute it and/or modify
  it under the terms of the GNU General Public License as published by
  the Free Software Foundation, either version 3 of the License, or
  (at your option) any later version.

  Stockfish is distributed in the hope that it will be useful,
  but WITHOUT ANY WARRANTY; without even the implied warranty of
  MERCHANTABILITY or FITNESS FOR A PARTICULAR PURPOSE.  See the
  GNU General Public License for more details.

  You should have received a copy of the GNU General Public License
  along with this program.  If not, see <http://www.gnu.org/licenses/>.
*/

#include <iostream>

#include "bitboard.h"
#include "position.h"
#include "search.h"
#include "thread.h"
#include "tt.h"
#include "uci.h"
#include "syzygy/tbprobe.h"

namespace PSQT {
  void init();
}

int main(int argc, char* argv[]) {

  std::cout << engine_info() << std::endl;

  UCI::init(Options);
  PSQT::init();
  Bitboards::init();
  Position::init();
  Bitbases::init();
  Search::init();
  Pawns::init();
<<<<<<< HEAD
  Tablebases::init(CHESS_VARIANT, Options["SyzygyPath"]);
=======
  Tablebases::init(Options["SyzygyPath"]); // After Bitboards are set
>>>>>>> f7cc0026
  TT.resize(Options["Hash"]);
  Threads.set(Options["Threads"]);
  Search::clear(); // After threads are up

  UCI::loop(argc, argv);

  Threads.set(0);
  return 0;
}<|MERGE_RESOLUTION|>--- conflicted
+++ resolved
@@ -43,11 +43,7 @@
   Bitbases::init();
   Search::init();
   Pawns::init();
-<<<<<<< HEAD
-  Tablebases::init(CHESS_VARIANT, Options["SyzygyPath"]);
-=======
-  Tablebases::init(Options["SyzygyPath"]); // After Bitboards are set
->>>>>>> f7cc0026
+  Tablebases::init(CHESS_VARIANT, Options["SyzygyPath"]); // After Bitboards are set
   TT.resize(Options["Hash"]);
   Threads.set(Options["Threads"]);
   Search::clear(); // After threads are up

--- conflicted
+++ resolved
@@ -45,13 +45,9 @@
   Endgames::init();
   Threads.set(size_t(Options["Threads"]));
   Search::clear(); // After threads are up
-<<<<<<< HEAD
 #ifdef USE_NNUE
-  Eval::init_NNUE();
+  Eval::NNUE::init();
 #endif
-=======
-  Eval::NNUE::init();
->>>>>>> 9a64e737
 
   UCI::loop(argc, argv);
 

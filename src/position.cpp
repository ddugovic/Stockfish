--- conflicted
+++ resolved
@@ -1714,6 +1714,9 @@
 #endif
 
   // Only deal with normal moves, assume others pass a simple see
+#ifdef CRAZYHOUSE
+  if (is_house() && type_of(m) == DROP) {} else
+#endif
   if (type_of(m) != NORMAL)
       return VALUE_ZERO >= threshold;
 
@@ -1728,7 +1731,6 @@
   Value balance; // Values of the pieces taken by us minus opponent's ones
   Bitboard occupied, stmAttackers;
 
-<<<<<<< HEAD
 #ifdef ATOMIC
   if (is_atomic())
   {
@@ -1768,20 +1770,8 @@
   }
 #endif
 
-  if (type_of(m) == ENPASSANT)
-  {
-      occupied = SquareBB[to - pawn_push(~stm)]; // Remove the captured pawn
-      balance = PieceValue[var][MG][PAWN];
-  }
-  else
-  {
-      balance = PieceValue[var][MG][piece_on(to)];
-      occupied = 0;
-  }
-=======
-  balance = PieceValue[MG][piece_on(to)];
+  balance = PieceValue[var][MG][piece_on(to)];
   occupied = 0;
->>>>>>> bf485f4a
 
   if (balance < threshold)
       return false;

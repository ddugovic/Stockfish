--- conflicted
+++ resolved
@@ -989,7 +989,6 @@
   // st->previous->blockersForKing consider capsq as empty.
   // If pinned, it has to move along the king ray.
   if (type_of(m) == EN_PASSANT)
-<<<<<<< HEAD
   {
 #ifdef KNIGHTRELAY
       if (is_knight_relay())
@@ -1003,13 +1002,9 @@
               return false;
       }
 #endif
-      return !(st->previous->blockersForKing[sideToMove] & from) ||
-               aligned(from, to, square<KING>(us));
-  }
-=======
       return   !(st->previous->blockersForKing[sideToMove] & from)
             || aligned(from, to, square<KING>(us));
->>>>>>> 9f6d69c5
+  }
 
   // Castling moves generation does not check if the castling path is clear of
   // enemy attacks, it is delayed at a later time: now!
@@ -1088,17 +1083,12 @@
 
   // A non-king move is legal if and only if it is not pinned or it
   // is moving along the ray towards or away from the king.
-<<<<<<< HEAD
 #ifdef RELAY
   if (is_relay() && relayed_attackers_to<BISHOP, QUEEN>(square<KING>(us), ~us, pieces() ^ from))
       return false;
 #endif
-  return   !(blockers_for_king(us) & from)
-        ||  aligned(from, to, square<KING>(us));
-=======
   return !(blockers_for_king(us) & from)
       || aligned(from, to, square<KING>(us));
->>>>>>> 9f6d69c5
 }
 
 
@@ -1402,15 +1392,10 @@
   // So the King must be in the same rank as fromsq to consider this possibility.
   // st->previous->blockersForKing consider capsq as empty.
   case EN_PASSANT:
-<<<<<<< HEAD
-      return st->previous->checkersBB || (rank_of(square<KING>(~sideToMove)) == rank_of(from)
-          && st->previous->blockersForKing[~sideToMove] & from);
-=======
       return st->previous->checkersBB
           || (   rank_of(square<KING>(~sideToMove)) == rank_of(from)
               && st->previous->blockersForKing[~sideToMove] & from);
 
->>>>>>> 9f6d69c5
   default: //CASTLING
   {
       // Castling is encoded as 'king captures the rook'

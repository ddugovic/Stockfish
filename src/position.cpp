--- conflicted
+++ resolved
@@ -36,17 +36,6 @@
 
 using std::string;
 
-<<<<<<< HEAD
-namespace PSQT {
-#ifdef CRAZYHOUSE
-  extern Score psq[VARIANT_NB][PIECE_NB][SQUARE_NB+1];
-#else
-  extern Score psq[VARIANT_NB][PIECE_NB][SQUARE_NB];
-#endif
-}
-
-=======
->>>>>>> a7815351
 namespace Zobrist {
 
   Key psq[PIECE_NB][SQUARE_NB];
@@ -630,12 +619,7 @@
   si->key = si->materialKey = Zobrist::variant[var];
   si->pawnKey = Zobrist::noPawns;
   si->nonPawnMaterial[WHITE] = si->nonPawnMaterial[BLACK] = VALUE_ZERO;
-<<<<<<< HEAD
-  si->psq = SCORE_ZERO;
-=======
-  si->checkersBB = attackers_to(square<KING>(sideToMove)) & pieces(~sideToMove);
-
->>>>>>> a7815351
+
   set_check_info(si);
 #ifdef HORDE
   if (is_horde() && is_horde_color(sideToMove))
@@ -666,18 +650,7 @@
       Square s = pop_lsb(&b);
       Piece pc = piece_on(s);
       si->key ^= Zobrist::psq[pc][s];
-<<<<<<< HEAD
-      si->psq += PSQT::psq[var][pc][s];
-  }
-#ifdef CRAZYHOUSE
-  if (is_house())
-  {
-      for (Piece pc : Pieces)
-          si->psq += PSQT::psq[var][pc][SQ_NONE] * pieceCountInHand[color_of(pc)][type_of(pc)];
-=======
->>>>>>> a7815351
-  }
-#endif
+  }
 
   if (si->epSquare != SQ_NONE)
       si->key ^= Zobrist::enpassant[file_of(si->epSquare)];
@@ -1384,10 +1357,6 @@
       Square rfrom, rto;
       do_castling<true>(us, from, to, rfrom, rto);
 
-<<<<<<< HEAD
-      st->psq += PSQT::psq[var][captured][rto] - PSQT::psq[var][captured][rfrom];
-=======
->>>>>>> a7815351
       k ^= Zobrist::psq[captured][rfrom] ^ Zobrist::psq[captured][rto];
       captured = NO_PIECE;
   }
@@ -1443,7 +1412,6 @@
           {
               Piece add = is_promoted(to) ? make_piece(~color_of(captured), PAWN) : ~captured;
               add_to_hand(color_of(add), type_of(add));
-              st->psq += PSQT::psq[var][add][SQ_NONE];
               k ^= Zobrist::inHand[add][pieceCountInHand[color_of(add)][type_of(add)] - 1]
                   ^ Zobrist::inHand[add][pieceCountInHand[color_of(add)][type_of(add)]];
           }
@@ -1475,9 +1443,6 @@
                   k ^= Zobrist::psq[bpc][bsq];
                   st->materialKey ^= Zobrist::psq[bpc][pieceCount[bpc]];
 
-                  // Update incremental scores
-                  st->psq -= PSQT::psq[var][bpc][bsq];
-
                   // Update castling rights if needed
                   if (st->castlingRights && castlingRightsMask[bsq])
                   {
@@ -1492,12 +1457,6 @@
 
       prefetch(thisThread->materialTable[st->materialKey]);
 
-<<<<<<< HEAD
-      // Update incremental scores
-      st->psq -= PSQT::psq[var][captured][capsq];
-
-=======
->>>>>>> a7815351
       // Reset rule 50 counter
       st->rule50 = 0;
   }
@@ -1634,12 +1593,6 @@
           st->materialKey ^=  Zobrist::psq[promotion][pieceCount[promotion]-1]
                             ^ Zobrist::psq[pc][pieceCount[pc]];
 
-<<<<<<< HEAD
-          // Update incremental score
-          st->psq += PSQT::psq[var][promotion][to] - PSQT::psq[var][pc][to];
-
-=======
->>>>>>> a7815351
           // Update material
           st->nonPawnMaterial[us] += PieceValue[CHESS_VARIANT][MG][promotion];
       }
@@ -1662,17 +1615,6 @@
       st->rule50 = 0;
   }
 
-<<<<<<< HEAD
-#ifdef ATOMIC
-  if (is_atomic() && captured)
-      st->psq -= PSQT::psq[var][pc][from];
-  else
-#endif
-  // Update incremental scores
-  st->psq += PSQT::psq[var][pc][to] - PSQT::psq[var][pc][from];
-
-=======
->>>>>>> a7815351
   // Set capture piece
   st->capturedPiece = captured;
 #ifdef CRAZYHOUSE

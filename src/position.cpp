/*
  Stockfish, a UCI chess playing engine derived from Glaurung 2.1
  Copyright (C) 2004-2008 Tord Romstad (Glaurung author)
  Copyright (C) 2008-2015 Marco Costalba, Joona Kiiski, Tord Romstad
  Copyright (C) 2015-2016 Marco Costalba, Joona Kiiski, Gary Linscott, Tord Romstad

  Stockfish is free software: you can redistribute it and/or modify
  it under the terms of the GNU General Public License as published by
  the Free Software Foundation, either version 3 of the License, or
  (at your option) any later version.

  Stockfish is distributed in the hope that it will be useful,
  but WITHOUT ANY WARRANTY; without even the implied warranty of
  MERCHANTABILITY or FITNESS FOR A PARTICULAR PURPOSE.  See the
  GNU General Public License for more details.

  You should have received a copy of the GNU General Public License
  along with this program.  If not, see <http://www.gnu.org/licenses/>.
*/

#include <algorithm>
#include <cassert>
#include <cstddef> // For offsetof()
#include <cstring> // For std::memset, std::memcmp
#include <iomanip>
#include <sstream>

#include "bitboard.h"
#include "misc.h"
#include "movegen.h"
#include "position.h"
#include "thread.h"
#include "tt.h"
#include "uci.h"

using std::string;

namespace PSQT {
  extern Score psq[PIECE_NB][SQUARE_NB];
#ifdef ANTI
  extern Score psqAnti[PIECE_NB][SQUARE_NB];
#endif
}

namespace Zobrist {

  Key psq[PIECE_NB][SQUARE_NB];
  Key enpassant[FILE_NB];
  Key castling[CASTLING_RIGHT_NB];
  Key side;
#ifdef THREECHECK
  Key checks[COLOR_NB][CHECKS_NB];
#endif
}

namespace {

const string PieceToChar(" PNBRQK  pnbrqk");

// min_attacker() is a helper function used by see() to locate the least
// valuable attacker for the side to move, remove the attacker we just found
// from the bitboards and scan for new X-ray attacks behind it.

template<int Pt>
PieceType min_attacker(const Bitboard* bb, Square to, Bitboard stmAttackers,
                       Bitboard& occupied, Bitboard& attackers) {

  Bitboard b = stmAttackers & bb[Pt];
  if (!b)
      return min_attacker<Pt+1>(bb, to, stmAttackers, occupied, attackers);

  occupied ^= b & ~(b - 1);

  if (Pt == PAWN || Pt == BISHOP || Pt == QUEEN)
      attackers |= attacks_bb<BISHOP>(to, occupied) & (bb[BISHOP] | bb[QUEEN]);

  if (Pt == ROOK || Pt == QUEEN)
      attackers |= attacks_bb<ROOK>(to, occupied) & (bb[ROOK] | bb[QUEEN]);

  attackers &= occupied; // After X-ray that may add already processed pieces
  return (PieceType)Pt;
}

template<>
PieceType min_attacker<KING>(const Bitboard*, Square, Bitboard, Bitboard&, Bitboard&) {
  return KING; // No need to update bitboards: it is the last cycle
}

template<int Pt>
PieceType min_attacker_anti(const Bitboard* bb, Square to, Bitboard stmAttackers,
                       Bitboard& occupied, Bitboard& attackers) {

  Bitboard b = stmAttackers & bb[Pt];
  if (!b)
      return min_attacker_anti<Pt-1>(bb, to, stmAttackers, occupied, attackers);

  occupied ^= b & ~(b - 1);

  if (Pt == PAWN || Pt == BISHOP || Pt == QUEEN || Pt == KING)
      attackers |= attacks_bb<BISHOP>(to, occupied) & (bb[BISHOP] | bb[QUEEN]);

  if (Pt == ROOK || Pt == QUEEN || Pt == KING)
      attackers |= attacks_bb<ROOK>(to, occupied) & (bb[ROOK] | bb[QUEEN]);

  attackers &= occupied; // After X-ray that may add already processed pieces
  return (PieceType)Pt;
}

template<>
PieceType min_attacker_anti<NO_PIECE_TYPE>(const Bitboard* bb, Square to, Bitboard stmAttackers,
                       Bitboard& occupied, Bitboard& attackers) {

  Bitboard b = stmAttackers & bb[KING];
  if (b)
      return min_attacker_anti<KING>(bb, to, stmAttackers, occupied, attackers);
  return NO_PIECE_TYPE; // No need to update bitboards: it is the last cycle
}

} // namespace


/// operator<<(Position) returns an ASCII representation of the position

std::ostream& operator<<(std::ostream& os, const Position& pos) {

  os << "\n +---+---+---+---+---+---+---+---+\n";

  for (Rank r = RANK_8; r >= RANK_1; --r)
  {
      for (File f = FILE_A; f <= FILE_H; ++f)
          os << " | " << PieceToChar[pos.piece_on(make_square(f, r))];

      os << " |\n +---+---+---+---+---+---+---+---+\n";
  }

  os << "\nFen: " << pos.fen() << "\nKey: " << std::hex << std::uppercase
     << std::setfill('0') << std::setw(16) << pos.key() << std::dec << "\nCheckers: ";

  for (Bitboard b = pos.checkers(); b; )
      os << UCI::square(pop_lsb(&b)) << " ";

  return os;
}


/// Position::init() initializes at startup the various arrays used to compute
/// hash keys.

void Position::init() {

  PRNG rng(1070372);

  for (Piece pc : Pieces)
      for (Square s = SQ_A1; s <= SQ_H8; ++s)
          Zobrist::psq[pc][s] = rng.rand<Key>();

  for (File f = FILE_A; f <= FILE_H; ++f)
      Zobrist::enpassant[f] = rng.rand<Key>();

  for (int cr = NO_CASTLING; cr <= ANY_CASTLING; ++cr)
  {
      Zobrist::castling[cr] = 0;
      Bitboard b = cr;
      while (b)
      {
          Key k = Zobrist::castling[1ULL << pop_lsb(&b)];
          Zobrist::castling[cr] ^= k ? k : rng.rand<Key>();
      }
  }

  Zobrist::side = rng.rand<Key>();
#ifdef THREECHECK
  for (Color c = WHITE; c <= BLACK; ++c)
      for (CheckCount n : Checks)
          Zobrist::checks[c][n] = rng.rand<Key>();
#endif
}


/// Position::set() initializes the position object with the given FEN string.
/// This function is not very robust - make sure that input FENs are correct,
/// this is assumed to be the responsibility of the GUI.

Position& Position::set(const string& fenStr, bool isChess960, Variant v, StateInfo* si, Thread* th) {
/*
   A FEN string defines a particular position using only the ASCII character set.

   A FEN string contains six fields separated by a space. The fields are:

   1) Piece placement (from white's perspective). Each rank is described, starting
      with rank 8 and ending with rank 1. Within each rank, the contents of each
      square are described from file A through file H. Following the Standard
      Algebraic Notation (SAN), each piece is identified by a single letter taken
      from the standard English names. White pieces are designated using upper-case
      letters ("PNBRQK") whilst Black uses lowercase ("pnbrqk"). Blank squares are
      noted using digits 1 through 8 (the number of blank squares), and "/"
      separates ranks.

   2) Active color. "w" means white moves next, "b" means black.

   3) Castling availability. If neither side can castle, this is "-". Otherwise,
      this has one or more letters: "K" (White can castle kingside), "Q" (White
      can castle queenside), "k" (Black can castle kingside), and/or "q" (Black
      can castle queenside).

   4) En passant target square (in algebraic notation). If there's no en passant
      target square, this is "-". If a pawn has just made a 2-square move, this
      is the position "behind" the pawn. This is recorded regardless of whether
      there is a pawn in position to make an en passant capture.

   5) Halfmove clock. This is the number of halfmoves since the last pawn advance
      or capture. This is used to determine if a draw can be claimed under the
      fifty-move rule.

   6) Fullmove number. The number of the full move. It starts at 1, and is
      incremented after Black's move.
*/

  unsigned char col, row, token;
  size_t idx;
  Square sq = SQ_A8;
  std::istringstream ss(fenStr);

  std::memset(this, 0, sizeof(Position));
  std::memset(si, 0, sizeof(StateInfo));
  std::fill_n(&pieceList[0][0], sizeof(pieceList) / sizeof(Square), SQ_NONE);
  st = si;
  var = v;

  ss >> std::noskipws;

  // 1. Piece placement
  while ((ss >> token) && !isspace(token))
  {
      if (isdigit(token))
          sq += Square(token - '0'); // Advance the given number of files

      else if (token == '/')
          sq -= Square(16);

      else if ((idx = PieceToChar.find(token)) != string::npos)
      {
          put_piece(Piece(idx), sq);
          ++sq;
      }
  }

  // 2. Active color
  ss >> token;
  sideToMove = (token == 'w' ? WHITE : BLACK);
  ss >> token;

  // 3. Castling availability. Compatible with 3 standards: Normal FEN standard,
  // Shredder-FEN that uses the letters of the columns on which the rooks began
  // the game instead of KQkq and also X-FEN standard that, in case of Chess960,
  // if an inner rook is associated with the castling right, the castling tag is
  // replaced by the file letter of the involved rook, as for the Shredder-FEN.
  while ((ss >> token) && !isspace(token))
  {
      Square rsq;
      Color c = islower(token) ? BLACK : WHITE;
      Rank rank = relative_rank(c, RANK_1);
      Square ksq = square<KING>(c);
#ifdef ANTI
      if (is_anti())
      {
          // X-FEN is ambiguous if there are multiple kings
          // Assume the first king on the rank has castling rights
          const Square* kl = squares<KING>(c);
          while ((ksq = *kl++) != SQ_NONE)
          {
              assert(piece_on(ksq) == make_piece(c, KING));
              if (rank_of(ksq) == rank)
                  break;
          }
      }
#endif
      if (rank_of(ksq) != rank)
          continue;
      Piece rook = make_piece(c, ROOK);

      token = char(toupper(token));

      if (token == 'K')
          for (rsq = relative_square(c, SQ_H1); rsq != ksq && piece_on(rsq) != rook; --rsq) {}

      else if (token == 'Q')
          for (rsq = relative_square(c, SQ_A1); rsq != ksq && piece_on(rsq) != rook; ++rsq) {}

      else if (token >= 'A' && token <= 'H')
          rsq = make_square(File(token - 'A'), rank);

      else
          continue;

      if (rsq != ksq)
          set_castling_right(c, ksq, rsq);
  }

  // 4. En passant square. Ignore if no pawn capture is possible
  if (((ss >> col) && (col >= 'a' && col <= 'h'))
        && ((ss >> row) && (sideToMove ? row == '3' : row == '6')))
  {
      st->epSquare = make_square(File(col - 'a'), Rank(row - '1'));

      if (!(attackers_to(st->epSquare) & pieces(sideToMove, PAWN)))
          st->epSquare = SQ_NONE;
      else if (SquareBB[st->epSquare] & pieces())
          st->epSquare = SQ_NONE;
      else if (sideToMove == WHITE && (shift<NORTH>(SquareBB[st->epSquare]) & pieces()))
          st->epSquare = SQ_NONE;
      else if (sideToMove == BLACK && (shift<SOUTH>(SquareBB[st->epSquare]) & pieces()))
          st->epSquare = SQ_NONE;
      else if (sideToMove == WHITE && !(shift<SOUTH>(SquareBB[st->epSquare]) & pieces(BLACK, PAWN)))
          st->epSquare = SQ_NONE;
      else if (sideToMove == BLACK && !(shift<NORTH>(SquareBB[st->epSquare]) & pieces(WHITE, PAWN)))
          st->epSquare = SQ_NONE;
  }
  else
      st->epSquare = SQ_NONE;

#ifdef THREECHECK
    st->checksGiven[WHITE] = CHECKS_0;
    st->checksGiven[BLACK] = CHECKS_0;
    if (is_three_check())
    {
        // 7. Checks given counter for Three-Check positions
        if ((ss >> std::skipws >> token))
        {
            switch('3' - token)
            {
            case 0: st->checksGiven[WHITE] = CHECKS_0; break;
            case 1: st->checksGiven[WHITE] = CHECKS_1; break;
            case 2: st->checksGiven[WHITE] = CHECKS_2; break;
            case 3: st->checksGiven[WHITE] = CHECKS_3; break;
            default: st->checksGiven[WHITE] = CHECKS_NB;
            }
            ss >> token >> token;
            switch('3' - token)
            {
            case 0: st->checksGiven[BLACK] = CHECKS_0; break;
            case 1: st->checksGiven[BLACK] = CHECKS_1; break;
            case 2: st->checksGiven[BLACK] = CHECKS_2; break;
            case 3: st->checksGiven[BLACK] = CHECKS_3; break;
            default : st->checksGiven[BLACK] = CHECKS_NB;
            }
        }
    }
#endif

  // 5-6. Halfmove clock and fullmove number
  ss >> std::skipws >> st->rule50 >> gamePly;

  // Convert from fullmove starting from 1 to ply starting from 0,
  // handle also common incorrect FEN with fullmove = 0.
  gamePly = std::max(2 * (gamePly - 1), 0) + (sideToMove == BLACK);

  chess960 = isChess960;
  thisThread = th;
  set_state(st);

  assert(pos_is_ok());

  return *this;
}


/// Position::set_castling_right() is a helper function used to set castling
/// rights given the corresponding color and the rook starting square.

void Position::set_castling_right(Color c, Square kfrom, Square rfrom) {

  CastlingSide cs = kfrom < rfrom ? KING_SIDE : QUEEN_SIDE;
  CastlingRight cr = (c | cs);

  st->castlingRights |= cr;
  castlingRightsMask[kfrom] |= cr;
  castlingRightsMask[rfrom] |= cr;
#ifdef ANTI
  castlingKingSquare[cr] = kfrom;
#endif
  castlingRookSquare[cr] = rfrom;

  Square kto = relative_square(c, cs == KING_SIDE ? SQ_G1 : SQ_C1);
  Square rto = relative_square(c, cs == KING_SIDE ? SQ_F1 : SQ_D1);

  for (Square s = std::min(rfrom, rto); s <= std::max(rfrom, rto); ++s)
      if (s != kfrom && s != rfrom)
          castlingPath[cr] |= s;

  for (Square s = std::min(kfrom, kto); s <= std::max(kfrom, kto); ++s)
      if (s != kfrom && s != rfrom)
          castlingPath[cr] |= s;
}


/// Position::set_check_info() sets king attacks to detect if a move gives check

void Position::set_check_info(StateInfo* si) const {

#ifdef ANTI
  if (is_anti()) si->blockersForKing[WHITE] = si->blockersForKing[BLACK] = 0;
  else
#endif
  {
  si->blockersForKing[WHITE] = slider_blockers(pieces(BLACK), square<KING>(WHITE), si->pinnersForKing[WHITE]);
  si->blockersForKing[BLACK] = slider_blockers(pieces(WHITE), square<KING>(BLACK), si->pinnersForKing[BLACK]);
  }

  Square ksq = square<KING>(~sideToMove);
#ifdef ANTI
  if (is_anti()) { // There are no checks in antichess
  si->checkSquares[PAWN]   = 0;
  si->checkSquares[KNIGHT] = 0;
  si->checkSquares[BISHOP] = 0;
  si->checkSquares[ROOK]   = 0;
  si->checkSquares[QUEEN]  = 0;
  si->checkSquares[KING]   = 0;
  return;
  }
#endif
#ifdef HORDE
  if (is_horde() && is_horde_color(~sideToMove)) {
  si->checkSquares[PAWN]   = 0;
  si->checkSquares[KNIGHT] = 0;
  si->checkSquares[BISHOP] = 0;
  si->checkSquares[ROOK]   = 0;
  si->checkSquares[QUEEN]  = 0;
  si->checkSquares[KING]   = 0;
  return;
  }
#endif
#ifdef ATOMIC
  if (is_atomic() && ksq == SQ_NONE) {
  si->checkSquares[PAWN]   = 0;
  si->checkSquares[KNIGHT] = 0;
  si->checkSquares[BISHOP] = 0;
  si->checkSquares[ROOK]   = 0;
  si->checkSquares[QUEEN]  = 0;
  si->checkSquares[KING]   = 0;
  return;
  }
#endif
  si->checkSquares[PAWN]   = attacks_from<PAWN>(ksq, ~sideToMove);
  si->checkSquares[KNIGHT] = attacks_from<KNIGHT>(ksq);
  si->checkSquares[BISHOP] = attacks_from<BISHOP>(ksq);
  si->checkSquares[ROOK]   = attacks_from<ROOK>(ksq);
  si->checkSquares[QUEEN]  = si->checkSquares[BISHOP] | si->checkSquares[ROOK];
  si->checkSquares[KING]   = 0;
}


/// Position::set_state() computes the hash keys of the position, and other
/// data that once computed is updated incrementally as moves are made.
/// The function is only used when a new position is set up, and to verify
/// the correctness of the StateInfo data when running in debug mode.

void Position::set_state(StateInfo* si) const {

  si->key = si->pawnKey = si->materialKey = var;
  si->nonPawnMaterial[WHITE] = si->nonPawnMaterial[BLACK] = VALUE_ZERO;
  si->psq = SCORE_ZERO;
  set_check_info(si);
#ifdef RACE
  if (is_race())
  {
      Rank r = rank_of(square<KING>(sideToMove));
      si->checkersBB = r == RANK_8 ? 0 : Rank8BB & square<KING>(~sideToMove);
  }
  else
#endif
#ifdef HORDE
  if (is_horde() && is_horde_color(sideToMove))
      si->checkersBB = 0;
  else
#endif
#ifdef ANTI
  if (is_anti())
      si->checkersBB = 0;
  else
#endif
#ifdef ATOMIC
  if (is_atomic() && (square<KING>(sideToMove) == SQ_NONE ||
         (attacks_from<KING>(square<KING>(sideToMove)) & square<KING>(~sideToMove))))
      si->checkersBB = 0;
  else
#endif
  {
      si->checkersBB = attackers_to(square<KING>(sideToMove)) & pieces(~sideToMove);
  }

  for (Bitboard b = pieces(); b; )
  {
      Square s = pop_lsb(&b);
      Piece pc = piece_on(s);
      si->key ^= Zobrist::psq[pc][s];
#ifdef ANTI
      if (is_anti())
          si->psq += PSQT::psqAnti[pc][s];
      else
#endif
      si->psq += PSQT::psq[pc][s];
  }

  if (si->epSquare != SQ_NONE)
      si->key ^= Zobrist::enpassant[file_of(si->epSquare)];

  if (sideToMove == BLACK)
      si->key ^= Zobrist::side;

  si->key ^= Zobrist::castling[si->castlingRights];

  for (Bitboard b = pieces(PAWN); b; )
  {
      Square s = pop_lsb(&b);
      si->pawnKey ^= Zobrist::psq[piece_on(s)][s];
  }

  for (Piece pc : Pieces)
  {
      if (type_of(pc) != PAWN && type_of(pc) != KING)
          si->nonPawnMaterial[color_of(pc)] += pieceCount[pc] * PieceValue[MG][pc];

      for (int cnt = 0; cnt < pieceCount[pc]; ++cnt)
          si->materialKey ^= Zobrist::psq[pc][cnt];
  }

#ifdef THREECHECK
  for (Color c = WHITE; c <= BLACK; ++c)
      for (CheckCount n : Checks)
          si->key ^= Zobrist::checks[c][n];
#endif
}


/// Position::fen() returns a FEN representation of the position. In case of
/// Chess960 the Shredder-FEN notation is used. This is mainly a debugging function.

const string Position::fen() const {

  int emptyCnt;
  std::ostringstream ss;

  for (Rank r = RANK_8; r >= RANK_1; --r)
  {
      for (File f = FILE_A; f <= FILE_H; ++f)
      {
          for (emptyCnt = 0; f <= FILE_H && empty(make_square(f, r)); ++f)
              ++emptyCnt;

          if (emptyCnt)
              ss << emptyCnt;

          if (f <= FILE_H)
              ss << PieceToChar[piece_on(make_square(f, r))];
      }

      if (r > RANK_1)
          ss << '/';
  }
#ifdef HOUSE
  if (is_house())
      ss << "[]"; // TODO: pieces in hand
#endif

  ss << (sideToMove == WHITE ? " w " : " b ");

  if (can_castle(WHITE_OO))
      ss << (chess960 ? char('A' + file_of(castling_rook_square(WHITE |  KING_SIDE))) : 'K');

  if (can_castle(WHITE_OOO))
      ss << (chess960 ? char('A' + file_of(castling_rook_square(WHITE | QUEEN_SIDE))) : 'Q');

  if (can_castle(BLACK_OO))
      ss << (chess960 ? char('a' + file_of(castling_rook_square(BLACK |  KING_SIDE))) : 'k');

  if (can_castle(BLACK_OOO))
      ss << (chess960 ? char('a' + file_of(castling_rook_square(BLACK | QUEEN_SIDE))) : 'q');

  if (!can_castle(WHITE) && !can_castle(BLACK))
      ss << '-';

  ss << (ep_square() == SQ_NONE ? " - " : " " + UCI::square(ep_square()) + " ");
#ifdef THREECHECK
  if (is_three_check())
      ss << (CHECKS_3 - st->checksGiven[WHITE]) << "+" << (CHECKS_3 - st->checksGiven[BLACK]) << " ";
#endif
  ss << st->rule50 << " " << 1 + (gamePly - (sideToMove == BLACK)) / 2;


  return ss.str();
}


/// Position::game_phase() calculates the game phase interpolating total non-pawn
/// material between endgame and midgame limits.

Phase Position::game_phase() const {

  Value npm = st->nonPawnMaterial[WHITE] + st->nonPawnMaterial[BLACK];
#ifdef HORDE
  if (is_horde())
      npm = st->nonPawnMaterial[BLACK] + st->nonPawnMaterial[BLACK];
#endif
#ifdef ATOMIC
  if (is_atomic())
      npm += npm;
#endif

  npm = std::max(EndgameLimit, std::min(npm, MidgameLimit));

  return Phase(((npm - EndgameLimit) * PHASE_MIDGAME) / (MidgameLimit - EndgameLimit));
}


/// Position::slider_blockers() returns a bitboard of all the pieces (both colors)
/// that are blocking attacks on the square 's' from 'sliders'. A piece blocks a
/// slider if removing that piece from the board would result in a position where
/// square 's' is attacked. For example, a king-attack blocking piece can be either
/// a pinned or a discovered check piece, according if its color is the opposite
/// or the same of the color of the slider.

Bitboard Position::slider_blockers(Bitboard sliders, Square s, Bitboard& pinners) const {

  Bitboard result = 0;
  pinners = 0;
#ifdef HORDE
  if (is_horde() && s == SQ_NONE) return result;
#endif
#ifdef ATOMIC
  if (is_atomic() && s == SQ_NONE) return result;
#endif

  // Snipers are sliders that attack 's' when a piece is removed
  Bitboard snipers = (  (PseudoAttacks[ROOK  ][s] & pieces(QUEEN, ROOK))
                      | (PseudoAttacks[BISHOP][s] & pieces(QUEEN, BISHOP))) & sliders;

  while (snipers)
  {
    Square sniperSq = pop_lsb(&snipers);
    Bitboard b = between_bb(s, sniperSq) & pieces();

    if (!more_than_one(b))
    {
        result |= b;
        if (b & pieces(color_of(piece_on(s))))
            pinners |= sniperSq;
    }
  }
  return result;
}


/// Position::attackers_to() computes a bitboard of all pieces which attack a
/// given square. Slider attacks use the occupied bitboard to indicate occupancy.

Bitboard Position::attackers_to(Square s, Bitboard occupied) const {

  return  (attacks_from<PAWN>(s, BLACK)    & pieces(WHITE, PAWN))
        | (attacks_from<PAWN>(s, WHITE)    & pieces(BLACK, PAWN))
        | (attacks_from<KNIGHT>(s)         & pieces(KNIGHT))
        | (attacks_bb<ROOK  >(s, occupied) & pieces(ROOK,   QUEEN))
        | (attacks_bb<BISHOP>(s, occupied) & pieces(BISHOP, QUEEN))
        | (attacks_from<KING>(s)           & pieces(KING));
}


/// Position::legal() tests whether a pseudo-legal move is legal

bool Position::legal(Move m) const {

  assert(is_ok(m));

  Color us = sideToMove;
  Square from = from_sq(m);

  assert(color_of(moved_piece(m)) == us);
#ifdef ANTI
  // If a player can capture, that player must capture
  // Is handled by move generator
  assert(!is_anti() || capture(m) == can_capture());
  if (is_anti())
      return true;
#endif
#ifdef HORDE
  assert((is_horde() && is_horde_color(us)) || piece_on(square<KING>(us)) == make_piece(us, KING));
#else
  assert(piece_on(square<KING>(us)) == make_piece(us, KING));
#endif

#ifdef RACE
  // Checking moves are illegal
  if (is_race() && gives_check(m))
      return false;
#endif
#ifdef HORDE
  // All pseudo-legal moves by the horde are legal
  if (is_horde() && is_horde_color(us))
      return true;
#endif
#ifdef ATOMIC
  if (is_atomic())
  {
      Square ksq = square<KING>(us);
      Square to = to_sq(m);
      if (capture(m) && (attacks_from<KING>(to) & ksq))
          return false;
      if (type_of(piece_on(from)) != KING)
      {
          if (attacks_from<KING>(square<KING>(~us)) & ksq)
              return true;
          if (capture(m))
          {
              Square capsq = type_of(m) == ENPASSANT ? make_square(file_of(to), rank_of(from)) : to;
              Bitboard blast = attacks_from<KING>(to) & (pieces() ^ pieces(PAWN));
              if (blast & square<KING>(~us))
                  return true;
              Bitboard b = pieces() ^ ((blast | capsq) | from);
              if (checkers() & b)
                  return false;
              if ((attacks_bb<  ROOK>(ksq, b) & pieces(~us, QUEEN, ROOK) & b) ||
                  (attacks_bb<BISHOP>(ksq, b) & pieces(~us, QUEEN, BISHOP) & b))
                  return false;
              return true;
          }
      }
      else if (attacks_from<KING>(square<KING>(~us)) & to)
          return true;
  }
#endif

  // En passant captures are a tricky special case. Because they are rather
  // uncommon, we do it simply by testing whether the king is attacked after
  // the move is made.
  if (type_of(m) == ENPASSANT)
  {
      Square ksq = square<KING>(us);
      Square to = to_sq(m);
      Square capsq = to - pawn_push(us);
      Bitboard occupied = (pieces() ^ from ^ capsq) | to;

      assert(to == ep_square());
      assert(moved_piece(m) == make_piece(us, PAWN));
      assert(piece_on(capsq) == make_piece(~us, PAWN));
      assert(piece_on(to) == NO_PIECE);

      return   !(attacks_bb<  ROOK>(ksq, occupied) & pieces(~us, QUEEN, ROOK))
            && !(attacks_bb<BISHOP>(ksq, occupied) & pieces(~us, QUEEN, BISHOP));
  }

#ifdef ATOMIC
  if (is_atomic() && type_of(piece_on(from)) == KING && type_of(m) != CASTLING)
  {
      Square ksq = square<KING>(~us);
      Square to = to_sq(m);
      if ((attacks_from<KING>(ksq) & from) && !(attacks_from<KING>(ksq) & to))
      {
          if (attackers_to(to) & pieces(~us, KNIGHT, PAWN))
              return false;
          Bitboard occupied = (pieces() ^ from) | to;
          return   !(attacks_bb<  ROOK>(to, occupied) & pieces(~us, QUEEN, ROOK))
                && !(attacks_bb<BISHOP>(to, occupied) & pieces(~us, QUEEN, BISHOP));
      }
  }
#endif
  // If the moving piece is a king, check whether the destination
  // square is attacked by the opponent. Castling moves are checked
  // for legality during move generation.
  if (type_of(piece_on(from)) == KING)
      return type_of(m) == CASTLING || !(attackers_to(to_sq(m)) & pieces(~us));

  // A non-king move is legal if and only if it is not pinned or it
  // is moving along the ray towards or away from the king.
  return   !(pinned_pieces(us) & from)
        ||  aligned(from, to_sq(m), square<KING>(us));
}


/// Position::pseudo_legal() takes a random move and tests whether the move is
/// pseudo legal. It is used to validate moves from TT that can be corrupted
/// due to SMP concurrent access or hash position key aliasing.

bool Position::pseudo_legal(const Move m) const {

  Color us = sideToMove;
  Square from = from_sq(m);
  Square to = to_sq(m);
  Piece pc = moved_piece(m);

#ifdef KOTH
  // If the game is already won or lost, further moves are illegal
  if (is_koth() && (is_koth_win() || is_koth_loss()))
      return false;
#endif
#ifdef RACE
  // If the game is already won or lost, further moves are illegal
  if (is_race() && (is_race_draw() || is_race_win() || is_race_loss()))
      return false;
#endif
#ifdef HORDE
  // If the game is already won or lost, further moves are illegal
  if (is_horde() && is_horde_loss())
      return false;
#endif
#ifdef ANTI
  // If the game is already won or lost, further moves are illegal
  if (is_anti() && (is_anti_win() || is_anti_loss()))
      return false;
#endif
#ifdef ATOMIC
  if (is_atomic())
  {
      // If the game is already won or lost, further moves are illegal
      if (is_atomic_win() || is_atomic_loss())
          return false;
      if (pc == NO_PIECE || color_of(pc) != us)
          return false;
      if (capture(m))
      {
          if (type_of(pc) == KING)
              return false;
          Square ksq = square<KING>(us);
          if ((pieces(us) & to) || (attacks_from<KING>(ksq) & to))
              return false;
          if (!(attacks_from<KING>(square<KING>(~us)) & ksq))
          {
              // Illegal pawn capture generated by killer move heuristic
              if (type_of(pc) == PAWN && file_of(from) == file_of(to))
                 return false;
              Square capsq = type_of(m) == ENPASSANT ? make_square(file_of(to), rank_of(from)) : to;
              Bitboard blast = attacks_from<KING>(to) & (pieces() ^ pieces(PAWN));
              if (blast & square<KING>(~us))
                  return true;
              Bitboard b = pieces() ^ ((blast | capsq) | from);
              if (checkers() & b)
                  return false;
              if ((attacks_bb<  ROOK>(ksq, b) & pieces(~us, QUEEN, ROOK) & b) ||
                  (attacks_bb<BISHOP>(ksq, b) & pieces(~us, QUEEN, BISHOP) & b))
                  return false;
          }
      }
  }
#endif
#ifdef ANTI
  if (is_anti() && !capture(m) && can_capture())
      return false;
#endif

  // Use a slower but simpler function for uncommon cases
  if (type_of(m) != NORMAL)
      return MoveList<LEGAL>(*this).contains(m);

  // Is not a promotion, so promotion piece must be empty
  if (promotion_type(m) - KNIGHT != NO_PIECE_TYPE)
      return false;

  // If the 'from' square is not occupied by a piece belonging to the side to
  // move, the move is obviously not legal.
  if (pc == NO_PIECE || color_of(pc) != us)
      return false;

  // The destination square cannot be occupied by a friendly piece
  if (pieces(us) & to)
      return false;

  // Handle the special case of a pawn move
  if (type_of(pc) == PAWN)
  {
      // We have already handled promotion moves, so destination
      // cannot be on the 8th/1st rank.
      if (rank_of(to) == relative_rank(us, RANK_8))
          return false;

      if (   !(attacks_from<PAWN>(from, us) & pieces(~us) & to) // Not a capture
          && !((from + pawn_push(us) == to) && empty(to))       // Not a single push
          && !(   (from + 2 * pawn_push(us) == to)              // Not a double push
               && (rank_of(from) == relative_rank(us, RANK_2))
               && empty(to)
               && empty(to - pawn_push(us))))
          return false;
  }
  else if (!(attacks_from(pc, from) & to))
      return false;

  // Evasions generator already takes care to avoid some kind of illegal moves
  // and legal() relies on this. We therefore have to take care that the same
  // kind of moves are filtered out here.
#ifdef ATOMIC
  if (is_atomic() && (attacks_from<KING>(square<KING>(~us)) & (type_of(pc) == KING ? to : square<KING>(us))))
      return true;
#endif
  if (checkers())
  {
      if (type_of(pc) != KING)
      {
          // Double check? In this case a king move is required
          if (more_than_one(checkers()))
              return false;

          // Our move must be a blocking evasion or a capture of the checking piece
          if (!((between_bb(lsb(checkers()), square<KING>(us)) | checkers()) & to))
              return false;
      }
      // In case of king moves under check we have to remove king so as to catch
      // invalid moves like b1a1 when opposite queen is on c1.
      else if (attackers_to(to, pieces() ^ from) & pieces(~us))
          return false;
  }

  return true;
}


/// Position::gives_check() tests whether a pseudo-legal move gives a check

bool Position::gives_check(Move m) const {

  assert(is_ok(m));
  assert(color_of(moved_piece(m)) == sideToMove);

  Square from = from_sq(m);
  Square to = to_sq(m);

#ifdef HORDE
  if (is_horde() && is_horde_color(~sideToMove))
      return false;
#endif
#ifdef ANTI
  if (is_anti())
      return false;
#endif
#ifdef ATOMIC
  if (is_atomic())
  {
      Square ksq = square<KING>(~sideToMove);
      if (ksq == SQ_NONE)
          return false;
      // If kings are adjacent, there is no check
      // If kings were adjacent, there may be direct checks
      if (type_of(piece_on(from)) == KING)
      {
          if (attacks_from<KING>(ksq) & to)
              return false;
          else if (attacks_from<KING>(ksq) & from)
          {
              if (attackers_to(ksq) & pieces(sideToMove, KNIGHT, PAWN))
                  return true;
              Bitboard occupied = (pieces() ^ from) | to;
              return   (attacks_bb<  ROOK>(ksq, occupied) & pieces(sideToMove, QUEEN, ROOK))
                    || (attacks_bb<BISHOP>(ksq, occupied) & pieces(sideToMove, QUEEN, BISHOP));
          }
      }
      else if (attacks_from<KING>(ksq) & square<KING>(sideToMove))
          return false;
      if (capture(m))
      {
          // Do blasted pieces discover checks?
          Square capsq = type_of(m) == ENPASSANT ? make_square(file_of(to), rank_of(from)) : to;
          Bitboard blast = attacks_from<KING>(to) & (pieces() ^ pieces(PAWN));
          if (blast & ksq) // Variant ending
              return false;
          Bitboard b = pieces() ^ ((blast | capsq) | from);

          return (attacks_bb<  ROOK>(ksq, b) & pieces(sideToMove, QUEEN, ROOK) & b)
              || (attacks_bb<BISHOP>(ksq, b) & pieces(sideToMove, QUEEN, BISHOP) & b);
      }
  }
#endif

  // Is there a direct check?
  if (st->checkSquares[type_of(piece_on(from))] & to)
      return true;

  // Is there a discovered check?
  if (   (discovered_check_candidates() & from)
      && !aligned(from, to, square<KING>(~sideToMove)))
      return true;

  switch (type_of(m))
  {
  case NORMAL:
      return false;

  case PROMOTION:
      return attacks_bb(Piece(promotion_type(m)), to, pieces() ^ from) & square<KING>(~sideToMove);

  // En passant capture with check? We have already handled the case
  // of direct checks and ordinary discovered check, so the only case we
  // need to handle is the unusual case of a discovered check through
  // the captured pawn.
  case ENPASSANT:
  {
      Square capsq = make_square(file_of(to), rank_of(from));
      Bitboard b = (pieces() ^ from ^ capsq) | to;

      return  (attacks_bb<  ROOK>(square<KING>(~sideToMove), b) & pieces(sideToMove, QUEEN, ROOK))
            | (attacks_bb<BISHOP>(square<KING>(~sideToMove), b) & pieces(sideToMove, QUEEN, BISHOP));
  }
  case CASTLING:
  {
      Square kfrom = from;
      Square rfrom = to; // Castling is encoded as 'King captures the rook'
      Square kto = relative_square(sideToMove, rfrom > kfrom ? SQ_G1 : SQ_C1);
      Square rto = relative_square(sideToMove, rfrom > kfrom ? SQ_F1 : SQ_D1);

      return   (PseudoAttacks[ROOK][rto] & square<KING>(~sideToMove))
            && (attacks_bb<ROOK>(rto, (pieces() ^ kfrom ^ rfrom) | rto | kto) & square<KING>(~sideToMove));
  }
  default:
      assert(false);
      return false;
  }
}

/// Position::do_move() makes a move, and saves all information necessary
/// to a StateInfo object. The move is assumed to be legal. Pseudo-legal
/// moves should be filtered out before this function is called.

void Position::do_move(Move m, StateInfo& newSt, bool givesCheck) {

  assert(is_ok(m));
  assert(&newSt != st);

  ++nodes;
  Key k = st->key ^ Zobrist::side;

  // Copy some fields of the old state to our new StateInfo object except the
  // ones which are going to be recalculated from scratch anyway and then switch
  // our state pointer to point to the new (ready to be updated) state.
  std::memcpy(&newSt, st, offsetof(StateInfo, key));
  newSt.previous = st;
  st = &newSt;

  // Increment ply counters. In particular, rule50 will be reset to zero later on
  // in case of a capture or a pawn move.
  ++gamePly;
  ++st->rule50;
  ++st->pliesFromNull;

  Color us = sideToMove;
  Color them = ~us;
  Square from = from_sq(m);
  Square to = to_sq(m);
  Piece pc = piece_on(from);
  Piece captured = type_of(m) == ENPASSANT ? make_piece(them, PAWN) : piece_on(to);

  assert(color_of(pc) == us);
  assert(captured == NO_PIECE || color_of(captured) == (type_of(m) != CASTLING ? them : us));
#ifdef ANTI
  assert(is_anti() || type_of(captured) != KING);
#else
  assert(type_of(captured) != KING);
#endif

  if (type_of(m) == CASTLING)
  {
      assert(pc == make_piece(us, KING));
      assert(captured == make_piece(us, ROOK));

      Square rfrom, rto;
      do_castling<true>(us, from, to, rfrom, rto);

      st->psq += PSQT::psq[captured][rto] - PSQT::psq[captured][rfrom];
      k ^= Zobrist::psq[captured][rfrom] ^ Zobrist::psq[captured][rto];
      captured = NO_PIECE;
  }

  if (captured)
  {
      Square capsq = to;

      // If the captured piece is a pawn, update pawn hash key, otherwise
      // update non-pawn material.
      if (type_of(captured) == PAWN)
      {
          if (type_of(m) == ENPASSANT)
          {
              capsq -= pawn_push(us);

              assert(pc == make_piece(us, PAWN));
              assert(to == st->epSquare);
              assert(relative_rank(us, to) == RANK_6);
              assert(piece_on(to) == NO_PIECE);
              assert(piece_on(capsq) == make_piece(them, PAWN));

              board[capsq] = NO_PIECE; // Not done by remove_piece()
          }

          st->pawnKey ^= Zobrist::psq[captured][capsq];
      }
      else
          st->nonPawnMaterial[them] -= PieceValue[MG][captured];

      // Update board and piece lists
      remove_piece(captured, capsq);

      // Update material hash key and prefetch access to materialTable
      k ^= Zobrist::psq[captured][capsq];
      st->materialKey ^= Zobrist::psq[captured][pieceCount[captured]];
#ifdef ATOMIC
      if (is_atomic()) // Remove the blast piece(s)
      {
          Bitboard blast = attacks_from<KING>(to) - from;
          while (blast)
          {
              Square bsq = pop_lsb(&blast);
              Piece bpc = piece_on(bsq);
              st->blast[bsq] = bpc;
              if (bpc != NO_PIECE && type_of(bpc) != PAWN)
              {
                  Color bc = color_of(st->blast[bsq]);
                  st->nonPawnMaterial[bc] -= PieceValue[MG][type_of(bpc)];

                  // Update board and piece lists
                  remove_piece(bpc, bsq);

                  // Update material hash key
                  k ^= Zobrist::psq[bpc][bsq];
                  st->materialKey ^= Zobrist::psq[bpc][pieceCount[bpc]];

                  // Update incremental scores
                  st->psq -= PSQT::psq[bpc][bsq];

                  // Update castling rights if needed
                  if (st->castlingRights && castlingRightsMask[bsq])
                  {
                      int cr = castlingRightsMask[bsq];
                      k ^= Zobrist::castling[st->castlingRights & cr];
                      st->castlingRights &= ~cr;
                  }
              }
          }
      }
#endif

      prefetch(thisThread->materialTable[st->materialKey]);

      // Update incremental scores
#ifdef ANTI
      if (is_anti())
          st->psq -= PSQT::psqAnti[captured][capsq];
      else
#endif
      st->psq -= PSQT::psq[captured][capsq];

      // Reset rule 50 counter
      st->rule50 = 0;
  }

#ifdef ATOMIC
  if (is_atomic() && captured)
      k ^= Zobrist::psq[pc][from];
  else
#endif
  // Update hash key
  k ^= Zobrist::psq[pc][from] ^ Zobrist::psq[pc][to];

  // Reset en passant square
  if (st->epSquare != SQ_NONE)
  {
      k ^= Zobrist::enpassant[file_of(st->epSquare)];
      st->epSquare = SQ_NONE;
  }

  // Update castling rights if needed
  if (st->castlingRights && (castlingRightsMask[from] | castlingRightsMask[to]))
  {
      int cr = castlingRightsMask[from] | castlingRightsMask[to];
      k ^= Zobrist::castling[st->castlingRights & cr];
      st->castlingRights &= ~cr;
  }

#ifdef THREECHECK
  if (is_three_check() && givesCheck)
  {
      ++(st->checksGiven[us]);
      CheckCount checksGiven = checks_given(us);
      assert(checksGiven < CHECKS_NB);
      k ^= Zobrist::checks[us][checksGiven];
  }
#endif

#ifdef ATOMIC
  if (is_atomic() && captured) // Remove the blast piece(s)
  {
      st->blast[from] = piece_on(from);
      remove_piece(pc, from);
      // Update material (hash key already updated)
      st->materialKey ^= Zobrist::psq[pc][pieceCount[pc]];
      if (type_of(pc) != PAWN)
          st->nonPawnMaterial[us] -= PieceValue[MG][type_of(pc)];
  }
  else
#endif
  // Move the piece. The tricky Chess960 castling is handled earlier
  if (type_of(m) != CASTLING)
      move_piece(pc, from, to);

  // If the moving piece is a pawn do some special extra work
  if (type_of(pc) == PAWN)
  {
      // Set en-passant square if the moved pawn can be captured
#ifdef HORDE
      if (is_horde() && rank_of(from) == relative_rank(us, RANK_1)); else
#endif
#ifdef ATOMIC
      if (is_atomic() && captured); else
#endif
      if (   (int(to) ^ int(from)) == 16
          && (attacks_from<PAWN>(to - pawn_push(us), us) & pieces(them, PAWN)))
      {
          st->epSquare = (from + to) / 2;
          k ^= Zobrist::enpassant[file_of(st->epSquare)];
      }
      else if (type_of(m) == PROMOTION)
      {
          Piece promotion = make_piece(us, promotion_type(m));

          assert(relative_rank(us, to) == RANK_8);
#ifdef ANTI
          assert(type_of(promotion) >= KNIGHT && type_of(promotion) <= (is_anti() ? KING : QUEEN));
#else
          assert(type_of(promotion) >= KNIGHT && type_of(promotion) <= QUEEN);
#endif

          remove_piece(pc, to);
          put_piece(promotion, to);

          // Update hash keys
          k ^= Zobrist::psq[pc][to] ^ Zobrist::psq[promotion][to];
          st->pawnKey ^= Zobrist::psq[pc][to];
          st->materialKey ^=  Zobrist::psq[promotion][pieceCount[promotion]-1]
                            ^ Zobrist::psq[pc][pieceCount[pc]];

          // Update incremental score
#ifdef ANTI
          if (is_anti())
              st->psq += PSQT::psqAnti[promotion][to] - PSQT::psqAnti[pc][to];
          else
#endif
          st->psq += PSQT::psq[promotion][to] - PSQT::psq[pc][to];

          // Update material
          st->nonPawnMaterial[us] += PieceValue[MG][promotion];
      }

      // Update pawn hash key and prefetch access to pawnsTable
#ifdef ATOMIC
      if (is_atomic() && captured)
          st->pawnKey ^= Zobrist::psq[make_piece(us, PAWN)][from];
      else
#endif
      st->pawnKey ^= Zobrist::psq[pc][from] ^ Zobrist::psq[pc][to];
      prefetch(thisThread->pawnsTable[st->pawnKey]);

      // Reset rule 50 draw counter
      st->rule50 = 0;
  }

#ifdef ATOMIC
  if (is_atomic() && captured)
      st->psq -= PSQT::psq[pc][from];
  else
#endif
  // Update incremental scores
#ifdef ANTI
  if (is_anti())
      st->psq += PSQT::psqAnti[pc][to] - PSQT::psqAnti[pc][from];
  else
#endif
  st->psq += PSQT::psq[pc][to] - PSQT::psq[pc][from];

  // Set capture piece
  st->capturedPiece = captured;

  // Update the key with the final value
  st->key = k;

#ifdef ATOMIC
  if (is_atomic() && captured && is_atomic_win())
      givesCheck = false;
#endif
#ifdef RACE
  if (is_race())
      st->checkersBB = Rank8BB & square<KING>(us);
  else
#endif
#ifdef ANTI
  if (is_anti())
      st->checkersBB = 0;
  else
#endif
  // Calculate checkers bitboard (if move gives check)
  st->checkersBB = givesCheck ? attackers_to(square<KING>(them)) & pieces(us) : 0;

  sideToMove = ~sideToMove;

  // Update king attacks used for fast check detection
  set_check_info(st);

  assert(pos_is_ok());
}


/// Position::undo_move() unmakes a move. When it returns, the position should
/// be restored to exactly the same state as before the move was made.

void Position::undo_move(Move m) {

  assert(is_ok(m));

  sideToMove = ~sideToMove;

  Color us = sideToMove;
  Square from = from_sq(m);
  Square to = to_sq(m);
  Piece pc = piece_on(to);
#ifdef ATOMIC
  if (is_atomic() && st->capturedPiece) // Restore the blast piece(s)
      pc = st->blast[from];
#endif

  assert(empty(to) || color_of(piece_on(to)) == us);
  assert(empty(from) || type_of(m) == CASTLING);
#ifdef ANTI
  assert(is_anti() || type_of(st->capturedPiece) != KING);
#else
  assert(type_of(st->capturedPiece) != KING);
#endif

  if (type_of(m) == PROMOTION)
  {
      assert(relative_rank(us, to) == RANK_8);
#ifdef ATOMIC
      if (!is_atomic() || !st->capturedPiece)
      {
#endif
      assert(type_of(pc) == promotion_type(m));
#ifdef ANTI
      assert(type_of(pc) >= KNIGHT && type_of(pc) <= (is_anti() ? KING : QUEEN));
#else
      assert(type_of(pc) >= KNIGHT && type_of(pc) <= QUEEN);
#endif

      remove_piece(pc, to);
      pc = make_piece(us, PAWN);
      put_piece(pc, to);
#ifdef ATOMIC
      }
#endif
  }

  if (type_of(m) == CASTLING)
  {
      Square rfrom, rto;
      do_castling<false>(us, from, to, rfrom, rto);
  }
  else
  {
#ifdef ATOMIC
      if (is_atomic() && st->capturedPiece) // Restore the blast piece(s)
          put_piece(pc, from);
      else
#endif
      move_piece(pc, to, from); // Put the piece back at the source square

      if (st->capturedPiece)
      {
          Square capsq = to;

          if (type_of(m) == ENPASSANT)
          {
              capsq -= pawn_push(us);

              assert(type_of(pc) == PAWN);
              assert(to == st->previous->epSquare);
              assert(relative_rank(us, to) == RANK_6);
              assert(piece_on(capsq) == NO_PIECE);
              assert(st->capturedPiece == make_piece(~us, PAWN));
          }

#ifdef ATOMIC
          if (is_atomic() && st->capturedPiece) // Restore the blast piece(s)
          {
              Bitboard blast = attacks_from<KING>(to); // squares in blast radius
              while (blast)
              {
                  Square bsq = pop_lsb(&blast);
                  if (bsq == from)
                      continue;
                  Piece bpc = st->blast[bsq];
                  if (bpc != NO_PIECE && type_of(bpc) != PAWN)
                      put_piece(bpc, bsq);
              }
          }
#endif
          put_piece(st->capturedPiece, capsq); // Restore the captured piece
      }
  }

  // Finally point our state pointer back to the previous state
  st = st->previous;
  --gamePly;

  assert(pos_is_ok());
}


/// Position::do_castling() is a helper used to do/undo a castling move. This
/// is a bit tricky in Chess960 where from/to squares can overlap.
template<bool Do>
void Position::do_castling(Color us, Square from, Square& to, Square& rfrom, Square& rto) {

  bool kingSide = to > from;
  rfrom = to; // Castling is encoded as "king captures friendly rook"
  rto = relative_square(us, kingSide ? SQ_F1 : SQ_D1);
  to = relative_square(us, kingSide ? SQ_G1 : SQ_C1);

  // Remove both pieces first since squares could overlap in Chess960
  remove_piece(make_piece(us, KING), Do ? from : to);
  remove_piece(make_piece(us, ROOK), Do ? rfrom : rto);
  board[Do ? from : to] = board[Do ? rfrom : rto] = NO_PIECE; // Since remove_piece doesn't do it for us
  put_piece(make_piece(us, KING), Do ? to : from);
  put_piece(make_piece(us, ROOK), Do ? rto : rfrom);
}


/// Position::do(undo)_null_move() is used to do(undo) a "null move": It flips
/// the side to move without executing any move on the board.

void Position::do_null_move(StateInfo& newSt) {

  assert(!checkers());
  assert(&newSt != st);

  std::memcpy(&newSt, st, sizeof(StateInfo));
  newSt.previous = st;
  st = &newSt;

  if (st->epSquare != SQ_NONE)
  {
      st->key ^= Zobrist::enpassant[file_of(st->epSquare)];
      st->epSquare = SQ_NONE;
  }

  st->key ^= Zobrist::side;
  prefetch(TT.first_entry(st->key));

  ++st->rule50;
  st->pliesFromNull = 0;

  sideToMove = ~sideToMove;

  set_check_info(st);

  assert(pos_is_ok());
}

void Position::undo_null_move() {

  assert(!checkers());

  st = st->previous;
  sideToMove = ~sideToMove;
}


/// Position::key_after() computes the new hash key after the given move. Needed
/// for speculative prefetch. It doesn't recognize special moves like castling,
/// en-passant and promotions.

Key Position::key_after(Move m) const {

  Square from = from_sq(m);
  Square to = to_sq(m);
  Piece pc = piece_on(from);
  Piece captured = piece_on(to);
  Key k = st->key ^ Zobrist::side;

  if (captured)
  {
      k ^= Zobrist::psq[captured][to];
#ifdef ATOMIC
      if (is_atomic())
      {
          Bitboard blast = (attacks_from<KING>(to) & (pieces() ^ pieces(PAWN))) - from;
          while (blast)
          {
              Square bsq = pop_lsb(&blast);
              Piece bpc = piece_on(bsq);
              k ^= Zobrist::psq[bpc][bsq];
          }
          return k ^ Zobrist::psq[pc][from];
      }
#endif
  }

  return k ^ Zobrist::psq[pc][to] ^ Zobrist::psq[pc][from];
}


/// Position::see_ge (Static Exchange Evaluation Greater or Equal) tests if the
/// SEE value of move is greater or equal to the given value. We'll use an
/// algorithm similar to alpha-beta pruning with a null window.

bool Position::see_ge(Move m, Value v) const {

  assert(is_ok(m));

<<<<<<< HEAD
#ifdef THREECHECK
  if (is_three_check() && gives_check(m))
      return VALUE_KNOWN_WIN;
#endif
  // Early return if SEE cannot be negative because captured piece value
  // is not less then capturing one. Note that king moves always return
  // here because king midgame value is set to 0.
#ifdef ATOMIC
  if (is_atomic()) {} else
#endif
#ifdef ANTI
  if (PieceValueAnti[MG][moved_piece(m)] <= PieceValueAnti[MG][piece_on(to_sq(m))])
      return VALUE_KNOWN_WIN;
  else
#endif
  if (PieceValue[MG][moved_piece(m)] <= PieceValue[MG][piece_on(to_sq(m))])
      return VALUE_KNOWN_WIN;

  return see(m);
}

Value Position::see(Move m) const {

  Square from, to;
  Bitboard occupied, attackers, stmAttackers;
#ifdef HORDE
  Value swapList[SQUARE_NB];
#else
  Value swapList[32];
#endif
  int slIndex = 1;
  PieceType nextVictim;
  Color stm;

  assert(is_ok(m));

  from = from_sq(m);
  to = to_sq(m);
#ifdef ANTI
  if (is_anti())
      swapList[0] = PieceValueAnti[MG][piece_on(to)];
  else
#endif
  swapList[0] = PieceValue[MG][piece_on(to)];
  stm = color_of(piece_on(from));
  occupied = pieces() ^ from;
#ifdef ATOMIC
  if (is_atomic())
  {
      if (capture(m))
      {
          Value blast_eval = VALUE_ZERO;
          Bitboard blast = attacks_from<KING>(to) & (pieces() ^ pieces(PAWN)) & ~SquareBB[from];
          if (blast & pieces(~stm,KING))
              return VALUE_MATE;
          for (Color c = WHITE; c <= BLACK; ++c)
              for (PieceType pt = KNIGHT; pt <= QUEEN; ++pt)
                  if (c == stm)
                      blast_eval -= popcount(blast & pieces(c,pt)) * PieceValue[MG][pt];
                  else
                      blast_eval += popcount(blast & pieces(c,pt)) * PieceValue[MG][pt];
          return blast_eval + PieceValue[MG][piece_on(to_sq(m))] - PieceValue[MG][moved_piece(m)];
      }
      else
      {
          Bitboard b = attackers_to(to, occupied) & occupied & pieces(~stm) & ~pieces(KING);
          Value best_capture = VALUE_ZERO;

          // Loop over attacking pieces to find the best capture
          while (b)
          {
              Square s = pop_lsb(&b);

              Value blast_eval = VALUE_ZERO;
              Bitboard blast = attacks_from<KING>(to) & (pieces() ^ pieces(PAWN)) & ~SquareBB[from] & ~SquareBB[s];
              if (blast & pieces(~stm,KING))
                  continue;
              if (blast & pieces(stm,KING))
                  return -VALUE_MATE;
              for (Color c = WHITE; c <= BLACK; ++c)
                  for (PieceType pt = KNIGHT; pt <= QUEEN; ++pt)
                      if (c == stm)
                          blast_eval -= popcount(blast & pieces(c,pt)) * PieceValue[MG][pt];
                      else
                          blast_eval += popcount(blast & pieces(c,pt)) * PieceValue[MG][pt];
              best_capture = std::min(blast_eval + PieceValue[MG][piece_on(s)] - PieceValue[MG][moved_piece(m)], best_capture);
          }
          return best_capture;
      }
  }
#endif

  // Castling moves are implemented as king capturing the rook so cannot
  // be handled correctly. Simply return VALUE_ZERO that is always correct
  // unless in the rare case the rook ends up under attack.
=======
  // Castling moves are implemented as king capturing the rook so cannot be
  // handled correctly. Simply assume the SEE value is VALUE_ZERO that is always
  // correct unless in the rare case the rook ends up under attack.
>>>>>>> 073eed59
  if (type_of(m) == CASTLING)
      return VALUE_ZERO >= v;

  Square from = from_sq(m), to = to_sq(m);
  PieceType nextVictim = type_of(piece_on(from));
  Color stm = ~color_of(piece_on(from)); // First consider opponent's move
  Value balance; // Values of the pieces taken by us minus opponent's ones
  Bitboard occupied, stmAttackers;

  if (type_of(m) == ENPASSANT)
  {
<<<<<<< HEAD
      occupied ^= to - pawn_push(stm); // Remove the captured pawn
#ifdef ANTI
      if (is_anti())
          swapList[0] = PieceValueAnti[MG][PAWN];
      else
#endif
      swapList[0] = PieceValue[MG][PAWN];
=======
      occupied = SquareBB[to - pawn_push(~stm)]; // Remove the captured pawn
      balance = PieceValue[MG][PAWN];
  }
  else
  {
      balance = PieceValue[MG][piece_on(to)];
      occupied = 0;
>>>>>>> 073eed59
  }

  if (balance < v)
      return false;

  if (nextVictim == KING)
      return true;

  balance -= PieceValue[MG][nextVictim];

  if (balance >= v)
      return true;

<<<<<<< HEAD
  // Don't allow pinned pieces to attack pieces except the king as long all
  // pinners are on their original square.
#ifdef ANTI
  if (is_anti()) {} else
#endif
  if (!(st->pinnersForKing[stm] & ~occupied))
      stmAttackers &= ~st->blockersForKing[stm];
=======
  bool relativeStm = true; // True if the opponent is to move
  occupied ^= pieces() ^ from ^ to;
>>>>>>> 073eed59

  // Find all attackers to the destination square, with the moving piece removed,
  // but possibly an X-ray attacker added behind it.
  Bitboard attackers = attackers_to(to, occupied) & occupied;

  while (true)
  {
      stmAttackers = attackers & pieces(stm);

<<<<<<< HEAD
  do {
#ifdef HORDE
      assert(is_horde() ? slIndex < SQUARE_NB : slIndex < 32);
#else
      assert(slIndex < 32);
#endif

      // Add the new entry to the swap list
#ifdef ANTI
      if (is_anti())
          swapList[slIndex] = -swapList[slIndex - 1] + PieceValueAnti[MG][nextVictim];
      else
#endif
      swapList[slIndex] = -swapList[slIndex - 1] + PieceValue[MG][nextVictim];
=======
      // Don't allow pinned pieces to attack pieces except the king as long all
      // pinners are on their original square.
      if (!(st->pinnersForKing[stm] & ~occupied))
          stmAttackers &= ~st->blockersForKing[stm];

      if (!stmAttackers)
          return relativeStm;
>>>>>>> 073eed59

      // Locate and remove the next least valuable attacker
#ifdef ANTI
      if (is_anti()) // Antichess: QUEEN-ROOK-BISHOP-KNIGHT-PAWN-KING
          nextVictim = min_attacker_anti<QUEEN>(byTypeBB, to, stmAttackers, occupied, attackers);
      else
#endif
      nextVictim = min_attacker<PAWN>(byTypeBB, to, stmAttackers, occupied, attackers);

<<<<<<< HEAD
      // Don't allow pinned pieces to attack pieces except the king
#ifdef ANTI
      if (is_anti()) {} else
#endif
      if (   nextVictim != KING
          && !(st->pinnersForKing[stm] & ~occupied))
          stmAttackers &= ~st->blockersForKing[stm];
=======
      if (nextVictim == KING)
          return relativeStm == bool(attackers & pieces(~stm));
>>>>>>> 073eed59

      balance += relativeStm ?  PieceValue[MG][nextVictim]
                             : -PieceValue[MG][nextVictim];

<<<<<<< HEAD
#ifdef ANTI
  } while (stmAttackers && (nextVictim != (is_anti() ? NO_PIECE_TYPE : KING) || (--slIndex, false))); // Stop before a king capture
#else
  } while (stmAttackers && (nextVictim != KING || (--slIndex, false))); // Stop before a king capture
#endif
=======
      relativeStm = !relativeStm;
>>>>>>> 073eed59

      if (relativeStm == (balance >= v))
          return relativeStm;

      stm = ~stm;
  }
}


/// Position::is_draw() tests whether the position is drawn by 50-move rule
/// or by repetition. It does not detect stalemates.

bool Position::is_draw() const {

  if (st->rule50 > 99 && (!checkers() || MoveList<LEGAL>(*this).size()))
      return true;

  StateInfo* stp = st;
  for (int i = 2, rep = 1, e = std::min(st->rule50, st->pliesFromNull); i <= e; i += 2)
  {
      stp = stp->previous->previous;

      if (stp->key == st->key && (++rep >= 2 + (gamePly - i < thisThread->rootPos.game_ply())))
          return true; // Draw at first repetition in search, and second repetition in game tree.
  }

  return false;
}


/// Position::flip() flips position with the white and black sides reversed. This
/// is only useful for debugging e.g. for finding evaluation symmetry bugs.

void Position::flip() {

  string f, token;
  std::stringstream ss(fen());

  for (Rank r = RANK_8; r >= RANK_1; --r) // Piece placement
  {
      std::getline(ss, token, r > RANK_1 ? '/' : ' ');
      f.insert(0, token + (f.empty() ? " " : "/"));
  }

  ss >> token; // Active color
  f += (token == "w" ? "B " : "W "); // Will be lowercased later

  ss >> token; // Castling availability
  f += token + " ";

  std::transform(f.begin(), f.end(), f.begin(),
                 [](char c) { return char(islower(c) ? toupper(c) : tolower(c)); });

  ss >> token; // En passant square
  f += (token == "-" ? token : token.replace(1, 1, token[1] == '3' ? "6" : "3"));

  std::getline(ss, token); // Half and full moves
  f += token;

  set(f, is_chess960(), variant(), st, this_thread());

  assert(pos_is_ok());
}


/// Position::pos_is_ok() performs some consistency checks for the position object.
/// This is meant to be helpful when debugging.

bool Position::pos_is_ok(int* failedStep) const {

  const bool Fast = true; // Quick (default) or full check?

  enum { Default, King, Bitboards, State, Lists, Castling };

  for (int step = Default; step <= (Fast ? Default : Castling); step++)
  {
      if (failedStep)
          *failedStep = step;

      if (step == Default)
      {
          Square wksq = square<KING>(WHITE), bksq = square<KING>(BLACK);
#ifdef ANTI
          if (is_anti())
          {
              if ((sideToMove != WHITE && sideToMove != BLACK)
                  || (ep_square() != SQ_NONE && relative_rank(sideToMove, ep_square()) != RANK_6))
                  return false;
          }
          else
#endif
#ifdef HORDE
          if (is_horde())
          {
              if ((sideToMove != WHITE && sideToMove != BLACK)
                  || (is_horde_color(WHITE) ? wksq != SQ_NONE : piece_on(wksq) != W_KING)
                  || (is_horde_color(BLACK) ? bksq != SQ_NONE : piece_on(bksq) != B_KING)
                  || (ep_square() != SQ_NONE && relative_rank(sideToMove, ep_square()) < RANK_6))
                  return false;
          }
          else
#endif
          if (   (sideToMove != WHITE && sideToMove != BLACK)
#ifdef ATOMIC
              || ((!is_atomic() || wksq != SQ_NONE) && piece_on(wksq) != W_KING)
#else
              || piece_on(wksq) != W_KING
#endif
#ifdef ATOMIC
              || ((!is_atomic() || bksq != SQ_NONE) && piece_on(bksq) != B_KING)
#else
              || piece_on(bksq) != B_KING
#endif
              || (   ep_square() != SQ_NONE
                  && relative_rank(sideToMove, ep_square()) != RANK_6))
              return false;
      }

      if (step == King)
      {
#ifdef ANTI
          if (is_anti()) {} else
#endif
#ifdef HORDE
          if (is_horde())
          {
              if (   std::count(board, board + SQUARE_NB, W_KING) +
                     std::count(board, board + SQUARE_NB, B_KING) != 1
                  || (is_horde_color(sideToMove) && attackers_to(square<KING>(~sideToMove)) & pieces(sideToMove)))
              return false;
          } else
#endif
#ifdef ATOMIC
          if (is_atomic() && (is_atomic_win() || is_atomic_loss()))
          {
              if (std::count(board, board + SQUARE_NB, W_KING) +
                  std::count(board, board + SQUARE_NB, B_KING) != 1)
              return false;
          }
          else if (is_atomic() && (attacks_from<KING>(square<KING>(~sideToMove)) & square<KING>(sideToMove)))
          {
          } else
#endif
          if (   std::count(board, board + SQUARE_NB, W_KING) != 1
              || std::count(board, board + SQUARE_NB, B_KING) != 1
              || attackers_to(square<KING>(~sideToMove)) & pieces(sideToMove))
              return false;
      }

      if (step == Bitboards)
      {
          if (  (pieces(WHITE) & pieces(BLACK))
              ||(pieces(WHITE) | pieces(BLACK)) != pieces())
              return false;

          for (PieceType p1 = PAWN; p1 <= KING; ++p1)
              for (PieceType p2 = PAWN; p2 <= KING; ++p2)
                  if (p1 != p2 && (pieces(p1) & pieces(p2)))
                      return false;
      }

      if (step == State)
      {
          StateInfo si = *st;
          set_state(&si);
          if (std::memcmp(&si, st, sizeof(StateInfo)))
              return false;
      }

      if (step == Lists)
          for (Piece pc : Pieces)
          {
              if (pieceCount[pc] != popcount(pieces(color_of(pc), type_of(pc))))
                  return false;

              for (int i = 0; i < pieceCount[pc]; ++i)
                  if (board[pieceList[pc][i]] != pc || index[pieceList[pc][i]] != i)
                      return false;
          }

      if (step == Castling)
          for (Color c = WHITE; c <= BLACK; ++c)
              for (CastlingSide s = KING_SIDE; s <= QUEEN_SIDE; s = CastlingSide(s + 1))
              {
                  if (!can_castle(c | s))
                      continue;

#ifdef ANTI
                  if (   piece_on(castlingKingSquare[c | s]) != make_piece(c, KING)
                      || piece_on(castlingRookSquare[c | s]) != make_piece(c, ROOK)
                      || castlingRightsMask[castlingKingSquare[c | s]] != (c | s)
                      || castlingRightsMask[castlingRookSquare[c | s]] != (c | s))
#else
                  if (   piece_on(castlingRookSquare[c | s]) != make_piece(c, ROOK)
                      || castlingRightsMask[castlingRookSquare[c | s]] != (c | s)
                      ||(castlingRightsMask[square<KING>(c)] & (c | s)) != (c | s))
#endif
                      return false;
              }
  }

  return true;
}<|MERGE_RESOLUTION|>--- conflicted
+++ resolved
@@ -1507,107 +1507,14 @@
 
   assert(is_ok(m));
 
-<<<<<<< HEAD
 #ifdef THREECHECK
   if (is_three_check() && gives_check(m))
-      return VALUE_KNOWN_WIN;
-#endif
-  // Early return if SEE cannot be negative because captured piece value
-  // is not less then capturing one. Note that king moves always return
-  // here because king midgame value is set to 0.
-#ifdef ATOMIC
-  if (is_atomic()) {} else
-#endif
-#ifdef ANTI
-  if (PieceValueAnti[MG][moved_piece(m)] <= PieceValueAnti[MG][piece_on(to_sq(m))])
-      return VALUE_KNOWN_WIN;
-  else
-#endif
-  if (PieceValue[MG][moved_piece(m)] <= PieceValue[MG][piece_on(to_sq(m))])
-      return VALUE_KNOWN_WIN;
-
-  return see(m);
-}
-
-Value Position::see(Move m) const {
-
-  Square from, to;
-  Bitboard occupied, attackers, stmAttackers;
-#ifdef HORDE
-  Value swapList[SQUARE_NB];
-#else
-  Value swapList[32];
-#endif
-  int slIndex = 1;
-  PieceType nextVictim;
-  Color stm;
-
-  assert(is_ok(m));
-
-  from = from_sq(m);
-  to = to_sq(m);
-#ifdef ANTI
-  if (is_anti())
-      swapList[0] = PieceValueAnti[MG][piece_on(to)];
-  else
-#endif
-  swapList[0] = PieceValue[MG][piece_on(to)];
-  stm = color_of(piece_on(from));
-  occupied = pieces() ^ from;
-#ifdef ATOMIC
-  if (is_atomic())
-  {
-      if (capture(m))
-      {
-          Value blast_eval = VALUE_ZERO;
-          Bitboard blast = attacks_from<KING>(to) & (pieces() ^ pieces(PAWN)) & ~SquareBB[from];
-          if (blast & pieces(~stm,KING))
-              return VALUE_MATE;
-          for (Color c = WHITE; c <= BLACK; ++c)
-              for (PieceType pt = KNIGHT; pt <= QUEEN; ++pt)
-                  if (c == stm)
-                      blast_eval -= popcount(blast & pieces(c,pt)) * PieceValue[MG][pt];
-                  else
-                      blast_eval += popcount(blast & pieces(c,pt)) * PieceValue[MG][pt];
-          return blast_eval + PieceValue[MG][piece_on(to_sq(m))] - PieceValue[MG][moved_piece(m)];
-      }
-      else
-      {
-          Bitboard b = attackers_to(to, occupied) & occupied & pieces(~stm) & ~pieces(KING);
-          Value best_capture = VALUE_ZERO;
-
-          // Loop over attacking pieces to find the best capture
-          while (b)
-          {
-              Square s = pop_lsb(&b);
-
-              Value blast_eval = VALUE_ZERO;
-              Bitboard blast = attacks_from<KING>(to) & (pieces() ^ pieces(PAWN)) & ~SquareBB[from] & ~SquareBB[s];
-              if (blast & pieces(~stm,KING))
-                  continue;
-              if (blast & pieces(stm,KING))
-                  return -VALUE_MATE;
-              for (Color c = WHITE; c <= BLACK; ++c)
-                  for (PieceType pt = KNIGHT; pt <= QUEEN; ++pt)
-                      if (c == stm)
-                          blast_eval -= popcount(blast & pieces(c,pt)) * PieceValue[MG][pt];
-                      else
-                          blast_eval += popcount(blast & pieces(c,pt)) * PieceValue[MG][pt];
-              best_capture = std::min(blast_eval + PieceValue[MG][piece_on(s)] - PieceValue[MG][moved_piece(m)], best_capture);
-          }
-          return best_capture;
-      }
-  }
-#endif
-
-  // Castling moves are implemented as king capturing the rook so cannot
-  // be handled correctly. Simply return VALUE_ZERO that is always correct
-  // unless in the rare case the rook ends up under attack.
-=======
+      return true;
+#endif
+
   // Castling moves are implemented as king capturing the rook so cannot be
   // handled correctly. Simply assume the SEE value is VALUE_ZERO that is always
   // correct unless in the rare case the rook ends up under attack.
->>>>>>> 073eed59
   if (type_of(m) == CASTLING)
       return VALUE_ZERO >= v;
 
@@ -1619,48 +1526,46 @@
 
   if (type_of(m) == ENPASSANT)
   {
-<<<<<<< HEAD
-      occupied ^= to - pawn_push(stm); // Remove the captured pawn
+      occupied = SquareBB[to - pawn_push(~stm)]; // Remove the captured pawn
 #ifdef ANTI
       if (is_anti())
-          swapList[0] = PieceValueAnti[MG][PAWN];
+          balance = PieceValueAnti[MG][PAWN];
       else
 #endif
-      swapList[0] = PieceValue[MG][PAWN];
-=======
-      occupied = SquareBB[to - pawn_push(~stm)]; // Remove the captured pawn
       balance = PieceValue[MG][PAWN];
   }
   else
   {
+#ifdef ANTI
+      if (is_anti())
+          balance = PieceValueAnti[MG][piece_on(to)];
+      else
+#endif
       balance = PieceValue[MG][piece_on(to)];
       occupied = 0;
->>>>>>> 073eed59
   }
 
   if (balance < v)
       return false;
 
+#ifdef ANTI
+  if (is_anti()) {} else
+#endif
   if (nextVictim == KING)
       return true;
 
+#ifdef ANTI
+  if (is_anti())
+      balance -= PieceValueAnti[MG][nextVictim];
+  else
+#endif
   balance -= PieceValue[MG][nextVictim];
 
   if (balance >= v)
       return true;
 
-<<<<<<< HEAD
-  // Don't allow pinned pieces to attack pieces except the king as long all
-  // pinners are on their original square.
-#ifdef ANTI
-  if (is_anti()) {} else
-#endif
-  if (!(st->pinnersForKing[stm] & ~occupied))
-      stmAttackers &= ~st->blockersForKing[stm];
-=======
   bool relativeStm = true; // True if the opponent is to move
   occupied ^= pieces() ^ from ^ to;
->>>>>>> 073eed59
 
   // Find all attackers to the destination square, with the moving piece removed,
   // but possibly an X-ray attacker added behind it.
@@ -1670,30 +1575,16 @@
   {
       stmAttackers = attackers & pieces(stm);
 
-<<<<<<< HEAD
-  do {
-#ifdef HORDE
-      assert(is_horde() ? slIndex < SQUARE_NB : slIndex < 32);
-#else
-      assert(slIndex < 32);
-#endif
-
-      // Add the new entry to the swap list
-#ifdef ANTI
-      if (is_anti())
-          swapList[slIndex] = -swapList[slIndex - 1] + PieceValueAnti[MG][nextVictim];
-      else
-#endif
-      swapList[slIndex] = -swapList[slIndex - 1] + PieceValue[MG][nextVictim];
-=======
       // Don't allow pinned pieces to attack pieces except the king as long all
       // pinners are on their original square.
+#ifdef ANTI
+      if (is_anti()) {} else
+#endif
       if (!(st->pinnersForKing[stm] & ~occupied))
           stmAttackers &= ~st->blockersForKing[stm];
 
       if (!stmAttackers)
           return relativeStm;
->>>>>>> 073eed59
 
       // Locate and remove the next least valuable attacker
 #ifdef ANTI
@@ -1703,31 +1594,23 @@
 #endif
       nextVictim = min_attacker<PAWN>(byTypeBB, to, stmAttackers, occupied, attackers);
 
-<<<<<<< HEAD
       // Don't allow pinned pieces to attack pieces except the king
 #ifdef ANTI
       if (is_anti()) {} else
 #endif
-      if (   nextVictim != KING
-          && !(st->pinnersForKing[stm] & ~occupied))
-          stmAttackers &= ~st->blockersForKing[stm];
-=======
       if (nextVictim == KING)
           return relativeStm == bool(attackers & pieces(~stm));
->>>>>>> 073eed59
-
+
+#ifdef ANTI
+      if (is_anti())
+          balance += relativeStm ?  PieceValueAnti[MG][nextVictim]
+                                 : -PieceValueAnti[MG][nextVictim];
+      else
+#endif
       balance += relativeStm ?  PieceValue[MG][nextVictim]
                              : -PieceValue[MG][nextVictim];
 
-<<<<<<< HEAD
-#ifdef ANTI
-  } while (stmAttackers && (nextVictim != (is_anti() ? NO_PIECE_TYPE : KING) || (--slIndex, false))); // Stop before a king capture
-#else
-  } while (stmAttackers && (nextVictim != KING || (--slIndex, false))); // Stop before a king capture
-#endif
-=======
       relativeStm = !relativeStm;
->>>>>>> 073eed59
 
       if (relativeStm == (balance >= v))
           return relativeStm;

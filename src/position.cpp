--- conflicted
+++ resolved
@@ -1039,15 +1039,11 @@
 
       // In case of Chess960, verify if the Rook blocks some checks
       // For instance an enemy queen in SQ_A1 when castling rook is in SQ_B1.
-<<<<<<< HEAD
       return   !chess960
 #ifdef ATOMIC
             ||  (is_atomic() && kings_adjacent(m))
 #endif
-            || !(attacks_bb<ROOK>(to, pieces() ^ to_sq(m)) & pieces(~us, ROOK, QUEEN));
-=======
-      return !chess960 || !(blockers_for_king(us) & to_sq(m));
->>>>>>> dd960952
+            || !(blockers_for_king(us) & to_sq(m));
   }
 
   // If the moving piece is a king, check whether the destination square is
@@ -1160,19 +1156,14 @@
 #endif
 
   // Use a slower but simpler function for uncommon cases
-<<<<<<< HEAD
+  // yet we skip the legality check of MoveList<LEGAL>().
 #ifdef CRAZYHOUSE
   if (type_of(m) != NORMAL && type_of(m) != DROP)
 #else
   if (type_of(m) != NORMAL)
 #endif
-      return MoveList<LEGAL>(*this).contains(m);
-=======
-  // yet we skip the legality check of MoveList<LEGAL>().
-  if (type_of(m) != NORMAL)
       return checkers() ? MoveList<    EVASIONS>(*this).contains(m)
                         : MoveList<NON_EVASIONS>(*this).contains(m);
->>>>>>> dd960952
 
   // Is not a promotion, so promotion piece must be empty
 #ifdef CRAZYHOUSE
@@ -1416,18 +1407,13 @@
       Square ksq = square<KING>(~sideToMove);
       Square rto = relative_square(sideToMove, to > from ? SQ_F1 : SQ_D1);
 
-<<<<<<< HEAD
 #ifdef GRID
       if (is_grid())
-          return   (PseudoAttacks[ROOK][rto] & square<KING>(~sideToMove) & ~grid_bb(rto))
-                && (attacks_bb<ROOK>(rto, (pieces() ^ kfrom ^ rfrom) | rto | kto) & square<KING>(~sideToMove));
-#endif
-      return   (attacks_bb<ROOK>(rto) & square<KING>(~sideToMove))
-            && (attacks_bb<ROOK>(rto, (pieces() ^ kfrom ^ rfrom) | rto | kto) & square<KING>(~sideToMove));
-=======
+          return   (attacks_bb<ROOK>(rto) & ksq & ~grid_bb(rto))
+                && (attacks_bb<ROOK>(rto, pieces() ^ from ^ to) & ksq);
+#endif
       return   (attacks_bb<ROOK>(rto) & ksq)
             && (attacks_bb<ROOK>(rto, pieces() ^ from ^ to) & ksq);
->>>>>>> dd960952
   }
   }
 }

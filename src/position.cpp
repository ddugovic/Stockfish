/*
  Stockfish, a UCI chess playing engine derived from Glaurung 2.1
  Copyright (C) 2004-2008 Tord Romstad (Glaurung author)
  Copyright (C) 2008-2015 Marco Costalba, Joona Kiiski, Tord Romstad
  Copyright (C) 2015-2019 Marco Costalba, Joona Kiiski, Gary Linscott, Tord Romstad

  Stockfish is free software: you can redistribute it and/or modify
  it under the terms of the GNU General Public License as published by
  the Free Software Foundation, either version 3 of the License, or
  (at your option) any later version.

  Stockfish is distributed in the hope that it will be useful,
  but WITHOUT ANY WARRANTY; without even the implied warranty of
  MERCHANTABILITY or FITNESS FOR A PARTICULAR PURPOSE.  See the
  GNU General Public License for more details.

  You should have received a copy of the GNU General Public License
  along with this program.  If not, see <http://www.gnu.org/licenses/>.
*/

#include <algorithm>
#include <cassert>
#include <cstddef> // For offsetof()
#include <cstring> // For std::memset, std::memcmp
#include <iomanip>
#include <sstream>

#include "bitboard.h"
#include "misc.h"
#include "movegen.h"
#include "position.h"
#include "thread.h"
#include "tt.h"
#include "uci.h"
#include "syzygy/tbprobe.h"

using std::string;

namespace Zobrist {

  Key psq[PIECE_NB][SQUARE_NB];
  Key enpassant[FILE_NB];
  Key castling[CASTLING_RIGHT_NB];
  Key side, noPawns;
  Key variant[VARIANT_NB];
#ifdef CRAZYHOUSE
  Key inHand[PIECE_NB][17];
#endif
#ifdef THREECHECK
  Key checks[COLOR_NB][CHECKS_NB];
#endif
}

namespace {

const string PieceToChar(" PNBRQK  pnbrqk");

constexpr Piece Pieces[] = { W_PAWN, W_KNIGHT, W_BISHOP, W_ROOK, W_QUEEN, W_KING,
                             B_PAWN, B_KNIGHT, B_BISHOP, B_ROOK, B_QUEEN, B_KING };

// min_attacker() is a helper function used by see_ge() to locate the least
// valuable attacker for the side to move, remove the attacker we just found
// from the bitboards and scan for new X-ray attacks behind it.

template<int Pt>
PieceType min_attacker(const Bitboard* byTypeBB, Square to, Bitboard stmAttackers,
                       Bitboard& occupied, Bitboard& attackers) {

  Bitboard b = stmAttackers & byTypeBB[Pt];
  if (!b)
      return min_attacker<Pt + 1>(byTypeBB, to, stmAttackers, occupied, attackers);

  occupied ^= lsb(b); // Remove the attacker from occupied

  // Add any X-ray attack behind the just removed piece. For instance with
  // rooks in a8 and a7 attacking a1, after removing a7 we add rook in a8.
  // Note that new added attackers can be of any color.
  if (Pt == PAWN || Pt == BISHOP || Pt == QUEEN)
      attackers |= attacks_bb<BISHOP>(to, occupied) & (byTypeBB[BISHOP] | byTypeBB[QUEEN]);

  if (Pt == ROOK || Pt == QUEEN)
      attackers |= attacks_bb<ROOK>(to, occupied) & (byTypeBB[ROOK] | byTypeBB[QUEEN]);

  // X-ray may add already processed pieces because byTypeBB[] is constant: in
  // the rook example, now attackers contains _again_ rook in a7, so remove it.
  attackers &= occupied;
  return (PieceType)Pt;
}

template<>
PieceType min_attacker<KING>(const Bitboard*, Square, Bitboard, Bitboard&, Bitboard&) {
  return KING; // No need to update bitboards: it is the last cycle
}

#ifdef TWOKINGS
void two_kings_min_attacker(const Bitboard* byTypeBB, Square to, Bitboard stmAttackers,
                       Bitboard& occupied, Bitboard& attackers) {
  occupied ^= lsb(stmAttackers);
  attackers |= attacks_bb<BISHOP>(to, occupied) & (byTypeBB[BISHOP] | byTypeBB[QUEEN]);
  attackers |= attacks_bb<ROOK>(to, occupied) & (byTypeBB[ROOK] | byTypeBB[QUEEN]);
  attackers &= occupied;
}
#endif

} // namespace


/// operator<<(Position) returns an ASCII representation of the position

std::ostream& operator<<(std::ostream& os, const Position& pos) {

  os << "\n +---+---+---+---+---+---+---+---+\n";

  for (Rank r = RANK_8; r >= RANK_1; --r)
  {
      for (File f = FILE_A; f <= FILE_H; ++f)
          os << " | " << PieceToChar[pos.piece_on(make_square(f, r))];

      os << " |\n +---+---+---+---+---+---+---+---+\n";
  }

  os << "\nFen: " << pos.fen() << "\nKey: " << std::hex << std::uppercase
     << std::setfill('0') << std::setw(16) << pos.key()
     << std::setfill(' ') << std::dec << "\nCheckers: ";

  for (Bitboard b = pos.checkers(); b; )
      os << UCI::square(pop_lsb(&b)) << " ";

  if (    int(Tablebases::MaxCardinality) >= popcount(pos.pieces())
      && !pos.can_castle(ANY_CASTLING))
  {
      StateInfo st;
      Position p;
      p.set(pos.fen(), pos.is_chess960(), pos.subvariant(), &st, pos.this_thread());
      Tablebases::ProbeState s1, s2;
      Tablebases::WDLScore wdl = Tablebases::probe_wdl(p, &s1);
      int dtz = Tablebases::probe_dtz(p, &s2);
      os << "\nTablebases WDL: " << std::setw(4) << wdl << " (" << s1 << ")"
         << "\nTablebases DTZ: " << std::setw(4) << dtz << " (" << s2 << ")";
  }

  return os;
}


// Marcel van Kervinck's cuckoo algorithm for fast detection of "upcoming repetition"
// situations. Description of the algorithm in the following paper:
// https://marcelk.net/2013-04-06/paper/upcoming-rep-v2.pdf

// First and second hash functions for indexing the cuckoo tables
inline int H1(Key h) { return h & 0x1fff; }
inline int H2(Key h) { return (h >> 16) & 0x1fff; }

// Cuckoo tables with Zobrist hashes of valid reversible moves, and the moves themselves
Key cuckoo[8192];
Move cuckooMove[8192];


/// Position::init() initializes at startup the various arrays used to compute
/// hash keys.

void Position::init() {

  PRNG rng(1070372);

  for (Piece pc : Pieces)
      for (Square s = SQ_A1; s <= SQ_H8; ++s)
          Zobrist::psq[pc][s] = rng.rand<Key>();

  for (File f = FILE_A; f <= FILE_H; ++f)
      Zobrist::enpassant[f] = rng.rand<Key>();

  for (int cr = NO_CASTLING; cr <= ANY_CASTLING; ++cr)
  {
      Zobrist::castling[cr] = 0;
      Bitboard b = cr;
      while (b)
      {
          Key k = Zobrist::castling[1ULL << pop_lsb(&b)];
          Zobrist::castling[cr] ^= k ? k : rng.rand<Key>();
      }
  }

  Zobrist::side = rng.rand<Key>();
  Zobrist::noPawns = rng.rand<Key>();

  for (Variant var = CHESS_VARIANT; var < VARIANT_NB; ++var)
      Zobrist::variant[var] = var == CHESS_VARIANT ? 0 : rng.rand<Key>();

#ifdef THREECHECK
  for (Color c = WHITE; c <= BLACK; ++c)
      for (int n = 0; n < CHECKS_NB; ++n)
          Zobrist::checks[c][n] = rng.rand<Key>();
#endif
#ifdef CRAZYHOUSE
  for (Piece pc : Pieces)
      for (int n = 0; n < 17; ++n)
          Zobrist::inHand[pc][n] = rng.rand<Key>();
#endif

  // Prepare the cuckoo tables
  std::memset(cuckoo, 0, sizeof(cuckoo));
  std::memset(cuckooMove, 0, sizeof(cuckooMove));
  int count = 0;
  for (Piece pc : Pieces)
      for (Square s1 = SQ_A1; s1 <= SQ_H8; ++s1)
          for (Square s2 = Square(s1 + 1); s2 <= SQ_H8; ++s2)
              if (PseudoAttacks[type_of(pc)][s1] & s2)
              {
                  Move move = make_move(s1, s2);
                  Key key = Zobrist::psq[pc][s1] ^ Zobrist::psq[pc][s2] ^ Zobrist::side;
                  int i = H1(key);
                  while (true)
                  {
                      std::swap(cuckoo[i], key);
                      std::swap(cuckooMove[i], move);
                      if (move == MOVE_NONE) // Arrived at empty slot?
                          break;
                      i = (i == H1(key)) ? H2(key) : H1(key); // Push victim to alternative slot
                  }
                  count++;
             }
  assert(count == 3668);
}


/// Position::set() initializes the position object with the given FEN string.
/// This function is not very robust - make sure that input FENs are correct,
/// this is assumed to be the responsibility of the GUI.

Position& Position::set(const string& fenStr, bool isChess960, Variant v, StateInfo* si, Thread* th) {
/*
   A FEN string defines a particular position using only the ASCII character set.

   A FEN string contains six fields separated by a space. The fields are:

   1) Piece placement (from white's perspective). Each rank is described, starting
      with rank 8 and ending with rank 1. Within each rank, the contents of each
      square are described from file A through file H. Following the Standard
      Algebraic Notation (SAN), each piece is identified by a single letter taken
      from the standard English names. White pieces are designated using upper-case
      letters ("PNBRQK") whilst Black uses lowercase ("pnbrqk"). Blank squares are
      noted using digits 1 through 8 (the number of blank squares), and "/"
      separates ranks.

   2) Active color. "w" means white moves next, "b" means black.

   3) Castling availability. If neither side can castle, this is "-". Otherwise,
      this has one or more letters: "K" (White can castle kingside), "Q" (White
      can castle queenside), "k" (Black can castle kingside), and/or "q" (Black
      can castle queenside).

   4) En passant target square (in algebraic notation). If there's no en passant
      target square, this is "-". If a pawn has just made a 2-square move, this
      is the position "behind" the pawn. This is recorded only if there is a pawn
      in position to make an en passant capture, and if there really is a pawn
      that might have advanced two squares.

   5) Halfmove clock. This is the number of halfmoves since the last pawn advance
      or capture. This is used to determine if a draw can be claimed under the
      fifty-move rule.

   6) Fullmove number. The number of the full move. It starts at 1, and is
      incremented after Black's move.
*/

  unsigned char col, row, token;
  size_t idx;
  Square sq = SQ_A8;
  std::istringstream ss(fenStr);

  std::memset(this, 0, sizeof(Position));
  std::memset(si, 0, sizeof(StateInfo));
  std::fill_n(&pieceList[0][0], sizeof(pieceList) / sizeof(Square), SQ_NONE);
  st = si;
  subvar = v;
  var = main_variant(v);

  ss >> std::noskipws;

  // 1. Piece placement
  while ((ss >> token) && !isspace(token))
  {
      if (isdigit(token))
          sq += (token - '0') * EAST; // Advance the given number of files

      else if (token == '/')
      {
          sq += 2 * SOUTH;
#ifdef CRAZYHOUSE
          if (is_house() && sq < SQ_A1)
              break;
#endif
      }

      else if ((idx = PieceToChar.find(token)) != string::npos)
      {
          put_piece(Piece(idx), sq);
          ++sq;
      }
#ifdef CRAZYHOUSE
      // Set flag for promoted pieces
#ifdef LOOP
      else if (is_house() && !is_loop() && token == '~')
#else
      else if (is_house() && token == '~')
#endif
          promotedPieces |= SquareBB[sq - 1];
      // Stop before pieces in hand
      else if (is_house() && token == '[')
          break;
#endif
  }
#ifdef CRAZYHOUSE
  // Pieces in hand
  if (!isspace(token))
      while ((ss >> token) && !isspace(token))
      {
          if (token == ']')
              continue;
          else if ((idx = PieceToChar.find(token)) != string::npos)
              add_to_hand(color_of(Piece(idx)), type_of(Piece(idx)));
      }
#endif

  // 2. Active color
  ss >> token;
  sideToMove = (token == 'w' ? WHITE : BLACK);
  ss >> token;

  // 3. Castling availability. Compatible with 3 standards: Normal FEN standard,
  // Shredder-FEN that uses the letters of the columns on which the rooks began
  // the game instead of KQkq and also X-FEN standard that, in case of Chess960,
  // if an inner rook is associated with the castling right, the castling tag is
  // replaced by the file letter of the involved rook, as for the Shredder-FEN.
  while ((ss >> token) && !isspace(token))
  {
      Square rsq;
      Color c = islower(token) ? BLACK : WHITE;
#ifdef HORDE
      if (is_horde() && is_horde_color(c))
          continue;
#endif
#ifdef PLACEMENT
      if (is_placement() && pieceCountInHand[c][KING])
          continue;
#endif
      Rank rank = relative_rank(c, RANK_1);
      Square ksq = square<KING>(c);
#ifdef ANTI
      if (is_anti())
      {
#ifdef SUICIDE
          if (is_suicide())
              continue;
#endif
          // X-FEN is ambiguous if there are multiple kings
          // Assume the first king on the rank has castling rights
          const Square* kl = squares<KING>(c);
          while ((ksq = *kl++) != SQ_NONE)
          {
              assert(piece_on(ksq) == make_piece(c, KING));
              if (rank_of(ksq) == rank)
                  break;
          }
      }
#endif
#ifdef EXTINCTION
      if (is_extinction())
      {
          // X-FEN is ambiguous if there are multiple kings
          // Assume the first king on the rank has castling rights
          const Square* kl = squares<KING>(c);
          while ((ksq = *kl++) != SQ_NONE)
          {
              assert(piece_on(ksq) == make_piece(c, KING));
              if (rank_of(ksq) == rank)
                  break;
          }
      }
#endif
      if (rank_of(ksq) != rank)
          continue;
      Piece rook = make_piece(c, ROOK);

      token = char(toupper(token));

      if (token == 'K')
          for (rsq = relative_square(c, SQ_H1); rsq != ksq && piece_on(rsq) != rook; --rsq) {}

      else if (token == 'Q')
          for (rsq = relative_square(c, SQ_A1); rsq != ksq && piece_on(rsq) != rook; ++rsq) {}

      else if (token >= 'A' && token <= 'H')
          rsq = make_square(File(token - 'A'), rank);

      else
          continue;

      if (rsq != ksq)
          set_castling_right(c, ksq, rsq);
  }

  // 4. En passant square. Ignore if no pawn capture is possible
  if (((ss >> col) && (col >= 'a' && col <= 'h'))
        && ((ss >> row) && (sideToMove ? row == '3' : row == '6')))
  {
      st->epSquare = make_square(File(col - 'a'), Rank(row - '1'));

      if (   !(attackers_to(st->epSquare) & pieces(sideToMove, PAWN))
          || !(pieces(~sideToMove, PAWN) & (st->epSquare + pawn_push(~sideToMove))))
          st->epSquare = SQ_NONE;
      else if (SquareBB[st->epSquare] & pieces())
          st->epSquare = SQ_NONE;
      else if (sideToMove == WHITE && (shift<NORTH>(SquareBB[st->epSquare]) & pieces()))
          st->epSquare = SQ_NONE;
      else if (sideToMove == BLACK && (shift<SOUTH>(SquareBB[st->epSquare]) & pieces()))
          st->epSquare = SQ_NONE;
      else if (sideToMove == WHITE && !(shift<SOUTH>(SquareBB[st->epSquare]) & pieces(BLACK, PAWN)))
          st->epSquare = SQ_NONE;
      else if (sideToMove == BLACK && !(shift<NORTH>(SquareBB[st->epSquare]) & pieces(WHITE, PAWN)))
          st->epSquare = SQ_NONE;
#ifdef ATOMIC
      else if (is_atomic() && (attacks_bb(KING, st->epSquare, 0) & square<KING>(sideToMove)))
          st->epSquare = SQ_NONE;
#endif
  }
  else
      st->epSquare = SQ_NONE;

#ifdef THREECHECK
  // Remaining checks counter for Three-Check positions
  st->checksGiven[WHITE] = CHECKS_0;
  st->checksGiven[BLACK] = CHECKS_0;

  ss >> std::skipws >> token;

  if (is_three_check() && ss.peek() == '+')
  {
      st->checksGiven[WHITE] = CheckCount(std::max(std::min('3' - token, 3), 0));
      ss >> token >> token;
      st->checksGiven[BLACK] = CheckCount(std::max(std::min('3' - token, 3), 0));
  }
  else
      ss.putback(token);
#endif

  // 5-6. Halfmove clock and fullmove number
  ss >> std::skipws >> st->rule50 >> gamePly;

#ifdef THREECHECK
  // Checks given in Three-Check positions
  if (is_three_check() && (ss >> token) && token == '+')
  {
      ss >> token;
      st->checksGiven[WHITE] = CheckCount(std::max(std::min(token - '0', 3), 0));
      ss >> token >> token;
      st->checksGiven[BLACK] = CheckCount(std::max(std::min(token - '0', 3), 0));
  }
#endif

  // Convert from fullmove starting from 1 to gamePly starting from 0,
  // handle also common incorrect FEN with fullmove = 0.
  gamePly = std::max(2 * (gamePly - 1), 0) + (sideToMove == BLACK);

  chess960 = isChess960;
  thisThread = th;
  set_state(st);

  assert(pos_is_ok());

  return *this;
}


/// Position::set_castling_right() is a helper function used to set castling
/// rights given the corresponding color and the rook starting square.

void Position::set_castling_right(Color c, Square kfrom, Square rfrom) {

  CastlingSide cs = kfrom < rfrom ? KING_SIDE : QUEEN_SIDE;
  CastlingRight cr = (c | cs);

  st->castlingRights |= cr;
  castlingRightsMask[kfrom] |= cr;
  castlingRightsMask[rfrom] |= cr;
#if defined(ANTI) || defined(EXTINCTION) || defined(TWOKINGS)
  castlingKingSquare[c] = kfrom;
#endif
  castlingRookSquare[cr] = rfrom;

  Square kto = relative_square(c, cs == KING_SIDE ? SQ_G1 : SQ_C1);
  Square rto = relative_square(c, cs == KING_SIDE ? SQ_F1 : SQ_D1);

  castlingPath[cr] =   (between_bb(rfrom, rto) | between_bb(kfrom, kto) | rto | kto)
                    & ~(square_bb(kfrom) | rfrom);
}


/// Position::set_check_info() sets king attacks to detect if a move gives check

void Position::set_check_info(StateInfo* si) const {

#ifdef ANTI
  if (is_anti())
  {
      si->blockersForKing[WHITE] = si->pinners[WHITE] = 0;
      si->blockersForKing[BLACK] = si->pinners[BLACK] = 0;
  }
  else
#endif
#ifdef ATOMIC
  if (is_atomic() && (is_atomic_loss() || kings_adjacent()))
  {
      si->blockersForKing[WHITE] = si->pinners[WHITE] = 0;
      si->blockersForKing[BLACK] = si->pinners[BLACK] = 0;
  }
  else
#endif
#ifdef EXTINCTION
  if (is_extinction())
  {
      si->blockersForKing[WHITE] = si->pinners[WHITE] = 0;
      si->blockersForKing[BLACK] = si->pinners[BLACK] = 0;
  }
  else
#endif
#ifdef HORDE
  if (is_horde())
  {
      si->blockersForKing[WHITE] = si->pinners[WHITE] = is_horde_color(WHITE)
          ? 0 : slider_blockers(pieces(BLACK), square<KING>(WHITE), si->pinners[BLACK]);
      si->blockersForKing[BLACK] = si->pinners[BLACK] = is_horde_color(BLACK)
          ? 0 : slider_blockers(pieces(WHITE), square<KING>(BLACK), si->pinners[WHITE]);
  }
  else
#endif
#ifdef PLACEMENT
  if (is_placement() && (pieceCountInHand[WHITE][KING] || pieceCountInHand[BLACK][KING]))
  {
      si->blockersForKing[WHITE] = si->pinners[WHITE] = 0;
      si->blockersForKing[BLACK] = si->pinners[BLACK] = 0;
      si->checkSquares[PAWN]   = 0;
      si->checkSquares[KNIGHT] = 0;
      si->checkSquares[BISHOP] = 0;
      si->checkSquares[ROOK]   = 0;
      si->checkSquares[QUEEN]  = 0;
      si->checkSquares[KING]   = 0;
      return;
  }
  else
#endif
  {
  si->blockersForKing[WHITE] = slider_blockers(pieces(BLACK), square<KING>(WHITE), si->pinners[BLACK]);
  si->blockersForKing[BLACK] = slider_blockers(pieces(WHITE), square<KING>(BLACK), si->pinners[WHITE]);
  }

#ifdef HORDE
  if (is_horde() && is_horde_color(~sideToMove)) {
  si->checkSquares[PAWN]   = 0;
  si->checkSquares[KNIGHT] = 0;
  si->checkSquares[BISHOP] = 0;
  si->checkSquares[ROOK]   = 0;
  si->checkSquares[QUEEN]  = 0;
  si->checkSquares[KING]   = 0;
  return;
  }
#endif
  Square ksq = square<KING>(~sideToMove);
#ifdef ANTI
  if (is_anti()) { // There are no checks in antichess
  si->checkSquares[PAWN]   = 0;
  si->checkSquares[KNIGHT] = 0;
  si->checkSquares[BISHOP] = 0;
  si->checkSquares[ROOK]   = 0;
  si->checkSquares[QUEEN]  = 0;
  si->checkSquares[KING]   = 0;
  return;
  }
#endif
#ifdef EXTINCTION
  if (is_extinction()) {
  si->checkSquares[PAWN]   = 0;
  si->checkSquares[KNIGHT] = 0;
  si->checkSquares[BISHOP] = 0;
  si->checkSquares[ROOK]   = 0;
  si->checkSquares[QUEEN]  = 0;
  si->checkSquares[KING]   = 0;
  return;
  }
#endif
#ifdef GRID
  if (is_grid()) {
  si->checkSquares[PAWN]   = attacks_from<PAWN>(ksq, ~sideToMove) & ~grid_bb(ksq);
  si->checkSquares[KNIGHT] = attacks_from<KNIGHT>(ksq) & ~grid_bb(ksq);
  si->checkSquares[BISHOP] = attacks_from<BISHOP>(ksq) & ~grid_bb(ksq);
  si->checkSquares[ROOK]   = attacks_from<ROOK>(ksq) & ~grid_bb(ksq);
  si->checkSquares[QUEEN]  = (si->checkSquares[BISHOP] | si->checkSquares[ROOK]) & ~grid_bb(ksq);
  si->checkSquares[KING]   = 0;
  return;
  }
#endif
#ifdef ATOMIC
  if (is_atomic() && ksq == SQ_NONE) {
  si->checkSquares[PAWN]   = 0;
  si->checkSquares[KNIGHT] = 0;
  si->checkSquares[BISHOP] = 0;
  si->checkSquares[ROOK]   = 0;
  si->checkSquares[QUEEN]  = 0;
  si->checkSquares[KING]   = 0;
  return;
  }
#endif
  si->checkSquares[PAWN]   = attacks_from<PAWN>(ksq, ~sideToMove);
  si->checkSquares[KNIGHT] = attacks_from<KNIGHT>(ksq);
  si->checkSquares[BISHOP] = attacks_from<BISHOP>(ksq);
  si->checkSquares[ROOK]   = attacks_from<ROOK>(ksq);
  si->checkSquares[QUEEN]  = si->checkSquares[BISHOP] | si->checkSquares[ROOK];
#ifdef TWOKINGS
  if (is_two_kings())
      si->checkSquares[KING] = attacks_from<KING>(ksq);
  else
#endif
  si->checkSquares[KING]   = 0;
}


/// Position::set_state() computes the hash keys of the position, and other
/// data that once computed is updated incrementally as moves are made.
/// The function is only used when a new position is set up, and to verify
/// the correctness of the StateInfo data when running in debug mode.

void Position::set_state(StateInfo* si) const {

  si->key = si->materialKey = Zobrist::variant[var];
  si->pawnKey = Zobrist::noPawns;
  si->nonPawnMaterial[WHITE] = si->nonPawnMaterial[BLACK] = VALUE_ZERO;

  set_check_info(si);
#ifdef HORDE
  if (is_horde() && is_horde_color(sideToMove))
      si->checkersBB = 0;
  else
#endif
#ifdef ANTI
  if (is_anti())
      si->checkersBB = 0;
  else
#endif
#ifdef EXTINCTION
  if (is_extinction())
      si->checkersBB = 0;
  else
#endif
#ifdef ATOMIC
  if (is_atomic() && (is_atomic_loss() || kings_adjacent()))
      si->checkersBB = 0;
  else
#endif
#ifdef PLACEMENT
  if (is_placement() && (pieceCountInHand[WHITE][KING] || pieceCountInHand[BLACK][KING]))
      si->checkersBB = 0;
  else
#endif
  {
      si->checkersBB = attackers_to(square<KING>(sideToMove)) & pieces(~sideToMove);
  }
#ifdef ATOMIC
  if (is_atomic())
  {
      for (PieceType pt = PAWN; pt <= KING; ++pt)
          st->blastByTypeBB[pt] = 0;
      st->blastByColorBB[WHITE] = st->blastByColorBB[BLACK] = 0;
  }
#endif

  for (Bitboard b = pieces(); b; )
  {
      Square s = pop_lsb(&b);
      Piece pc = piece_on(s);
      si->key ^= Zobrist::psq[pc][s];
  }

  if (si->epSquare != SQ_NONE)
      si->key ^= Zobrist::enpassant[file_of(si->epSquare)];

  if (sideToMove == BLACK)
      si->key ^= Zobrist::side;

  si->key ^= Zobrist::castling[si->castlingRights];

  for (Bitboard b = pieces(PAWN); b; )
  {
      Square s = pop_lsb(&b);
      si->pawnKey ^= Zobrist::psq[piece_on(s)][s];
  }

  for (Piece pc : Pieces)
  {
      if (type_of(pc) != PAWN && type_of(pc) != KING)
          si->nonPawnMaterial[color_of(pc)] += pieceCount[pc] * PieceValue[CHESS_VARIANT][MG][pc];

      for (int cnt = 0; cnt < pieceCount[pc]; ++cnt)
          si->materialKey ^= Zobrist::psq[pc][cnt];

#ifdef CRAZYHOUSE
      if (is_house())
      {
          if (type_of(pc) != PAWN && type_of(pc) != KING)
              si->nonPawnMaterial[color_of(pc)] += pieceCountInHand[color_of(pc)][type_of(pc)] * PieceValue[CHESS_VARIANT][MG][pc];
          si->key ^= Zobrist::inHand[pc][pieceCountInHand[color_of(pc)][type_of(pc)]];
      }
#endif
  }

#ifdef THREECHECK
  if (is_three_check())
      for (Color c = WHITE; c <= BLACK; ++c)
          si->key ^= Zobrist::checks[c][si->checksGiven[c]];
#endif
}


/// Position::set() is an overload to initialize the position object with
/// the given endgame code string like "KBPvKN". It is mainly a helper to
/// get the material key out of an endgame code.

Position& Position::set(const string& code, Color c, Variant v, StateInfo* si) {

  assert(code.length() > 0 && code.length() < 9);

  string sides[] = { code.substr(code.find('v') + 1),  // Weak
                     code.substr(0, code.find('v')) }; // Strong

  std::transform(sides[c].begin(), sides[c].end(), sides[c].begin(), tolower);

  string fenStr = "8/" + sides[0] + char(8 - sides[0].length() + '0') + "/8/8/8/8/"
                       + sides[1] + char(8 - sides[1].length() + '0') + "/8 w - - 0 10";

  return set(fenStr, false, v, si, nullptr);
}


/// Position::fen() returns a FEN representation of the position. In case of
/// Chess960 the Shredder-FEN notation is used. This is mainly a debugging function.

const string Position::fen() const {

  int emptyCnt;
  std::ostringstream ss;

  for (Rank r = RANK_8; r >= RANK_1; --r)
  {
      for (File f = FILE_A; f <= FILE_H; ++f)
      {
          for (emptyCnt = 0; f <= FILE_H && empty(make_square(f, r)); ++f)
              ++emptyCnt;

          if (emptyCnt)
              ss << emptyCnt;

          if (f <= FILE_H)
          {
              ss << PieceToChar[piece_on(make_square(f, r))];
#ifdef CRAZYHOUSE
              // Set promoted pieces
              if (is_house() && is_promoted(make_square(f, r)))
                  ss << "~";
#endif
          }
      }

      if (r > RANK_1)
          ss << '/';
  }

#ifdef CRAZYHOUSE
  // pieces in hand
  if (is_house())
  {
      ss << '[';
      for (Color c = WHITE; c <= BLACK; ++c)
#ifdef PLACEMENT
          for (PieceType pt = (is_placement() ? KING : QUEEN); pt >= PAWN; --pt)
#else
          for (PieceType pt = QUEEN; pt >= PAWN; --pt)
#endif
              ss << std::string(pieceCountInHand[c][pt], PieceToChar[make_piece(c, pt)]);
      ss << ']';
  }
#endif

  ss << (sideToMove == WHITE ? " w " : " b ");

  if (can_castle(WHITE_OO))
      ss << (chess960 ? char('A' + file_of(castling_rook_square(WHITE_OO ))) : 'K');

  if (can_castle(WHITE_OOO))
      ss << (chess960 ? char('A' + file_of(castling_rook_square(WHITE_OOO))) : 'Q');

  if (can_castle(BLACK_OO))
      ss << (chess960 ? char('a' + file_of(castling_rook_square(BLACK_OO ))) : 'k');

  if (can_castle(BLACK_OOO))
      ss << (chess960 ? char('a' + file_of(castling_rook_square(BLACK_OOO))) : 'q');

  if (!can_castle(ANY_CASTLING))
      ss << '-';

  ss << (ep_square() == SQ_NONE ? " - " : " " + UCI::square(ep_square()) + " ");
#ifdef THREECHECK
  if (is_three_check())
      ss << (CHECKS_3 - st->checksGiven[WHITE]) << "+" << (CHECKS_3 - st->checksGiven[BLACK]) << " ";
#endif
  ss << st->rule50 << " " << 1 + (gamePly - (sideToMove == BLACK)) / 2;


  return ss.str();
}


/// Position::slider_blockers() returns a bitboard of all the pieces (both colors)
/// that are blocking attacks on the square 's' from 'sliders'. A piece blocks a
/// slider if removing that piece from the board would result in a position where
/// square 's' is attacked. For example, a king-attack blocking piece can be either
/// a pinned or a discovered check piece, according if its color is the opposite
/// or the same of the color of the slider.

Bitboard Position::slider_blockers(Bitboard sliders, Square s, Bitboard& pinners) const {

  Bitboard blockers = 0;
  pinners = 0;

  // Snipers are sliders that attack 's' when a piece and other snipers are removed
  Bitboard snipers = (  (PseudoAttacks[  ROOK][s] & pieces(QUEEN, ROOK))
                      | (PseudoAttacks[BISHOP][s] & pieces(QUEEN, BISHOP))) & sliders;
  Bitboard occupancy = pieces() & ~snipers;

  while (snipers)
  {
    Square sniperSq = pop_lsb(&snipers);
    Bitboard b = between_bb(s, sniperSq) & occupancy;

    if (b && !more_than_one(b))
    {
        blockers |= b;
        if (b & pieces(color_of(piece_on(s))))
            pinners |= sniperSq;
    }
  }
  return blockers;
}


/// Position::attackers_to() computes a bitboard of all pieces which attack a
/// given square. Slider attacks use the occupied bitboard to indicate occupancy.

Bitboard Position::attackers_to(Square s, Bitboard occupied) const {

#ifdef GRID
  if (is_grid())
      return  (  (attacks_from<PAWN>(s, BLACK)    & pieces(WHITE, PAWN))
               | (attacks_from<PAWN>(s, WHITE)    & pieces(BLACK, PAWN))
               | (attacks_from<KNIGHT>(s)         & pieces(KNIGHT))
               | (attacks_bb<  ROOK>(s, occupied) & pieces(  ROOK, QUEEN))
               | (attacks_bb<BISHOP>(s, occupied) & pieces(BISHOP, QUEEN))
               | (attacks_from<KING>(s)           & pieces(KING)))
             & ~grid_bb(s);
#endif
  return  (attacks_from<PAWN>(s, BLACK)    & pieces(WHITE, PAWN))
        | (attacks_from<PAWN>(s, WHITE)    & pieces(BLACK, PAWN))
        | (attacks_from<KNIGHT>(s)         & pieces(KNIGHT))
        | (attacks_bb<  ROOK>(s, occupied) & pieces(  ROOK, QUEEN))
        | (attacks_bb<BISHOP>(s, occupied) & pieces(BISHOP, QUEEN))
        | (attacks_from<KING>(s)           & pieces(KING));
}

#ifdef ATOMIC
Bitboard Position::slider_attackers_to(Square s, Bitboard occupied) const {

  return  (attacks_bb<  ROOK>(s, occupied) & pieces(  ROOK, QUEEN))
        | (attacks_bb<BISHOP>(s, occupied) & pieces(BISHOP, QUEEN));
}
#endif

/// Position::legal() tests whether a pseudo-legal move is legal

bool Position::legal(Move m) const {

#ifdef CRAZYHOUSE
  assert(is_house() || type_of(m) != DROP);
#endif
  assert(is_ok(m));

  Color us = sideToMove;
  Square from = from_sq(m);
  Square to = to_sq(m);

  assert(color_of(moved_piece(m)) == us);
#ifdef ANTI
  // If a player can capture, that player must capture
  // Is handled by move generator
  assert(!is_anti() || capture(m) == can_capture());
  if (is_anti())
      return true;
#endif
#ifdef EXTINCTION
  // All pseudo-legal moves in extinction chess are legal
  if (is_extinction())
      return true;
#endif
#ifdef GRID
  // For simplicity, we only check here that moves cross grid lines
  if (is_grid() && (grid_bb(from) & to_sq(m)))
      return false;
#endif
#ifdef HORDE
#ifdef PLACEMENT
  assert((is_horde() && is_horde_color(us)) || (is_placement() && pieceCountInHand[us][KING]) || piece_on(square<KING>(us)) == make_piece(us, KING));
#else
  assert((is_horde() && is_horde_color(us)) || piece_on(square<KING>(us)) == make_piece(us, KING));
#endif
#else
#ifdef PLACEMENT
  assert((is_placement() && pieceCountInHand[us][KING]) || piece_on(square<KING>(us)) == make_piece(us, KING));
#else
  assert(piece_on(square<KING>(us)) == make_piece(us, KING));
#endif
#endif
#ifdef LOSERS
  assert(!(is_losers() && !capture(m) && can_capture_losers()));
#endif

#ifdef RACE
  // Checking moves are illegal
  if (is_race() && gives_check(m))
      return false;
#endif
#ifdef HORDE
  // All pseudo-legal moves by the horde are legal
  if (is_horde() && is_horde_color(us))
      return true;
#endif
#ifdef PLACEMENT
  if (is_placement())
  {
      if (type_of(m) == DROP)
      {
          Bitboard b = ~pieces() & (us == WHITE ? Rank1BB : Rank8BB);

          if (type_of(dropped_piece(m)) == BISHOP)
          {
              if (pieces(us, BISHOP) & DarkSquares)
                  b &= ~DarkSquares;
              if (pieces(us, BISHOP) & ~DarkSquares)
                  b &= DarkSquares;
          }
          else if (pieceCountInHand[us][BISHOP])
          {
              if (!(pieces(us, BISHOP) & DarkSquares) && !more_than_one(b & DarkSquares))
                  b &= ~DarkSquares;
              if (!(pieces(us, BISHOP) & ~DarkSquares) && !more_than_one(b & ~DarkSquares))
                  b &= DarkSquares;
          }
          if (to_sq(m) & ~b)
              return false;
      }
      else if (pieceCountInHand[us][ALL_PIECES])
          return false;
  }
#endif
#ifdef ATOMIC
  if (is_atomic())
  {
      Square ksq = square<KING>(us);

      assert(!capture(m) || !(attacks_bb(KING, to, 0) & ksq));
      if (type_of(piece_on(from)) != KING)
      {
          if (attacks_bb(KING, square<KING>(~us), 0) & ksq)
              return true;
          if (capture(m))
          {
              Square capsq = type_of(m) == ENPASSANT ? make_square(file_of(to), rank_of(from)) : to;
              Bitboard blast = attacks_bb(KING, to, 0) & (pieces() ^ pieces(PAWN));

              if (blast & square<KING>(~us))
                  return true;
              Bitboard b = pieces() ^ ((blast | capsq) | from);

              if (checkers() & b)
                  return false;
              if ((attacks_bb<  ROOK>(ksq, b) & pieces(~us, QUEEN, ROOK) & b) ||
                  (attacks_bb<BISHOP>(ksq, b) & pieces(~us, QUEEN, BISHOP) & b))
                  return false;
              return true;
          }
      }
      else if (attacks_bb(KING, square<KING>(~us), 0) & to)
          return true;
  }
#endif

  // En passant captures are a tricky special case. Because they are rather
  // uncommon, we do it simply by testing whether the king is attacked after
  // the move is made.
  if (type_of(m) == ENPASSANT)
  {
      Square ksq = square<KING>(us);
      Square capsq = to - pawn_push(us);
      Bitboard occupied = (pieces() ^ from ^ capsq) | to;

      assert(to == ep_square());
      assert(moved_piece(m) == make_piece(us, PAWN));
      assert(piece_on(capsq) == make_piece(~us, PAWN));
      assert(piece_on(to) == NO_PIECE);

#ifdef GRID
      if (is_grid())
          return   !(attacks_bb<  ROOK>(ksq, occupied) & pieces(~us, QUEEN, ROOK) & ~grid_bb(ksq))
                && !(attacks_bb<BISHOP>(ksq, occupied) & pieces(~us, QUEEN, BISHOP) & ~grid_bb(ksq));
#endif
      return   !(attacks_bb<  ROOK>(ksq, occupied) & pieces(~us, QUEEN, ROOK))
            && !(attacks_bb<BISHOP>(ksq, occupied) & pieces(~us, QUEEN, BISHOP));
  }

#ifdef CRAZYHOUSE
  if (is_house() && type_of(m) == DROP)
      return pieceCountInHand[us][type_of(moved_piece(m))] && empty(to_sq(m));
#endif

  // Castling moves generation does not check if the castling path is clear of
  // enemy attacks, it is delayed at a later time: now!
  if (type_of(m) == CASTLING)
  {
      // After castling, the rook and king final positions are the same in
      // Chess960 as they would be in standard chess.
      to = relative_square(us, to > from ? SQ_G1 : SQ_C1);
      Direction step = to > from ? WEST : EAST;

      for (Square s = to; s != from; s += step)
#ifdef ATOMIC
          if (is_atomic())
          {
              // Atomic king cannot castle through check or discovered check
              if (   !(attacks_bb(KING, square<KING>(~us), 0) & s)
                  &&  (attackers_to(s, pieces() ^ from) & pieces(~us)))
                  return false;
          }
          else
#endif
          if (attackers_to(s) & pieces(~us))
              return false;
#ifdef TWOKINGS
      if (is_two_kings())
      {
          Square ksq = royal_king(us, pieces(us, KING) ^ from ^ to);
          if (attackers_to(ksq) & pieces(~us))
              return false;
      }
#endif

      // In case of Chess960, verify that when moving the castling rook we do
      // not discover some hidden checker.
      // For instance an enemy queen in SQ_A1 when castling rook is in SQ_B1.
      return   !chess960
#ifdef ATOMIC
            ||  (is_atomic() && (attacks_bb(KING, square<KING>(~us), 0) & to))
#endif
            || !(attacks_bb<ROOK>(to, pieces() ^ to_sq(m)) & pieces(~us, ROOK, QUEEN));
  }

  // If the moving piece is a king, check whether the destination square is
  // attacked by the opponent.
  if (type_of(piece_on(from)) == KING)
  {
#ifdef ATOMIC
      if (is_atomic() && kings_adjacent() && !(attacks_bb(KING, square<KING>(~us), 0) & to))
      {
          if (attackers_to(to) & pieces(~us, KNIGHT, PAWN))
              return false;
          return !(slider_attackers_to(to, (pieces() ^ from) | to) & pieces(~us));
      }
#endif
#ifdef TWOKINGS
      if (is_two_kings())
      {
          Square ksq = royal_king(us, pieces(us, KING) ^ from ^ to);
          return !(attackers_to(ksq, (pieces() ^ from) | to) & (pieces(~us) - to));
      }
#endif
#ifdef GRID
      // We have to take into account here that pieces can give check by moving away from the king
      if (is_grid())
          return !(attackers_to(to_sq(m), pieces() ^ from) & pieces(~us));
#endif
      return !(attackers_to(to) & pieces(~us));
  }

  // A non-king move is legal if and only if it is not pinned or it
  // is moving along the ray towards or away from the king.
  return   !(blockers_for_king(us) & from)
        ||  aligned(from, to, square<KING>(us));
}


/// Position::pseudo_legal() takes a random move and tests whether the move is
/// pseudo legal. It is used to validate moves from TT that can be corrupted
/// due to SMP concurrent access or hash position key aliasing.

bool Position::pseudo_legal(const Move m) const {

#ifdef CRAZYHOUSE
  // Early return on TT move which does not apply for this variant
  if (!is_house() && type_of(m) == DROP)
      return false;
#endif

  Color us = sideToMove;
  Square from = from_sq(m);
  Square to = to_sq(m);
  Piece pc = moved_piece(m);

  // If the game is already won or lost, further moves are illegal
  if (is_variant_end())
      return false;

#ifdef ATOMIC
  if (is_atomic())
  {
      // If the game is already won or lost, further moves are illegal
      if (pc == NO_PIECE || color_of(pc) != us)
          return false;
      if (capture(m))
      {
          if (type_of(pc) == KING)
              return false;
          Square ksq = square<KING>(us);

          if ((pieces(us) & to) || (attacks_bb(KING, ksq, 0) & to))
              return false;
          if (!(attacks_bb(KING, square<KING>(~us), 0) & ksq))
          {
              // Illegal pawn capture generated by killer move heuristic
              if (type_of(pc) == PAWN && file_of(from) == file_of(to))
                 return false;
              Square capsq = type_of(m) == ENPASSANT ? make_square(file_of(to), rank_of(from)) : to;

              if (!(attacks_bb(KING, to, 0) & square<KING>(~us)))
              {
                  Bitboard blast = attacks_bb(KING, to, 0) & (pieces() ^ pieces(PAWN));
                  Bitboard b = pieces() ^ ((blast | capsq) | from);

                  if (checkers() & b)
                      return false;
                  if ((attacks_bb<  ROOK>(ksq, b) & pieces(~us, QUEEN, ROOK) & b) ||
                      (attacks_bb<BISHOP>(ksq, b) & pieces(~us, QUEEN, BISHOP) & b))
                      return false;
              }
          }
      }
  }
#endif
#ifdef ANTI
  if (is_anti() && !capture(m) && can_capture())
      return false;
#endif
#ifdef LOSERS
  if (is_losers() && !capture(m) && can_capture_losers())
      return false;
#endif

  // Use a slower but simpler function for uncommon cases
#ifdef CRAZYHOUSE
  if (type_of(m) != NORMAL && type_of(m) != DROP)
#else
  if (type_of(m) != NORMAL)
#endif
      return MoveList<LEGAL>(*this).contains(m);

  // Is not a promotion, so promotion piece must be empty
#ifdef CRAZYHOUSE
  if (is_house() && type_of(m) == DROP)
      assert(promotion_type(m) - KNIGHT == 1);
  else
#endif
  if (promotion_type(m) - KNIGHT != NO_PIECE_TYPE)
      return false;

  // If the 'from' square is not occupied by a piece belonging to the side to
  // move, the move is obviously not legal.
  if (pc == NO_PIECE || color_of(pc) != us)
      return false;

  // The destination square cannot be occupied by a friendly piece
#ifdef CRAZYHOUSE
  if (is_house() && type_of(m) == DROP && (!pieceCountInHand[us][type_of(pc)] || !empty(to)))
      return false;
  else
#endif
  if (pieces(us) & to)
      return false;

  // Handle the special case of a pawn move
#ifdef CRAZYHOUSE
  if (is_house() && type_of(m) == DROP) {} else
#endif
  if (type_of(pc) == PAWN)
  {
      // We have already handled promotion moves, so destination
      // cannot be on the 8th/1st rank.
      if ((Rank8BB | Rank1BB) & to)
          return false;

      if (   !(attacks_from<PAWN>(from, us) & pieces(~us) & to) // Not a capture
          && !((from + pawn_push(us) == to) && empty(to))       // Not a single push
          && !(   (from + 2 * pawn_push(us) == to)              // Not a double push
               && (rank_of(from) == relative_rank(us, RANK_2))
               && empty(to)
               && empty(to - pawn_push(us))))
          return false;
  }
  else if (!(attacks_from(type_of(pc), from) & to))
      return false;

  // Evasions generator already takes care to avoid some kind of illegal moves
  // and legal() relies on this. We therefore have to take care that the same
  // kind of moves are filtered out here.
#ifdef ATOMIC
  // In case of adjacent kings or moves that capture the king, we can ignore attacks on our king
  if (is_atomic())
  {
      if (attacks_bb(KING, square<KING>(~us), 0) & (type_of(pc) == KING ? to : square<KING>(us)))
          return true;
      if (capture(m) && (attacks_bb(KING, square<KING>(~us), 0) & to))
          return true;
  }
#endif
  if (checkers())
  {
      if (type_of(pc) != KING)
      {
          // Double check? In this case a king move is required
          if (more_than_one(checkers()))
              return false;

          // Our move must be a blocking evasion or a capture of the checking piece
          if (!((between_bb(lsb(checkers()), square<KING>(us)) | checkers()) & to))
              return false;
      }
      // In case of king moves under check we have to remove king so as to catch
      // invalid moves like b1a1 when opposite queen is on c1.
#ifdef GRID
      else if (is_grid() && (attackers_to(to, pieces() ^ from) & pieces(~us) & grid_bb(to)))
          return false;
#endif
      else if (attackers_to(to, pieces() ^ from) & pieces(~us))
          return false;
  }

  return true;
}


/// Position::gives_check() tests whether a pseudo-legal move gives a check

bool Position::gives_check(Move m) const {

  assert(is_ok(m));
  assert(color_of(moved_piece(m)) == sideToMove);

  Square from = from_sq(m);
  Square to = to_sq(m);

#ifdef CRAZYHOUSE
  if (is_house() && type_of(m) == DROP)
      return st->checkSquares[type_of(dropped_piece(m))] & to;
#endif
#ifdef HORDE
  if (is_horde() && is_horde_color(~sideToMove))
      return false;
#endif
#ifdef ANTI
  if (is_anti())
      return false;
#endif
#ifdef EXTINCTION
  if (is_extinction())
      return false;
#endif
#ifdef ATOMIC
  if (is_atomic())
  {
      // Separating adjacent kings exposes direct checks (minus castle rook)
      // For simplicity, resolves castling discovered checks by fall-through
      Square ksq = square<KING>(~sideToMove);
      Bitboard kingRing = attacks_bb(KING, ksq, 0);

      switch (type_of(m))
      {
      case CASTLING:
          if (!(kingRing & square<KING>(sideToMove)) || relative_rank(sideToMove, ksq) == RANK_1)
              break;
          if (kingRing & relative_square(sideToMove, to > from ? SQ_G1 : SQ_C1))
              return false;
          return attackers_to(ksq) & (pieces(sideToMove) ^ from ^ to);

      default:
          if (kingRing & (type_of(piece_on(from)) == KING ? to : square<KING>(sideToMove)))
              return false;
          if (type_of(piece_on(from)) == KING && kings_adjacent())
              return attackers_to(ksq, pieces() ^ from ^ to) & (pieces(sideToMove) ^ from);
          if (capture(m))
          {
              if (kingRing & to) // Variant ending
                  return false;
              // Blasted pieces may discover checks
              Bitboard blast = attacks_bb(KING, to, 0) & (pieces() ^ pieces(PAWN));
              blast |= type_of(m) == ENPASSANT ? make_square(file_of(to), rank_of(from)) : to;

              return slider_attackers_to(ksq, pieces() ^ (blast | from)) & (pieces(sideToMove) ^ from) & ~blast;
          }
      }
  }
#endif

  // Is there a direct check?
  if (st->checkSquares[type_of(piece_on(from))] & to)
      return true;

  // Is there a discovered check?
  if (   (st->blockersForKing[~sideToMove] & from)
      && !aligned(from, to, square<KING>(~sideToMove)))
      return true;
#ifdef GRID
  // Does the piece give check by moving away from king?
  if (   is_grid()
      && (grid_bb(square<KING>(~sideToMove)) & from)
      && aligned(from, to, square<KING>(~sideToMove))
      && type_of(piece_on(from)) != PAWN
      && (attacks_bb(type_of(piece_on(from)), to, pieces() ^ from) & square<KING>(~sideToMove)))
      return true;
#endif

  switch (type_of(m))
  {
  case NORMAL:
      return false;

  case PROMOTION:
#ifdef GRID
      if (is_grid())
          return attacks_bb(promotion_type(m), to, pieces() ^ from) & square<KING>(~sideToMove) & ~grid_bb(to);
#endif
      return attacks_bb(promotion_type(m), to, pieces() ^ from) & square<KING>(~sideToMove);

  // En passant capture with check? We have already handled the case
  // of direct checks and ordinary discovered check, so the only case we
  // need to handle is the unusual case of a discovered check through
  // the captured pawn.
  case ENPASSANT:
  {
      Square capsq = make_square(file_of(to), rank_of(from));
      Bitboard b = (pieces() ^ from ^ capsq) | to;

#ifdef GRID
      if (is_grid())
          return ((attacks_bb<  ROOK>(square<KING>(~sideToMove), b) & pieces(sideToMove, QUEEN, ROOK))
                | (attacks_bb<BISHOP>(square<KING>(~sideToMove), b) & pieces(sideToMove, QUEEN, BISHOP))) & ~grid_bb(square<KING>(~sideToMove));
#endif
      return  (attacks_bb<  ROOK>(square<KING>(~sideToMove), b) & pieces(sideToMove, QUEEN, ROOK))
            | (attacks_bb<BISHOP>(square<KING>(~sideToMove), b) & pieces(sideToMove, QUEEN, BISHOP));
  }
  case CASTLING:
  {
      Square kfrom = from;
      Square rfrom = to; // Castling is encoded as 'King captures the rook'
      Square kto = relative_square(sideToMove, rfrom > kfrom ? SQ_G1 : SQ_C1);
      Square rto = relative_square(sideToMove, rfrom > kfrom ? SQ_F1 : SQ_D1);

#ifdef GRID
      if (is_grid())
          return   (PseudoAttacks[ROOK][rto] & square<KING>(~sideToMove) & ~grid_bb(rto))
                && (attacks_bb<ROOK>(rto, (pieces() ^ kfrom ^ rfrom) | rto | kto) & square<KING>(~sideToMove));
#endif
      return   (PseudoAttacks[ROOK][rto] & square<KING>(~sideToMove))
            && (attacks_bb<ROOK>(rto, (pieces() ^ kfrom ^ rfrom) | rto | kto) & square<KING>(~sideToMove));
  }
  default:
      assert(false);
      return false;
  }
}

/// Position::do_move() makes a move, and saves all information necessary
/// to a StateInfo object. The move is assumed to be legal. Pseudo-legal
/// moves should be filtered out before this function is called.

void Position::do_move(Move m, StateInfo& newSt, bool givesCheck) {

  assert(is_ok(m));
  assert(&newSt != st);
#ifdef ANTI
  assert(!is_anti() || !givesCheck);
#endif
#ifdef EXTINCTION
  assert(!is_extinction() || !givesCheck);
#endif
#ifdef RACE
  assert(!is_race() || !givesCheck);
#endif

  thisThread->nodes.fetch_add(1, std::memory_order_relaxed);
  Key k = st->key ^ Zobrist::side;

  // Copy some fields of the old state to our new StateInfo object except the
  // ones which are going to be recalculated from scratch anyway and then switch
  // our state pointer to point to the new (ready to be updated) state.
  std::memcpy(&newSt, st, offsetof(StateInfo, key));
  newSt.previous = st;
  st = &newSt;

  // Increment ply counters. In particular, rule50 will be reset to zero later on
  // in case of a capture or a pawn move.
  ++gamePly;
  ++st->rule50;
  ++st->pliesFromNull;

  Color us = sideToMove;
  Color them = ~us;
  Square from = from_sq(m);
  Square to = to_sq(m);
#ifdef CRAZYHOUSE
  Piece pc = is_house() && type_of(m) == DROP ? dropped_piece(m) : piece_on(from);
#else
  Piece pc = piece_on(from);
#endif
  Piece captured = type_of(m) == ENPASSANT ? make_piece(them, PAWN) : piece_on(to);

  assert(color_of(pc) == us);
  assert(captured == NO_PIECE || color_of(captured) == (type_of(m) != CASTLING ? them : us));

#ifdef ANTI
  if (is_anti()) {} else
#endif
#ifdef EXTINCTION
  if (is_extinction()) {} else
#endif
#ifdef TWOKINGS
  if (is_two_kings()) {} else
#endif
  {
  assert(type_of(captured) != KING);
  }

  if (type_of(m) == CASTLING)
  {
      assert(pc == make_piece(us, KING));
      assert(captured == make_piece(us, ROOK));

      Square rfrom, rto;
      do_castling<true>(us, from, to, rfrom, rto);

      k ^= Zobrist::psq[captured][rfrom] ^ Zobrist::psq[captured][rto];
      captured = NO_PIECE;
  }

  if (captured)
  {
      Square capsq = to;

      // If the captured piece is a pawn, update pawn hash key, otherwise
      // update non-pawn material.
      if (type_of(captured) == PAWN)
      {
          if (type_of(m) == ENPASSANT)
          {
              capsq -= pawn_push(us);

              assert(pc == make_piece(us, PAWN));
              assert(to == st->epSquare);
              assert(relative_rank(us, to) == RANK_6);
              assert(piece_on(to) == NO_PIECE);
              assert(piece_on(capsq) == make_piece(them, PAWN));

              board[capsq] = NO_PIECE; // Not done by remove_piece()
          }

          st->pawnKey ^= Zobrist::psq[captured][capsq];
      }
      else
      {
          st->nonPawnMaterial[them] -= PieceValue[CHESS_VARIANT][MG][captured];
#ifdef CRAZYHOUSE
          if (is_house() && !is_promoted(capsq))
          {
#ifdef BUGHOUSE
              if (! is_bughouse())
#endif
#ifdef PLACEMENT
              if (! is_placement())
#endif
              {
                  st->nonPawnMaterial[us] += PieceValue[CHESS_VARIANT][MG][captured];
              }
          }
#endif
      }

      // Update board and piece lists
      remove_piece(captured, capsq);
#ifdef CRAZYHOUSE
      if (is_house())
      {
          st->capturedpromoted = is_promoted(capsq);
#ifdef BUGHOUSE
          if (! is_bughouse())
#endif
#ifdef PLACEMENT
          if (! is_placement())
#endif
          {
              Piece add = is_promoted(capsq) ? make_piece(~color_of(captured), PAWN) : ~captured;
              add_to_hand(color_of(add), type_of(add));
              k ^= Zobrist::inHand[add][pieceCountInHand[color_of(add)][type_of(add)] - 1]
                  ^ Zobrist::inHand[add][pieceCountInHand[color_of(add)][type_of(add)]];
          }
          promotedPieces -= capsq;
      }
#endif

      // Update material hash key and prefetch access to materialTable
      k ^= Zobrist::psq[captured][capsq];
      st->materialKey ^= Zobrist::psq[captured][pieceCount[captured]];
#ifdef ATOMIC
      if (is_atomic()) // Remove the blast piece(s)
      {
          Bitboard blast = attacks_bb(KING, to, 0) - from;
          st->blastByTypeBB[PAWN] = 0;
          for (PieceType pt = KNIGHT; pt <= KING; ++pt)
              st->blastByTypeBB[pt] = byTypeBB[pt] & blast;
          for (Color c = WHITE; c <= BLACK; ++c)
              st->blastByColorBB[c] = byColorBB[c] & blast;
          while (blast)
          {
              Square bsq = pop_lsb(&blast);
              Piece bpc = piece_on(bsq);
              if (bpc != NO_PIECE && type_of(bpc) != PAWN)
              {
                  Color bc = color_of(bpc);
                  st->nonPawnMaterial[bc] -= PieceValue[CHESS_VARIANT][MG][type_of(bpc)];

                  // Update board and piece lists
                  remove_piece(bpc, bsq);

                  // Update material hash key
                  k ^= Zobrist::psq[bpc][bsq];
                  st->materialKey ^= Zobrist::psq[bpc][pieceCount[bpc]];

                  // Update castling rights if needed
                  if (st->castlingRights && castlingRightsMask[bsq])
                  {
                      int cr = castlingRightsMask[bsq];
                      k ^= Zobrist::castling[st->castlingRights & cr];
                      st->castlingRights &= ~cr;
                  }
              }
          }
      }
#endif

      prefetch(thisThread->materialTable[st->materialKey]);

      // Reset rule 50 counter
      st->rule50 = 0;
  }

#ifdef ATOMIC
  if (is_atomic() && captured)
      k ^= Zobrist::psq[pc][from];
  else
#endif
  // Update hash key
#ifdef CRAZYHOUSE
  if (is_house() && type_of(m) == DROP)
      k ^=  Zobrist::psq[pc][to] ^ Zobrist::inHand[pc][pieceCountInHand[color_of(pc)][type_of(pc)] - 1]
          ^ Zobrist::inHand[pc][pieceCountInHand[color_of(pc)][type_of(pc)]];
  else
#endif
  k ^= Zobrist::psq[pc][from] ^ Zobrist::psq[pc][to];

  // Reset en passant square
  if (st->epSquare != SQ_NONE)
  {
      k ^= Zobrist::enpassant[file_of(st->epSquare)];
      st->epSquare = SQ_NONE;
  }

  // Update castling rights if needed
#ifdef CRAZYHOUSE
  if (is_house() && type_of(m) == DROP) {} else
#endif
  if (st->castlingRights && (castlingRightsMask[from] | castlingRightsMask[to]))
  {
      int cr = castlingRightsMask[from] | castlingRightsMask[to];
      k ^= Zobrist::castling[st->castlingRights & cr];
      st->castlingRights &= ~cr;
  }
#ifdef TWOKINGS
  // Moving any king loses the castling rights
  else if (st->castlingRights && type_of(pc) == KING)
  {
      int cr = castlingRightsMask[square<KING>(us)];
      k ^= Zobrist::castling[st->castlingRights & cr];
      st->castlingRights &= ~cr;
  }
#endif

#ifdef THREECHECK
  if (is_three_check() && givesCheck)
  {
      k ^= Zobrist::checks[us][st->checksGiven[us]];
      CheckCount checksGiven = ++(st->checksGiven[us]);
      assert(checksGiven < CHECKS_NB);
      k ^= Zobrist::checks[us][checksGiven];
  }
#endif

#ifdef ATOMIC
  if (is_atomic() && captured) // Remove the blast piece(s)
  {
      st->blastByTypeBB[type_of(pc)] |= from;
      st->blastByColorBB[color_of(pc)] |= from;
      remove_piece(pc, from);
      // Update material (hash key already updated)
      st->materialKey ^= Zobrist::psq[pc][pieceCount[pc]];
      if (type_of(pc) != PAWN)
          st->nonPawnMaterial[us] -= PieceValue[CHESS_VARIANT][MG][type_of(pc)];
  }
  else
#endif
  // Move the piece. The tricky Chess960 castling is handled earlier
#ifdef CRAZYHOUSE
  if (is_house() && type_of(m) == DROP)
  {
      drop_piece(pc, to);
      st->materialKey ^= Zobrist::psq[pc][pieceCount[pc]-1];
#ifdef PLACEMENT
      if (is_placement() && !pieceCountInHand[us][ALL_PIECES])
      {
          Square rsq, ksq = square<KING>(us);
          if (ksq == relative_square(us, SQ_E1))
          {
              Piece rook = make_piece(us, ROOK);
              if (piece_on(rsq = relative_square(us, SQ_H1)) == rook)
                  set_castling_right(us, ksq, rsq);
              if (piece_on(rsq = relative_square(us, SQ_A1)) == rook)
                  set_castling_right(us, ksq, rsq);
              k ^= Zobrist::castling[st->castlingRights & castlingRightsMask[ksq]];
          }
      }
#endif
  }
  else
#endif
  if (type_of(m) != CASTLING)
      move_piece(pc, from, to);

  // If the moving piece is a pawn do some special extra work
  if (type_of(pc) == PAWN)
  {
      // Set en-passant square if the moved pawn can be captured
#ifdef HORDE
      if (is_horde() && rank_of(from) == relative_rank(us, RANK_1)) {} else
#endif
      if (   (int(to) ^ int(from)) == 16
#ifdef ATOMIC
          && !(is_atomic() && (attacks_bb(KING, to - pawn_push(us), 0) & square<KING>(them)))
#endif
          && (attacks_from<PAWN>(to - pawn_push(us), us) & pieces(them, PAWN)))
      {
          st->epSquare = to - pawn_push(us);
          k ^= Zobrist::enpassant[file_of(st->epSquare)];
      }
#ifdef ATOMIC
      else if (!(is_atomic() && captured) && type_of(m) == PROMOTION)
#else
      else if (type_of(m) == PROMOTION)
#endif
      {
          Piece promotion = make_piece(us, promotion_type(m));

          assert(relative_rank(us, to) == RANK_8);

#ifdef ANTI
#ifdef EXTINCTION
          assert(type_of(promotion) >= KNIGHT && type_of(promotion) <= (is_anti() || is_extinction() ? KING : QUEEN));
#else
          assert(type_of(promotion) >= KNIGHT && type_of(promotion) <= (is_anti() ? KING : QUEEN));
#endif
#else
#ifdef EXTINCTION
          assert(type_of(promotion) >= KNIGHT && type_of(promotion) <= (is_extinction() ? KING : QUEEN));
#else
          assert(type_of(promotion) >= KNIGHT && type_of(promotion) <= QUEEN);
#endif
#endif

          remove_piece(pc, to);
          put_piece(promotion, to);
#ifdef CRAZYHOUSE
#ifdef LOOP
          if (is_house() && !is_loop())
#else
          if (is_house())
#endif
              promotedPieces |= to;
#endif

          // Update hash keys
          k ^= Zobrist::psq[pc][to] ^ Zobrist::psq[promotion][to];
          st->pawnKey ^= Zobrist::psq[pc][to];
          st->materialKey ^=  Zobrist::psq[promotion][pieceCount[promotion]-1]
                            ^ Zobrist::psq[pc][pieceCount[pc]];

          // Update material
          st->nonPawnMaterial[us] += PieceValue[CHESS_VARIANT][MG][promotion];
      }

      // Update pawn hash key and prefetch access to pawnsTable
#ifdef ATOMIC
      if (is_atomic() && captured)
          st->pawnKey ^= Zobrist::psq[make_piece(us, PAWN)][from];
      else
#endif
#ifdef CRAZYHOUSE
      if (is_house() && type_of(m) == DROP)
          st->pawnKey ^= Zobrist::psq[pc][to];
      else
#endif
      st->pawnKey ^= Zobrist::psq[pc][from] ^ Zobrist::psq[pc][to];

      // Reset rule 50 draw counter
      st->rule50 = 0;
  }

  // Set capture piece
  st->capturedPiece = captured;
#ifdef CRAZYHOUSE
  if (is_house() && !captured)
      st->capturedpromoted = false;
#endif

  // Update the key with the final value
  st->key = k;

  // Calculate checkers bitboard (if move gives check)
  st->checkersBB = givesCheck ? attackers_to(square<KING>(them)) & pieces(us) : 0;

#ifdef CRAZYHOUSE
  if (is_house() && type_of(m) != DROP && is_promoted(from))
      promotedPieces = (promotedPieces ^ from) | to;
#endif

  sideToMove = ~sideToMove;

  // Update king attacks used for fast check detection
  set_check_info(st);

  // Calculate the repetition info. It is the ply distance from the previous
  // occurrence of the same position, negative in the 3-fold case, or zero
  // if the position was not repeated.
  st->repetition = 0;
  int end = std::min(st->rule50, st->pliesFromNull);
  if (end >= 4)
  {
      StateInfo* stp = st->previous->previous;
      for (int i=4; i <= end; i += 2)
      {
          stp = stp->previous->previous;
          if (stp->key == st->key)
          {
              st->repetition = stp->repetition ? -i : i;
              break;
          }
      }
  }

  assert(pos_is_ok());
}


/// Position::undo_move() unmakes a move. When it returns, the position should
/// be restored to exactly the same state as before the move was made.

void Position::undo_move(Move m) {

  assert(is_ok(m));

  sideToMove = ~sideToMove;

  Color us = sideToMove;
  Square from = from_sq(m);
  Square to = to_sq(m);
  Piece pc = piece_on(to);
#ifdef ATOMIC
  if (is_atomic() && st->capturedPiece) // Restore the blast piece(s)
  {
      for (PieceType pt = PAWN; pt <= KING; ++pt)
          if (st->blastByTypeBB[pt] & from)
          {
              pc = make_piece(us, pt);
              break;
          }
  }
#endif

  assert(empty(to) || color_of(piece_on(to)) == us);
#ifdef CRAZYHOUSE
  assert((is_house() && type_of(m) == DROP) || empty(from) || type_of(m) == CASTLING);
#else
  assert(empty(from) || type_of(m) == CASTLING);
#endif
#ifdef ANTI
  if (is_anti()) {} else
#endif
#ifdef EXTINCTION
  if (is_extinction()) {} else
#endif
#ifdef TWOKINGS
  if (is_two_kings()) {} else
#endif
  {
  assert(type_of(st->capturedPiece) != KING);
  }

  if (type_of(m) == PROMOTION)
  {
      assert(relative_rank(us, to) == RANK_8);
#ifdef ATOMIC
      if (!is_atomic() || !st->capturedPiece)
      {
#endif
      assert(type_of(pc) == promotion_type(m));
#ifdef ANTI
#ifdef EXTINCTION
      assert(type_of(pc) >= KNIGHT && type_of(pc) <= (is_anti() || is_extinction() ? KING : QUEEN));
#else
      assert(type_of(pc) >= KNIGHT && type_of(pc) <= (is_anti() ? KING : QUEEN));
#endif
#else
#ifdef EXTINCTION
      assert(type_of(pc) >= KNIGHT && type_of(pc) <= (is_extinction() ? KING : QUEEN));
#else
      assert(type_of(pc) >= KNIGHT && type_of(pc) <= QUEEN);
#endif
#endif

      remove_piece(pc, to);
      pc = make_piece(us, PAWN);
      put_piece(pc, to);
#ifdef CRAZYHOUSE
      if (is_house())
          promotedPieces -= to;
#endif
#ifdef ATOMIC
      }
#endif
  }

  if (type_of(m) == CASTLING)
  {
      Square rfrom, rto;
      do_castling<false>(us, from, to, rfrom, rto);
  }
  else
  {
#ifdef ATOMIC
      if (is_atomic() && st->capturedPiece) // Restore the blast piece(s)
          put_piece(pc, from);
      else
#endif
#ifdef CRAZYHOUSE
      if (is_house() && type_of(m) == DROP)
      {
          undrop_piece(pc, to); // Remove the dropped piece
#ifdef PLACEMENT
          if (is_placement())
              castlingRightsMask[relative_square(us, SQ_E1)] = 0;
#endif
      }
      else
#endif
      move_piece(pc, to, from); // Put the piece back at the source square
#ifdef CRAZYHOUSE
      if (is_house() && is_promoted(to))
          promotedPieces = (promotedPieces ^ to) | from;
#endif

      if (st->capturedPiece)
      {
          Square capsq = to;

          if (type_of(m) == ENPASSANT)
          {
              capsq -= pawn_push(us);

              assert(type_of(pc) == PAWN);
              assert(to == st->previous->epSquare);
              assert(relative_rank(us, to) == RANK_6);
              assert(piece_on(capsq) == NO_PIECE);
              assert(st->capturedPiece == make_piece(~us, PAWN));
          }

#ifdef ATOMIC
          if (is_atomic() && st->capturedPiece) // Restore the blast piece(s)
          {
              Bitboard blast = attacks_bb(KING, to, 0) - from; // squares in blast radius
              while (blast)
              {
                  Square bsq = pop_lsb(&blast);
                  for (Color c = WHITE; c <= BLACK; ++c)
                      for (PieceType pt = KNIGHT; pt <= KING; ++pt)
                          if (st->blastByColorBB[c] & st->blastByTypeBB[pt] & bsq)
                              put_piece(make_piece(c, pt), bsq);
              }
          }
#endif
          put_piece(st->capturedPiece, capsq); // Restore the captured piece
#ifdef CRAZYHOUSE
          if (is_house())
          {
#ifdef BUGHOUSE
              if (! is_bughouse())
#endif
#ifdef PLACEMENT
              if (! is_placement())
#endif
              remove_from_hand(~color_of(st->capturedPiece), st->capturedpromoted ? PAWN : type_of(st->capturedPiece));
              if (st->capturedpromoted)
                  promotedPieces |= to;
          }
#endif
      }
  }

  // Finally point our state pointer back to the previous state
  st = st->previous;
  --gamePly;

  assert(pos_is_ok());
}


/// Position::do_castling() is a helper used to do/undo a castling move. This
/// is a bit tricky in Chess960 where from/to squares can overlap.
template<bool Do>
void Position::do_castling(Color us, Square from, Square& to, Square& rfrom, Square& rto) {

  bool kingSide = to > from;
  rfrom = to; // Castling is encoded as "king captures friendly rook"
  rto = relative_square(us, kingSide ? SQ_F1 : SQ_D1);
  to = relative_square(us, kingSide ? SQ_G1 : SQ_C1);

  // Remove both pieces first since squares could overlap in Chess960
  remove_piece(make_piece(us, KING), Do ? from : to);
  remove_piece(make_piece(us, ROOK), Do ? rfrom : rto);
  board[Do ? from : to] = board[Do ? rfrom : rto] = NO_PIECE; // Since remove_piece doesn't do it for us
  put_piece(make_piece(us, KING), Do ? to : from);
  put_piece(make_piece(us, ROOK), Do ? rto : rfrom);
}


/// Position::do(undo)_null_move() is used to do(undo) a "null move": It flips
/// the side to move without executing any move on the board.

void Position::do_null_move(StateInfo& newSt) {

  assert(!checkers());
  assert(&newSt != st);
#ifdef ANTI
  assert(!(is_anti() && can_capture()));
#endif

  std::memcpy(&newSt, st, sizeof(StateInfo));
  newSt.previous = st;
  st = &newSt;

  if (st->epSquare != SQ_NONE)
  {
      st->key ^= Zobrist::enpassant[file_of(st->epSquare)];
      st->epSquare = SQ_NONE;
  }

  st->key ^= Zobrist::side;
  prefetch(TT.first_entry(st->key));

  ++st->rule50;
  st->pliesFromNull = 0;

  sideToMove = ~sideToMove;

  set_check_info(st);

  st->repetition = 0;

  assert(pos_is_ok());
}

void Position::undo_null_move() {

  assert(!checkers());

  st = st->previous;
  sideToMove = ~sideToMove;
}


/// Position::key_after() computes the new hash key after the given move. Needed
/// for speculative prefetch. It doesn't recognize special moves like castling,
/// en-passant and promotions.

Key Position::key_after(Move m) const {

  Square from = from_sq(m);
  Square to = to_sq(m);
#ifdef CRAZYHOUSE
  Piece pc = is_house() && type_of(m) == DROP ? dropped_piece(m) : piece_on(from);
#else
  Piece pc = piece_on(from);
#endif
  Piece captured = piece_on(to);
  Key k = st->key ^ Zobrist::side;

  if (captured)
  {
      k ^= Zobrist::psq[captured][to];
#ifdef ATOMIC
      if (is_atomic())
      {
          Bitboard blast = (attacks_bb(KING, to, 0) & (pieces() ^ pieces(PAWN))) - from;
          while (blast)
          {
              Square bsq = pop_lsb(&blast);
              Piece bpc = piece_on(bsq);
              k ^= Zobrist::psq[bpc][bsq];
          }
          return k ^ Zobrist::psq[pc][from];
      }
#endif
#ifdef CRAZYHOUSE
      if (is_house())
      {
          Piece add = is_promoted(to) ? make_piece(~color_of(captured), PAWN) : ~captured;
          k ^= Zobrist::inHand[add][pieceCountInHand[color_of(add)][type_of(add)] + 1]
              ^ Zobrist::inHand[add][pieceCountInHand[color_of(add)][type_of(add)]];
      }
#endif
  }

#ifdef CRAZYHOUSE
  if (is_house() && type_of(m) == DROP)
      return k ^ Zobrist::psq[pc][to] ^ Zobrist::inHand[pc][pieceCountInHand[color_of(pc)][type_of(pc)]]
            ^ Zobrist::inHand[pc][pieceCountInHand[color_of(pc)][type_of(pc)] - 1];
#endif
  return k ^ Zobrist::psq[pc][to] ^ Zobrist::psq[pc][from];
}

#ifdef ATOMIC
template<>
Value Position::see<ATOMIC_VARIANT>(Move m, PieceType nextVictim, Square s) const {
  assert(is_ok(m));

  Square from = from_sq(m);
  Color us = color_of(piece_on(from));
  Bitboard blast = attacks_bb(KING, to_sq(m), 0) & (pieces() ^ pieces(PAWN)) & ~SquareBB[from];
  if (s != to_sq(m))
      blast &= ~SquareBB[s];

  if (blast & pieces(~us,KING))
      return VALUE_MATE;
  if (s != to_sq(m) && (blast & pieces(us,KING)))
      return -VALUE_MATE;

  Value blastEval =  mg_value(PSQT::psq[ATOMIC_VARIANT][make_piece(us, nextVictim)][from])
                   + mg_value(PSQT::psq[ATOMIC_VARIANT][piece_on(s)][s]);
  while (blast)
  {
      s = pop_lsb(&blast);
      blastEval += mg_value(PSQT::psq[ATOMIC_VARIANT][piece_on(s)][s]);
  }

  return us == WHITE ? -blastEval : blastEval;
}
#endif

/// Position::see_ge (Static Exchange Evaluation Greater or Equal) tests if the
/// SEE value of move is greater or equal to the given threshold. We'll use an
/// algorithm similar to alpha-beta pruning with a null window.

bool Position::see_ge(Move m, Value threshold) const {

  assert(is_ok(m));
#ifdef CRAZYHOUSE
  if (is_house() && color_of(moved_piece(m)) == sideToMove)
  {
      // Reduce threshold based on remaining material in hand
      if (gives_check(m))
          threshold -= material_in_hand(sideToMove) / 5;
      // Increase threshold based on remaining material in hand
      if (checkers())
          threshold += material_in_hand(~sideToMove) / 5;
      // Crazyhouse captures double in value (threshold is halved)
      threshold /= 2;
  }
#endif

#ifdef THREECHECK
  if (is_three_check() && color_of(moved_piece(m)) == sideToMove && gives_check(m))
      return true;
#endif

  // Only deal with normal moves, assume others pass a simple see
#ifdef CRAZYHOUSE
  if (is_house() && type_of(m) == DROP) {} else
#endif
  if (type_of(m) != NORMAL)
      return VALUE_ZERO >= threshold;

  Bitboard stmAttackers;
  Square from = from_sq(m), to = to_sq(m);
#ifdef CRAZYHOUSE
  PieceType nextVictim = type_of(is_house() && type_of(m) == DROP ? dropped_piece(m) : piece_on(from));
  Color us = color_of(is_house() && type_of(m) == DROP ? dropped_piece(m) : piece_on(from));
#else
  PieceType nextVictim = type_of(piece_on(from));
  Color us = color_of(piece_on(from));
#endif
  Color stm = ~us; // First consider opponent's move
#ifdef ATOMIC
  if (is_atomic())
  {
      if (capture(m))
          return see<ATOMIC_VARIANT>(m, nextVictim, to_sq(m)) >= threshold + 1;
      if (threshold > VALUE_ZERO)
          return false;

      Bitboard occupied = pieces() ^ from;
      stmAttackers = attackers_to(to, occupied) & occupied & pieces(stm) & ~pieces(KING);

      // Loop over attacking pieces
      while (stmAttackers)
      {
          Square s = pop_lsb(&stmAttackers);
          if (see<ATOMIC_VARIANT>(m, nextVictim, s) < threshold)
              return false;
      }
      return true;
  }
#endif
#ifdef EXTINCTION
  // Test if this move is a winning capture
  if (is_extinction() && (stm == sideToMove ? is_extinction_loss()
          : ! more_than_one(pieces(stm, type_of(m) == ENPASSANT ? PAWN : type_of(piece_on(to))))))
      return true;
#endif
  Value balance;   // Values of the pieces taken by us minus opponent's ones

  // The opponent may be able to recapture so this is the best result
  // we can hope for.
  balance = PieceValue[var][MG][piece_on(to)]- threshold;

  if (balance < VALUE_ZERO)
      return false;
#ifdef EXTINCTION
  // Test if a capture refutes this move
  if (is_extinction() && ! more_than_one(pieces(us, nextVictim)))
  {
      // Toggles to square occupancy in case of stm != sideToMove
      Bitboard occupied = pieces() ^ from ^ to;
      if (type_of(m) == ENPASSANT)
          occupied ^= make_square(file_of(to), rank_of(from));
      if (attackers_to(to, occupied) & occupied & pieces(stm))
          return false;
  }
#endif

  // Now assume the worst possible result: that the opponent can
  // capture our piece for free.
  balance -= PieceValue[var][MG][nextVictim];

  // If it is enough (like in PxQ) then return immediately. Note that
  // in case nextVictim == KING we always return here, this is ok
  // if the given move is legal.
  if (balance >= VALUE_ZERO)
      return true;

  // Find all attackers to the destination square, with the moving piece
  // removed, but possibly an X-ray attacker added behind it.
  Bitboard occupied;
#ifdef CRAZYHOUSE
  if (is_house() && type_of(m) == DROP)
      occupied = pieces() ^ to;
  else
#endif
  occupied = pieces() ^ from ^ to;
  Bitboard attackers = attackers_to(to, occupied) & occupied;
#ifdef TWOKINGS
  Square ksq = SQ_NONE;
#endif

  while (true)
  {
      stmAttackers = attackers & pieces(stm);

      // Don't allow pinned pieces to attack (except the king) as long as
      // any pinners are on their original square.
      if (st->pinners[~stm] & occupied)
          stmAttackers &= ~st->blockersForKing[stm];
#ifdef RACE
      // Exclude checks in racing kings
      if (is_race())
      {
          // Direct checks
          for (PieceType pt = KNIGHT; pt <= QUEEN; ++pt)
              if (attacks_from(pt, to) & square<KING>(~stm))
                  stmAttackers &= ~pieces(stm, pt);

          // Discovered checks
          if (!(st->pinners[stm] & ~occupied))
              stmAttackers &= ~st->blockersForKing[~stm];
      }
#endif

      // If stm has no more attackers then give up: stm loses
      if (!stmAttackers)
          break;

      // Locate and remove the next least valuable attacker, and add to
      // the bitboard 'attackers' the possibly X-ray attackers behind it.
      nextVictim = min_attacker<PAWN>(byTypeBB, to, stmAttackers, occupied, attackers);
#ifdef TWOKINGS
      if (is_two_kings() && nextVictim == KING)
      {
          two_kings_min_attacker(byTypeBB, to, stmAttackers, occupied, attackers);
          ksq = royal_king(stm, (pieces(stm, KING) & occupied) ^ to);
      }
#endif

      stm = ~stm; // Switch side to move

      // Negamax the balance with alpha = balance, beta = balance+1 and
      // add nextVictim's value.
      //
      //      (balance, balance+1) -> (-balance-1, -balance)
      //
      assert(balance < VALUE_ZERO);

#ifdef EXTINCTION
      if (is_extinction() && nextVictim == KING)
          balance = VALUE_ZERO;
      else
#endif
#ifdef HORDE
      if (is_horde() && nextVictim == KING)
          balance = VALUE_ZERO;
      else
#endif
#ifdef TWOKINGS
      // Moving the royal king (possibly into check) terminates the sequence
      if (is_two_kings() && nextVictim == KING && ksq == to)
          balance = VALUE_ZERO;
      else
#endif
      balance = -balance - 1 - PieceValue[var][MG][nextVictim];

      // If balance is still non-negative after giving away nextVictim then we
      // win. The only thing to be careful about it is that we should revert
      // stm if we captured with the king when the opponent still has attackers.
      if (balance >= VALUE_ZERO)
      {
#ifdef ANTI
          if (is_anti()) {} else
#endif
#ifdef EXTINCTION
          if (is_extinction())
          {
              if (!(pieces(~stm, nextVictim) & occupied) && (attackers & pieces(stm)))
                  stm = ~stm;
          }
          else
#endif
#ifdef TWOKINGS
          // If a non-royal king performed the final capture, do not apply
          // the special rule for a (valueless) royal king moving into check.
          if (is_two_kings() && nextVictim == KING && ksq != to) {} else
#endif
          if (nextVictim == KING && (attackers & pieces(stm)))
              stm = ~stm;
          break;
      }
#ifdef ANTI
#ifdef TWOKINGS
      // Assertions only impact debug mode performance
      assert(is_anti() || (is_two_kings() && pieces(~stm, KING) & occupied) || nextVictim != KING);
#else
      assert(is_anti() || nextVictim != KING);
#endif
#else
#ifdef TWOKINGS
      assert((is_two_kings() && pieces(~stm, KING) & occupied) || nextVictim != KING);
#else
      assert(nextVictim != KING);
#endif
#endif
  }
  return us != stm; // We break the above loop when stm loses
}


/// Position::is_draw() tests whether the position is drawn by 50-move rule
/// or by repetition. It does not detect stalemates.

bool Position::is_draw(int ply) const {

#ifdef CRAZYHOUSE
  if (is_house()) {} else
#endif
  if (st->rule50 > 99 && (!checkers() || MoveList<LEGAL>(*this).size()))
      return true;

<<<<<<< HEAD
#ifdef CRAZYHOUSE
  int end = is_house() ? st->pliesFromNull : std::min(st->rule50, st->pliesFromNull);
#else
  int end = std::min(st->rule50, st->pliesFromNull);
#endif

  if (end < 4)
    return false;

  StateInfo* stp = st->previous->previous;
  int cnt = 0;

  for (int i = 4; i <= end; i += 2)
  {
      stp = stp->previous->previous;

      // Return a draw score if a position repeats once earlier but strictly
      // after the root, or repeats twice before or at the root.
      if (   stp->key == st->key
          && ++cnt + (ply > i) == 2)
          return true;
  }
=======
  // Return a draw score if a position repeats once earlier but strictly
  // after the root, or repeats twice before or at the root.
  if (st->repetition && st->repetition < ply)
      return true;
>>>>>>> 9c7dc057

  return false;
}


// Position::has_repeated() tests whether there has been at least one repetition
// of positions since the last capture or pawn move.

bool Position::has_repeated() const {

    StateInfo* stc = st;
    int end = std::min(st->rule50, st->pliesFromNull);
    while (end-- >= 4)
    {
        if (stc->repetition)
            return true;

        stc = stc->previous;
    }
    return false;
}


/// Position::has_game_cycle() tests if the position has a move which draws by repetition,
/// or an earlier position has a move that directly reaches the current position.

bool Position::has_game_cycle(int ply) const {

#ifdef ANTI
  if (is_anti())
      return false;
#endif
#ifdef LOSERS
  if (is_losers())
      return false;
#endif
  int j;

  int end = std::min(st->rule50, st->pliesFromNull);

  if (end < 3)
    return false;

  Key originalKey = st->key;
  StateInfo* stp = st->previous;

  for (int i = 3; i <= end; i += 2)
  {
      stp = stp->previous->previous;

      Key moveKey = originalKey ^ stp->key;
      if (   (j = H1(moveKey), cuckoo[j] == moveKey)
          || (j = H2(moveKey), cuckoo[j] == moveKey))
      {
          Move move = cuckooMove[j];
          Square s1 = from_sq(move);
          Square s2 = to_sq(move);

          if (!(between_bb(s1, s2) & pieces()))
          {
              // In the cuckoo table, both moves Rc1c5 and Rc5c1 are stored in the same
              // location. We select the legal one by reversing the move variable if necessary.
              if (empty(s1))
                  move = make_move(s2, s1);

              if (ply > i)
                  return true;

              // For nodes before or at the root, check that the move is a repetition one
              // rather than a move to the current position
              if (color_of(piece_on(empty(s1) ? s2 : s1)) != side_to_move())
                  continue;

              // For repetitions before or at the root, require one more
              if (stp->repetition)
                  return true;
          }
      }
  }
  return false;
}


/// Position::flip() flips position with the white and black sides reversed. This
/// is only useful for debugging e.g. for finding evaluation symmetry bugs.

void Position::flip() {

  string f, token;
  std::stringstream ss(fen());

  for (Rank r = RANK_8; r >= RANK_1; --r) // Piece placement
  {
      std::getline(ss, token, r > RANK_1 ? '/' : ' ');
      f.insert(0, token + (f.empty() ? " " : "/"));
  }

  ss >> token; // Active color
  f += (token == "w" ? "B " : "W "); // Will be lowercased later

  ss >> token; // Castling availability
  f += token + " ";

  std::transform(f.begin(), f.end(), f.begin(),
                 [](char c) { return char(islower(c) ? toupper(c) : tolower(c)); });

  ss >> token; // En passant square
  f += (token == "-" ? token : token.replace(1, 1, token[1] == '3' ? "6" : "3"));

  std::getline(ss, token); // Half and full moves
  f += token;

  set(f, is_chess960(), variant(), st, this_thread());

  assert(pos_is_ok());
}


/// Position::pos_is_ok() performs some consistency checks for the
/// position object and raises an asserts if something wrong is detected.
/// This is meant to be helpful when debugging.

bool Position::pos_is_ok() const {

  constexpr bool Fast = true; // Quick (default) or full check?

  Square wksq, bksq;
#ifdef ATOMIC
  if (is_atomic() && is_atomic_loss())
  {
      wksq = sideToMove == WHITE ? SQ_NONE : square<KING>(WHITE);
      bksq = sideToMove == BLACK ? SQ_NONE : square<KING>(BLACK);
  }
  else
#endif
#ifdef EXTINCTION
  if (is_extinction() && is_extinction_loss())
  {
      wksq = sideToMove == WHITE ? SQ_NONE : square<KING>(WHITE);
      bksq = sideToMove == BLACK ? SQ_NONE : square<KING>(BLACK);
  }
  else
#endif
#ifdef HORDE
  if (is_horde())
  {
      wksq = is_horde_color(WHITE) ? SQ_NONE : square<KING>(WHITE);
      bksq = is_horde_color(BLACK) ? SQ_NONE : square<KING>(BLACK);
  }
  else
#endif
  wksq = square<KING>(WHITE), bksq = square<KING>(BLACK);

#ifdef ANTI
  if (is_anti())
  {
      if ((sideToMove != WHITE && sideToMove != BLACK)
          || (ep_square() != SQ_NONE && relative_rank(sideToMove, ep_square()) != RANK_6))
          assert(0 && "pos_is_ok: Default");
  }
  else
#endif
#ifdef EXTINCTION
  if (is_extinction() && is_extinction_loss())
  {
      if ((sideToMove != WHITE && sideToMove != BLACK)
          || (ep_square() != SQ_NONE && relative_rank(sideToMove, ep_square()) != RANK_6))
          assert(0 && "pos_is_ok: Default");
  }
  else
#endif
#ifdef HORDE
  if (is_horde())
  {
      if ((sideToMove != WHITE && sideToMove != BLACK)
          || (is_horde_color(WHITE) ? wksq != SQ_NONE : piece_on(wksq) != W_KING)
          || (is_horde_color(BLACK) ? bksq != SQ_NONE : piece_on(bksq) != B_KING)
          || (ep_square() != SQ_NONE && relative_rank(sideToMove, ep_square()) < RANK_6))
          assert(0 && "pos_is_ok: Default");
  }
  else
#endif
#ifdef PLACEMENT
  if (is_placement() && (pieceCountInHand[WHITE][KING] || pieceCountInHand[BLACK][KING]))
  {
      if ((sideToMove != WHITE && sideToMove != BLACK))
          assert(0 && "pos_is_ok: Default");
  }
  else
#endif

  if (   (sideToMove != WHITE && sideToMove != BLACK)
#ifdef ATOMIC
      || ((!is_atomic() || wksq != SQ_NONE) && piece_on(wksq) != W_KING)
#else
      || piece_on(wksq) != W_KING
#endif
#ifdef ATOMIC
      || ((!is_atomic() || bksq != SQ_NONE) && piece_on(bksq) != B_KING)
#else
      || piece_on(bksq) != B_KING
#endif
      || (   ep_square() != SQ_NONE
          && relative_rank(sideToMove, ep_square()) != RANK_6))
      assert(0 && "pos_is_ok: Default");

  if (Fast)
      return true;

#ifdef ANTI
  if (is_anti()) {} else
#endif
#ifdef EXTINCTION
  if (is_extinction())
  {
      if (pieceCount[W_KING] + pieceCount[B_KING] < 1)
          assert(0 && "pos_is_ok: Kings (extinction)");
  }
  else
#endif
#ifdef HORDE
  if (is_horde())
  {
      if (pieceCount[W_KING] + pieceCount[B_KING] != 1
          || (is_horde_color(sideToMove) && attackers_to(square<KING>(~sideToMove)) & pieces(sideToMove)))
          assert(0 && "pos_is_ok: Kings (horde)");
  }
  else
#endif
#ifdef ATOMIC
  if (is_atomic() && (is_atomic_win() || is_atomic_loss()))
  {
      if (pieceCount[W_KING] + pieceCount[B_KING] != 1)
          assert(0 && "pos_is_ok: Kings (atomic)");
  }
  else if (is_atomic() && kings_adjacent())
  {
      if (   pieceCount[W_KING] != 1
          || pieceCount[B_KING] != 1)
          assert(0 && "pos_is_ok: Kings (atomic)");
  }
  else
#endif
#ifdef TWOKINGS
  if (is_two_kings())
  {
      if (   pieceCount[W_KING] < 1
          || pieceCount[B_KING] < 1
          || attackers_to(royal_king(~sideToMove)) & pieces(sideToMove))
          assert(0 && "pos_is_ok: Kings (two kings)");
  }
  else
#endif
  if (   pieceCount[W_KING] != 1
      || pieceCount[B_KING] != 1
      || attackers_to(square<KING>(~sideToMove)) & pieces(sideToMove))
      assert(0 && "pos_is_ok: Kings");

#ifdef CRAZYHOUSE
  if (is_house())
  {
      if (   (pieces(PAWN) & (Rank1BB | Rank8BB))
          || pieceCount[W_PAWN] > 16
          || pieceCount[B_PAWN] > 16)
      assert(0 && "pos_is_ok: Pawns (crazyhouse)");
  }
  else
#endif
#ifdef HORDE
  if (is_horde())
  {
      if (pieces(PAWN) & (is_horde_color(WHITE) ? Rank8BB : Rank1BB))
          assert(0 && "pos_is_ok: Pawns (horde)");
  }
  else
#endif
  if (   (pieces(PAWN) & (Rank1BB | Rank8BB))
      || pieceCount[W_PAWN] > 8
      || pieceCount[B_PAWN] > 8)
      assert(0 && "pos_is_ok: Pawns");

#ifdef CRAZYHOUSE
  if (is_house())
  {
      if (   (pieces(WHITE) & pieces(BLACK))
          || (pieces(WHITE) | pieces(BLACK)) != pieces()
          || popcount(pieces(WHITE)) > 32
          || popcount(pieces(BLACK)) > 32)
          assert(0 && "pos_is_ok: Bitboards (crazyhouse)");
  }
  else
#endif
#ifdef HORDE
  if (is_horde())
  {
      if (   (pieces(WHITE) & pieces(BLACK))
          || (pieces(WHITE) | pieces(BLACK)) != pieces()
          || popcount(pieces(WHITE)) > (is_horde_color(WHITE) ? 40 : 16)
          || popcount(pieces(BLACK)) > (is_horde_color(BLACK) ? 40 : 16))
          assert(0 && "pos_is_ok: Bitboards (horde)");
  }
  else
#endif
  if (   (pieces(WHITE) & pieces(BLACK))
      || (pieces(WHITE) | pieces(BLACK)) != pieces()
      || popcount(pieces(WHITE)) > 16
      || popcount(pieces(BLACK)) > 16)
      assert(0 && "pos_is_ok: Bitboards");

  for (PieceType p1 = PAWN; p1 <= KING; ++p1)
      for (PieceType p2 = PAWN; p2 <= KING; ++p2)
          if (p1 != p2 && (pieces(p1) & pieces(p2)))
              assert(0 && "pos_is_ok: Bitboards");

  StateInfo si = *st;
  set_state(&si);
  if (std::memcmp(&si, st, sizeof(StateInfo)))
      assert(0 && "pos_is_ok: State");
#ifdef ANTI
  if (is_anti() && st->checkersBB)
      assert(0 && "pos_is_ok: Checkers (antichess)");
#endif
#ifdef EXTINCTION
  if (is_extinction() && st->checkersBB)
      assert(0 && "pos_is_ok: Checkers (extinction)");
#endif

  for (Piece pc : Pieces)
  {
      if (   pieceCount[pc] != popcount(pieces(color_of(pc), type_of(pc)))
          || pieceCount[pc] != std::count(board, board + SQUARE_NB, pc))
          assert(0 && "pos_is_ok: Pieces");

      for (int i = 0; i < pieceCount[pc]; ++i)
          if (board[pieceList[pc][i]] != pc || index[pieceList[pc][i]] != i)
              assert(0 && "pos_is_ok: Index");
  }

  for (Color c = WHITE; c <= BLACK; ++c)
      for (CastlingSide s = KING_SIDE; s <= QUEEN_SIDE; s = CastlingSide(s + 1))
      {
          if (!can_castle(c | s))
              continue;

#if defined(ANTI) || defined(EXTINCTION) || defined(TWOKINGS)
          if (   piece_on(castlingRookSquare[c | s]) != make_piece(c, ROOK)
              || piece_on(castlingKingSquare[c]) != make_piece(c, KING)
              || castlingRightsMask[castlingRookSquare[c | s]] != (c | s)
              || (castlingRightsMask[castlingKingSquare[c]] & (c | s)) != (c | s))
#else
          if (   piece_on(castlingRookSquare[c | s]) != make_piece(c, ROOK)
              || castlingRightsMask[castlingRookSquare[c | s]] != (c | s)
              || (castlingRightsMask[square<KING>(c)] & (c | s)) != (c | s))
#endif
              assert(0 && "pos_is_ok: Castling");
      }

  return true;
}<|MERGE_RESOLUTION|>--- conflicted
+++ resolved
@@ -2329,35 +2329,10 @@
   if (st->rule50 > 99 && (!checkers() || MoveList<LEGAL>(*this).size()))
       return true;
 
-<<<<<<< HEAD
-#ifdef CRAZYHOUSE
-  int end = is_house() ? st->pliesFromNull : std::min(st->rule50, st->pliesFromNull);
-#else
-  int end = std::min(st->rule50, st->pliesFromNull);
-#endif
-
-  if (end < 4)
-    return false;
-
-  StateInfo* stp = st->previous->previous;
-  int cnt = 0;
-
-  for (int i = 4; i <= end; i += 2)
-  {
-      stp = stp->previous->previous;
-
-      // Return a draw score if a position repeats once earlier but strictly
-      // after the root, or repeats twice before or at the root.
-      if (   stp->key == st->key
-          && ++cnt + (ply > i) == 2)
-          return true;
-  }
-=======
   // Return a draw score if a position repeats once earlier but strictly
   // after the root, or repeats twice before or at the root.
   if (st->repetition && st->repetition < ply)
       return true;
->>>>>>> 9c7dc057
 
   return false;
 }

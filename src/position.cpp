/*
  Stockfish, a UCI chess playing engine derived from Glaurung 2.1
  Copyright (C) 2004-2008 Tord Romstad (Glaurung author)
  Copyright (C) 2008-2015 Marco Costalba, Joona Kiiski, Tord Romstad
  Copyright (C) 2015-2016 Marco Costalba, Joona Kiiski, Gary Linscott, Tord Romstad

  Stockfish is free software: you can redistribute it and/or modify
  it under the terms of the GNU General Public License as published by
  the Free Software Foundation, either version 3 of the License, or
  (at your option) any later version.

  Stockfish is distributed in the hope that it will be useful,
  but WITHOUT ANY WARRANTY; without even the implied warranty of
  MERCHANTABILITY or FITNESS FOR A PARTICULAR PURPOSE.  See the
  GNU General Public License for more details.

  You should have received a copy of the GNU General Public License
  along with this program.  If not, see <http://www.gnu.org/licenses/>.
*/

#include <algorithm>
#include <cassert>
#include <cstring>   // For std::memset, std::memcmp
#include <iomanip>
#include <sstream>

#include "bitboard.h"
#include "misc.h"
#include "movegen.h"
#include "position.h"
#include "thread.h"
#include "tt.h"
#include "uci.h"

using std::string;

namespace Zobrist {

  Key psq[COLOR_NB][PIECE_TYPE_NB][SQUARE_NB];
  Key enpassant[FILE_NB];
  Key castling[CASTLING_RIGHT_NB];
  Key side;
  Key exclusion;
#ifdef THREECHECK
  Key checks[COLOR_NB][CHECKS_NB];
#endif
}

Key Position::exclusion_key() const { return st->key ^ Zobrist::exclusion; }

namespace {

const string PieceToChar(" PNBRQK  pnbrqk");

// min_attacker() is a helper function used by see() to locate the least
// valuable attacker for the side to move, remove the attacker we just found
// from the bitboards and scan for new X-ray attacks behind it.

template<int Pt>
PieceType min_attacker(const Bitboard* bb, Square to, Bitboard stmAttackers,
                       Bitboard& occupied, Bitboard& attackers) {

  Bitboard b = stmAttackers & bb[Pt];
  if (!b)
      return min_attacker<Pt+1>(bb, to, stmAttackers, occupied, attackers);

  occupied ^= b & ~(b - 1);

  if (Pt == PAWN || Pt == BISHOP || Pt == QUEEN)
      attackers |= attacks_bb<BISHOP>(to, occupied) & (bb[BISHOP] | bb[QUEEN]);

  if (Pt == ROOK || Pt == QUEEN)
      attackers |= attacks_bb<ROOK>(to, occupied) & (bb[ROOK] | bb[QUEEN]);

  attackers &= occupied; // After X-ray that may add already processed pieces
  return (PieceType)Pt;
}

template<>
PieceType min_attacker<KING>(const Bitboard*, Square, Bitboard, Bitboard&, Bitboard&) {
  return KING; // No need to update bitboards: it is the last cycle
}

} // namespace


/// CheckInfo constructor

CheckInfo::CheckInfo(const Position& pos) {

  Color them = ~pos.side_to_move();
  ksq = pos.square<KING>(them);

  pinned = pos.pinned_pieces(pos.side_to_move());
  dcCandidates = pos.discovered_check_candidates();

#ifdef HORDE
  if (pos.is_horde() && ksq == SQ_NONE) {
  checkSquares[PAWN]   = 0;
  checkSquares[KNIGHT] = 0;
  checkSquares[BISHOP] = 0;
  checkSquares[ROOK]   = 0;
  checkSquares[QUEEN]  = 0;
  checkSquares[KING]   = 0;
  return;
  }
#endif
#ifdef ATOMIC
  if (pos.is_atomic() && ksq == SQ_NONE) {
  checkSquares[PAWN]   = 0;
  checkSquares[KNIGHT] = 0;
  checkSquares[BISHOP] = 0;
  checkSquares[ROOK]   = 0;
  checkSquares[QUEEN]  = 0;
  checkSquares[KING]   = 0;
  return;
  }
#endif
  checkSquares[PAWN]   = pos.attacks_from<PAWN>(ksq, them);
  checkSquares[KNIGHT] = pos.attacks_from<KNIGHT>(ksq);
  checkSquares[BISHOP] = pos.attacks_from<BISHOP>(ksq);
  checkSquares[ROOK]   = pos.attacks_from<ROOK>(ksq);
  checkSquares[QUEEN]  = checkSquares[BISHOP] | checkSquares[ROOK];
  checkSquares[KING]   = 0;
}


/// operator<<(Position) returns an ASCII representation of the position

std::ostream& operator<<(std::ostream& os, const Position& pos) {

  os << "\n +---+---+---+---+---+---+---+---+\n";

  for (Rank r = RANK_8; r >= RANK_1; --r)
  {
      for (File f = FILE_A; f <= FILE_H; ++f)
          os << " | " << PieceToChar[pos.piece_on(make_square(f, r))];

      os << " |\n +---+---+---+---+---+---+---+---+\n";
  }

  os << "\nFen: " << pos.fen() << "\nKey: " << std::hex << std::uppercase
     << std::setfill('0') << std::setw(16) << pos.key() << std::dec << "\nCheckers: ";

  for (Bitboard b = pos.checkers(); b; )
      os << UCI::square(pop_lsb(&b)) << " ";

  return os;
}


/// Position::init() initializes at startup the various arrays used to compute
/// hash keys.

void Position::init() {

  PRNG rng(1070372);

  for (Color c = WHITE; c <= BLACK; ++c)
      for (PieceType pt = PAWN; pt <= KING; ++pt)
          for (Square s = SQ_A1; s <= SQ_H8; ++s)
              Zobrist::psq[c][pt][s] = rng.rand<Key>();

  for (File f = FILE_A; f <= FILE_H; ++f)
      Zobrist::enpassant[f] = rng.rand<Key>();

  for (int cr = NO_CASTLING; cr <= ANY_CASTLING; ++cr)
  {
      Zobrist::castling[cr] = 0;
      Bitboard b = cr;
      while (b)
      {
          Key k = Zobrist::castling[1ULL << pop_lsb(&b)];
          Zobrist::castling[cr] ^= k ? k : rng.rand<Key>();
      }
  }

  Zobrist::side = rng.rand<Key>();
  Zobrist::exclusion  = rng.rand<Key>();

#ifdef THREECHECK
  for (Color c = WHITE; c <= BLACK; ++c)
      for (Checks n = CHECKS_0; n <= CHECKS_3; ++n)
          Zobrist::checks[c][n] = rng.rand<Key>();
#endif
}


<<<<<<< HEAD
/// Position::operator=() creates a copy of 'pos' but detaching the state pointer
/// from the source to be self-consistent and not depending on any external data.

Position& Position::operator=(const Position& pos) {

  std::memcpy(this, &pos, sizeof(Position));
  std::memcpy(&startState, st, sizeof(StateInfo));
  st = &startState;
  nodes = 0;

  assert(pos_is_ok());

  return *this;
}


/// Position::clear() erases the position object to a pristine state, with an
/// empty board, white to move, and no castling rights.

void Position::clear() {

  std::memset(this, 0, sizeof(Position));
  startState.epSquare = SQ_NONE;
  st = &startState;

#ifdef HORDE
  for (int i = 0; i < PIECE_TYPE_NB; ++i)
      for (int j = 0; j < SQUARE_NB; ++j)
          pieceList[WHITE][i][j] = pieceList[BLACK][i][j] = SQ_NONE;
#else
  for (int i = 0; i < PIECE_TYPE_NB; ++i)
      for (int j = 0; j < 16; ++j)
          pieceList[WHITE][i][j] = pieceList[BLACK][i][j] = SQ_NONE;
#endif
}


=======
>>>>>>> 94e41274
/// Position::set() initializes the position object with the given FEN string.
/// This function is not very robust - make sure that input FENs are correct,
/// this is assumed to be the responsibility of the GUI.

<<<<<<< HEAD
void Position::set(const string& fenStr, int var, Thread* th) {
=======
Position& Position::set(const string& fenStr, bool isChess960, StateInfo* si, Thread* th) {
>>>>>>> 94e41274
/*
   A FEN string defines a particular position using only the ASCII character set.

   A FEN string contains six fields separated by a space. The fields are:

   1) Piece placement (from white's perspective). Each rank is described, starting
      with rank 8 and ending with rank 1. Within each rank, the contents of each
      square are described from file A through file H. Following the Standard
      Algebraic Notation (SAN), each piece is identified by a single letter taken
      from the standard English names. White pieces are designated using upper-case
      letters ("PNBRQK") whilst Black uses lowercase ("pnbrqk"). Blank squares are
      noted using digits 1 through 8 (the number of blank squares), and "/"
      separates ranks.

   2) Active color. "w" means white moves next, "b" means black.

   3) Castling availability. If neither side can castle, this is "-". Otherwise,
      this has one or more letters: "K" (White can castle kingside), "Q" (White
      can castle queenside), "k" (Black can castle kingside), and/or "q" (Black
      can castle queenside).

   4) En passant target square (in algebraic notation). If there's no en passant
      target square, this is "-". If a pawn has just made a 2-square move, this
      is the position "behind" the pawn. This is recorded regardless of whether
      there is a pawn in position to make an en passant capture.

   5) Halfmove clock. This is the number of halfmoves since the last pawn advance
      or capture. This is used to determine if a draw can be claimed under the
      fifty-move rule.

   6) Fullmove number. The number of the full move. It starts at 1, and is
      incremented after Black's move.
*/

  unsigned char col, row, token;
  size_t idx;
  Square sq = SQ_A8;
  std::istringstream ss(fenStr);

  std::memset(this, 0, sizeof(Position));
  std::memset(si, 0, sizeof(StateInfo));
  std::fill_n(&pieceList[0][0][0], sizeof(pieceList) / sizeof(Square), SQ_NONE);
  st = si;

  ss >> std::noskipws;

  // 1. Piece placement
  while ((ss >> token) && !isspace(token))
  {
      if (isdigit(token))
          sq += Square(token - '0'); // Advance the given number of files

      else if (token == '/')
          sq -= Square(16);

      else if ((idx = PieceToChar.find(token)) != string::npos)
      {
          put_piece(color_of(Piece(idx)), type_of(Piece(idx)), sq);
          ++sq;
      }
  }

  // 2. Active color
  ss >> token;
  sideToMove = (token == 'w' ? WHITE : BLACK);
  ss >> token;

  // 3. Castling availability. Compatible with 3 standards: Normal FEN standard,
  // Shredder-FEN that uses the letters of the columns on which the rooks began
  // the game instead of KQkq and also X-FEN standard that, in case of Chess960,
  // if an inner rook is associated with the castling right, the castling tag is
  // replaced by the file letter of the involved rook, as for the Shredder-FEN.
  while ((ss >> token) && !isspace(token))
  {
      Square rsq;
      Color c = islower(token) ? BLACK : WHITE;
      Rank rank = relative_rank(c, RANK_1);
      Square ksq = square<KING>(c);
      if (rank_of(ksq) != rank)
          continue;
      Piece rook = make_piece(c, ROOK);

      token = char(toupper(token));

      if (token == 'K')
          for (rsq = relative_square(c, SQ_H1); rsq != ksq && piece_on(rsq) != rook; --rsq) {}

      else if (token == 'Q')
          for (rsq = relative_square(c, SQ_A1); rsq != ksq && piece_on(rsq) != rook; ++rsq) {}

      else if (token >= 'A' && token <= 'H')
          rsq = make_square(File(token - 'A'), rank);

      else
          continue;

      if (rsq != ksq)
          set_castling_right(c, rsq);
  }

  // 4. En passant square. Ignore if no pawn capture is possible
  if (((ss >> col) && (col >= 'a' && col <= 'h'))
        && ((ss >> row) && (sideToMove ? row == '3' : row == '6')))
  {
      st->epSquare = make_square(File(col - 'a'), Rank(row - '1'));

      if (!(attackers_to(st->epSquare) & pieces(sideToMove, PAWN)))
          st->epSquare = SQ_NONE;
      else if (SquareBB[st->epSquare] & pieces())
          st->epSquare = SQ_NONE;
      else if (sideToMove == WHITE && (shift_bb<DELTA_N>(SquareBB[st->epSquare]) & pieces()))
          st->epSquare = SQ_NONE;
      else if (sideToMove == BLACK && (shift_bb<DELTA_S>(SquareBB[st->epSquare]) & pieces()))
          st->epSquare = SQ_NONE;
      else if (sideToMove == WHITE && !(shift_bb<DELTA_S>(SquareBB[st->epSquare]) & pieces(BLACK, PAWN)))
          st->epSquare = SQ_NONE;
      else if (sideToMove == BLACK && !(shift_bb<DELTA_N>(SquareBB[st->epSquare]) & pieces(WHITE, PAWN)))
          st->epSquare = SQ_NONE;
  }
  else
      st->epSquare = SQ_NONE;

  // 5-6. Halfmove clock and fullmove number
  ss >> std::skipws >> st->rule50 >> gamePly;

#ifdef THREECHECK
    st->checksGiven[WHITE] = CHECKS_0;
    st->checksGiven[BLACK] = CHECKS_0;
    if ((var & THREECHECK_VARIANT) != 0)
    {
        // 7. Checks given counter for Three-Check positions
        if ((ss >> std::skipws >> token) && token == '+')
        {
            ss >> token;
            switch(token - '0')
            {
            case 0: st->checksGiven[WHITE] = CHECKS_0; break;
            case 1: st->checksGiven[WHITE] = CHECKS_1; break;
            case 2: st->checksGiven[WHITE] = CHECKS_2; break;
            case 3: st->checksGiven[WHITE] = CHECKS_3; break;
            default: st->checksGiven[WHITE] = CHECKS_NB;
            }
            ss >> token; // skip '+'
            switch(token - '0')
            {
            case 0: st->checksGiven[BLACK] = CHECKS_0; break;
            case 1: st->checksGiven[BLACK] = CHECKS_1; break;
            case 2: st->checksGiven[BLACK] = CHECKS_2; break;
            case 3: st->checksGiven[BLACK] = CHECKS_3; break;
            default : st->checksGiven[BLACK] = CHECKS_NB;
            }
        }
    }
#endif

  // Convert from fullmove starting from 1 to ply starting from 0,
  // handle also common incorrect FEN with fullmove = 0.
  gamePly = std::max(2 * (gamePly - 1), 0) + (sideToMove == BLACK);

  variant = var;
  thisThread = th;
  set_state(st);

  assert(pos_is_ok());

  return *this;
}


/// Position::set_castling_right() is a helper function used to set castling
/// rights given the corresponding color and the rook starting square.

void Position::set_castling_right(Color c, Square rfrom) {

  Square kfrom = square<KING>(c);
  CastlingSide cs = kfrom < rfrom ? KING_SIDE : QUEEN_SIDE;
  CastlingRight cr = (c | cs);

  st->castlingRights |= cr;
  castlingRightsMask[kfrom] |= cr;
  castlingRightsMask[rfrom] |= cr;
  castlingRookSquare[cr] = rfrom;

  Square kto = relative_square(c, cs == KING_SIDE ? SQ_G1 : SQ_C1);
  Square rto = relative_square(c, cs == KING_SIDE ? SQ_F1 : SQ_D1);

  for (Square s = std::min(rfrom, rto); s <= std::max(rfrom, rto); ++s)
      if (s != kfrom && s != rfrom)
          castlingPath[cr] |= s;

  for (Square s = std::min(kfrom, kto); s <= std::max(kfrom, kto); ++s)
      if (s != kfrom && s != rfrom)
          castlingPath[cr] |= s;
}


/// Position::set_state() computes the hash keys of the position, and other
/// data that once computed is updated incrementally as moves are made.
/// The function is only used when a new position is set up, and to verify
/// the correctness of the StateInfo data when running in debug mode.

void Position::set_state(StateInfo* si) const {

  si->key = si->pawnKey = si->materialKey = variant;
  si->nonPawnMaterial[WHITE] = si->nonPawnMaterial[BLACK] = VALUE_ZERO;
  si->psq = SCORE_ZERO;

#ifdef RACE
  if (is_race())
  {
      Rank r = rank_of(square<KING>(sideToMove));
      si->checkersBB = r == RANK_8 ? 0 : Rank8BB & square<KING>(~sideToMove);
  }
  else
#endif
#ifdef HORDE
  if (is_horde() && square<KING>(sideToMove) == SQ_NONE)
      si->checkersBB = 0;
  else
#endif
#ifdef ATOMIC
  if (is_atomic() && (square<KING>(sideToMove) == SQ_NONE ||
         (attacks_from<KING>(square<KING>(sideToMove)) & square<KING>(~sideToMove))))
      si->checkersBB = 0;
  else
#endif
  {
      si->checkersBB = attackers_to(square<KING>(sideToMove)) & pieces(~sideToMove);
  }

  for (Bitboard b = pieces(); b; )
  {
      Square s = pop_lsb(&b);
      Piece pc = piece_on(s);
      si->key ^= Zobrist::psq[color_of(pc)][type_of(pc)][s];
      si->psq += PSQT::psq[color_of(pc)][type_of(pc)][s];
  }

  if (si->epSquare != SQ_NONE)
      si->key ^= Zobrist::enpassant[file_of(si->epSquare)];

  if (sideToMove == BLACK)
      si->key ^= Zobrist::side;

  si->key ^= Zobrist::castling[si->castlingRights];

  for (Bitboard b = pieces(PAWN); b; )
  {
      Square s = pop_lsb(&b);
      si->pawnKey ^= Zobrist::psq[color_of(piece_on(s))][PAWN][s];
  }

  for (Color c = WHITE; c <= BLACK; ++c)
      for (PieceType pt = PAWN; pt <= KING; ++pt)
          for (int cnt = 0; cnt < pieceCount[c][pt]; ++cnt)
              si->materialKey ^= Zobrist::psq[c][pt][cnt];

  for (Color c = WHITE; c <= BLACK; ++c)
      for (PieceType pt = KNIGHT; pt <= QUEEN; ++pt)
          si->nonPawnMaterial[c] += pieceCount[c][pt] * PieceValue[MG][pt];

#ifdef THREECHECK
  for (Color c = WHITE; c <= BLACK; ++c)
      for (Checks n = CHECKS_1; n <= si->checksGiven[c]; ++n)
          si->key ^= Zobrist::checks[c][n];
#endif
}


/// Position::fen() returns a FEN representation of the position. In case of
/// Chess960 the Shredder-FEN notation is used. This is mainly a debugging function.

const string Position::fen() const {

  int emptyCnt;
  std::ostringstream ss;

  for (Rank r = RANK_8; r >= RANK_1; --r)
  {
      for (File f = FILE_A; f <= FILE_H; ++f)
      {
          for (emptyCnt = 0; f <= FILE_H && empty(make_square(f, r)); ++f)
              ++emptyCnt;

          if (emptyCnt)
              ss << emptyCnt;

          if (f <= FILE_H)
              ss << PieceToChar[piece_on(make_square(f, r))];
      }

      if (r > RANK_1)
          ss << '/';
  }
#ifdef HOUSE
  if (is_house())
      ss << '/'; // TODO: pieces in hand
#endif

  ss << (sideToMove == WHITE ? " w " : " b ");

  bool chess960 = is_chess960();
  if (can_castle(WHITE_OO))
      ss << (chess960 ? char('A' + file_of(castling_rook_square(WHITE |  KING_SIDE))) : 'K');

  if (can_castle(WHITE_OOO))
      ss << (chess960 ? char('A' + file_of(castling_rook_square(WHITE | QUEEN_SIDE))) : 'Q');

  if (can_castle(BLACK_OO))
      ss << (chess960 ? char('a' + file_of(castling_rook_square(BLACK |  KING_SIDE))) : 'k');

  if (can_castle(BLACK_OOO))
      ss << (chess960 ? char('a' + file_of(castling_rook_square(BLACK | QUEEN_SIDE))) : 'q');

  if (!can_castle(WHITE) && !can_castle(BLACK))
      ss << '-';

  ss << (ep_square() == SQ_NONE ? " - " : " " + UCI::square(ep_square()) + " ")
     << st->rule50 << " " << 1 + (gamePly - (sideToMove == BLACK)) / 2;

#ifdef THREECHECK
  if (is_three_check())
      ss << " +" << st->checksGiven[WHITE] << "+" << st->checksGiven[BLACK];
#endif

  return ss.str();
}


/// Position::game_phase() calculates the game phase interpolating total non-pawn
/// material between endgame and midgame limits.

Phase Position::game_phase() const {

  Value npm = st->nonPawnMaterial[WHITE] + st->nonPawnMaterial[BLACK];
#ifdef HORDE
  if (is_horde())
      npm = st->nonPawnMaterial[BLACK] + st->nonPawnMaterial[BLACK];
#endif
#ifdef ATOMIC
  if (is_atomic())
      npm += npm;
#endif

  npm = std::max(EndgameLimit, std::min(npm, MidgameLimit));

  return Phase(((npm - EndgameLimit) * PHASE_MIDGAME) / (MidgameLimit - EndgameLimit));
}


/// Position::check_blockers() returns a bitboard of all the pieces with color
/// 'c' that are blocking check on the king with color 'kingColor'. A piece
/// blocks a check if removing that piece from the board would result in a
/// position where the king is in check. A check blocking piece can be either a
/// pinned or a discovered check piece, according if its color 'c' is the same
/// or the opposite of 'kingColor'.

Bitboard Position::check_blockers(Color c, Color kingColor) const {

  Bitboard b, pinners, result = 0;
  Square ksq = square<KING>(kingColor);
#ifdef HORDE
  if (is_horde() && ksq == SQ_NONE) return result;
#endif

  // Pinners are sliders that give check when a pinned piece is removed
  pinners = (  (pieces(  ROOK, QUEEN) & PseudoAttacks[ROOK  ][ksq])
             | (pieces(BISHOP, QUEEN) & PseudoAttacks[BISHOP][ksq])) & pieces(~kingColor);

  while (pinners)
  {
      b = between_bb(ksq, pop_lsb(&pinners)) & pieces();

      if (!more_than_one(b))
          result |= b & pieces(c);
  }
  return result;
}


/// Position::attackers_to() computes a bitboard of all pieces which attack a
/// given square. Slider attacks use the occupied bitboard to indicate occupancy.

Bitboard Position::attackers_to(Square s, Bitboard occupied) const {

  return  (attacks_from<PAWN>(s, BLACK)    & pieces(WHITE, PAWN))
        | (attacks_from<PAWN>(s, WHITE)    & pieces(BLACK, PAWN))
        | (attacks_from<KNIGHT>(s)         & pieces(KNIGHT))
        | (attacks_bb<ROOK  >(s, occupied) & pieces(ROOK,   QUEEN))
        | (attacks_bb<BISHOP>(s, occupied) & pieces(BISHOP, QUEEN))
        | (attacks_from<KING>(s)           & pieces(KING));
}


/// Position::legal() tests whether a pseudo-legal move is legal

bool Position::legal(Move m, Bitboard pinned) const {

  assert(is_ok(m));
  assert(pinned == pinned_pieces(sideToMove));

  Color us = sideToMove;
  Square from = from_sq(m);

  assert(color_of(moved_piece(m)) == us);
#ifdef HORDE
  assert(is_horde() && us == WHITE ? square<KING>(us) == SQ_NONE : piece_on(square<KING>(us)) == make_piece(us, KING));
#else
  assert(piece_on(square<KING>(us)) == make_piece(us, KING));
#endif

#ifdef RACE
  // Checking moves are illegal
  if (is_race() && gives_check(m, CheckInfo(*this)))
      return false;
#endif
#ifdef HORDE
  // All pseudo-legal moves by the horde are legal
  if (is_horde() && square<KING>(us) == SQ_NONE)
      return true;
#endif
#ifdef ATOMIC
  if (is_atomic())
  {
      Square ksq = square<KING>(us);
      Square to = to_sq(m);
      if (capture(m) && (attacks_from<KING>(to) & ksq))
          return false;
      if (type_of(piece_on(from)) != KING)
      {
          if (attacks_from<KING>(square<KING>(~us)) & ksq)
              return true;
          if (capture(m))
          {
              Square capsq = type_of(m) == ENPASSANT ? make_square(file_of(to), rank_of(from)) : to;
              Bitboard blast = attacks_from<KING>(to) & (pieces() ^ pieces(PAWN));
              if (blast & square<KING>(~us))
                  return true;
              Bitboard b = pieces() ^ ((blast | capsq) | from);
              if (checkers() & b)
                  return false;
              if ((attacks_bb<  ROOK>(ksq, b) & pieces(~us, QUEEN, ROOK) & b) ||
                  (attacks_bb<BISHOP>(ksq, b) & pieces(~us, QUEEN, BISHOP) & b))
                  return false;
              return true;
          }
      }
      else if (attacks_from<KING>(square<KING>(~us)) & to)
          return true;
  }
#endif

  // En passant captures are a tricky special case. Because they are rather
  // uncommon, we do it simply by testing whether the king is attacked after
  // the move is made.
  if (type_of(m) == ENPASSANT)
  {
      Square ksq = square<KING>(us);
      Square to = to_sq(m);
      Square capsq = to - pawn_push(us);
      Bitboard occupied = (pieces() ^ from ^ capsq) | to;

      assert(to == ep_square());
      assert(moved_piece(m) == make_piece(us, PAWN));
      assert(piece_on(capsq) == make_piece(~us, PAWN));
      assert(piece_on(to) == NO_PIECE);

      return   !(attacks_bb<  ROOK>(ksq, occupied) & pieces(~us, QUEEN, ROOK))
            && !(attacks_bb<BISHOP>(ksq, occupied) & pieces(~us, QUEEN, BISHOP));
  }

#ifdef ATOMIC
  if (is_atomic() && type_of(piece_on(from)) == KING && type_of(m) != CASTLING)
  {
      Square ksq = square<KING>(~us);
      Square to = to_sq(m);
      if ((attacks_from<KING>(ksq) & from) && !(attacks_from<KING>(ksq) & to))
      {
          if (attackers_to(to) & pieces(~us, KNIGHT, PAWN))
              return false;
          Bitboard occupied = (pieces() ^ from) | to;
          return   !(attacks_bb<  ROOK>(to, occupied) & pieces(~us, QUEEN, ROOK))
                && !(attacks_bb<BISHOP>(to, occupied) & pieces(~us, QUEEN, BISHOP));
      }
  }
#endif
  // If the moving piece is a king, check whether the destination
  // square is attacked by the opponent. Castling moves are checked
  // for legality during move generation.
  if (type_of(piece_on(from)) == KING)
      return type_of(m) == CASTLING || !(attackers_to(to_sq(m)) & pieces(~us));

  // A non-king move is legal if and only if it is not pinned or it
  // is moving along the ray towards or away from the king.
  return   !pinned
        || !(pinned & from)
        ||  aligned(from, to_sq(m), square<KING>(us));
}


/// Position::pseudo_legal() takes a random move and tests whether the move is
/// pseudo legal. It is used to validate moves from TT that can be corrupted
/// due to SMP concurrent access or hash position key aliasing.

bool Position::pseudo_legal(const Move m) const {

  Color us = sideToMove;
  Square from = from_sq(m);
  Square to = to_sq(m);
  Piece pc = moved_piece(m);

#ifdef KOTH
  // If the game is already won or lost, further moves are illegal
  if (is_koth() && (is_koth_win() || is_koth_loss()))
      return false;
#endif
#ifdef RACE
  // If the game is already won or lost, further moves are illegal
  if (is_race() && (is_race_draw() || is_race_win() || is_race_loss()))
      return false;
#endif
#ifdef HORDE
  // If the game is already won or lost, further moves are illegal
  if (is_horde() && is_horde_loss())
      return false;
#endif
#ifdef ATOMIC
  if (is_atomic())
  {
      // If the game is already won or lost, further moves are illegal
      if (is_atomic_win() || is_atomic_loss())
          return false;
      if (pc == NO_PIECE || color_of(pc) != us)
          return false;
      if (capture(m))
      {
          if (type_of(pc) == KING)
              return false;
          Square ksq = square<KING>(us);
          if ((pieces(us) & to) || (attacks_from<KING>(ksq) & to))
              return false;
          if (!(attacks_from<KING>(square<KING>(~us)) & ksq))
          {
              // Illegal pawn capture generated by killer move heuristic
              if (type_of(pc) == PAWN && file_of(from) == file_of(to))
                 return false;
              Square capsq = type_of(m) == ENPASSANT ? make_square(file_of(to), rank_of(from)) : to;
              Bitboard blast = attacks_from<KING>(to) & (pieces() ^ pieces(PAWN));
              if (blast & square<KING>(~us))
                  return true;
              Bitboard b = pieces() ^ ((blast | capsq) | from);
              if (checkers() & b)
                  return false;
              if ((attacks_bb<  ROOK>(ksq, b) & pieces(~us, QUEEN, ROOK) & b) ||
                  (attacks_bb<BISHOP>(ksq, b) & pieces(~us, QUEEN, BISHOP) & b))
                  return false;
          }
      }
  }
#endif

  // Use a slower but simpler function for uncommon cases
  if (type_of(m) != NORMAL)
      return MoveList<LEGAL>(*this).contains(m);

  // Is not a promotion, so promotion piece must be empty
  if (promotion_type(m) - KNIGHT != NO_PIECE_TYPE)
      return false;

  // If the 'from' square is not occupied by a piece belonging to the side to
  // move, the move is obviously not legal.
  if (pc == NO_PIECE || color_of(pc) != us)
      return false;

  // The destination square cannot be occupied by a friendly piece
  if (pieces(us) & to)
      return false;

  // Handle the special case of a pawn move
  if (type_of(pc) == PAWN)
  {
      // We have already handled promotion moves, so destination
      // cannot be on the 8th/1st rank.
      if (rank_of(to) == relative_rank(us, RANK_8))
          return false;

      if (   !(attacks_from<PAWN>(from, us) & pieces(~us) & to) // Not a capture
          && !((from + pawn_push(us) == to) && empty(to))       // Not a single push
          && !(   (from + 2 * pawn_push(us) == to)              // Not a double push
               && (rank_of(from) == relative_rank(us, RANK_2))
               && empty(to)
               && empty(to - pawn_push(us))))
          return false;
  }
  else if (!(attacks_from(pc, from) & to))
      return false;

  // Evasions generator already takes care to avoid some kind of illegal moves
  // and legal() relies on this. We therefore have to take care that the same
  // kind of moves are filtered out here.
#ifdef ATOMIC
  if (is_atomic() && (attacks_from<KING>(square<KING>(~us)) & (type_of(pc) == KING ? to : square<KING>(us))))
      return true;
#endif
  if (checkers())
  {
      if (type_of(pc) != KING)
      {
          // Double check? In this case a king move is required
          if (more_than_one(checkers()))
              return false;

          // Our move must be a blocking evasion or a capture of the checking piece
          if (!((between_bb(lsb(checkers()), square<KING>(us)) | checkers()) & to))
              return false;
      }
      // In case of king moves under check we have to remove king so as to catch
      // invalid moves like b1a1 when opposite queen is on c1.
      else if (attackers_to(to, pieces() ^ from) & pieces(~us))
          return false;
  }

  return true;
}


/// Position::gives_check() tests whether a pseudo-legal move gives a check

bool Position::gives_check(Move m, const CheckInfo& ci) const {

  assert(is_ok(m));
  assert(ci.dcCandidates == discovered_check_candidates());
  assert(color_of(moved_piece(m)) == sideToMove);

  Square from = from_sq(m);
  Square to = to_sq(m);

#ifdef HORDE
  if (is_horde() && ci.ksq == SQ_NONE)
      return false;
#endif
#ifdef ATOMIC
  if (is_atomic())
  {
      if (is_horde() && ci.ksq == SQ_NONE)
          return false;
      // If kings are adjacent, there is no check
      // If kings were adjacent, there may be direct checks
      if (type_of(piece_on(from)) == KING)
      {
          if (attacks_from<KING>(ci.ksq) & to)
              return false;
          else if (attacks_from<KING>(ci.ksq) & from)
          {
              if (attackers_to(ci.ksq) & pieces(sideToMove, KNIGHT, PAWN))
                  return true;
              Bitboard occupied = (pieces() ^ from) | to;
              return   (attacks_bb<  ROOK>(ci.ksq, occupied) & pieces(sideToMove, QUEEN, ROOK))
                    || (attacks_bb<BISHOP>(ci.ksq, occupied) & pieces(sideToMove, QUEEN, BISHOP));
          }
      }
      else if (attacks_from<KING>(ci.ksq) & square<KING>(sideToMove))
          return false;
  }
  if (is_atomic() && capture(m))
  {
      // Do blasted pieces discover checks?
      Square capsq = type_of(m) == ENPASSANT ? make_square(file_of(to), rank_of(from)) : to;
      Bitboard blast = attacks_from<KING>(to) & (pieces() ^ pieces(PAWN));
      if (blast & ci.ksq) // Variant ending
          return false;
      Bitboard b = pieces() ^ ((blast | capsq) | from);

      return (attacks_bb<  ROOK>(ci.ksq, b) & pieces(sideToMove, QUEEN, ROOK) & b)
          || (attacks_bb<BISHOP>(ci.ksq, b) & pieces(sideToMove, QUEEN, BISHOP) & b);
  }
#endif

  // Is there a direct check?
  if (ci.checkSquares[type_of(piece_on(from))] & to)
      return true;

  // Is there a discovered check?
  if (    ci.dcCandidates
      && (ci.dcCandidates & from)
      && !aligned(from, to, ci.ksq))
      return true;

  switch (type_of(m))
  {
  case NORMAL:
      return false;

  case PROMOTION:
      return attacks_bb(Piece(promotion_type(m)), to, pieces() ^ from) & ci.ksq;

  // En passant capture with check? We have already handled the case
  // of direct checks and ordinary discovered check, so the only case we
  // need to handle is the unusual case of a discovered check through
  // the captured pawn.
  case ENPASSANT:
  {
      Square capsq = make_square(file_of(to), rank_of(from));
      Bitboard b = (pieces() ^ from ^ capsq) | to;

      return  (attacks_bb<  ROOK>(ci.ksq, b) & pieces(sideToMove, QUEEN, ROOK))
            | (attacks_bb<BISHOP>(ci.ksq, b) & pieces(sideToMove, QUEEN, BISHOP));
  }
  case CASTLING:
  {
      Square kfrom = from;
      Square rfrom = to; // Castling is encoded as 'King captures the rook'
      Square kto = relative_square(sideToMove, rfrom > kfrom ? SQ_G1 : SQ_C1);
      Square rto = relative_square(sideToMove, rfrom > kfrom ? SQ_F1 : SQ_D1);

      return   (PseudoAttacks[ROOK][rto] & ci.ksq)
            && (attacks_bb<ROOK>(rto, (pieces() ^ kfrom ^ rfrom) | rto | kto) & ci.ksq);
  }
  default:
      assert(false);
      return false;
  }
}

/// Position::do_move() makes a move, and saves all information necessary
/// to a StateInfo object. The move is assumed to be legal. Pseudo-legal
/// moves should be filtered out before this function is called.

void Position::do_move(Move m, StateInfo& newSt, bool givesCheck) {

  assert(is_ok(m));
  assert(&newSt != st);

  ++nodes;
  Key k = st->key ^ Zobrist::side;

  // Copy some fields of the old state to our new StateInfo object except the
  // ones which are going to be recalculated from scratch anyway and then switch
  // our state pointer to point to the new (ready to be updated) state.
  std::memcpy(&newSt, st, offsetof(StateInfo, key));
  newSt.previous = st;
  st = &newSt;

  // Increment ply counters. In particular, rule50 will be reset to zero later on
  // in case of a capture or a pawn move.
  ++gamePly;
  ++st->rule50;
  ++st->pliesFromNull;

  Color us = sideToMove;
  Color them = ~us;
  Square from = from_sq(m);
  Square to = to_sq(m);
  PieceType pt = type_of(piece_on(from));
  PieceType captured = type_of(m) == ENPASSANT ? PAWN : type_of(piece_on(to));

  assert(color_of(piece_on(from)) == us);
  assert(piece_on(to) == NO_PIECE || color_of(piece_on(to)) == (type_of(m) != CASTLING ? them : us));
  assert(captured != KING);

  if (type_of(m) == CASTLING)
  {
      assert(pt == KING);

      Square rfrom, rto;
      do_castling<true>(us, from, to, rfrom, rto);

      captured = NO_PIECE_TYPE;
      st->psq += PSQT::psq[us][ROOK][rto] - PSQT::psq[us][ROOK][rfrom];
      k ^= Zobrist::psq[us][ROOK][rfrom] ^ Zobrist::psq[us][ROOK][rto];
  }

  if (captured)
  {
      Square capsq = to;

      // If the captured piece is a pawn, update pawn hash key, otherwise
      // update non-pawn material.
      if (captured == PAWN)
      {
          if (type_of(m) == ENPASSANT)
          {
              capsq -= pawn_push(us);

              assert(pt == PAWN);
              assert(to == st->epSquare);
              assert(relative_rank(us, to) == RANK_6);
              assert(piece_on(to) == NO_PIECE);
              assert(piece_on(capsq) == make_piece(them, PAWN));

              board[capsq] = NO_PIECE; // Not done by remove_piece()
          }

          st->pawnKey ^= Zobrist::psq[them][PAWN][capsq];
      }
      else
          st->nonPawnMaterial[them] -= PieceValue[MG][captured];

      // Update board and piece lists
      remove_piece(them, captured, capsq);

      // Update material hash key and prefetch access to materialTable
      k ^= Zobrist::psq[them][captured][capsq];
      st->materialKey ^= Zobrist::psq[them][captured][pieceCount[them][captured]];
#ifdef ATOMIC
      if (is_atomic()) // Remove the blast piece(s)
      {
          Bitboard blast = attacks_from<KING>(to);
          while (blast)
          {
              Square bsq = pop_lsb(&blast);
              if (bsq == from)
                  continue;
              st->blast[bsq] = piece_on(bsq);
              PieceType bpt = type_of(st->blast[bsq]);
              if (bpt != NO_PIECE_TYPE && bpt != PAWN)
              {
                  Color bc = color_of(st->blast[bsq]);
                  st->nonPawnMaterial[bc] -= PieceValue[MG][bpt];

                  // Update board and piece lists
                  remove_piece(bc, bpt, bsq);

                  // Update material hash key
                  k ^= Zobrist::psq[bc][bpt][bsq];
                  st->materialKey ^= Zobrist::psq[bc][bpt][pieceCount[bc][bpt]];

                  // Update incremental scores
                  st->psq -= PSQT::psq[bc][bpt][bsq];

                  // Update castling rights if needed
                  if (st->castlingRights && castlingRightsMask[bsq])
                  {
                      int cr = castlingRightsMask[bsq];
                      k ^= Zobrist::castling[st->castlingRights & cr];
                      st->castlingRights &= ~cr;
                  }
              }
          }
      }
#endif

      prefetch(thisThread->materialTable[st->materialKey]);

      // Update incremental scores
      st->psq -= PSQT::psq[them][captured][capsq];

      // Reset rule 50 counter
      st->rule50 = 0;
  }

#ifdef ATOMIC
  if (is_atomic() && captured)
      k ^= Zobrist::psq[us][pt][from];
  else
#endif
  // Update hash key
  k ^= Zobrist::psq[us][pt][from] ^ Zobrist::psq[us][pt][to];

  // Reset en passant square
  if (st->epSquare != SQ_NONE)
  {
      k ^= Zobrist::enpassant[file_of(st->epSquare)];
      st->epSquare = SQ_NONE;
  }

  // Update castling rights if needed
  if (st->castlingRights && (castlingRightsMask[from] | castlingRightsMask[to]))
  {
      int cr = castlingRightsMask[from] | castlingRightsMask[to];
      k ^= Zobrist::castling[st->castlingRights & cr];
      st->castlingRights &= ~cr;
  }

#ifdef THREECHECK
  if (is_three_check() && givesCheck)
  {
      ++(st->checksGiven[sideToMove]);
      Checks checksGiven = checks_given();
      assert(checksGiven < CHECKS_NB);
      k ^= Zobrist::checks[sideToMove][checksGiven];
  }
#endif

#ifdef ATOMIC
  if (is_atomic() && captured) // Remove the blast piece(s)
  {
      st->blast[from] = piece_on(from);
      remove_piece(us, pt, from);
      // Update material (hash key already updated)
      st->materialKey ^= Zobrist::psq[us][pt][pieceCount[us][pt]];
      if (pt != PAWN)
          st->nonPawnMaterial[us] -= PieceValue[MG][pt];
  }
  else
#endif
  // Move the piece. The tricky Chess960 castling is handled earlier
  if (type_of(m) != CASTLING)
      move_piece(us, pt, from, to);

  // If the moving piece is a pawn do some special extra work
  if (pt == PAWN)
  {
      // Set en-passant square if the moved pawn can be captured
#ifdef HORDE
      if (is_horde() && rank_of(from) == relative_rank(us, RANK_1)); else
#endif
      if (   (int(to) ^ int(from)) == 16
          && (attacks_from<PAWN>(to - pawn_push(us), us) & pieces(them, PAWN)))
      {
          st->epSquare = (from + to) / 2;
          k ^= Zobrist::enpassant[file_of(st->epSquare)];
      }
#ifdef ATOMIC
      else if (is_atomic() && captured)
      {
      }
#endif
      else if (type_of(m) == PROMOTION)
      {
          PieceType promotion = promotion_type(m);

          assert(relative_rank(us, to) == RANK_8);
          assert(promotion >= KNIGHT && promotion <= QUEEN);

          remove_piece(us, PAWN, to);
          put_piece(us, promotion, to);

          // Update hash keys
          k ^= Zobrist::psq[us][PAWN][to] ^ Zobrist::psq[us][promotion][to];
          st->pawnKey ^= Zobrist::psq[us][PAWN][to];
          st->materialKey ^=  Zobrist::psq[us][promotion][pieceCount[us][promotion]-1]
                            ^ Zobrist::psq[us][PAWN][pieceCount[us][PAWN]];

          // Update incremental score
          st->psq += PSQT::psq[us][promotion][to] - PSQT::psq[us][PAWN][to];

          // Update material
          st->nonPawnMaterial[us] += PieceValue[MG][promotion];
      }

#ifdef ATOMIC
      if (is_atomic() && captured)
          st->pawnKey ^= Zobrist::psq[us][PAWN][from];
      else
#endif
      // Update pawn hash key and prefetch access to pawnsTable
      st->pawnKey ^= Zobrist::psq[us][PAWN][from] ^ Zobrist::psq[us][PAWN][to];
      prefetch(thisThread->pawnsTable[st->pawnKey]);

      // Reset rule 50 draw counter
      st->rule50 = 0;
  }

#ifdef ATOMIC
  if (is_atomic() && captured)
      st->psq -= PSQT::psq[us][pt][from];
  else
#endif
  // Update incremental scores
  st->psq += PSQT::psq[us][pt][to] - PSQT::psq[us][pt][from];

  // Set capture piece
  st->capturedType = captured;

  // Update the key with the final value
  st->key = k;

#ifdef ATOMIC
  if (is_atomic() && captured && is_atomic_win())
      givesCheck = false;
#endif
#ifdef RACE
  if (is_race())
      st->checkersBB = Rank8BB & square<KING>(us);
  else
#endif
  // Calculate checkers bitboard (if move gives check)
  st->checkersBB = givesCheck ? attackers_to(square<KING>(them)) & pieces(us) : 0;

  sideToMove = ~sideToMove;

  assert(pos_is_ok());
}


/// Position::undo_move() unmakes a move. When it returns, the position should
/// be restored to exactly the same state as before the move was made.

void Position::undo_move(Move m) {

  assert(is_ok(m));

  sideToMove = ~sideToMove;

  Color us = sideToMove;
  Square from = from_sq(m);
  Square to = to_sq(m);
  PieceType pt = type_of(piece_on(to));
#ifdef ATOMIC
  if (is_atomic() && st->capturedType) // Restore the blast piece(s)
      pt = type_of(st->blast[from]);
#endif

  assert(empty(to) || color_of(piece_on(to)) == us);
  assert(empty(from) || type_of(m) == CASTLING);
  assert(st->capturedType != KING);

  if (type_of(m) == PROMOTION)
  {
      assert(relative_rank(us, to) == RANK_8);
#ifdef ATOMIC
      if (!is_atomic() || !st->capturedType)
      {
#endif
      assert(pt == promotion_type(m));
      assert(pt >= KNIGHT && pt <= QUEEN);

      remove_piece(us, pt, to);
      put_piece(us, PAWN, to);
#ifdef ATOMIC
      }
#endif
      pt = PAWN;
  }

  if (type_of(m) == CASTLING)
  {
      Square rfrom, rto;
      do_castling<false>(us, from, to, rfrom, rto);
  }
  else
  {
#ifdef ATOMIC
      if (is_atomic() && st->capturedType) // Restore the blast piece(s)
          put_piece(us, pt, from);
      else
#endif
      move_piece(us, pt, to, from); // Put the piece back at the source square

      if (st->capturedType)
      {
          Square capsq = to;

          if (type_of(m) == ENPASSANT)
          {
              capsq -= pawn_push(us);

              assert(pt == PAWN);
              assert(to == st->previous->epSquare);
              assert(relative_rank(us, to) == RANK_6);
              assert(piece_on(capsq) == NO_PIECE);
              assert(st->capturedType == PAWN);
          }

#ifdef ATOMIC
          if (is_atomic() && st->capturedType) // Restore the blast piece(s)
          {
              Bitboard blast = attacks_from<KING>(to); // squares in blast radius
              while (blast)
              {
                  Square bsq = pop_lsb(&blast);
                  if (bsq == from)
                      continue;
                  PieceType bpt = type_of(st->blast[bsq]);
                  if (bpt != NO_PIECE_TYPE && bpt != PAWN)
                      put_piece(color_of(st->blast[bsq]), bpt, bsq);
              }
          }
#endif
          put_piece(~us, st->capturedType, capsq); // Restore the captured piece
      }
  }

  // Finally point our state pointer back to the previous state
  st = st->previous;
  --gamePly;

  assert(pos_is_ok());
}


/// Position::do_castling() is a helper used to do/undo a castling move. This
/// is a bit tricky, especially in Chess960.
template<bool Do>
void Position::do_castling(Color us, Square from, Square& to, Square& rfrom, Square& rto) {

  bool kingSide = to > from;
  rfrom = to; // Castling is encoded as "king captures friendly rook"
  rto = relative_square(us, kingSide ? SQ_F1 : SQ_D1);
  to = relative_square(us, kingSide ? SQ_G1 : SQ_C1);

  // Remove both pieces first since squares could overlap in Chess960
  remove_piece(us, KING, Do ? from : to);
  remove_piece(us, ROOK, Do ? rfrom : rto);
  board[Do ? from : to] = board[Do ? rfrom : rto] = NO_PIECE; // Since remove_piece doesn't do it for us
  put_piece(us, KING, Do ? to : from);
  put_piece(us, ROOK, Do ? rto : rfrom);
}


/// Position::do(undo)_null_move() is used to do(undo) a "null move": It flips
/// the side to move without executing any move on the board.

void Position::do_null_move(StateInfo& newSt) {

  assert(!checkers());
  assert(&newSt != st);

  std::memcpy(&newSt, st, sizeof(StateInfo));
  newSt.previous = st;
  st = &newSt;

  if (st->epSquare != SQ_NONE)
  {
      st->key ^= Zobrist::enpassant[file_of(st->epSquare)];
      st->epSquare = SQ_NONE;
  }

  st->key ^= Zobrist::side;
  prefetch(TT.first_entry(st->key));

  ++st->rule50;
  st->pliesFromNull = 0;

  sideToMove = ~sideToMove;

  assert(pos_is_ok());
}

void Position::undo_null_move() {

  assert(!checkers());

  st = st->previous;
  sideToMove = ~sideToMove;
}


/// Position::key_after() computes the new hash key after the given move. Needed
/// for speculative prefetch. It doesn't recognize special moves like castling,
/// en-passant and promotions.

Key Position::key_after(Move m) const {

  Color us = sideToMove;
  Square from = from_sq(m);
  Square to = to_sq(m);
  PieceType pt = type_of(piece_on(from));
  PieceType captured = type_of(piece_on(to));
  Key k = st->key ^ Zobrist::side;

  if (captured)
  {
      k ^= Zobrist::psq[~us][captured][to];
#ifdef ATOMIC
      if (is_atomic())
      {
          Bitboard blast = (attacks_from<KING>(to) & (pieces() ^ pieces(PAWN))) - from;
          while (blast)
          {
              Square bsq = pop_lsb(&blast);
              PieceType bpt = type_of(st->blast[bsq]);
              k ^= Zobrist::psq[~us][bpt][bsq];
          }
      }
#endif
  }

  return k ^ Zobrist::psq[us][pt][to] ^ Zobrist::psq[us][pt][from];
}


/// Position::see() is a static exchange evaluator: It tries to estimate the
/// material gain or loss resulting from a move.

Value Position::see_sign(Move m) const {

  assert(is_ok(m));

  // Early return if SEE cannot be negative because captured piece value
  // is not less then capturing one. Note that king moves always return
  // here because king midgame value is set to 0.
  if (PieceValue[MG][moved_piece(m)] <= PieceValue[MG][piece_on(to_sq(m))])
      return VALUE_KNOWN_WIN;

  return see(m);
}

Value Position::see(Move m) const {

  Square from, to;
  Bitboard occupied, attackers, stmAttackers;
#ifdef HORDE
  Value swapList[SQUARE_NB];
#else
  Value swapList[32];
#endif
  int slIndex = 1;
  PieceType captured;
  Color stm;

  assert(is_ok(m));

  from = from_sq(m);
  to = to_sq(m);
  swapList[0] = PieceValue[MG][piece_on(to)];
  stm = color_of(piece_on(from));
  occupied = pieces() ^ from;

  // Castling moves are implemented as king capturing the rook so cannot
  // be handled correctly. Simply return VALUE_ZERO that is always correct
  // unless in the rare case the rook ends up under attack.
  if (type_of(m) == CASTLING)
      return VALUE_ZERO;

  if (type_of(m) == ENPASSANT)
  {
      occupied ^= to - pawn_push(stm); // Remove the captured pawn
      swapList[0] = PieceValue[MG][PAWN];
  }

  // Find all attackers to the destination square, with the moving piece
  // removed, but possibly an X-ray attacker added behind it.
  attackers = attackers_to(to, occupied) & occupied;

  // If the opponent has no attackers we are finished
  stm = ~stm;
  stmAttackers = attackers & pieces(stm);
  if (!stmAttackers)
      return swapList[0];

  // The destination square is defended, which makes things rather more
  // difficult to compute. We proceed by building up a "swap list" containing
  // the material gain or loss at each stop in a sequence of captures to the
  // destination square, where the sides alternately capture, and always
  // capture with the least valuable piece. After each capture, we look for
  // new X-ray attacks from behind the capturing piece.
  captured = type_of(piece_on(from));

  do {
#ifdef HORDE
      assert(slIndex < SQUARE_NB);
#else
      assert(slIndex < 32);
#endif

      // Add the new entry to the swap list
      swapList[slIndex] = -swapList[slIndex - 1] + PieceValue[MG][captured];

      // Locate and remove the next least valuable attacker
      captured = min_attacker<PAWN>(byTypeBB, to, stmAttackers, occupied, attackers);
      stm = ~stm;
      stmAttackers = attackers & pieces(stm);
      ++slIndex;

  } while (stmAttackers && (captured != KING || (--slIndex, false))); // Stop before a king capture

  // Having built the swap list, we negamax through it to find the best
  // achievable score from the point of view of the side to move.
  while (--slIndex)
      swapList[slIndex - 1] = std::min(-swapList[slIndex], swapList[slIndex - 1]);

  return swapList[0];
}


/// Position::is_draw() tests whether the position is drawn by 50-move rule
/// or by repetition. It does not detect stalemates.

bool Position::is_draw() const {

  if (st->rule50 > 99 && (!checkers() || MoveList<LEGAL>(*this).size()))
      return true;

  StateInfo* stp = st;
  for (int i = 2, rep = 1, e = std::min(st->rule50, st->pliesFromNull); i <= e; i += 2)
  {
      stp = stp->previous->previous;

      if (stp->key == st->key && (++rep >= 2 + (gamePly - i < thisThread->rootPos.game_ply())))
          return true; // Draw at first repetition in search, and second repetition in game tree.
  }

  return false;
}


/// Position::flip() flips position with the white and black sides reversed. This
/// is only useful for debugging e.g. for finding evaluation symmetry bugs.

void Position::flip() {

  string f, token;
  std::stringstream ss(fen());

  for (Rank r = RANK_8; r >= RANK_1; --r) // Piece placement
  {
      std::getline(ss, token, r > RANK_1 ? '/' : ' ');
      f.insert(0, token + (f.empty() ? " " : "/"));
  }

  ss >> token; // Active color
  f += (token == "w" ? "B " : "W "); // Will be lowercased later

  ss >> token; // Castling availability
  f += token + " ";

  std::transform(f.begin(), f.end(), f.begin(),
                 [](char c) { return char(islower(c) ? toupper(c) : tolower(c)); });

  ss >> token; // En passant square
  f += (token == "-" ? token : token.replace(1, 1, token[1] == '3' ? "6" : "3"));

  std::getline(ss, token); // Half and full moves
  f += token;

<<<<<<< HEAD
  set(f, variant, this_thread());
=======
  set(f, is_chess960(), st, this_thread());
>>>>>>> 94e41274

  assert(pos_is_ok());
}


/// Position::pos_is_ok() performs some consistency checks for the position object.
/// This is meant to be helpful when debugging.

bool Position::pos_is_ok(int* failedStep) const {

  const bool Fast = true; // Quick (default) or full check?

  enum { Default, King, Bitboards, State, Lists, Castling };

  for (int step = Default; step <= (Fast ? Default : Castling); step++)
  {
      if (failedStep)
          *failedStep = step;

      if (step == Default)
      {
          Square wksq = square<KING>(WHITE), bksq = square<KING>(BLACK);
          if (   (sideToMove != WHITE && sideToMove != BLACK)
#ifdef HORDE
#ifdef ATOMIC
              || (is_horde() ? wksq != SQ_NONE : ((!is_atomic() || wksq != SQ_NONE) && piece_on(wksq) != W_KING))
#else
              || (is_horde() ? wksq != SQ_NONE : piece_on(wksq) != W_KING)
#endif
#else
#ifdef ATOMIC
              || ((!is_atomic() || wksq != SQ_NONE) && piece_on(wksq) != W_KING)
#else
              || piece_on(wksq) != W_KING
#endif
#endif
#ifdef ATOMIC
              || ((!is_atomic() || bksq != SQ_NONE) && piece_on(bksq) != B_KING)
#else
              || piece_on(bksq) != B_KING
#endif
              || (   ep_square() != SQ_NONE
#ifdef HORDE
                  && (!is_horde() || relative_rank(sideToMove, ep_square()) != RANK_7)
#endif
                  && relative_rank(sideToMove, ep_square()) != RANK_6))
              return false;
      }

      if (step == King)
      {
#ifdef HORDE
          if (is_horde())
          {
              if (   std::count(board, board + SQUARE_NB, W_KING) != 0
                  || std::count(board, board + SQUARE_NB, B_KING) != 1
                  || (sideToMove == WHITE && attackers_to(square<KING>(~sideToMove)) & pieces(sideToMove)))
              return false;
          } else
#endif
#ifdef ATOMIC
          if (is_atomic() && (is_atomic_win() || is_atomic_loss()))
          {
              if (std::count(board, board + SQUARE_NB, W_KING) +
                  std::count(board, board + SQUARE_NB, B_KING) != 1)
              return false;
          }
          else if (is_atomic() && (attacks_from<KING>(square<KING>(~sideToMove)) & square<KING>(sideToMove)))
          {
          } else
#endif
          if (   std::count(board, board + SQUARE_NB, W_KING) != 1
              || std::count(board, board + SQUARE_NB, B_KING) != 1
              || attackers_to(square<KING>(~sideToMove)) & pieces(sideToMove))
              return false;
      }

      if (step == Bitboards)
      {
          if (  (pieces(WHITE) & pieces(BLACK))
              ||(pieces(WHITE) | pieces(BLACK)) != pieces())
              return false;

          for (PieceType p1 = PAWN; p1 <= KING; ++p1)
              for (PieceType p2 = PAWN; p2 <= KING; ++p2)
                  if (p1 != p2 && (pieces(p1) & pieces(p2)))
                      return false;
      }

      if (step == State)
      {
          StateInfo si = *st;
          set_state(&si);
          if (std::memcmp(&si, st, sizeof(StateInfo)))
              return false;
      }

      if (step == Lists)
          for (Color c = WHITE; c <= BLACK; ++c)
              for (PieceType pt = PAWN; pt <= KING; ++pt)
              {
                  if (pieceCount[c][pt] != popcount(pieces(c, pt)))
                      return false;

                  for (int i = 0; i < pieceCount[c][pt];  ++i)
                      if (   board[pieceList[c][pt][i]] != make_piece(c, pt)
                          || index[pieceList[c][pt][i]] != i)
                          return false;
              }

      if (step == Castling)
          for (Color c = WHITE; c <= BLACK; ++c)
              for (CastlingSide s = KING_SIDE; s <= QUEEN_SIDE; s = CastlingSide(s + 1))
              {
                  if (!can_castle(c | s))
                      continue;

                  if (   piece_on(castlingRookSquare[c | s]) != make_piece(c, ROOK)
                      || castlingRightsMask[castlingRookSquare[c | s]] != (c | s)
                      ||(castlingRightsMask[square<KING>(c)] & (c | s)) != (c | s))
                      return false;
              }
  }

  return true;
}<|MERGE_RESOLUTION|>--- conflicted
+++ resolved
@@ -186,55 +186,11 @@
 }
 
 
-<<<<<<< HEAD
-/// Position::operator=() creates a copy of 'pos' but detaching the state pointer
-/// from the source to be self-consistent and not depending on any external data.
-
-Position& Position::operator=(const Position& pos) {
-
-  std::memcpy(this, &pos, sizeof(Position));
-  std::memcpy(&startState, st, sizeof(StateInfo));
-  st = &startState;
-  nodes = 0;
-
-  assert(pos_is_ok());
-
-  return *this;
-}
-
-
-/// Position::clear() erases the position object to a pristine state, with an
-/// empty board, white to move, and no castling rights.
-
-void Position::clear() {
-
-  std::memset(this, 0, sizeof(Position));
-  startState.epSquare = SQ_NONE;
-  st = &startState;
-
-#ifdef HORDE
-  for (int i = 0; i < PIECE_TYPE_NB; ++i)
-      for (int j = 0; j < SQUARE_NB; ++j)
-          pieceList[WHITE][i][j] = pieceList[BLACK][i][j] = SQ_NONE;
-#else
-  for (int i = 0; i < PIECE_TYPE_NB; ++i)
-      for (int j = 0; j < 16; ++j)
-          pieceList[WHITE][i][j] = pieceList[BLACK][i][j] = SQ_NONE;
-#endif
-}
-
-
-=======
->>>>>>> 94e41274
 /// Position::set() initializes the position object with the given FEN string.
 /// This function is not very robust - make sure that input FENs are correct,
 /// this is assumed to be the responsibility of the GUI.
 
-<<<<<<< HEAD
-void Position::set(const string& fenStr, int var, Thread* th) {
-=======
-Position& Position::set(const string& fenStr, bool isChess960, StateInfo* si, Thread* th) {
->>>>>>> 94e41274
+Position& Position::set(const string& fenStr, int var, StateInfo* si, Thread* th) {
 /*
    A FEN string defines a particular position using only the ASCII character set.
 
@@ -1552,11 +1508,7 @@
   std::getline(ss, token); // Half and full moves
   f += token;
 
-<<<<<<< HEAD
-  set(f, variant, this_thread());
-=======
-  set(f, is_chess960(), st, this_thread());
->>>>>>> 94e41274
+  set(f, variant, st, this_thread());
 
   assert(pos_is_ok());
 }

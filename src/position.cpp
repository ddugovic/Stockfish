/*
  Stockfish, a UCI chess playing engine derived from Glaurung 2.1
  Copyright (C) 2004-2023 The Stockfish developers (see AUTHORS file)

  Stockfish is free software: you can redistribute it and/or modify
  it under the terms of the GNU General Public License as published by
  the Free Software Foundation, either version 3 of the License, or
  (at your option) any later version.

  Stockfish is distributed in the hope that it will be useful,
  but WITHOUT ANY WARRANTY; without even the implied warranty of
  MERCHANTABILITY or FITNESS FOR A PARTICULAR PURPOSE.  See the
  GNU General Public License for more details.

  You should have received a copy of the GNU General Public License
  along with this program.  If not, see <http://www.gnu.org/licenses/>.
*/

#include <algorithm>
#include <cassert>
#include <cstddef> // For offsetof()
#include <cstring> // For std::memset, std::memcmp
#include <iomanip>
#include <sstream>
#include <string_view>

#include "bitboard.h"
#include "misc.h"
#include "movegen.h"
#include "position.h"
#include "thread.h"
#include "tt.h"
#include "uci.h"
#include "syzygy/tbprobe.h"

using std::string;

namespace Stockfish {

namespace Zobrist {

  Key psq[PIECE_NB][SQUARE_NB];
  Key enpassant[FILE_NB];
  Key castling[CASTLING_RIGHT_NB];
  Key side, noPawns;
  Key variant[VARIANT_NB];
#ifdef CRAZYHOUSE
  Key inHand[PIECE_NB][16];
#endif
#ifdef THREECHECK
  Key checks[COLOR_NB][CHECKS_NB];
#endif
}

namespace {

constexpr std::string_view PieceToChar(" PNBRQK  pnbrqk");

constexpr Piece Pieces[] = { W_PAWN, W_KNIGHT, W_BISHOP, W_ROOK, W_QUEEN, W_KING,
                             B_PAWN, B_KNIGHT, B_BISHOP, B_ROOK, B_QUEEN, B_KING };
} // namespace


/// operator<<(Position) returns an ASCII representation of the position

std::ostream& operator<<(std::ostream& os, const Position& pos) {

  os << "\n +---+---+---+---+---+---+---+---+\n";

  for (Rank r = RANK_8; r >= RANK_1; --r)
  {
      for (File f = FILE_A; f <= FILE_H; ++f)
          os << " | " << PieceToChar[pos.piece_on(make_square(f, r))];

      os << " | " << (1 + r) << "\n +---+---+---+---+---+---+---+---+\n";
  }

  os << "   a   b   c   d   e   f   g   h\n"
     << "\nFen: " << pos.fen() << "\nKey: " << std::hex << std::uppercase
     << std::setfill('0') << std::setw(16) << pos.key()
     << std::setfill(' ') << std::dec << "\nCheckers: ";

  for (Bitboard b = pos.checkers(); b; )
      os << UCI::square(pop_lsb(b)) << " ";

  if (    int(Tablebases::MaxCardinality) >= popcount(pos.pieces())
      && !pos.can_castle(ANY_CASTLING))
  {
      StateInfo st;
#ifdef USE_NNUE
      ASSERT_ALIGNED(&st, Eval::NNUE::CacheLineSize);
#endif

      Position p;
      p.set(pos.fen(), pos.is_chess960(), pos.subvariant(), &st, pos.this_thread());
      Tablebases::ProbeState s1, s2;
      Tablebases::WDLScore wdl = Tablebases::probe_wdl(p, &s1);
      int dtz = Tablebases::probe_dtz(p, &s2);
      os << "\nTablebases WDL: " << std::setw(4) << wdl << " (" << s1 << ")"
         << "\nTablebases DTZ: " << std::setw(4) << dtz << " (" << s2 << ")";
  }

  return os;
}


// Marcel van Kervinck's cuckoo algorithm for fast detection of "upcoming repetition"
// situations. Description of the algorithm in the following paper:
// http://web.archive.org/web/20201107002606/https://marcelk.net/2013-04-06/paper/upcoming-rep-v2.pdf

// First and second hash functions for indexing the cuckoo tables
inline int H1(Key h) { return h & 0x1fff; }
inline int H2(Key h) { return (h >> 16) & 0x1fff; }

// Cuckoo tables with Zobrist hashes of valid reversible moves, and the moves themselves
Key cuckoo[8192];
Move cuckooMove[8192];


/// Position::init() initializes at startup the various arrays used to compute hash keys

void Position::init() {

  PRNG rng(1070372);

  for (Piece pc : Pieces)
      for (Square s = SQ_A1; s <= SQ_H8; ++s)
          Zobrist::psq[pc][s] = rng.rand<Key>();

  for (File f = FILE_A; f <= FILE_H; ++f)
      Zobrist::enpassant[f] = rng.rand<Key>();

  for (int cr = NO_CASTLING; cr <= ANY_CASTLING; ++cr)
      Zobrist::castling[cr] = rng.rand<Key>();

  Zobrist::side = rng.rand<Key>();
  Zobrist::noPawns = rng.rand<Key>();

  for (Variant var = CHESS_VARIANT; var < VARIANT_NB; ++var)
      Zobrist::variant[var] = var == CHESS_VARIANT ? 0 : rng.rand<Key>();

#ifdef THREECHECK
  for (Color c : { WHITE, BLACK })
      for (int n = 0; n < CHECKS_NB; ++n)
          Zobrist::checks[c][n] = rng.rand<Key>();
#endif
#ifdef CRAZYHOUSE
  for (Piece pc : Pieces)
      for (int n = 0; n < 16; ++n)
          Zobrist::inHand[pc][n] = rng.rand<Key>();
#endif

  // Prepare the cuckoo tables
  std::memset(cuckoo, 0, sizeof(cuckoo));
  std::memset(cuckooMove, 0, sizeof(cuckooMove));
  [[maybe_unused]] int count = 0;
  for (Piece pc : Pieces)
      for (Square s1 = SQ_A1; s1 <= SQ_H8; ++s1)
          for (Square s2 = Square(s1 + 1); s2 <= SQ_H8; ++s2)
              if ((type_of(pc) != PAWN) && (attacks_bb(type_of(pc), s1, 0) & s2))
              {
                  Move move = make_move(s1, s2);
                  Key key = Zobrist::psq[pc][s1] ^ Zobrist::psq[pc][s2] ^ Zobrist::side;
                  int i = H1(key);
                  while (true)
                  {
                      std::swap(cuckoo[i], key);
                      std::swap(cuckooMove[i], move);
                      if (move == MOVE_NONE) // Arrived at empty slot?
                          break;
                      i = (i == H1(key)) ? H2(key) : H1(key); // Push victim to alternative slot
                  }
                  count++;
             }
  assert(count == 3668);
}


/// Position::set() initializes the position object with the given FEN string.
/// This function is not very robust - make sure that input FENs are correct,
/// this is assumed to be the responsibility of the GUI.

Position& Position::set(const string& fenStr, bool isChess960, Variant v, StateInfo* si, Thread* th) {
/*
   A FEN string defines a particular position using only the ASCII character set.

   A FEN string contains six fields separated by a space. The fields are:

   1) Piece placement (from white's perspective). Each rank is described, starting
      with rank 8 and ending with rank 1. Within each rank, the contents of each
      square are described from file A through file H. Following the Standard
      Algebraic Notation (SAN), each piece is identified by a single letter taken
      from the standard English names. White pieces are designated using upper-case
      letters ("PNBRQK") whilst Black uses lowercase ("pnbrqk"). Blank squares are
      noted using digits 1 through 8 (the number of blank squares), and "/"
      separates ranks.

   2) Active color. "w" means white moves next, "b" means black.

   3) Castling availability. If neither side can castle, this is "-". Otherwise,
      this has one or more letters: "K" (White can castle kingside), "Q" (White
      can castle queenside), "k" (Black can castle kingside), and/or "q" (Black
      can castle queenside).

   4) En passant target square (in algebraic notation). If there's no en passant
      target square, this is "-". If a pawn has just made a 2-square move, this
      is the position "behind" the pawn. Following X-FEN standard, this is recorded only
      if there is a pawn in position to make an en passant capture, and if there really
      is a pawn that might have advanced two squares.

   5) Halfmove clock. This is the number of halfmoves since the last pawn advance
      or capture. This is used to determine if a draw can be claimed under the
      fifty-move rule.

   6) Fullmove number. The number of the full move. It starts at 1, and is
      incremented after Black's move.
*/

  unsigned char col, row, token;
  size_t idx;
  Square sq = SQ_A8;
  std::istringstream ss(fenStr);

  std::memset(this, 0, sizeof(Position));
  std::memset(si, 0, sizeof(StateInfo));
  st = si;
  subvar = v;
  var = main_variant(v);

  ss >> std::noskipws;

  // 1. Piece placement
  while ((ss >> token) && !isspace(token))
  {
      if (isdigit(token))
          sq += (token - '0') * EAST; // Advance the given number of files

      else if (token == '/')
      {
          sq += 2 * SOUTH;
#ifdef CRAZYHOUSE
          if (is_house() && sq < SQ_A1)
              break;
#endif
      }

      else if ((idx = PieceToChar.find(token)) != string::npos) {
          put_piece(Piece(idx), sq);
          ++sq;
      }
#ifdef CRAZYHOUSE
      // Set flag for promoted pieces
#ifdef LOOP
      else if (is_house() && !is_loop() && token == '~')
#else
      else if (is_house() && token == '~')
#endif
          promotedPieces |= square_bb(Square(sq - 1));
      // Stop before pieces in hand
      else if (is_house() && token == '[')
          break;
#endif
  }
#ifdef CRAZYHOUSE
  // Pieces in hand
  if (!isspace(token))
      while ((ss >> token) && !isspace(token))
      {
          if (token == ']')
              continue;
          else if ((idx = PieceToChar.find(token)) != string::npos)
              add_to_hand(color_of(Piece(idx)), type_of(Piece(idx)));
      }
#endif

  // 2. Active color
  ss >> token;
  sideToMove = (token == 'w' ? WHITE : BLACK);
  ss >> token;

  // 3. Castling availability. Compatible with 3 standards: Normal FEN standard,
  // Shredder-FEN that uses the letters of the columns on which the rooks began
  // the game instead of KQkq and also X-FEN standard that, in case of Chess960,
  // if an inner rook is associated with the castling right, the castling tag is
  // replaced by the file letter of the involved rook, as for the Shredder-FEN.
  while ((ss >> token) && !isspace(token))
  {
      Square rsq;
      Color c = islower(token) ? BLACK : WHITE;
#ifdef HORDE
      if (is_horde() && is_horde_color(c))
          continue;
#endif
#ifdef PLACEMENT
      if (is_placement() && count_in_hand<KING>(c))
          continue;
#endif
      Rank rank = relative_rank(c, RANK_1);
      Square ksq = square<KING>(c);
#ifdef GIVEAWAY
      if (is_giveaway())
      {
          // X-FEN is ambiguous if there are multiple kings
          // Assume the first king on the rank has castling rights
          for (Bitboard b = pieces(c, KING); b; )
          {
              ksq = pop_lsb(b);
              assert(piece_on(ksq) == make_piece(c, KING));
              if (rank_of(ksq) == rank)
                  break;
          }
      }
#endif
#ifdef EXTINCTION
      if (is_extinction())
      {
          // X-FEN is ambiguous if there are multiple kings
          // Assume the first king on the rank has castling rights
          for (Bitboard b = pieces(c, KING); b; )
          {
              ksq = pop_lsb(b);
              assert(piece_on(ksq) == make_piece(c, KING));
              if (rank_of(ksq) == rank)
                  break;
          }
      }
#endif
      if (rank_of(ksq) != rank)
          continue;
      Piece rook = make_piece(c, ROOK);

      token = char(toupper(token));

      if (token == 'K')
          for (rsq = relative_square(c, SQ_H1); rsq != ksq && piece_on(rsq) != rook; --rsq) {}

      else if (token == 'Q')
          for (rsq = relative_square(c, SQ_A1); rsq != ksq && piece_on(rsq) != rook; ++rsq) {}

      else if (token >= 'A' && token <= 'H')
          rsq = make_square(File(token - 'A'), rank);

      else
          continue;

      if (rsq != ksq)
          set_castling_right(c, ksq, rsq);
  }

  // 4. En passant square.
  // Ignore if square is invalid or not on side to move relative rank 6.
  bool enpassant = false;

  if (   ((ss >> col) && (col >= 'a' && col <= 'h'))
      && ((ss >> row) && (row == (sideToMove == WHITE ? '6' : '3'))))
  {
      st->epSquare = make_square(File(col - 'a'), Rank(row - '1'));

      // En passant square will be considered only if
      // a) side to move have a pawn threatening epSquare
      // b) there is an enemy pawn in front of epSquare
      // c) there is no piece on epSquare or behind epSquare
      // d) enemy pawn didn't block a check of its own color by moving forward
      switch (var)
      {
#ifdef EXTINCTION
      case EXTINCTION_VARIANT:
          enpassant = false;
      break;
#endif
#ifdef KNIGHTRELAY
      case RELAY_VARIANT:
          if (is_knight_relay())
              enpassant = false;
      [[fallthrough]];
#endif
      default:
      enpassant = pawn_attacks_bb(~sideToMove, st->epSquare) & pieces(sideToMove, PAWN)
               && (pieces(~sideToMove, PAWN) & (st->epSquare + pawn_push(~sideToMove)))
               && !(pieces() & (st->epSquare | (st->epSquare + pawn_push(sideToMove))));
      }
  }

  if (!enpassant)
      st->epSquare = SQ_NONE;

#ifdef THREECHECK
  // Remaining checks counter for Three-Check positions
  st->checksGiven[WHITE] = CHECKS_0;
  st->checksGiven[BLACK] = CHECKS_0;

  ss >> std::skipws >> token;

  if (is_three_check() && ss.peek() == '+')
  {
      st->checksGiven[WHITE] = CheckCount(std::max(std::min('3' - token, 3), 0));
      ss >> token >> token;
      st->checksGiven[BLACK] = CheckCount(std::max(std::min('3' - token, 3), 0));
  }
  else
      ss.putback(token);
#endif

  // 5-6. Halfmove clock and fullmove number
  ss >> std::skipws >> st->rule50 >> gamePly;

#ifdef THREECHECK
  // Checks given in Three-Check positions
  if (is_three_check() && (ss >> token) && token == '+')
  {
      ss >> token;
      st->checksGiven[WHITE] = CheckCount(std::max(std::min(token - '0', 3), 0));
      ss >> token >> token;
      st->checksGiven[BLACK] = CheckCount(std::max(std::min(token - '0', 3), 0));
  }
#endif

  // Convert from fullmove starting from 1 to gamePly starting from 0,
  // handle also common incorrect FEN with fullmove = 0.
  gamePly = std::max(2 * (gamePly - 1), 0) + (sideToMove == BLACK);

  chess960 = isChess960;
  thisThread = th;
  set_state(st);

  assert(pos_is_ok());

  return *this;
}


/// Position::set_castling_right() is a helper function used to set castling
/// rights given the corresponding color and the rook starting square.

void Position::set_castling_right(Color c, Square kfrom, Square rfrom) {

  CastlingRights cr = c & (kfrom < rfrom ? KING_SIDE: QUEEN_SIDE);

  st->castlingRights |= cr;
  castlingRightsMask[kfrom] |= cr;
  castlingRightsMask[rfrom] |= cr;
#if defined(GIVEAWAY) || defined(EXTINCTION) || defined(TWOKINGS)
  castlingKingSquare[c] = kfrom;
#endif
  castlingRookSquare[cr] = rfrom;

  Square kto = relative_square(c, cr & KING_SIDE ? SQ_G1 : SQ_C1);
  Square rto = relative_square(c, cr & KING_SIDE ? SQ_F1 : SQ_D1);

  castlingPath[cr] =   (between_bb(rfrom, rto) | between_bb(kfrom, kto))
                    & ~(kfrom | rfrom);
}


/// Position::set_check_info() sets king attacks to detect if a move gives check

void Position::set_check_info(StateInfo* si) const {

#ifdef PLACEMENT
  // Unplaced kings (during the placement phase) cannot be checked
  if (is_placement() && count_in_hand<KING>())
  {
      si->blockersForKing[WHITE] = si->pinners[WHITE] = 0;
      si->blockersForKing[BLACK] = si->pinners[BLACK] = 0;
      for (PieceType pt = PAWN; pt <= KING; ++pt)
          si->checkSquares[pt] = 0;
      return;
  }
#endif
  switch (var)
  {
#ifdef ANTI
  case ANTI_VARIANT:
      si->blockersForKing[WHITE] = si->pinners[WHITE] = 0;
      si->blockersForKing[BLACK] = si->pinners[BLACK] = 0;
      for (PieceType pt = PAWN; pt <= KING; ++pt)
          si->checkSquares[pt] = 0;
      return;
#endif
#ifdef EXTINCTION
  case EXTINCTION_VARIANT:
      si->blockersForKing[WHITE] = si->pinners[WHITE] = 0;
      si->blockersForKing[BLACK] = si->pinners[BLACK] = 0;
      for (PieceType pt = PAWN; pt <= KING; ++pt)
          si->checkSquares[pt] = 0;
      return;
#endif
#ifdef GRID
  case GRID_VARIANT:
      si->blockersForKing[WHITE] = slider_blockers(pieces(BLACK) & ~grid_bb(square<KING>(WHITE)), square<KING>(WHITE), si->pinners[BLACK]);
      si->blockersForKing[BLACK] = slider_blockers(pieces(WHITE) & ~grid_bb(square<KING>(BLACK)), square<KING>(BLACK), si->pinners[WHITE]);
  break;
#endif
#ifdef HORDE
  case HORDE_VARIANT:
      si->blockersForKing[WHITE] = si->pinners[WHITE] = is_horde_color(WHITE)
          ? 0 : slider_blockers(pieces(BLACK), square<KING>(WHITE), si->pinners[BLACK]);
      si->blockersForKing[BLACK] = si->pinners[BLACK] = is_horde_color(BLACK)
          ? 0 : slider_blockers(pieces(WHITE), square<KING>(BLACK), si->pinners[WHITE]);
      if (is_horde_color(~sideToMove)) {
          for (PieceType pt = PAWN; pt <= KING; ++pt)
              si->checkSquares[pt] = 0;
          return;
      }
  break;
#endif
#ifdef ATOMIC
  case ATOMIC_VARIANT:
      if (is_atomic_loss() || kings_adjacent())
      {
          si->blockersForKing[WHITE] = si->pinners[WHITE] = 0;
          si->blockersForKing[BLACK] = si->pinners[BLACK] = 0;
          for (PieceType pt = PAWN; pt <= KING; ++pt)
              si->checkSquares[pt] = 0;
          return;
      }
  [[fallthrough]];
#endif
  default:
  si->blockersForKing[WHITE] = slider_blockers(pieces(BLACK), square<KING>(WHITE), si->pinners[BLACK]);
  si->blockersForKing[BLACK] = slider_blockers(pieces(WHITE), square<KING>(BLACK), si->pinners[WHITE]);
  }

  Square ksq = square<KING>(~sideToMove);

  si->checkSquares[PAWN]   = pawn_attacks_bb(~sideToMove, ksq);
  si->checkSquares[KNIGHT] = attacks_bb<KNIGHT>(ksq);
  si->checkSquares[BISHOP] = attacks_bb<BISHOP>(ksq, pieces());
  si->checkSquares[ROOK]   = attacks_bb<ROOK>(ksq, pieces());
  si->checkSquares[QUEEN]  = si->checkSquares[BISHOP] | si->checkSquares[ROOK];
#ifdef GRID
  if (is_grid())
      for (PieceType pt = PAWN; pt <= QUEEN; ++pt)
          si->checkSquares[pt] &= ~grid_bb(ksq);
#endif
#ifdef TWOKINGS
  if (is_two_kings() && count<KING>(sideToMove) > 1)
      si->checkSquares[KING] = attacks_bb<KING>(ksq);
  else
#endif
  si->checkSquares[KING]   = 0;
#ifdef KNIGHTRELAY
  if (is_knight_relay())
      for (Bitboard b = si->checkSquares[KNIGHT] & (pieces(sideToMove) ^ pieces(sideToMove, PAWN)); b; )
          si->checkSquares[KNIGHT] |= attacks_bb(KNIGHT, pop_lsb(b), 0);
#endif
#ifdef RELAY
  if (is_relay())
      for (PieceType pt = KNIGHT; pt <= KING; ++pt)
          for (Bitboard b = si->checkSquares[pt] & (pieces(sideToMove) ^ pieces(sideToMove, PAWN)); b; )
              si->checkSquares[pt] |= attacks_bb(pt, pop_lsb(b), 0);
#endif
}


/// Position::set_state() computes the hash keys of the position, and other
/// data that once computed is updated incrementally as moves are made.
/// The function is only used when a new position is set up, and to verify
/// the correctness of the StateInfo data when running in debug mode.

void Position::set_state(StateInfo* si) const {

  si->key = si->materialKey = Zobrist::variant[var];
  si->pawnKey = Zobrist::noPawns;
  si->nonPawnMaterial[WHITE] = si->nonPawnMaterial[BLACK] = VALUE_ZERO;

  set_check_info(si);
#ifdef HORDE
  if (is_horde() && is_horde_color(sideToMove))
      si->checkersBB = 0;
  else
#endif
#ifdef ANTI
  if (is_anti())
      si->checkersBB = 0;
  else
#endif
#ifdef EXTINCTION
  if (is_extinction())
      si->checkersBB = 0;
  else
#endif
#ifdef ATOMIC
  if (is_atomic() && (is_atomic_loss() || kings_adjacent()))
      si->checkersBB = 0;
  else
#endif
#ifdef PLACEMENT
  if (is_placement() && count_in_hand<KING>())
      si->checkersBB = 0;
  else
#endif
  si->checkersBB = attackers_to(square<KING>(sideToMove)) & pieces(~sideToMove);

  for (Bitboard b = pieces(); b; )
  {
      Square s = pop_lsb(b);
      Piece pc = piece_on(s);
      si->key ^= Zobrist::psq[pc][s];

      if (type_of(pc) == PAWN)
          si->pawnKey ^= Zobrist::psq[pc][s];

      else if (type_of(pc) != KING)
          si->nonPawnMaterial[color_of(pc)] += PieceValue[CHESS_VARIANT][MG][pc];
  }

  if (si->epSquare != SQ_NONE)
      si->key ^= Zobrist::enpassant[file_of(si->epSquare)];

  if (sideToMove == BLACK)
      si->key ^= Zobrist::side;

  si->key ^= Zobrist::castling[si->castlingRights];

  for (Piece pc : Pieces)
  {
      for (int cnt = 0; cnt < pieceCount[pc]; ++cnt)
          si->materialKey ^= Zobrist::psq[pc][cnt];

#ifdef CRAZYHOUSE
      if (is_house())
      {
          if (type_of(pc) != PAWN && type_of(pc) != KING)
              si->nonPawnMaterial[color_of(pc)] += pieceCountInHand[color_of(pc)][type_of(pc)] * PieceValue[CHESS_VARIANT][MG][pc];
          for (int cnt = 0; cnt < pieceCountInHand[color_of(pc)][type_of(pc)]; ++cnt)
              si->key ^= Zobrist::inHand[pc][cnt];
      }
#endif
  }

#ifdef THREECHECK
  if (is_three_check())
      for (Color c : { WHITE, BLACK })
          si->key ^= Zobrist::checks[c][si->checksGiven[c]];
#endif
}


/// Position::set() is an overload to initialize the position object with
/// the given endgame code string like "KBPvKN". It is mainly a helper to
/// get the material key out of an endgame code.

Position& Position::set(const string& code, Color c, Variant v, StateInfo* si) {

  string sides[COLOR_NB];
  switch (v)
  {
#ifdef ANTI
  case ANTI_VARIANT:
      assert(code.length() > 0 && code.length() < 9);

      sides[0] = code.substr(code.find('v') + 1);  // Weak
      sides[1] = code.substr(0, code.find('v')); // Strong
  break;
#endif
  default:
      assert(code[0] == 'K');

      sides[0] = code.substr(code.find('K', 1));      // Weak
      sides[1] = code.substr(0, std::min(code.find('v'), code.find('K', 1))); // Strong
  }

  assert(sides[0].length() > 0 && sides[0].length() < 8);
  assert(sides[1].length() > 0 && sides[1].length() < 8);

  std::transform(sides[c].begin(), sides[c].end(), sides[c].begin(), tolower);

  string fenStr = "8/" + sides[0] + char(8 - sides[0].length() + '0') + "/8/8/8/8/"
                       + sides[1] + char(8 - sides[1].length() + '0') + "/8 w - - 0 10";

  return set(fenStr, false, v, si, nullptr);
}


/// Position::fen() returns a FEN representation of the position. In case of
/// Chess960 the Shredder-FEN notation is used. This is mainly a debugging function.

string Position::fen() const {

  int emptyCnt;
  std::ostringstream ss;

  for (Rank r = RANK_8; r >= RANK_1; --r)
  {
      for (File f = FILE_A; f <= FILE_H; ++f)
      {
          for (emptyCnt = 0; f <= FILE_H && empty(make_square(f, r)); ++f)
              ++emptyCnt;

          if (emptyCnt)
              ss << emptyCnt;

          if (f <= FILE_H)
          {
              ss << PieceToChar[piece_on(make_square(f, r))];
#ifdef CRAZYHOUSE
              // Set promoted pieces
              if (is_house() && is_promoted(make_square(f, r)))
                  ss << "~";
#endif
          }
      }

      if (r > RANK_1)
          ss << '/';
  }

#ifdef CRAZYHOUSE
  // pieces in hand
  if (is_house())
  {
      ss << '[';
      for (Color c : { WHITE, BLACK })
#ifdef PLACEMENT
          for (PieceType pt = (is_placement() ? KING : QUEEN); pt >= PAWN; --pt)
#else
          for (PieceType pt = QUEEN; pt >= PAWN; --pt)
#endif
              ss << std::string(pieceCountInHand[c][pt], PieceToChar[make_piece(c, pt)]);
      ss << ']';
  }
#endif

  ss << (sideToMove == WHITE ? " w " : " b ");

  if (can_castle(WHITE_OO))
      ss << (chess960 ? char('A' + file_of(castling_rook_square(WHITE_OO ))) : 'K');

  if (can_castle(WHITE_OOO))
      ss << (chess960 ? char('A' + file_of(castling_rook_square(WHITE_OOO))) : 'Q');

  if (can_castle(BLACK_OO))
      ss << (chess960 ? char('a' + file_of(castling_rook_square(BLACK_OO ))) : 'k');

  if (can_castle(BLACK_OOO))
      ss << (chess960 ? char('a' + file_of(castling_rook_square(BLACK_OOO))) : 'q');

  if (!can_castle(ANY_CASTLING))
      ss << '-';

  ss << (ep_square() == SQ_NONE ? " - " : " " + UCI::square(ep_square()) + " ");
#ifdef THREECHECK
  if (is_three_check())
      ss << (CHECKS_3 - st->checksGiven[WHITE]) << "+" << (CHECKS_3 - st->checksGiven[BLACK]) << " ";
#endif
  ss << st->rule50 << " " << 1 + (gamePly - (sideToMove == BLACK)) / 2;


  return ss.str();
}


/// Position::slider_blockers() returns a bitboard of all the pieces (both colors)
/// that are blocking attacks on the square 's' from 'sliders'. A piece blocks a
/// slider if removing that piece from the board would result in a position where
/// square 's' is attacked. For example, a king-attack blocking piece can be either
/// a pinned or a discovered check piece, according if its color is the opposite
/// or the same of the color of the slider.

Bitboard Position::slider_blockers(Bitboard sliders, Square s, Bitboard& pinners) const {

  Bitboard blockers = 0;
  pinners = 0;

  // Snipers are sliders that attack 's' when a piece and other snipers are removed
  Bitboard snipers = (  (attacks_bb<  ROOK>(s) & pieces(QUEEN, ROOK))
                      | (attacks_bb<BISHOP>(s) & pieces(QUEEN, BISHOP))) & sliders;
#ifdef RELAY
  if (is_relay())
      snipers |= PseudoAttacks[QUEEN][s] & relayed_attackers_to<BISHOP, QUEEN>(s, ~color_of(piece_on(s))) & (pieces() ^ pieces(PAWN)) & sliders;
#endif
  Bitboard occupancy = pieces() ^ snipers;

  while (snipers)
  {
    Square sniperSq = pop_lsb(snipers);
    Bitboard b = between_bb(s, sniperSq) & occupancy;

    if (b && !more_than_one(b))
    {
        blockers |= b;
        if (b & pieces(color_of(piece_on(s))))
            pinners |= sniperSq;
    }
  }
  return blockers;
}

/// Position::attackers_to() computes a bitboard of all pieces which attack a
/// given square. Slider attacks use the occupied bitboard to indicate occupancy.

Bitboard Position::attackers_to(Square s, Bitboard occupied) const {

#ifdef GRID
  if (is_grid())
      return  (  (pawn_attacks_bb(BLACK, s)       & pieces(WHITE, PAWN))
               | (pawn_attacks_bb(WHITE, s)       & pieces(BLACK, PAWN))
               | (attacks_bb<KNIGHT>(s)           & pieces(KNIGHT))
               | (attacks_bb<  ROOK>(s, occupied) & pieces(  ROOK, QUEEN))
               | (attacks_bb<BISHOP>(s, occupied) & pieces(BISHOP, QUEEN))
               | (attacks_bb<KING>(s)             & pieces(KING)))
             & ~grid_bb(s);
#endif
#ifdef KNIGHTRELAY
  if (is_knight_relay())
  {
      Bitboard b =  (pawn_attacks_bb(BLACK, s)         & pieces(WHITE, PAWN))
                  | (pawn_attacks_bb(WHITE, s)         & pieces(BLACK, PAWN))
                  | (empty(s) ? (attacks_bb<KNIGHT>(s) & pieces(KNIGHT)) : 0)
                  | (attacks_bb<  ROOK>(s, occupied)   & pieces(  ROOK, QUEEN))
                  | (attacks_bb<BISHOP>(s, occupied)   & pieces(BISHOP, QUEEN))
                  | (attacks_bb<KING>(s)               & pieces(KING));
      for (Color c : { WHITE, BLACK })
          b |= relayed_attackers_to<KNIGHT, KNIGHT>(s, c, occupied);
      return b & ~pieces(KNIGHT);
  }
#endif
#ifdef RELAY
  if (is_relay())
  {
      Bitboard b =  (pawn_attacks_bb(BLACK, s)       & pieces(WHITE, PAWN))
                  | (pawn_attacks_bb(WHITE, s)       & pieces(BLACK, PAWN))
                  | (attacks_bb<KNIGHT>(s)           & pieces(KNIGHT))
                  | (attacks_bb<  ROOK>(s, occupied) & pieces(  ROOK, QUEEN))
                  | (attacks_bb<BISHOP>(s, occupied) & pieces(BISHOP, QUEEN))
                  | (attacks_bb<KING>(s)             & pieces(KING));
      for (Color c : { WHITE, BLACK })
          b |= relayed_attackers_to<KNIGHT, KING>(s, c, occupied);
      return b;
  }
#endif
  return  (pawn_attacks_bb(BLACK, s)       & pieces(WHITE, PAWN))
        | (pawn_attacks_bb(WHITE, s)       & pieces(BLACK, PAWN))
        | (attacks_bb<KNIGHT>(s)           & pieces(KNIGHT))
        | (attacks_bb<  ROOK>(s, occupied) & pieces(  ROOK, QUEEN))
        | (attacks_bb<BISHOP>(s, occupied) & pieces(BISHOP, QUEEN))
        | (attacks_bb<KING>(s)             & pieces(KING));
}

#ifdef RELAY
template<PieceType PtMin, PieceType PtMax>
Bitboard Position::relayed_attackers_to(Square s, Color c, Bitboard occupied) const {
  Bitboard b = 0;
  for (PieceType pt = PtMin; pt <= PtMax; ++pt)
  {
      Bitboard attackers = pieces(c, pt);
      Bitboard relays = attacks_bb(pt, s, occupied) & (pieces(c) ^ pieces(c, is_relay() ? PAWN : pt));

      while (attackers && relays)
          b |= attacks_bb(pt, pop_lsb(attackers), occupied) & relays;
  }
  return b;
}
#endif

#ifdef ATOMIC
Bitboard Position::slider_attackers_to(Square s, Bitboard occupied) const {

  return  (attacks_bb<  ROOK>(s, occupied) & pieces(  ROOK, QUEEN))
        | (attacks_bb<BISHOP>(s, occupied) & pieces(BISHOP, QUEEN));
}
#endif

/// Position::legal() tests whether a pseudo-legal move is legal

bool Position::legal(Move m) const {

#ifdef CRAZYHOUSE
  assert(is_house() || type_of(m) != DROP);
#endif
  assert(is_ok(m));

  Color us = sideToMove;
  Square from = from_sq(m);
  Square to = to_sq(m);

  assert(color_of(moved_piece(m)) == us);
#ifdef ANTI
  // If a player can capture, that player must capture
  // Is handled by move generator
  assert(!is_anti() || capture(m) == can_capture());
  if (is_anti())
      return true;
#endif
#ifdef EXTINCTION
  // All pseudo-legal moves in extinction chess are legal
  if (is_extinction())
      return true;
#endif
#ifdef GRID
  // For simplicity, we only check here that moves cross grid lines
  if (is_grid() && (grid_bb(from) & to_sq(m)))
      return false;
#endif
#ifdef HORDE
#ifdef PLACEMENT
  assert((is_horde() && is_horde_color(us)) || (is_placement() && count_in_hand<KING>(us)) || piece_on(square<KING>(us)) == make_piece(us, KING));
#else
  assert((is_horde() && is_horde_color(us)) || piece_on(square<KING>(us)) == make_piece(us, KING));
#endif
#else
#ifdef PLACEMENT
  assert((is_placement() && count_in_hand<KING>(us)) || piece_on(square<KING>(us)) == make_piece(us, KING));
#else
  assert(piece_on(square<KING>(us)) == make_piece(us, KING));
#endif
#endif
#ifdef LOSERS
  assert(!(is_losers() && !capture(m) && can_capture_losers()));
#endif

  // Pseudo-illegal moves are illegal
  if ((var != CHESS_VARIANT || subvar != CHESS_VARIANT) && type_of(m) == NORMAL && !pseudo_legal(m))
      return false;
#ifdef RACE
  // Checking moves are illegal
  if (is_race() && gives_check(m))
      return false;
#endif
#ifdef HORDE
  // All pseudo-legal moves by the horde are legal
  if (is_horde() && is_horde_color(us))
      return true;
#endif
#ifdef PLACEMENT
  if (is_placement())
  {
      if (type_of(m) == DROP)
      {
          Bitboard b = ~pieces() & (us == WHITE ? Rank1BB : Rank8BB);

          if (type_of(dropped_piece(m)) == BISHOP)
          {
              if (pieces(us, BISHOP) & DarkSquares)
                  b &= ~DarkSquares;
              if (pieces(us, BISHOP) & ~DarkSquares)
                  b &= DarkSquares;
          }
          else if (count_in_hand<BISHOP>(us))
          {
              if (!(pieces(us, BISHOP) & DarkSquares) && !more_than_one(b & DarkSquares))
                  b &= ~DarkSquares;
              if (!(pieces(us, BISHOP) & ~DarkSquares) && !more_than_one(b & ~DarkSquares))
                  b &= DarkSquares;
          }
          if (to_sq(m) & ~b)
              return false;
      }
      else if (count_in_hand<ALL_PIECES>(us))
          return false;
  }
#endif
#ifdef CRAZYHOUSE
  if (is_house() && type_of(m) == DROP)
      return pseudo_legal(m);
#endif
#ifdef ATOMIC
  // Atomic and atomic960 normal (non-castling), en passant, and promotion moves
  if (is_atomic() && type_of(m) != CASTLING)
  {
      if (kings_adjacent(m))
          return true;
      if (capture(m))
      {
          assert(type_of(piece_on(from)) != KING);
          Square capsq = type_of(m) == EN_PASSANT ? make_square(file_of(to), rank_of(from)) : to;
          Bitboard blast = attacks_bb(KING, to, 0) & (pieces() ^ pieces(PAWN));

          assert(!(blast & square<KING>(us)));
          if (blast & square<KING>(~us))
              return true;
          Bitboard b = pieces() ^ ((blast | capsq) | from);
          Square ksq = square<KING>(us);

          if (checkers() & b)
              return false;
          if ((attacks_bb<  ROOK>(ksq, b) & pieces(~us, QUEEN, ROOK) & b) ||
              (attacks_bb<BISHOP>(ksq, b) & pieces(~us, QUEEN, BISHOP) & b))
              return false;
          return true;
      }
  }
#endif

  // En passant captures are a tricky special case. Because they are rather
  // uncommon, we do it simply by testing whether the king is attacked after
  // the move is made.
  if (type_of(m) == EN_PASSANT)
  {
#ifdef KNIGHTRELAY
      if (is_knight_relay())
          return false;
#endif
      Square ksq = square<KING>(us);
      Square capsq = to - pawn_push(us);
      Bitboard occupied = (pieces() ^ from ^ capsq) | to;

      assert(to == ep_square());
      assert(moved_piece(m) == make_piece(us, PAWN));
      assert(piece_on(capsq) == make_piece(~us, PAWN));
      assert(piece_on(to) == NO_PIECE);

#ifdef RELAY
      if (is_relay() && relayed_attackers_to<BISHOP, QUEEN>(square<KING>(us), ~us, occupied))
          return false;
#endif
      return   !(attacks_bb<  ROOK>(ksq, occupied) & pieces(~us, QUEEN, ROOK))
            && !(attacks_bb<BISHOP>(ksq, occupied) & pieces(~us, QUEEN, BISHOP));
  }

  // Castling moves generation does not check if the castling path is clear of
  // enemy attacks, it is delayed at a later time: now!
  if (type_of(m) == CASTLING)
  {
      // After castling, the rook and king final positions are the same in
      // Chess960 as they would be in standard chess.
      to = relative_square(us, to > from ? SQ_G1 : SQ_C1);
      Direction step = to > from ? WEST : EAST;

      for (Square s = to; s != from; s += step)
#ifdef ATOMIC
          if (is_atomic())
          {
              // Atomic king cannot castle through check or discovered check
              // Allow FICS-style atomic castling whereby the castling rook
              // is moved before the king is moved and thereby blocks a check
              Bitboard occupied = (s == to) ? pieces() : (pieces() ^ from);
              if (   !(attacks_bb(KING, square<KING>(~us), 0) & s)
                  &&  (attackers_to(s, occupied) & pieces(~us)))
                  return false;
          }
          else
#endif
          if (attackers_to(s) & pieces(~us))
              return false;
#ifdef TWOKINGS
      if (is_two_kings() && count<KING>(us) > 1)
      {
          Square ksq = royal_king(us, pieces(us, KING) ^ from ^ to);
          if (attackers_to(ksq) & pieces(~us))
              return false;
      }
#endif

      // In case of Chess960, verify if the Rook blocks some checks
      // For instance an enemy queen in SQ_A1 when castling rook is in SQ_B1.
      return   !chess960
#ifdef ATOMIC
            ||  (is_atomic() && kings_adjacent(m))
#endif
            || !(blockers_for_king(us) & to_sq(m));
  }

  // If the moving piece is a king, check whether the destination square is
  // attacked by the opponent.
  if (type_of(piece_on(from)) == KING)
  {
#ifdef ATOMIC
      if (is_atomic() && kings_adjacent() && !kings_adjacent(m))
      {
          if (attackers_to(to) & pieces(~us, KNIGHT, PAWN))
              return false;
          return !(slider_attackers_to(to, (pieces() ^ from) | to) & pieces(~us));
      }
#endif
#ifdef TWOKINGS
      if (is_two_kings() && count<KING>(us) > 1)
      {
          Square ksq = royal_king(us, pieces(us, KING) ^ from ^ to);
          return !(attackers_to(ksq, (pieces() ^ from) | to) & (pieces(~us) - to));
      }
#endif
#ifdef RELAY
      // Validate evasions where the king blocks the to square.
      if (is_relay() && checkers() && relayed_attackers_to<BISHOP, QUEEN>(to, ~us, pieces() ^ from))
          return false;
#endif
      return !(attackers_to(to, pieces() ^ from) & pieces(~us));
  }

  // A non-king move is legal if and only if it is not pinned or it
  // is moving along the ray towards or away from the king.
#ifdef RELAY
  if (is_relay() && relayed_attackers_to<BISHOP, QUEEN>(square<KING>(us), ~us, pieces() ^ from))
      return false;
#endif
  return !(blockers_for_king(us) & from)
      || aligned(from, to, square<KING>(us));
}


/// Position::pseudo_legal() takes a random move and tests whether the move is
/// pseudo legal. It is used to validate moves from TT that can be corrupted
/// due to SMP concurrent access or hash position key aliasing.

bool Position::pseudo_legal(const Move m) const {

#ifdef CRAZYHOUSE
  // Early return on TT move which does not apply for this variant
  if (!is_house() && type_of(m) == DROP)
      return false;
#endif

  Color us = sideToMove;
  Square from = from_sq(m);
  Square to = to_sq(m);
  Piece pc = moved_piece(m);

  // If the game is already won or lost, further moves are illegal
  if (is_variant_end())
      return false;

#ifdef ATOMIC
  if (is_atomic())
  {
      // If the game is already won or lost, further moves are illegal
      if (pc == NO_PIECE || color_of(pc) != us)
          return false;
      if (capture(m))
      {
          if (type_of(pc) == KING)
              return false;
          Square ksq = square<KING>(us);

          if ((pieces(us) & to) || (attacks_bb(KING, ksq, 0) & to))
              return false;
          if (!kings_adjacent())
          {
              // Illegal pawn capture generated by killer move heuristic
              if (type_of(pc) == PAWN && file_of(from) == file_of(to))
                  return false;
              Square capsq = type_of(m) == EN_PASSANT ? make_square(file_of(to), rank_of(from)) : to;

              if (!(attacks_bb(KING, to, 0) & square<KING>(~us)))
              {
                  Bitboard blast = attacks_bb(KING, to, 0) & (pieces() ^ pieces(PAWN));
                  Bitboard b = pieces() ^ ((blast | capsq) | from);

                  if (checkers() & b)
                      return false;
                  if ((attacks_bb<  ROOK>(ksq, b) & pieces(~us, QUEEN, ROOK) & b) ||
                      (attacks_bb<BISHOP>(ksq, b) & pieces(~us, QUEEN, BISHOP) & b))
                      return false;
              }
          }
      }
  }
#endif
#ifdef ANTI
  if (is_anti() && !capture(m) && can_capture())
      return false;
#endif
#ifdef LOSERS
  if (is_losers() && !capture(m) && can_capture_losers())
      return false;
#endif

  // Use a slower but simpler function for uncommon cases
  // yet we skip the legality check of MoveList<LEGAL>().
#ifdef CRAZYHOUSE
  if (type_of(m) != NORMAL && type_of(m) != DROP)
#else
  if (type_of(m) != NORMAL)
#endif
      return checkers() ? MoveList<    EVASIONS>(*this).contains(m)
                        : MoveList<NON_EVASIONS>(*this).contains(m);

  // Is not a promotion, so promotion piece must be empty
<<<<<<< HEAD
#ifdef CRAZYHOUSE
  if (is_house() && type_of(m) == DROP)
      assert(promotion_type(m) - KNIGHT == 1);
  else
#endif
  if (promotion_type(m) - KNIGHT != NO_PIECE_TYPE)
      return false;
=======
  assert(promotion_type(m) - KNIGHT == NO_PIECE_TYPE);
>>>>>>> f0556dcb

  // If the 'from' square is not occupied by a piece belonging to the side to
  // move, the move is obviously not legal.
  if (pc == NO_PIECE || color_of(pc) != us)
      return false;

  // The destination square cannot be occupied by a friendly piece
#ifdef CRAZYHOUSE
  if (is_house() && type_of(m) == DROP && (!pieceCountInHand[us][type_of(pc)] || !empty(to)))
      return false;
#endif
#ifdef KNIGHTRELAY
  if (is_knight_relay() && capture(m) && (type_of(m) == EN_PASSANT || type_of(pc) == KNIGHT || (pieces(KNIGHT) & to)))
      return false;
#endif
  if (pieces(us) & to)
      return false;

  // Handle the special case of a pawn move
#ifdef CRAZYHOUSE
  if (is_house() && type_of(m) == DROP) {} else
#endif
#ifdef KNIGHTRELAY
  if (is_knight_relay() && type_of(pc) != KNIGHT && type_of(pc) != KING && (attacks_bb<KNIGHT>(from) & to))
  {
      if (type_of(pc) == PAWN && (Rank8BB | Rank1BB) & to)
          return false;
      if (!(attacks_bb<KNIGHT>(from) & pieces(us, KNIGHT)))
          return false;
  }
  else
#endif
  if (type_of(pc) == PAWN)
  {
      // We have already handled promotion moves, so destination
      // cannot be on the 8th/1st rank.
      if ((Rank8BB | Rank1BB) & to)
          return false;

      if (   !(pawn_attacks_bb(us, from) & pieces(~us) & to) // Not a capture
          && !((from + pawn_push(us) == to) && empty(to))       // Not a single push
          && !(   (from + 2 * pawn_push(us) == to)              // Not a double push
#ifdef HORDE
               && ((relative_rank(us, from) == RANK_2)
                   || (is_horde() && relative_rank(us, from) == RANK_1))
#else
               && (relative_rank(us, from) == RANK_2)
#endif
               && empty(to)
               && empty(to - pawn_push(us))))
          return false;
  }
  else if (!(attacks_bb(type_of(pc), from, pieces()) & to))
  {
#ifdef RELAY
      if (is_relay())
      {
          Bitboard b = 0;
          for (PieceType pt = KNIGHT; pt <= KING; ++pt)
              if (attacks_bb(pt, from, 0) & pieces(us, pt))
                  b |= attacks_bb(pt, from, 0);
          if (!(b & to))
              return false;
      }
      else
#endif
      return false;
  }

  // Evasions generator already takes care to avoid some kind of illegal moves
  // and legal() relies on this. We therefore have to take care that the same
  // kind of moves are filtered out here.
  if (checkers())
  {
#ifdef ATOMIC
      if (is_atomic())
      {
          // In case of adjacent kings, we can ignore attacks on our king.
          if (kings_adjacent(m))
              return true;
          if (capture(m))
          {
              // Capturing the opposing king or all checking pieces suffices.
              Bitboard blast = attacks_bb(KING, to, 0) & (pieces() ^ pieces(PAWN));
              if ((blast & square<KING>(~us)) || ~(checkers() & blast))
                  return true;
          }
      }
#endif
#ifdef TWOKINGS
      if (is_two_kings() && count<KING>(us) > 1) {} else
#endif
      if (type_of(pc) != KING)
      {
          // Double check? In this case a king move is required
          if (more_than_one(checkers()))
              return false;

          // Our move must be a blocking interposition or a capture of the checking piece
          if (!(between_bb(square<KING>(us), lsb(checkers())) & to))
              return false;
      }
#ifdef GRID
      else if (is_grid())
      {
          // Allows the king to approach an opposing piece in a different cell
          if (attackers_to(to, pieces() ^ from) & pieces(~us) & ~grid_bb(to))
              return false;
      }
#endif
      else if (attackers_to(to, pieces() ^ from) & pieces(~us))
          return false;
  }

  return true;
}


/// Position::gives_check() tests whether a pseudo-legal move gives a check

bool Position::gives_check(Move m) const {

  assert(is_ok(m));
  assert(color_of(moved_piece(m)) == sideToMove);

  Square from = from_sq(m);
  Square to = to_sq(m);

#ifdef CRAZYHOUSE
  if (is_house() && type_of(m) == DROP)
      return st->checkSquares[type_of(dropped_piece(m))] & to;
#endif
#ifdef HORDE
  if (is_horde() && is_horde_color(~sideToMove))
      return false;
#endif
#ifdef ANTI
  if (is_anti())
      return false;
#endif
#ifdef EXTINCTION
  if (is_extinction())
      return false;
#endif
#ifdef ATOMIC
  if (is_atomic())
  {
      // Separating adjacent kings exposes direct checks (minus castle rook)
      // For simplicity, resolves castling discovered checks by fall-through
      Square ksq = square<KING>(~sideToMove);

      switch (type_of(m))
      {
      case CASTLING:
          // Standard rules apply unless kings will be connected after castling
          if (relative_rank(sideToMove, ksq) != RANK_2)
              break;
          if (kings_adjacent(m))
              return false;
          // If kings are not adjacent, attackers_to(ksq) is empty (and slow)
          return kings_adjacent() && (attackers_to(ksq) & (pieces(sideToMove) ^ from ^ to));

      default:
          if (kings_adjacent(m))
              return false;
          if (type_of(piece_on(from)) == KING && kings_adjacent())
              return attackers_to(ksq, pieces() ^ from ^ to) & (pieces(sideToMove) ^ from);
          if (capture(m))
          {
              if (attacks_bb(KING, ksq, 0) & to) // Variant ending
                  return false;
              // Blasted pieces may discover checks
              Bitboard blast = attacks_bb(KING, to, 0) & (pieces() ^ pieces(PAWN));
              blast |= type_of(m) == EN_PASSANT ? make_square(file_of(to), rank_of(from)) : to;

              return slider_attackers_to(ksq, pieces() ^ (blast | from)) & (pieces(sideToMove) ^ from) & ~blast;
          }
      }
  }
#endif

  // Is there a direct check?
  if (check_squares(type_of(piece_on(from))) & to)
      return true;

  // Is there a discovered check?
  if (   (blockers_for_king(~sideToMove) & from)
      && !aligned(from, to, square<KING>(~sideToMove)))
      return true;
#ifdef GRID
  // Does the piece give check by moving away from king?
  if (   is_grid()
      && (grid_bb(square<KING>(~sideToMove)) & from)
      && aligned(from, to, square<KING>(~sideToMove))
      && type_of(piece_on(from)) != PAWN
      && (attacks_bb(type_of(piece_on(from)), to, pieces() ^ from) & square<KING>(~sideToMove)))
      return true;
#endif

  switch (type_of(m))
  {
  case NORMAL:
      return false;

  case PROMOTION:
#ifdef GRID
      if (is_grid())
          return attacks_bb(promotion_type(m), to, pieces() ^ from) & square<KING>(~sideToMove) & ~grid_bb(to);
#endif
      return attacks_bb(promotion_type(m), to, pieces() ^ from) & square<KING>(~sideToMove);

  // En passant capture with check? We have already handled the case
  // of direct checks and ordinary discovered check, so the only case we
  // need to handle is the unusual case of a discovered check through
  // the captured pawn.
  case EN_PASSANT:
  {
      Square capsq = make_square(file_of(to), rank_of(from));
      Bitboard b = (pieces() ^ from ^ capsq) | to;

      return  (attacks_bb<  ROOK>(square<KING>(~sideToMove), b) & pieces(sideToMove, QUEEN, ROOK))
            | (attacks_bb<BISHOP>(square<KING>(~sideToMove), b) & pieces(sideToMove, QUEEN, BISHOP));
  }
  default: //CASTLING
  {
      // Castling is encoded as 'king captures the rook'
      Square ksq = square<KING>(~sideToMove);
      Square rto = relative_square(sideToMove, to > from ? SQ_F1 : SQ_D1);

#ifdef GRID
      if (is_grid())
          return   (attacks_bb<ROOK>(rto) & ksq & ~grid_bb(rto))
                && (attacks_bb<ROOK>(rto, pieces() ^ from ^ to) & ksq);
#endif
      return   (attacks_bb<ROOK>(rto) & ksq)
            && (attacks_bb<ROOK>(rto, pieces() ^ from ^ to) & ksq);
  }
  }
}

/// Position::do_move() makes a move, and saves all information necessary
/// to a StateInfo object. The move is assumed to be legal. Pseudo-legal
/// moves should be filtered out before this function is called.

void Position::do_move(Move m, StateInfo& newSt, bool givesCheck) {

  assert(is_ok(m));
  assert(&newSt != st);
#ifdef ANTI
  assert(!is_anti() || !givesCheck);
#endif
#ifdef EXTINCTION
  assert(!is_extinction() || !givesCheck);
#endif
#ifdef RACE
  assert(!is_race() || !givesCheck);
#endif

  thisThread->nodes.fetch_add(1, std::memory_order_relaxed);
  Key k = st->key ^ Zobrist::side;

  // Copy some fields of the old state to our new StateInfo object except the
  // ones which are going to be recalculated from scratch anyway and then switch
  // our state pointer to point to the new (ready to be updated) state.
  std::memcpy(&newSt, st, offsetof(StateInfo, key));
#ifdef ATOMIC
  if (is_atomic())
  {
      std::memset(newSt.blastByTypeBB, 0, sizeof(newSt.blastByTypeBB));
      std::memset(newSt.blastByColorBB, 0, sizeof(newSt.blastByColorBB));
  }
#endif
  newSt.previous = st;
  st = &newSt;

  // Increment ply counters. In particular, rule50 will be reset to zero later on
  // in case of a capture or a pawn move.
  ++gamePly;
  ++st->rule50;
  ++st->pliesFromNull;

  // Used by NNUE
#ifdef USE_NNUE
  st->accumulator.computed[WHITE] = false;
  st->accumulator.computed[BLACK] = false;
  auto& dp = st->dirtyPiece;
  dp.dirty_num = 1;
#endif

  Color us = sideToMove;
  Color them = ~us;
  Square from = from_sq(m);
  Square to = to_sq(m);
#ifdef CRAZYHOUSE
  // Silence Mingw compiler warning -Werror=array-bounds
  Piece pc = (is_house() && type_of(m) == DROP) || from == SQ_NONE ? dropped_piece(m) : piece_on(from);
#else
  Piece pc = piece_on(from);
#endif
  Piece captured = type_of(m) == EN_PASSANT ? make_piece(them, PAWN) : piece_on(to);

  assert(color_of(pc) == us);
  assert(captured == NO_PIECE || color_of(captured) == (type_of(m) != CASTLING ? them : us));

#ifdef ANTI
  if (is_anti()) {} else
#endif
#ifdef EXTINCTION
  if (is_extinction()) {} else
#endif
#ifdef TWOKINGS
  if (is_two_kings() && count<KING>(them) > 1) {} else
#endif
  assert(type_of(captured) != KING);

  if (type_of(m) == CASTLING)
  {
      assert(pc == make_piece(us, KING));
      assert(captured == make_piece(us, ROOK));

      Square rfrom, rto;
      do_castling<true>(us, from, to, rfrom, rto);

      k ^= Zobrist::psq[captured][rfrom] ^ Zobrist::psq[captured][rto];
      captured = NO_PIECE;
  }

  if (captured)
  {
      Square capsq = to;
#ifdef ATOMIC
      if (is_atomic())
      {
          std::memcpy(st->blastByTypeBB, byTypeBB, sizeof(st->blastByTypeBB));
          std::memcpy(st->blastByColorBB, byColorBB, sizeof(st->blastByColorBB));
      }
#endif

      // If the captured piece is a pawn, update pawn hash key, otherwise
      // update non-pawn material.
      if (type_of(captured) == PAWN)
      {
          if (type_of(m) == EN_PASSANT)
          {
              capsq -= pawn_push(us);

              assert(pc == make_piece(us, PAWN));
              assert(to == st->epSquare);
              assert(relative_rank(us, to) == RANK_6);
              assert(piece_on(to) == NO_PIECE);
              assert(piece_on(capsq) == make_piece(them, PAWN));
          }

          st->pawnKey ^= Zobrist::psq[captured][capsq];
      }
      else
      {
          st->nonPawnMaterial[them] -= PieceValue[CHESS_VARIANT][MG][captured];
#ifdef CRAZYHOUSE
          if (is_house() && !is_promoted(capsq))
          {
#ifdef BUGHOUSE
              if (! is_bughouse())
#endif
#ifdef PLACEMENT
              if (! is_placement())
#endif
              {
                  st->nonPawnMaterial[us] += PieceValue[CHESS_VARIANT][MG][captured];
              }
          }
#endif
      }

#ifdef USE_NNUE
      if (Eval::useNNUE)
      {
          dp.dirty_num = 2;  // 1 piece moved, 1 piece captured
          dp.piece[1] = captured;
          dp.from[1] = capsq;
          dp.to[1] = SQ_NONE;
      }
#endif

      // Update board and piece lists
      remove_piece(capsq);
#ifdef CRAZYHOUSE
      if (is_house())
      {
          st->capturedpromoted = is_promoted(capsq);
#ifdef BUGHOUSE
          if (! is_bughouse())
#endif
#ifdef PLACEMENT
          if (! is_placement())
#endif
          {
              Piece add = is_promoted(capsq) ? make_piece(~color_of(captured), PAWN) : ~captured;
              add_to_hand(color_of(add), type_of(add));
              k ^= Zobrist::inHand[add][pieceCountInHand[color_of(add)][type_of(add)] - 1];
          }
          promotedPieces -= capsq;
      }
#endif

      // Update material hash key and prefetch access to materialTable
      k ^= Zobrist::psq[captured][capsq];
      st->materialKey ^= Zobrist::psq[captured][pieceCount[captured]];
#ifdef ATOMIC
      if (is_atomic()) // Remove the blast piece(s)
      {
          Bitboard blast = attacks_bb(KING, to, 0) - from;
          while (blast)
          {
              Square bsq = pop_lsb(blast);
              Piece bpc = piece_on(bsq);
              if (bpc != NO_PIECE && type_of(bpc) != PAWN)
              {
                  Color bc = color_of(bpc);
                  st->nonPawnMaterial[bc] -= PieceValue[CHESS_VARIANT][MG][type_of(bpc)];

                  // Update board and piece lists
                  remove_piece(bsq);

                  // Update material hash key
                  k ^= Zobrist::psq[bpc][bsq];
                  st->materialKey ^= Zobrist::psq[bpc][pieceCount[bpc]];

                  // Update castling rights if needed
                  if (st->castlingRights && castlingRightsMask[bsq])
                  {
                      k ^= Zobrist::castling[st->castlingRights];
                      st->castlingRights &= ~castlingRightsMask[bsq];
                      k ^= Zobrist::castling[st->castlingRights];
                  }
              }
          }
      }
#endif

      prefetch(thisThread->materialTable[st->materialKey]);

      // Reset rule 50 counter
      st->rule50 = 0;
  }

#ifdef ATOMIC
  if (is_atomic() && captured)
      k ^= Zobrist::psq[pc][from];
  else
#endif
  // Update hash key
#ifdef CRAZYHOUSE
  if (is_house() && type_of(m) == DROP)
      k ^=  Zobrist::psq[pc][to] ^ Zobrist::inHand[pc][pieceCountInHand[color_of(pc)][type_of(pc)] - 1];
  else
#endif
  k ^= Zobrist::psq[pc][from] ^ Zobrist::psq[pc][to];

  // Reset en passant square
  if (st->epSquare != SQ_NONE)
  {
      k ^= Zobrist::enpassant[file_of(st->epSquare)];
      st->epSquare = SQ_NONE;
  }

  // Update castling rights if needed
#ifdef CRAZYHOUSE
  if (is_house() && type_of(m) == DROP) {} else
#endif
  if (st->castlingRights && (castlingRightsMask[from] | castlingRightsMask[to]))
  {
      k ^= Zobrist::castling[st->castlingRights];
      st->castlingRights &= ~(castlingRightsMask[from] | castlingRightsMask[to]);
      k ^= Zobrist::castling[st->castlingRights];
  }
#ifdef TWOKINGS
  // Moving any king loses the castling rights
  else if (is_two_kings() && st->castlingRights && type_of(pc) == KING)
  {
      k ^= Zobrist::castling[st->castlingRights];
      st->castlingRights &= ~(castlingRightsMask[from] | castlingRightsMask[to]);
      k ^= Zobrist::castling[st->castlingRights];
  }
#endif

#ifdef THREECHECK
  if (is_three_check() && givesCheck)
  {
      k ^= Zobrist::checks[us][st->checksGiven[us]];
      CheckCount checksGiven = ++(st->checksGiven[us]);
      assert(checksGiven < CHECKS_NB);
      k ^= Zobrist::checks[us][checksGiven];
  }
#endif

  // Move the piece. The tricky Chess960 castling is handled earlier
#ifdef CRAZYHOUSE
  if (is_house() && type_of(m) == DROP)
  {
      drop_piece(pc, to);
      st->materialKey ^= Zobrist::psq[pc][pieceCount[pc]-1];
#ifdef PLACEMENT
      if (is_placement() && !count_in_hand<ALL_PIECES>(us))
      {
          Square rsq, ksq = square<KING>(us);
          if (ksq == relative_square(us, SQ_E1))
          {
              Piece rook = make_piece(us, ROOK);
              if (piece_on(rsq = relative_square(us, SQ_H1)) == rook)
                  set_castling_right(us, ksq, rsq);
              if (piece_on(rsq = relative_square(us, SQ_A1)) == rook)
                  set_castling_right(us, ksq, rsq);
              k ^= Zobrist::castling[st->castlingRights & castlingRightsMask[ksq]];
          }
      }
#endif
  }
  else
#endif
  if (type_of(m) != CASTLING)
  {
#ifdef USE_NNUE
      if (Eval::useNNUE)
      {
          dp.piece[0] = pc;
          dp.from[0] = from;
          dp.to[0] = to;
      }
#endif

#ifdef ATOMIC
      if (is_atomic() && captured) // Remove the blast piece(s)
      {
          remove_piece(from);
          // Update material (hash key already updated)
          st->materialKey ^= Zobrist::psq[pc][pieceCount[pc]];
          if (type_of(pc) != PAWN)
              st->nonPawnMaterial[us] -= PieceValue[CHESS_VARIANT][MG][type_of(pc)];
      }
      else
#endif
      move_piece(from, to);
  }

  // If the moving piece is a pawn do some special extra work
  if (type_of(pc) == PAWN)
  {
      // Set en passant square if the moved pawn can be captured
#ifdef HORDE
      if (is_horde() && rank_of(from) == relative_rank(us, RANK_1)) {} else
#endif
      if (   (int(to) ^ int(from)) == 16
#ifdef ATOMIC
          && !(is_atomic() && (attacks_bb(KING, to - pawn_push(us), 0) & square<KING>(them)))
#endif
          && (pawn_attacks_bb(us, to - pawn_push(us)) & pieces(them, PAWN)))
      {
          st->epSquare = to - pawn_push(us);
          k ^= Zobrist::enpassant[file_of(st->epSquare)];
      }
#ifdef ATOMIC
      else if (!(is_atomic() && captured) && type_of(m) == PROMOTION)
#else
      else if (type_of(m) == PROMOTION)
#endif
      {
          Piece promotion = make_piece(us, promotion_type(m));

          assert(relative_rank(us, to) == RANK_8);

#ifdef ANTI
#ifdef EXTINCTION
          assert(type_of(promotion) >= KNIGHT && type_of(promotion) <= (is_anti() || is_extinction() ? KING : QUEEN));
#else
          assert(type_of(promotion) >= KNIGHT && type_of(promotion) <= (is_anti() ? KING : QUEEN));
#endif
#else
#ifdef EXTINCTION
          assert(type_of(promotion) >= KNIGHT && type_of(promotion) <= (is_extinction() ? KING : QUEEN));
#else
          assert(type_of(promotion) >= KNIGHT && type_of(promotion) <= QUEEN);
#endif
#endif

          remove_piece(to);
          put_piece(promotion, to);
#ifdef CRAZYHOUSE
#ifdef LOOP
          if (is_house() && !is_loop())
#else
          if (is_house())
#endif
              promotedPieces |= to;
#endif

#ifdef USE_NNUE
          if (Eval::useNNUE)
          {
              // Promoting pawn to SQ_NONE, promoted piece from SQ_NONE
              dp.to[0] = SQ_NONE;
              dp.piece[dp.dirty_num] = promotion;
              dp.from[dp.dirty_num] = SQ_NONE;
              dp.to[dp.dirty_num] = to;
              dp.dirty_num++;
          }
#endif

          // Update hash keys
          k ^= Zobrist::psq[pc][to] ^ Zobrist::psq[promotion][to];
          st->pawnKey ^= Zobrist::psq[pc][to];
          st->materialKey ^=  Zobrist::psq[promotion][pieceCount[promotion]-1]
                            ^ Zobrist::psq[pc][pieceCount[pc]];

          // Update material
          st->nonPawnMaterial[us] += PieceValue[CHESS_VARIANT][MG][promotion];
      }

      // Update pawn hash key
#ifdef ATOMIC
      if (is_atomic() && captured)
          st->pawnKey ^= Zobrist::psq[make_piece(us, PAWN)][from];
      else
#endif
#ifdef CRAZYHOUSE
      if (is_house() && type_of(m) == DROP)
          st->pawnKey ^= Zobrist::psq[pc][to];
      else
#endif
      st->pawnKey ^= Zobrist::psq[pc][from] ^ Zobrist::psq[pc][to];

      // Reset rule 50 draw counter
      st->rule50 = 0;
  }

  // Set capture piece
  st->capturedPiece = captured;
#ifdef CRAZYHOUSE
  if (is_house() && !captured)
      st->capturedpromoted = false;
#endif

  // Update the key with the final value
  st->key = k;

  // Calculate checkers bitboard (if move gives check)
#ifdef KNIGHTRELAY
  if (is_knight_relay() && pieces(KNIGHT))
      givesCheck = true;
#endif
#ifdef RELAY
  if (is_relay() && (pieces() ^ pieces(PAWN, KING)))
      givesCheck = true;
#endif
#ifdef TWOKINGS
  // If one king is captured, maybe the remaining king is in check
  if (is_two_kings() && type_of(captured) == KING)
      givesCheck = true;
#endif
  st->checkersBB = givesCheck ? attackers_to(square<KING>(them)) & pieces(us) : 0;

#ifdef CRAZYHOUSE
  if (is_house() && type_of(m) != DROP && is_promoted(from))
      promotedPieces = (promotedPieces ^ from) | to;
#endif

  sideToMove = ~sideToMove;

  // Update king attacks used for fast check detection
  set_check_info(st);

  // Calculate the repetition info. It is the ply distance from the previous
  // occupiedurrence of the same position, negative in the 3-fold case, or zero
  // if the position was not repeated.
  st->repetition = 0;
#ifdef CRAZYHOUSE
  int end = is_house() ? st->pliesFromNull : std::min(st->rule50, st->pliesFromNull);
#else
  int end = std::min(st->rule50, st->pliesFromNull);
#endif
  if (end >= 4)
  {
      StateInfo* stp = st->previous->previous;
      for (int i = 4; i <= end; i += 2)
      {
          stp = stp->previous->previous;
          if (stp->key == st->key)
          {
              st->repetition = stp->repetition ? -i : i;
              break;
          }
      }
  }

  assert(pos_is_ok());
}


/// Position::undo_move() unmakes a move. When it returns, the position should
/// be restored to exactly the same state as before the move was made.

void Position::undo_move(Move m) {

  assert(is_ok(m));

  sideToMove = ~sideToMove;

  Color us = sideToMove;
  Square from = from_sq(m);
  Square to = to_sq(m);
  Piece pc = piece_on(to);
#ifdef ATOMIC
  if (is_atomic() && st->capturedPiece) // Restore the blast piece(s)
  {
      for (PieceType pt = PAWN; pt <= KING; ++pt)
          if (st->blastByTypeBB[pt] & from)
          {
              pc = make_piece(us, pt);
              break;
          }
  }
#endif

  assert(empty(to) || color_of(piece_on(to)) == us);
#ifdef CRAZYHOUSE
  assert((is_house() && type_of(m) == DROP) || empty(from) || type_of(m) == CASTLING);
#else
  assert(empty(from) || type_of(m) == CASTLING);
#endif
#ifdef ANTI
  if (is_anti()) {} else
#endif
#ifdef EXTINCTION
  if (is_extinction()) {} else
#endif
#ifdef TWOKINGS
  if (is_two_kings()) {} else
#endif
  {
  assert(type_of(st->capturedPiece) != KING);
  }

  if (type_of(m) == PROMOTION)
  {
      assert(relative_rank(us, to) == RANK_8);
#ifdef ATOMIC
      if (!is_atomic() || !st->capturedPiece)
      {
#endif
      assert(type_of(pc) == promotion_type(m));
#ifdef ANTI
#ifdef EXTINCTION
      assert(type_of(pc) >= KNIGHT && type_of(pc) <= (is_anti() || is_extinction() ? KING : QUEEN));
#else
      assert(type_of(pc) >= KNIGHT && type_of(pc) <= (is_anti() ? KING : QUEEN));
#endif
#else
#ifdef EXTINCTION
      assert(type_of(pc) >= KNIGHT && type_of(pc) <= (is_extinction() ? KING : QUEEN));
#else
      assert(type_of(pc) >= KNIGHT && type_of(pc) <= QUEEN);
#endif
#endif

      remove_piece(to);
      pc = make_piece(us, PAWN);
      put_piece(pc, to);
#ifdef CRAZYHOUSE
      if (is_house())
          promotedPieces -= to;
#endif
#ifdef ATOMIC
      }
#endif
  }

  if (type_of(m) == CASTLING)
  {
      Square rfrom, rto;
      do_castling<false>(us, from, to, rfrom, rto);
  }
  else
  {
#ifdef ATOMIC
      if (is_atomic() && st->capturedPiece) // Restore the blast piece(s)
          put_piece(pc, from);
      else
#endif
#ifdef CRAZYHOUSE
      if (is_house() && type_of(m) == DROP)
      {
          undrop_piece(pc, to); // Remove the dropped piece
#ifdef PLACEMENT
          if (is_placement())
              castlingRightsMask[relative_square(us, SQ_E1)] = 0;
#endif
      }
      else
#endif
      move_piece(to, from); // Put the piece back at the source square
#ifdef CRAZYHOUSE
      if (is_house() && is_promoted(to))
          promotedPieces = (promotedPieces ^ to) | from;
#endif

      if (st->capturedPiece)
      {
          Square capsq = to;

          if (type_of(m) == EN_PASSANT)
          {
              capsq -= pawn_push(us);

              assert(type_of(pc) == PAWN);
              assert(to == st->previous->epSquare);
              assert(relative_rank(us, to) == RANK_6);
              assert(piece_on(capsq) == NO_PIECE);
              assert(st->capturedPiece == make_piece(~us, PAWN));
          }

#ifdef ATOMIC
          if (is_atomic() && st->capturedPiece) // Restore the blast piece(s)
          {
              Bitboard blast = attacks_bb(KING, to, 0) - from; // squares in blast radius
              while (blast)
              {
                  Square bsq = pop_lsb(blast);
                  for (Color c : { WHITE, BLACK })
                      for (PieceType pt = KNIGHT; pt <= KING; ++pt)
                          if (st->blastByColorBB[c] & st->blastByTypeBB[pt] & bsq)
                              put_piece(make_piece(c, pt), bsq);
              }
          }
#endif
          put_piece(st->capturedPiece, capsq); // Restore the captured piece
#ifdef CRAZYHOUSE
          if (is_house())
          {
#ifdef BUGHOUSE
              if (! is_bughouse())
#endif
#ifdef PLACEMENT
              if (! is_placement())
#endif
              remove_from_hand(~color_of(st->capturedPiece), st->capturedpromoted ? PAWN : type_of(st->capturedPiece));
              if (st->capturedpromoted)
                  promotedPieces |= to;
          }
#endif
      }
  }

  // Finally point our state pointer back to the previous state
  st = st->previous;
  --gamePly;

  assert(pos_is_ok());
}


/// Position::do_castling() is a helper used to do/undo a castling move. This
/// is a bit tricky in Chess960 where from/to squares can overlap.
template<bool Do>
void Position::do_castling(Color us, Square from, Square& to, Square& rfrom, Square& rto) {

  bool kingSide = to > from;
  rfrom = to; // Castling is encoded as "king captures friendly rook"
  rto = relative_square(us, kingSide ? SQ_F1 : SQ_D1);
  to = relative_square(us, kingSide ? SQ_G1 : SQ_C1);

#ifdef USE_NNUE
  if (Do && Eval::useNNUE)
  {
      auto& dp = st->dirtyPiece;
      dp.piece[0] = make_piece(us, KING);
      dp.from[0] = from;
      dp.to[0] = to;
      dp.piece[1] = make_piece(us, ROOK);
      dp.from[1] = rfrom;
      dp.to[1] = rto;
      dp.dirty_num = 2;
  }
#endif

  // Remove both pieces first since squares could overlap in Chess960
  remove_piece(Do ? from : to);
  remove_piece(Do ? rfrom : rto);
  board[Do ? from : to] = board[Do ? rfrom : rto] = NO_PIECE; // Since remove_piece doesn't do this for us
  put_piece(make_piece(us, KING), Do ? to : from);
  put_piece(make_piece(us, ROOK), Do ? rto : rfrom);
}


/// Position::do_null_move() is used to do a "null move": it flips
/// the side to move without executing any move on the board.

void Position::do_null_move(StateInfo& newSt) {

  assert(!checkers());
  assert(&newSt != st);
#ifdef ANTI
  assert(!(is_anti() && can_capture()));
#endif

#ifdef USE_NNUE
  std::memcpy(&newSt, st, offsetof(StateInfo, accumulator));
#else
  std::memcpy(&newSt, st, sizeof(StateInfo));
#endif

  newSt.previous = st;
  st = &newSt;

#ifdef USE_NNUE
  st->dirtyPiece.dirty_num = 0;
  st->dirtyPiece.piece[0] = NO_PIECE; // Avoid checks in UpdateAccumulator()
  st->accumulator.computed[WHITE] = false;
  st->accumulator.computed[BLACK] = false;
#endif

  if (st->epSquare != SQ_NONE)
  {
      st->key ^= Zobrist::enpassant[file_of(st->epSquare)];
      st->epSquare = SQ_NONE;
  }

  st->key ^= Zobrist::side;
  ++st->rule50;
  prefetch(TT.first_entry(key()));

  st->pliesFromNull = 0;

  sideToMove = ~sideToMove;

  set_check_info(st);

  st->repetition = 0;

  assert(pos_is_ok());
}


/// Position::undo_null_move() must be used to undo a "null move"

void Position::undo_null_move() {

  assert(!checkers());

  st = st->previous;
  sideToMove = ~sideToMove;
}


/// Position::key_after() computes the new hash key after the given move. Needed
/// for speculative prefetch. It doesn't recognize special moves like castling,
/// en passant and promotions.

Key Position::key_after(Move m) const {

  Square from = from_sq(m);
  Square to = to_sq(m);
#ifdef CRAZYHOUSE
  Piece pc = is_house() && type_of(m) == DROP ? dropped_piece(m) : piece_on(from);
#else
  Piece pc = piece_on(from);
#endif
  Piece captured = piece_on(to);
  Key k = st->key ^ Zobrist::side;

  if (captured)
  {
      k ^= Zobrist::psq[captured][to];
#ifdef ATOMIC
      if (is_atomic())
      {
          Bitboard blast = (attacks_bb(KING, to, 0) & (pieces() ^ pieces(PAWN))) - from;
          while (blast)
          {
              Square bsq = pop_lsb(blast);
              Piece bpc = piece_on(bsq);
              k ^= Zobrist::psq[bpc][bsq];
          }
          return k ^ Zobrist::psq[pc][from];
      }
#endif
#ifdef CRAZYHOUSE
      if (is_house())
      {
          Piece add = is_promoted(to) ? make_piece(~color_of(captured), PAWN) : ~captured;
          k ^= Zobrist::inHand[add][pieceCountInHand[color_of(add)][type_of(add)]];
      }
#endif
  }

#ifdef CRAZYHOUSE
  if (is_house() && type_of(m) == DROP)
  {
      captured = pc;
      k ^= Zobrist::psq[pc][to] ^ Zobrist::inHand[pc][pieceCountInHand[color_of(pc)][type_of(pc)] - 1];
  }
  else
#endif
  k ^= Zobrist::psq[pc][to] ^ Zobrist::psq[pc][from];

  return (captured || type_of(pc) == PAWN)
      ? k : adjust_key50<true>(k);
}

#ifdef ATOMIC
template<>
Value Position::see<ATOMIC_VARIANT>(Move m, PieceType nextVictim, Square s) const {
  assert(is_ok(m));

  Square from = from_sq(m);
  Color us = color_of(piece_on(from));
  Bitboard blast = (attacks_bb(KING, to_sq(m), 0) & (pieces() ^ pieces(PAWN))) - from;
  if (s != to_sq(m))
      blast &= ~square_bb(s);

  if (blast & pieces(~us,KING))
      return VALUE_MATE;
  if (s != to_sq(m) && (blast & pieces(us,KING)))
      return -VALUE_MATE;

  Value blastEval =  mg_value(PSQT::psq[ATOMIC_VARIANT][make_piece(us, nextVictim)][from])
                   + mg_value(PSQT::psq[ATOMIC_VARIANT][piece_on(s)][s]);
  while (blast)
  {
      s = pop_lsb(blast);
      blastEval += mg_value(PSQT::psq[ATOMIC_VARIANT][piece_on(s)][s]);
  }

  return us == WHITE ? -blastEval : blastEval;
}
#endif

/// Position::see_ge (Static Exchange Evaluation Greater or Equal) tests if the
/// SEE value of move is greater or equal to the given threshold. We'll use an
/// algorithm similar to alpha-beta pruning with a null window.

bool Position::see_ge(Move m, Value threshold) const {

  assert(is_ok(m));
#ifdef CRAZYHOUSE
  // Crazyhouse captures double in value (threshold is halved)
  if (is_house() && color_of(moved_piece(m)) == sideToMove)
      threshold /= 2;
#endif
#ifdef THREECHECK
  if (is_three_check() && color_of(moved_piece(m)) == sideToMove && gives_check(m))
      return true;
#endif

  // Only deal with normal moves, assume others pass a simple SEE
#ifdef CRAZYHOUSE
  if (is_house() && type_of(m) == DROP) {} else
#endif
  if (type_of(m) != NORMAL)
      return VALUE_ZERO >= threshold;

  Square from = from_sq(m), to = to_sq(m);
#ifdef ATOMIC
  if (is_atomic())
  {
      PieceType nextVictim = type_of(piece_on(from));
      Color stm = color_of(piece_on(from));
      if (capture(m))
          return see<ATOMIC_VARIANT>(m, nextVictim, to_sq(m)) >= threshold + 1;
      if (threshold > VALUE_ZERO)
          return false;

      Bitboard occupied = pieces() ^ from;
      Bitboard attackers = attackers_to(to, occupied) & occupied & pieces(~stm) & ~pieces(KING);

      // Loop over attacking pieces
      while (attackers)
      {
          Square s = pop_lsb(attackers);
          if (see<ATOMIC_VARIANT>(m, nextVictim, s) < threshold)
              return false;
      }
      return true;
  }
#endif
#ifdef EXTINCTION
  // Test if this move is a winning capture
  if (is_extinction() && (color_of(piece_on(from)) == ~sideToMove ? is_extinction_loss()
          : ! more_than_one(pieces(color_of(piece_on(from)), type_of(m) == EN_PASSANT ? PAWN : type_of(piece_on(to))))))
      return true;
#endif

  int swap = PieceValue[var][MG][piece_on(to)] - threshold;
  if (swap < 0)
      return false;
#ifdef EXTINCTION
  // Test if a capture refutes this move
  if (is_extinction() && ! more_than_one(pieces(color_of(piece_on(from)), type_of(piece_on(from)))))
  {
      // Toggles to square occupancy in case of stm != sideToMove
      Bitboard occupied = pieces() ^ from ^ to;
      if (type_of(m) == EN_PASSANT)
          occupied ^= make_square(file_of(to), rank_of(from));
      if (attackers_to(to, occupied) & occupied & pieces(color_of(piece_on(from))))
          return false;
  }
#endif

#ifdef CRAZYHOUSE
  swap = PieceValue[var][MG][type_of(is_house() && type_of(m) == DROP ? dropped_piece(m) : piece_on(from))] - swap;
#else
  swap = PieceValue[var][MG][piece_on(from)] - swap;
#endif
  if (swap <= 0)
      return true;

#ifdef CRAZYHOUSE
  assert(is_house() || color_of(piece_on(from)) == sideToMove);
#else
  assert(color_of(piece_on(from)) == sideToMove);
#endif
  Bitboard occupied;
#ifdef CRAZYHOUSE
  if (is_house() && type_of(m) == DROP)
      occupied = pieces() ^ to;
  else
#endif
  occupied = pieces() ^ from ^ to;
  Color stm = sideToMove;
  Bitboard attackers = attackers_to(to, occupied);
  Bitboard stmAttackers, bb;
  int res = 1;

  while (true)
  {
      stm = ~stm;
      attackers &= occupied;

      // If stm has no more attackers then give up: stm loses
      if (!(stmAttackers = attackers & pieces(stm)))
          break;

      // Don't allow pinned pieces to attack as long as there are
      // pinners on their original square.
      if (pinners(~stm) & occupied)
      {
          stmAttackers &= ~blockers_for_king(stm);
#ifdef RACE
      // Exclude checks in racing kings
      if (is_race())
      {
          // Direct checks
          for (PieceType pt = KNIGHT; pt <= QUEEN; ++pt)
              if (attacks_bb(pt, to, 0) & square<KING>(~stm))
                  stmAttackers &= ~pieces(stm, pt);

          // Discovered checks
          if (!(st->pinners[stm] & ~occupied))
              stmAttackers &= ~st->blockersForKing[~stm];
      }
#endif

          if (!stmAttackers)
              break;
      }

      res ^= 1;

      // Locate and remove the next least valuable attacker, and add to
      // the bitboard 'attackers' any X-ray attackers behind it.
      if ((bb = stmAttackers & pieces(PAWN)))
      {
          if ((swap = PawnValueMg - swap) < res)
              break;

          occupied ^= least_significant_square_bb(bb);
          attackers |= attacks_bb<BISHOP>(to, occupied) & pieces(BISHOP, QUEEN);
      }

      else if ((bb = stmAttackers & pieces(KNIGHT)))
      {
          if ((swap = KnightValueMg - swap) < res)
              break;

          occupied ^= least_significant_square_bb(bb);
      }

      else if ((bb = stmAttackers & pieces(BISHOP)))
      {
          if ((swap = BishopValueMg - swap) < res)
              break;

          occupied ^= least_significant_square_bb(bb);
          attackers |= attacks_bb<BISHOP>(to, occupied) & pieces(BISHOP, QUEEN);
      }

      else if ((bb = stmAttackers & pieces(ROOK)))
      {
          if ((swap = RookValueMg - swap) < res)
              break;

          occupied ^= least_significant_square_bb(bb);
          attackers |= attacks_bb<ROOK>(to, occupied) & pieces(ROOK, QUEEN);
      }

      else if ((bb = stmAttackers & pieces(QUEEN)))
      {
          if ((swap = QueenValueMg - swap) < res)
              break;

          occupied ^= least_significant_square_bb(bb);
          attackers |=  (attacks_bb<BISHOP>(to, occupied) & pieces(BISHOP, QUEEN))
                      | (attacks_bb<ROOK  >(to, occupied) & pieces(ROOK  , QUEEN));
      }

      else // KING
           // If we "capture" with the king but opponent still has attackers,
           // reverse the result.
          return (attackers & ~pieces(stm)) ? res ^ 1 : res;
  }

  return bool(res);
}


/// Position::is_draw() tests whether the position is drawn by 50-move rule
/// or by repetition. It does not detect stalemates.

bool Position::is_draw(int ply) const {

#ifdef CRAZYHOUSE
  if (is_house()) {} else
#endif
  if (st->rule50 > 99 && (!checkers() || MoveList<LEGAL>(*this).size()))
      return true;

  // Return a draw score if a position repeats once earlier but strictly
  // after the root, or repeats twice before or at the root.
  return st->repetition && st->repetition < ply;
}


// Position::has_repeated() tests whether there has been at least one repetition
// of positions since the last capture or pawn move.

bool Position::has_repeated() const {

    StateInfo* stc = st;
    int end = std::min(st->rule50, st->pliesFromNull);
    while (end-- >= 4)
    {
        if (stc->repetition)
            return true;

        stc = stc->previous;
    }
    return false;
}


/// Position::has_game_cycle() tests if the position has a move which draws by repetition,
/// or an earlier position has a move that directly reaches the current position.

bool Position::has_game_cycle(int ply) const {

#ifdef ANTI
  if (is_anti())
      return false;
#endif
#ifdef LOSERS
  if (is_losers())
      return false;
#endif
  int j;

  int end = std::min(st->rule50, st->pliesFromNull);

  if (end < 3)
    return false;

  Key originalKey = st->key;
  StateInfo* stp = st->previous;

  for (int i = 3; i <= end; i += 2)
  {
      stp = stp->previous->previous;

      Key moveKey = originalKey ^ stp->key;
      if (   (j = H1(moveKey), cuckoo[j] == moveKey)
          || (j = H2(moveKey), cuckoo[j] == moveKey))
      {
          Move move = cuckooMove[j];
          Square s1 = from_sq(move);
          Square s2 = to_sq(move);

          if (!((between_bb(s1, s2) ^ s2) & pieces()))
          {
              if (ply > i)
                  return true;

              // For nodes before or at the root, check that the move is a
              // repetition rather than a move to the current position.
              // In the cuckoo table, both moves Rc1c5 and Rc5c1 are stored in
              // the same location, so we have to select which square to check.
              if (color_of(piece_on(empty(s1) ? s2 : s1)) != side_to_move())
                  continue;

              // For repetitions before or at the root, require one more
              if (stp->repetition)
                  return true;
          }
      }
  }
  return false;
}


/// Position::flip() flips position with the white and black sides reversed. This
/// is only useful for debugging e.g. for finding evaluation symmetry bugs.

void Position::flip() {

  string f, token;
  std::stringstream ss(fen());

  for (Rank r = RANK_8; r >= RANK_1; --r) // Piece placement
  {
      std::getline(ss, token, r > RANK_1 ? '/' : ' ');
      f.insert(0, token + (f.empty() ? " " : "/"));
  }

  ss >> token; // Active color
  f += (token == "w" ? "B " : "W "); // Will be lowercased later

  ss >> token; // Castling availability
  f += token + " ";

  std::transform(f.begin(), f.end(), f.begin(),
                 [](char c) { return char(islower(c) ? toupper(c) : tolower(c)); });

  ss >> token; // En passant square
  f += (token == "-" ? token : token.replace(1, 1, token[1] == '3' ? "6" : "3"));

  std::getline(ss, token); // Half and full moves
  f += token;

  set(f, is_chess960(), variant(), st, this_thread());

  assert(pos_is_ok());
}


/// Position::pos_is_ok() performs some consistency checks for the
/// position object and raises an asserts if something wrong is detected.
/// This is meant to be helpful when debugging.

bool Position::pos_is_ok() const {

  constexpr bool Fast = true; // Quick (default) or full check?

  Square wksq, bksq;
#ifdef ATOMIC
  if (is_atomic() && is_atomic_loss())
  {
      wksq = sideToMove == WHITE ? SQ_NONE : square<KING>(WHITE);
      bksq = sideToMove == BLACK ? SQ_NONE : square<KING>(BLACK);
  }
  else
#endif
#ifdef EXTINCTION
  if (is_extinction() && is_extinction_loss())
  {
      wksq = sideToMove == WHITE ? SQ_NONE : square<KING>(WHITE);
      bksq = sideToMove == BLACK ? SQ_NONE : square<KING>(BLACK);
  }
  else
#endif
#ifdef HORDE
  if (is_horde())
  {
      wksq = is_horde_color(WHITE) ? SQ_NONE : square<KING>(WHITE);
      bksq = is_horde_color(BLACK) ? SQ_NONE : square<KING>(BLACK);
  }
  else
#endif
  wksq = square<KING>(WHITE), bksq = square<KING>(BLACK);

#ifdef ANTI
  if (is_anti())
  {
      if ((sideToMove != WHITE && sideToMove != BLACK)
          || (ep_square() != SQ_NONE && relative_rank(sideToMove, ep_square()) != RANK_6))
          assert(0 && "pos_is_ok: Default");
  }
  else
#endif
#ifdef EXTINCTION
  if (is_extinction() && is_extinction_loss())
  {
      if ((sideToMove != WHITE && sideToMove != BLACK)
          || (ep_square() != SQ_NONE && relative_rank(sideToMove, ep_square()) != RANK_6))
          assert(0 && "pos_is_ok: Default");
  }
  else
#endif
#ifdef HORDE
  if (is_horde())
  {
      if ((sideToMove != WHITE && sideToMove != BLACK)
          || (is_horde_color(WHITE) ? wksq != SQ_NONE : piece_on(wksq) != W_KING)
          || (is_horde_color(BLACK) ? bksq != SQ_NONE : piece_on(bksq) != B_KING)
          || (ep_square() != SQ_NONE && relative_rank(sideToMove, ep_square()) < RANK_6))
          assert(0 && "pos_is_ok: Default");
  }
  else
#endif
#ifdef PLACEMENT
  if (is_placement() && count_in_hand<KING>())
  {
      if ((sideToMove != WHITE && sideToMove != BLACK))
          assert(0 && "pos_is_ok: Default");
  }
  else
#endif

  if (   (sideToMove != WHITE && sideToMove != BLACK)
#ifdef ATOMIC
      || ((!is_atomic() || wksq != SQ_NONE) && piece_on(wksq) != W_KING)
#else
      || piece_on(wksq) != W_KING
#endif
#ifdef ATOMIC
      || ((!is_atomic() || bksq != SQ_NONE) && piece_on(bksq) != B_KING)
#else
      || piece_on(bksq) != B_KING
#endif
      || (   ep_square() != SQ_NONE
          && relative_rank(sideToMove, ep_square()) != RANK_6))
      assert(0 && "pos_is_ok: Default");

  if (Fast)
      return true;

#ifdef ANTI
  if (is_anti()) {} else
#endif
#ifdef EXTINCTION
  if (is_extinction())
  {
      if (pieceCount[W_KING] + pieceCount[B_KING] < 1)
          assert(0 && "pos_is_ok: Kings (extinction)");
  }
  else
#endif
#ifdef HORDE
  if (is_horde())
  {
      if (pieceCount[W_KING] + pieceCount[B_KING] != 1
          || (is_horde_color(sideToMove) && attackers_to(square<KING>(~sideToMove)) & pieces(sideToMove)))
          assert(0 && "pos_is_ok: Kings (horde)");
  }
  else
#endif
#ifdef ATOMIC
  if (is_atomic() && (is_atomic_win() || is_atomic_loss()))
  {
      if (pieceCount[W_KING] + pieceCount[B_KING] != 1)
          assert(0 && "pos_is_ok: Kings (atomic)");
  }
  else if (is_atomic() && kings_adjacent())
  {
      if (   pieceCount[W_KING] != 1
          || pieceCount[B_KING] != 1)
          assert(0 && "pos_is_ok: Kings (atomic)");
  }
  else
#endif
#ifdef TWOKINGS
  if (is_two_kings())
  {
      if (   pieceCount[W_KING] < 1
          || pieceCount[B_KING] < 1
          || attackers_to(royal_king(~sideToMove)) & pieces(sideToMove))
          assert(0 && "pos_is_ok: Kings (two kings)");
  }
  else
#endif
#ifdef PLACEMENT
  if (is_placement()) {} else
#endif
  if (   pieceCount[W_KING] != 1
      || pieceCount[B_KING] != 1
      || attackers_to(square<KING>(~sideToMove)) & pieces(sideToMove))
      assert(0 && "pos_is_ok: Kings");

#ifdef CRAZYHOUSE
  if (is_house())
  {
      if (   (pieces(PAWN) & (Rank1BB | Rank8BB))
          || pieceCount[W_PAWN] > 16
          || pieceCount[B_PAWN] > 16)
      assert(0 && "pos_is_ok: Pawns (crazyhouse)");
  }
  else
#endif
#ifdef HORDE
  if (is_horde())
  {
      if (pieces(PAWN) & (is_horde_color(WHITE) ? Rank8BB : Rank1BB))
          assert(0 && "pos_is_ok: Pawns (horde)");
  }
  else
#endif
  if (   (pieces(PAWN) & (Rank1BB | Rank8BB))
      || pieceCount[W_PAWN] > 8
      || pieceCount[B_PAWN] > 8)
      assert(0 && "pos_is_ok: Pawns");

#ifdef CRAZYHOUSE
  if (is_house())
  {
      if (   (pieces(WHITE) & pieces(BLACK))
          || (pieces(WHITE) | pieces(BLACK)) != pieces()
          || popcount(pieces(WHITE)) > 32
          || popcount(pieces(BLACK)) > 32)
          assert(0 && "pos_is_ok: Bitboards (crazyhouse)");
  }
  else
#endif
#ifdef HORDE
  if (is_horde())
  {
      if (   (pieces(WHITE) & pieces(BLACK))
          || (pieces(WHITE) | pieces(BLACK)) != pieces()
          || popcount(pieces(WHITE)) > (is_horde_color(WHITE) ? 40 : 16)
          || popcount(pieces(BLACK)) > (is_horde_color(BLACK) ? 40 : 16))
          assert(0 && "pos_is_ok: Bitboards (horde)");
  }
  else
#endif
  if (   (pieces(WHITE) & pieces(BLACK))
      || (pieces(WHITE) | pieces(BLACK)) != pieces()
      || popcount(pieces(WHITE)) > 16
      || popcount(pieces(BLACK)) > 16)
      assert(0 && "pos_is_ok: Bitboards");

  for (PieceType p1 = PAWN; p1 <= KING; ++p1)
      for (PieceType p2 = PAWN; p2 <= KING; ++p2)
          if (p1 != p2 && (pieces(p1) & pieces(p2)))
              assert(0 && "pos_is_ok: Bitboards");

  StateInfo si = *st;
#ifdef USE_NNUE
  ASSERT_ALIGNED(&si, Eval::NNUE::CacheLineSize);
#endif

  set_state(&si);
  if (std::memcmp(&si, st, sizeof(StateInfo)))
      assert(0 && "pos_is_ok: State");
#ifdef ANTI
  if (is_anti() && st->checkersBB)
      assert(0 && "pos_is_ok: Checkers (antichess)");
#endif
#ifdef ATOMIC
  if (is_atomic() && kings_adjacent() && st->checkersBB)
      assert(0 && "pos_is_ok: Checkers (atomic)");
#endif
#ifdef EXTINCTION
  if (is_extinction() && st->checkersBB)
      assert(0 && "pos_is_ok: Checkers (extinction)");
#endif

  for (Piece pc : Pieces)
      if (   pieceCount[pc] != popcount(pieces(color_of(pc), type_of(pc)))
          || pieceCount[pc] != std::count(board, board + SQUARE_NB, pc))
          assert(0 && "pos_is_ok: Pieces");

  for (Color c : { WHITE, BLACK })
      for (CastlingRights cr : {c & KING_SIDE, c & QUEEN_SIDE})
      {
          if (!can_castle(cr))
              continue;

#if defined(GIVEAWAY) || defined(EXTINCTION) || defined(TWOKINGS)
          if (   piece_on(castlingRookSquare[cr]) != make_piece(c, ROOK)
              || piece_on(castlingKingSquare[c]) != make_piece(c, KING)
              || castlingRightsMask[castlingRookSquare[cr]] != cr
              || (castlingRightsMask[castlingKingSquare[c]] & cr) != cr)
#else
          if (   piece_on(castlingRookSquare[cr]) != make_piece(c, ROOK)
              || castlingRightsMask[castlingRookSquare[cr]] != cr
              || (castlingRightsMask[square<KING>(c)] & cr) != cr)
#endif
              assert(0 && "pos_is_ok: Castling");
      }

  return true;
}

} // namespace Stockfish<|MERGE_RESOLUTION|>--- conflicted
+++ resolved
@@ -1167,17 +1167,12 @@
                         : MoveList<NON_EVASIONS>(*this).contains(m);
 
   // Is not a promotion, so promotion piece must be empty
-<<<<<<< HEAD
 #ifdef CRAZYHOUSE
   if (is_house() && type_of(m) == DROP)
       assert(promotion_type(m) - KNIGHT == 1);
   else
 #endif
-  if (promotion_type(m) - KNIGHT != NO_PIECE_TYPE)
-      return false;
-=======
   assert(promotion_type(m) - KNIGHT == NO_PIECE_TYPE);
->>>>>>> f0556dcb
 
   // If the 'from' square is not occupied by a piece belonging to the side to
   // move, the move is obviously not legal.

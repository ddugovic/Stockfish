--- conflicted
+++ resolved
@@ -1839,7 +1839,6 @@
   Value balance; // Values of the pieces taken by us minus opponent's ones
   Bitboard occupied, stmAttackers;
 
-<<<<<<< HEAD
 #ifdef ATOMIC
   if (is_atomic())
   {
@@ -1879,37 +1878,26 @@
   }
 #endif
 
-  balance = PieceValue[var][MG][piece_on(to)];
-=======
   // The opponent may be able to recapture so this is the best result
   // we can hope for.
-  balance = PieceValue[MG][piece_on(to)] - threshold;
->>>>>>> 3f44f530
+  balance = PieceValue[var][MG][piece_on(to)]- threshold;
 
   if (balance < VALUE_ZERO)
       return false;
 
-<<<<<<< HEAD
-  balance -= PieceValue[var][MG][nextVictim];
-=======
   // Now assume the worst possible result: that the opponent can
   // capture our piece for free.
-  balance -= PieceValue[MG][nextVictim];
->>>>>>> 3f44f530
+  balance -= PieceValue[var][MG][nextVictim];
 
   if (balance >= VALUE_ZERO) // Always true if nextVictim == KING
       return true;
 
-<<<<<<< HEAD
-  bool relativeStm = true; // True if the opponent is to move
+  bool opponentToMove = true;
 #ifdef CRAZYHOUSE
   if (is_house() && type_of(m) == DROP)
       occupied = pieces() ^ to;
   else
 #endif
-=======
-  bool opponentToMove = true;
->>>>>>> 3f44f530
   occupied = pieces() ^ from ^ to;
 
   // Find all attackers to the destination square, with the moving piece removed,
@@ -1930,8 +1918,6 @@
       // pinners are on their original square.
       if (!(st->pinnersForKing[stm] & ~occupied))
           stmAttackers &= ~st->blockersForKing[stm];
-
-<<<<<<< HEAD
 #ifdef RACE
       // Exclude checks in racing kings
       if (is_race())
@@ -1947,9 +1933,7 @@
       }
 #endif
 
-=======
       // If we have no more attackers we must give up
->>>>>>> 3f44f530
       if (!stmAttackers)
           break;
 
@@ -1961,12 +1945,6 @@
       if (is_anti()) {} else
 #endif
       if (nextVictim == KING)
-<<<<<<< HEAD
-          return relativeStm == bool(attackers & pieces(~stm));
-
-      balance += relativeStm ?  PieceValue[var][MG][nextVictim]
-                             : -PieceValue[var][MG][nextVictim];
-=======
       {
           // Our only attacker is the king. If the opponent still has
           // attackers we must give up. Otherwise we make the move and
@@ -1975,10 +1953,9 @@
               opponentToMove = !opponentToMove;
           break;
       }
->>>>>>> 3f44f530
 
       // Assume the opponent can win the next piece for free and switch sides
-      balance += PieceValue[MG][nextVictim];
+      balance += PieceValue[var][MG][nextVictim];
       opponentToMove = !opponentToMove;
 
       // If balance is negative after receiving a free piece then give up

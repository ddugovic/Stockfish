/*
  Stockfish, a UCI chess playing engine derived from Glaurung 2.1
  Copyright (C) 2004-2008 Tord Romstad (Glaurung author)
  Copyright (C) 2008-2015 Marco Costalba, Joona Kiiski, Tord Romstad
  Copyright (C) 2015-2020 Marco Costalba, Joona Kiiski, Gary Linscott, Tord Romstad

  Stockfish is free software: you can redistribute it and/or modify
  it under the terms of the GNU General Public License as published by
  the Free Software Foundation, either version 3 of the License, or
  (at your option) any later version.

  Stockfish is distributed in the hope that it will be useful,
  but WITHOUT ANY WARRANTY; without even the implied warranty of
  MERCHANTABILITY or FITNESS FOR A PARTICULAR PURPOSE.  See the
  GNU General Public License for more details.

  You should have received a copy of the GNU General Public License
  along with this program.  If not, see <http://www.gnu.org/licenses/>.
*/

#include <algorithm>
#include <cassert>
#include <cstddef> // For offsetof()
#include <cstring> // For std::memset, std::memcmp
#include <iomanip>
#include <sstream>

#include "bitboard.h"
#include "misc.h"
#include "movegen.h"
#include "position.h"
#include "thread.h"
#include "tt.h"
#include "uci.h"
#include "syzygy/tbprobe.h"

using std::string;

namespace Zobrist {

  Key psq[PIECE_NB][SQUARE_NB];
  Key enpassant[FILE_NB];
  Key castling[CASTLING_RIGHT_NB];
  Key side, noPawns;
  Key variant[VARIANT_NB];
#ifdef CRAZYHOUSE
  Key inHand[PIECE_NB][17];
#endif
#ifdef THREECHECK
  Key checks[COLOR_NB][CHECKS_NB];
#endif
}

namespace {

const string PieceToChar(" PNBRQK  pnbrqk");

constexpr Piece Pieces[] = { W_PAWN, W_KNIGHT, W_BISHOP, W_ROOK, W_QUEEN, W_KING,
                             B_PAWN, B_KNIGHT, B_BISHOP, B_ROOK, B_QUEEN, B_KING };
} // namespace


/// operator<<(Position) returns an ASCII representation of the position

std::ostream& operator<<(std::ostream& os, const Position& pos) {

  os << "\n +---+---+---+---+---+---+---+---+\n";

  for (Rank r = RANK_8; r >= RANK_1; --r)
  {
      for (File f = FILE_A; f <= FILE_H; ++f)
          os << " | " << PieceToChar[pos.piece_on(make_square(f, r))];

      os << " |\n +---+---+---+---+---+---+---+---+\n";
  }

  os << "\nFen: " << pos.fen() << "\nKey: " << std::hex << std::uppercase
     << std::setfill('0') << std::setw(16) << pos.key()
     << std::setfill(' ') << std::dec << "\nCheckers: ";

  for (Bitboard b = pos.checkers(); b; )
      os << UCI::square(pop_lsb(&b)) << " ";

  if (    int(Tablebases::MaxCardinality) >= popcount(pos.pieces())
      && !pos.can_castle(ANY_CASTLING))
  {
      StateInfo st;
      Position p;
      p.set(pos.fen(), pos.is_chess960(), pos.subvariant(), &st, pos.this_thread());
      Tablebases::ProbeState s1, s2;
      Tablebases::WDLScore wdl = Tablebases::probe_wdl(p, &s1);
      int dtz = Tablebases::probe_dtz(p, &s2);
      os << "\nTablebases WDL: " << std::setw(4) << wdl << " (" << s1 << ")"
         << "\nTablebases DTZ: " << std::setw(4) << dtz << " (" << s2 << ")";
  }

  return os;
}


// Marcel van Kervinck's cuckoo algorithm for fast detection of "upcoming repetition"
// situations. Description of the algorithm in the following paper:
// https://marcelk.net/2013-04-06/paper/upcoming-rep-v2.pdf

// First and second hash functions for indexing the cuckoo tables
inline int H1(Key h) { return h & 0x1fff; }
inline int H2(Key h) { return (h >> 16) & 0x1fff; }

// Cuckoo tables with Zobrist hashes of valid reversible moves, and the moves themselves
Key cuckoo[8192];
Move cuckooMove[8192];


/// Position::init() initializes at startup the various arrays used to compute
/// hash keys.

void Position::init() {

  PRNG rng(1070372);

  for (Piece pc : Pieces)
      for (Square s = SQ_A1; s <= SQ_H8; ++s)
          Zobrist::psq[pc][s] = rng.rand<Key>();

  for (File f = FILE_A; f <= FILE_H; ++f)
      Zobrist::enpassant[f] = rng.rand<Key>();

  for (int cr = NO_CASTLING; cr <= ANY_CASTLING; ++cr)
  {
      Zobrist::castling[cr] = 0;
      Bitboard b = cr;
      while (b)
      {
          Key k = Zobrist::castling[1ULL << pop_lsb(&b)];
          Zobrist::castling[cr] ^= k ? k : rng.rand<Key>();
      }
  }

  Zobrist::side = rng.rand<Key>();
  Zobrist::noPawns = rng.rand<Key>();

  for (Variant var = CHESS_VARIANT; var < VARIANT_NB; ++var)
      Zobrist::variant[var] = var == CHESS_VARIANT ? 0 : rng.rand<Key>();

#ifdef THREECHECK
  for (Color c : { WHITE, BLACK })
      for (int n = 0; n < CHECKS_NB; ++n)
          Zobrist::checks[c][n] = rng.rand<Key>();
#endif
#ifdef CRAZYHOUSE
  for (Piece pc : Pieces)
      for (int n = 0; n < 17; ++n)
          Zobrist::inHand[pc][n] = rng.rand<Key>();
#endif

  // Prepare the cuckoo tables
  std::memset(cuckoo, 0, sizeof(cuckoo));
  std::memset(cuckooMove, 0, sizeof(cuckooMove));
  int count = 0;
  for (Piece pc : Pieces)
      for (Square s1 = SQ_A1; s1 <= SQ_H8; ++s1)
          for (Square s2 = Square(s1 + 1); s2 <= SQ_H8; ++s2)
              if (PseudoAttacks[type_of(pc)][s1] & s2)
              {
                  Move move = make_move(s1, s2);
                  Key key = Zobrist::psq[pc][s1] ^ Zobrist::psq[pc][s2] ^ Zobrist::side;
                  int i = H1(key);
                  while (true)
                  {
                      std::swap(cuckoo[i], key);
                      std::swap(cuckooMove[i], move);
                      if (move == MOVE_NONE) // Arrived at empty slot?
                          break;
                      i = (i == H1(key)) ? H2(key) : H1(key); // Push victim to alternative slot
                  }
                  count++;
             }
  assert(count == 3668);
}


/// Position::set() initializes the position object with the given FEN string.
/// This function is not very robust - make sure that input FENs are correct,
/// this is assumed to be the responsibility of the GUI.

Position& Position::set(const string& fenStr, bool isChess960, Variant v, StateInfo* si, Thread* th) {
/*
   A FEN string defines a particular position using only the ASCII character set.

   A FEN string contains six fields separated by a space. The fields are:

   1) Piece placement (from white's perspective). Each rank is described, starting
      with rank 8 and ending with rank 1. Within each rank, the contents of each
      square are described from file A through file H. Following the Standard
      Algebraic Notation (SAN), each piece is identified by a single letter taken
      from the standard English names. White pieces are designated using upper-case
      letters ("PNBRQK") whilst Black uses lowercase ("pnbrqk"). Blank squares are
      noted using digits 1 through 8 (the number of blank squares), and "/"
      separates ranks.

   2) Active color. "w" means white moves next, "b" means black.

   3) Castling availability. If neither side can castle, this is "-". Otherwise,
      this has one or more letters: "K" (White can castle kingside), "Q" (White
      can castle queenside), "k" (Black can castle kingside), and/or "q" (Black
      can castle queenside).

   4) En passant target square (in algebraic notation). If there's no en passant
      target square, this is "-". If a pawn has just made a 2-square move, this
      is the position "behind" the pawn. This is recorded only if there is a pawn
      in position to make an en passant capture, and if there really is a pawn
      that might have advanced two squares.

   5) Halfmove clock. This is the number of halfmoves since the last pawn advance
      or capture. This is used to determine if a draw can be claimed under the
      fifty-move rule.

   6) Fullmove number. The number of the full move. It starts at 1, and is
      incremented after Black's move.
*/

  unsigned char col, row, token;
  size_t idx;
  Square sq = SQ_A8;
  std::istringstream ss(fenStr);

  std::memset(this, 0, sizeof(Position));
  std::memset(si, 0, sizeof(StateInfo));
  std::fill_n(&pieceList[0][0], sizeof(pieceList) / sizeof(Square), SQ_NONE);
  st = si;
  subvar = v;
  var = main_variant(v);

  ss >> std::noskipws;

  // 1. Piece placement
  while ((ss >> token) && !isspace(token))
  {
      if (isdigit(token))
          sq += (token - '0') * EAST; // Advance the given number of files

      else if (token == '/')
      {
          sq += 2 * SOUTH;
#ifdef CRAZYHOUSE
          if (is_house() && sq < SQ_A1)
              break;
#endif
      }

      else if ((idx = PieceToChar.find(token)) != string::npos)
      {
          put_piece(Piece(idx), sq);
          ++sq;
      }
#ifdef CRAZYHOUSE
      // Set flag for promoted pieces
#ifdef LOOP
      else if (is_house() && !is_loop() && token == '~')
#else
      else if (is_house() && token == '~')
#endif
          promotedPieces |= SquareBB[sq - 1];
      // Stop before pieces in hand
      else if (is_house() && token == '[')
          break;
#endif
  }
#ifdef CRAZYHOUSE
  // Pieces in hand
  if (!isspace(token))
      while ((ss >> token) && !isspace(token))
      {
          if (token == ']')
              continue;
          else if ((idx = PieceToChar.find(token)) != string::npos)
              add_to_hand(color_of(Piece(idx)), type_of(Piece(idx)));
      }
#endif

  // 2. Active color
  ss >> token;
  sideToMove = (token == 'w' ? WHITE : BLACK);
  ss >> token;

  // 3. Castling availability. Compatible with 3 standards: Normal FEN standard,
  // Shredder-FEN that uses the letters of the columns on which the rooks began
  // the game instead of KQkq and also X-FEN standard that, in case of Chess960,
  // if an inner rook is associated with the castling right, the castling tag is
  // replaced by the file letter of the involved rook, as for the Shredder-FEN.
  while ((ss >> token) && !isspace(token))
  {
      Square rsq;
      Color c = islower(token) ? BLACK : WHITE;
#ifdef HORDE
      if (is_horde() && is_horde_color(c))
          continue;
#endif
#ifdef PLACEMENT
      if (is_placement() && pieceCountInHand[c][KING])
          continue;
#endif
      Rank rank = relative_rank(c, RANK_1);
      Square ksq = square<KING>(c);
#ifdef GIVEAWAY
      if (is_giveaway())
      {
          // X-FEN is ambiguous if there are multiple kings
          // Assume the first king on the rank has castling rights
          const Square* kl = squares<KING>(c);
          while ((ksq = *kl++) != SQ_NONE)
          {
              assert(piece_on(ksq) == make_piece(c, KING));
              if (rank_of(ksq) == rank)
                  break;
          }
      }
#endif
#ifdef EXTINCTION
      if (is_extinction())
      {
          // X-FEN is ambiguous if there are multiple kings
          // Assume the first king on the rank has castling rights
          const Square* kl = squares<KING>(c);
          while ((ksq = *kl++) != SQ_NONE)
          {
              assert(piece_on(ksq) == make_piece(c, KING));
              if (rank_of(ksq) == rank)
                  break;
          }
      }
#endif
      if (rank_of(ksq) != rank)
          continue;
      Piece rook = make_piece(c, ROOK);

      token = char(toupper(token));

      if (token == 'K')
          for (rsq = relative_square(c, SQ_H1); rsq != ksq && piece_on(rsq) != rook; --rsq) {}

      else if (token == 'Q')
          for (rsq = relative_square(c, SQ_A1); rsq != ksq && piece_on(rsq) != rook; ++rsq) {}

      else if (token >= 'A' && token <= 'H')
          rsq = make_square(File(token - 'A'), rank);

      else
          continue;

      if (rsq != ksq)
          set_castling_right(c, ksq, rsq);
  }

  // 4. En passant square. Ignore if no pawn capture is possible
  if (   ((ss >> col) && (col >= 'a' && col <= 'h'))
      && ((ss >> row) && (sideToMove ? row == '3' : row == '6')))
  {
      st->epSquare = make_square(File(col - 'a'), Rank(row - '1'));

      if (   !(attackers_to(st->epSquare) & pieces(sideToMove, PAWN))
          || !(pieces(~sideToMove, PAWN) & (st->epSquare + pawn_push(~sideToMove))))
          st->epSquare = SQ_NONE;
#ifdef ATOMIC
      else if (is_atomic() && (attacks_bb(KING, st->epSquare, 0) & square<KING>(sideToMove)))
          st->epSquare = SQ_NONE;
#endif
  }
  else
      st->epSquare = SQ_NONE;

#ifdef THREECHECK
  // Remaining checks counter for Three-Check positions
  st->checksGiven[WHITE] = CHECKS_0;
  st->checksGiven[BLACK] = CHECKS_0;

  ss >> std::skipws >> token;

  if (is_three_check() && ss.peek() == '+')
  {
      st->checksGiven[WHITE] = CheckCount(std::max(std::min('3' - token, 3), 0));
      ss >> token >> token;
      st->checksGiven[BLACK] = CheckCount(std::max(std::min('3' - token, 3), 0));
  }
  else
      ss.putback(token);
#endif

  // 5-6. Halfmove clock and fullmove number
  ss >> std::skipws >> st->rule50 >> gamePly;

#ifdef THREECHECK
  // Checks given in Three-Check positions
  if (is_three_check() && (ss >> token) && token == '+')
  {
      ss >> token;
      st->checksGiven[WHITE] = CheckCount(std::max(std::min(token - '0', 3), 0));
      ss >> token >> token;
      st->checksGiven[BLACK] = CheckCount(std::max(std::min(token - '0', 3), 0));
  }
#endif

  // Convert from fullmove starting from 1 to gamePly starting from 0,
  // handle also common incorrect FEN with fullmove = 0.
  gamePly = std::max(2 * (gamePly - 1), 0) + (sideToMove == BLACK);

  chess960 = isChess960;
  thisThread = th;
  set_state(st);

  assert(pos_is_ok());

  return *this;
}


/// Position::set_castling_right() is a helper function used to set castling
/// rights given the corresponding color and the rook starting square.

void Position::set_castling_right(Color c, Square kfrom, Square rfrom) {

  CastlingRights cr = c & (kfrom < rfrom ? KING_SIDE: QUEEN_SIDE);

  st->castlingRights |= cr;
  castlingRightsMask[kfrom] |= cr;
  castlingRightsMask[rfrom] |= cr;
#if defined(GIVEAWAY) || defined(EXTINCTION) || defined(TWOKINGS)
  castlingKingSquare[c] = kfrom;
#endif
  castlingRookSquare[cr] = rfrom;

  Square kto = relative_square(c, cr & KING_SIDE ? SQ_G1 : SQ_C1);
  Square rto = relative_square(c, cr & KING_SIDE ? SQ_F1 : SQ_D1);

  castlingPath[cr] =   (between_bb(rfrom, rto) | between_bb(kfrom, kto) | rto | kto)
                    & ~(square_bb(kfrom) | rfrom);
}


/// Position::set_check_info() sets king attacks to detect if a move gives check

void Position::set_check_info(StateInfo* si) const {

#ifdef ANTI
  if (is_anti())
  {
      si->blockersForKing[WHITE] = si->pinners[WHITE] = 0;
      si->blockersForKing[BLACK] = si->pinners[BLACK] = 0;
  }
  else
#endif
#ifdef ATOMIC
  if (is_atomic() && (is_atomic_loss() || kings_adjacent()))
  {
      si->blockersForKing[WHITE] = si->pinners[WHITE] = 0;
      si->blockersForKing[BLACK] = si->pinners[BLACK] = 0;
  }
  else
#endif
#ifdef EXTINCTION
  if (is_extinction())
  {
      si->blockersForKing[WHITE] = si->pinners[WHITE] = 0;
      si->blockersForKing[BLACK] = si->pinners[BLACK] = 0;
  }
  else
#endif
#ifdef GRID
  if (is_grid())
  {
      si->blockersForKing[WHITE] = slider_blockers(pieces(BLACK) & ~grid_bb(square<KING>(WHITE)), square<KING>(WHITE), si->pinners[BLACK]);
      si->blockersForKing[BLACK] = slider_blockers(pieces(WHITE) & ~grid_bb(square<KING>(BLACK)), square<KING>(BLACK), si->pinners[WHITE]);
  }
  else
#endif
#ifdef HORDE
  if (is_horde())
  {
      si->blockersForKing[WHITE] = si->pinners[WHITE] = is_horde_color(WHITE)
          ? 0 : slider_blockers(pieces(BLACK), square<KING>(WHITE), si->pinners[BLACK]);
      si->blockersForKing[BLACK] = si->pinners[BLACK] = is_horde_color(BLACK)
          ? 0 : slider_blockers(pieces(WHITE), square<KING>(BLACK), si->pinners[WHITE]);
  }
  else
#endif
#ifdef PLACEMENT
  if (is_placement() && (pieceCountInHand[WHITE][KING] || pieceCountInHand[BLACK][KING]))
  {
      si->blockersForKing[WHITE] = si->pinners[WHITE] = 0;
      si->blockersForKing[BLACK] = si->pinners[BLACK] = 0;
      si->checkSquares[PAWN]   = 0;
      si->checkSquares[KNIGHT] = 0;
      si->checkSquares[BISHOP] = 0;
      si->checkSquares[ROOK]   = 0;
      si->checkSquares[QUEEN]  = 0;
      si->checkSquares[KING]   = 0;
      return;
  }
  else
#endif
  {
  si->blockersForKing[WHITE] = slider_blockers(pieces(BLACK), square<KING>(WHITE), si->pinners[BLACK]);
  si->blockersForKing[BLACK] = slider_blockers(pieces(WHITE), square<KING>(BLACK), si->pinners[WHITE]);
  }

#ifdef HORDE
  if (is_horde() && is_horde_color(~sideToMove)) {
  si->checkSquares[PAWN]   = 0;
  si->checkSquares[KNIGHT] = 0;
  si->checkSquares[BISHOP] = 0;
  si->checkSquares[ROOK]   = 0;
  si->checkSquares[QUEEN]  = 0;
  si->checkSquares[KING]   = 0;
  return;
  }
#endif
  Square ksq = square<KING>(~sideToMove);
#ifdef ANTI
  if (is_anti()) { // There are no checks in antichess
  si->checkSquares[PAWN]   = 0;
  si->checkSquares[KNIGHT] = 0;
  si->checkSquares[BISHOP] = 0;
  si->checkSquares[ROOK]   = 0;
  si->checkSquares[QUEEN]  = 0;
  si->checkSquares[KING]   = 0;
  return;
  }
#endif
#ifdef EXTINCTION
  if (is_extinction()) {
  si->checkSquares[PAWN]   = 0;
  si->checkSquares[KNIGHT] = 0;
  si->checkSquares[BISHOP] = 0;
  si->checkSquares[ROOK]   = 0;
  si->checkSquares[QUEEN]  = 0;
  si->checkSquares[KING]   = 0;
  return;
  }
#endif
#ifdef GRID
  if (is_grid()) {
  si->checkSquares[PAWN]   = attacks_from<PAWN>(ksq, ~sideToMove) & ~grid_bb(ksq);
  si->checkSquares[KNIGHT] = attacks_from<KNIGHT>(ksq) & ~grid_bb(ksq);
  si->checkSquares[BISHOP] = attacks_from<BISHOP>(ksq) & ~grid_bb(ksq);
  si->checkSquares[ROOK]   = attacks_from<ROOK>(ksq) & ~grid_bb(ksq);
  si->checkSquares[QUEEN]  = (si->checkSquares[BISHOP] | si->checkSquares[ROOK]) & ~grid_bb(ksq);
  si->checkSquares[KING]   = 0;
  return;
  }
#endif
#ifdef ATOMIC
  if (is_atomic() && ksq == SQ_NONE) {
  si->checkSquares[PAWN]   = 0;
  si->checkSquares[KNIGHT] = 0;
  si->checkSquares[BISHOP] = 0;
  si->checkSquares[ROOK]   = 0;
  si->checkSquares[QUEEN]  = 0;
  si->checkSquares[KING]   = 0;
  return;
  }
#endif
  si->checkSquares[PAWN]   = attacks_from<PAWN>(ksq, ~sideToMove);
  si->checkSquares[KNIGHT] = attacks_from<KNIGHT>(ksq);
  si->checkSquares[BISHOP] = attacks_from<BISHOP>(ksq);
  si->checkSquares[ROOK]   = attacks_from<ROOK>(ksq);
  si->checkSquares[QUEEN]  = si->checkSquares[BISHOP] | si->checkSquares[ROOK];
#ifdef TWOKINGS
  if (is_two_kings())
      si->checkSquares[KING] = attacks_from<KING>(ksq);
  else
#endif
  si->checkSquares[KING]   = 0;
}


/// Position::set_state() computes the hash keys of the position, and other
/// data that once computed is updated incrementally as moves are made.
/// The function is only used when a new position is set up, and to verify
/// the correctness of the StateInfo data when running in debug mode.

void Position::set_state(StateInfo* si) const {

  si->key = si->materialKey = Zobrist::variant[var];
  si->pawnKey = Zobrist::noPawns;
  si->nonPawnMaterial[WHITE] = si->nonPawnMaterial[BLACK] = VALUE_ZERO;

  set_check_info(si);
#ifdef HORDE
  if (is_horde() && is_horde_color(sideToMove))
      si->checkersBB = 0;
  else
#endif
#ifdef ANTI
  if (is_anti())
      si->checkersBB = 0;
  else
#endif
#ifdef EXTINCTION
  if (is_extinction())
      si->checkersBB = 0;
  else
#endif
#ifdef ATOMIC
  if (is_atomic() && (is_atomic_loss() || kings_adjacent()))
      si->checkersBB = 0;
  else
#endif
#ifdef PLACEMENT
  if (is_placement() && (pieceCountInHand[WHITE][KING] || pieceCountInHand[BLACK][KING]))
      si->checkersBB = 0;
  else
#endif
  {
      si->checkersBB = attackers_to(square<KING>(sideToMove)) & pieces(~sideToMove);
  }

  for (Bitboard b = pieces(); b; )
  {
      Square s = pop_lsb(&b);
      Piece pc = piece_on(s);
      si->key ^= Zobrist::psq[pc][s];

      if (type_of(pc) == PAWN)
          si->pawnKey ^= Zobrist::psq[pc][s];

      else if (type_of(pc) != KING)
          si->nonPawnMaterial[color_of(pc)] += PieceValue[CHESS_VARIANT][MG][pc];
  }

  if (si->epSquare != SQ_NONE)
      si->key ^= Zobrist::enpassant[file_of(si->epSquare)];

  if (sideToMove == BLACK)
      si->key ^= Zobrist::side;

  si->key ^= Zobrist::castling[si->castlingRights];

  for (Piece pc : Pieces)
  {
      for (int cnt = 0; cnt < pieceCount[pc]; ++cnt)
          si->materialKey ^= Zobrist::psq[pc][cnt];

#ifdef CRAZYHOUSE
      if (is_house())
      {
          if (type_of(pc) != PAWN && type_of(pc) != KING)
              si->nonPawnMaterial[color_of(pc)] += pieceCountInHand[color_of(pc)][type_of(pc)] * PieceValue[CHESS_VARIANT][MG][pc];
          si->key ^= Zobrist::inHand[pc][pieceCountInHand[color_of(pc)][type_of(pc)]];
      }
#endif
  }

#ifdef THREECHECK
  if (is_three_check())
      for (Color c : { WHITE, BLACK })
          si->key ^= Zobrist::checks[c][si->checksGiven[c]];
#endif
}


/// Position::set() is an overload to initialize the position object with
/// the given endgame code string like "KBPvKN". It is mainly a helper to
/// get the material key out of an endgame code.

Position& Position::set(const string& code, Color c, Variant v, StateInfo* si) {

<<<<<<< HEAD
  assert(code.length() > 0 && code.length() < 9);

  string sides[] = { code.substr(code.find('v') + 1),  // Weak
                     code.substr(0, code.find('v')) }; // Strong
=======
  assert(code[0] == 'K');

  string sides[] = { code.substr(code.find('K', 1)),      // Weak
                     code.substr(0, std::min(code.find('v'), code.find('K', 1))) }; // Strong

  assert(sides[0].length() > 0 && sides[0].length() < 8);
  assert(sides[1].length() > 0 && sides[1].length() < 8);
>>>>>>> 4e898648

  std::transform(sides[c].begin(), sides[c].end(), sides[c].begin(), tolower);

  string fenStr = "8/" + sides[0] + char(8 - sides[0].length() + '0') + "/8/8/8/8/"
                       + sides[1] + char(8 - sides[1].length() + '0') + "/8 w - - 0 10";

  return set(fenStr, false, v, si, nullptr);
}


/// Position::fen() returns a FEN representation of the position. In case of
/// Chess960 the Shredder-FEN notation is used. This is mainly a debugging function.

const string Position::fen() const {

  int emptyCnt;
  std::ostringstream ss;

  for (Rank r = RANK_8; r >= RANK_1; --r)
  {
      for (File f = FILE_A; f <= FILE_H; ++f)
      {
          for (emptyCnt = 0; f <= FILE_H && empty(make_square(f, r)); ++f)
              ++emptyCnt;

          if (emptyCnt)
              ss << emptyCnt;

          if (f <= FILE_H)
          {
              ss << PieceToChar[piece_on(make_square(f, r))];
#ifdef CRAZYHOUSE
              // Set promoted pieces
              if (is_house() && is_promoted(make_square(f, r)))
                  ss << "~";
#endif
          }
      }

      if (r > RANK_1)
          ss << '/';
  }

#ifdef CRAZYHOUSE
  // pieces in hand
  if (is_house())
  {
      ss << '[';
      for (Color c : { WHITE, BLACK })
#ifdef PLACEMENT
          for (PieceType pt = (is_placement() ? KING : QUEEN); pt >= PAWN; --pt)
#else
          for (PieceType pt = QUEEN; pt >= PAWN; --pt)
#endif
              ss << std::string(pieceCountInHand[c][pt], PieceToChar[make_piece(c, pt)]);
      ss << ']';
  }
#endif

  ss << (sideToMove == WHITE ? " w " : " b ");

  if (can_castle(WHITE_OO))
      ss << (chess960 ? char('A' + file_of(castling_rook_square(WHITE_OO ))) : 'K');

  if (can_castle(WHITE_OOO))
      ss << (chess960 ? char('A' + file_of(castling_rook_square(WHITE_OOO))) : 'Q');

  if (can_castle(BLACK_OO))
      ss << (chess960 ? char('a' + file_of(castling_rook_square(BLACK_OO ))) : 'k');

  if (can_castle(BLACK_OOO))
      ss << (chess960 ? char('a' + file_of(castling_rook_square(BLACK_OOO))) : 'q');

  if (!can_castle(ANY_CASTLING))
      ss << '-';

  ss << (ep_square() == SQ_NONE ? " - " : " " + UCI::square(ep_square()) + " ");
#ifdef THREECHECK
  if (is_three_check())
      ss << (CHECKS_3 - st->checksGiven[WHITE]) << "+" << (CHECKS_3 - st->checksGiven[BLACK]) << " ";
#endif
  ss << st->rule50 << " " << 1 + (gamePly - (sideToMove == BLACK)) / 2;


  return ss.str();
}


/// Position::slider_blockers() returns a bitboard of all the pieces (both colors)
/// that are blocking attacks on the square 's' from 'sliders'. A piece blocks a
/// slider if removing that piece from the board would result in a position where
/// square 's' is attacked. For example, a king-attack blocking piece can be either
/// a pinned or a discovered check piece, according if its color is the opposite
/// or the same of the color of the slider.

Bitboard Position::slider_blockers(Bitboard sliders, Square s, Bitboard& pinners) const {

  Bitboard blockers = 0;
  pinners = 0;

  // Snipers are sliders that attack 's' when a piece and other snipers are removed
  Bitboard snipers = (  (PseudoAttacks[  ROOK][s] & pieces(QUEEN, ROOK))
                      | (PseudoAttacks[BISHOP][s] & pieces(QUEEN, BISHOP))) & sliders;
  Bitboard occupancy = pieces() ^ snipers;

  while (snipers)
  {
    Square sniperSq = pop_lsb(&snipers);
    Bitboard b = between_bb(s, sniperSq) & occupancy;

    if (b && !more_than_one(b))
    {
        blockers |= b;
        if (b & pieces(color_of(piece_on(s))))
            pinners |= sniperSq;
    }
  }
  return blockers;
}


/// Position::attackers_to() computes a bitboard of all pieces which attack a
/// given square. Slider attacks use the occupied bitboard to indicate occupancy.

Bitboard Position::attackers_to(Square s, Bitboard occupied) const {

#ifdef GRID
  if (is_grid())
      return  (  (attacks_from<PAWN>(s, BLACK)    & pieces(WHITE, PAWN))
               | (attacks_from<PAWN>(s, WHITE)    & pieces(BLACK, PAWN))
               | (attacks_from<KNIGHT>(s)         & pieces(KNIGHT))
               | (attacks_bb<  ROOK>(s, occupied) & pieces(  ROOK, QUEEN))
               | (attacks_bb<BISHOP>(s, occupied) & pieces(BISHOP, QUEEN))
               | (attacks_from<KING>(s)           & pieces(KING)))
             & ~grid_bb(s);
#endif
  return  (attacks_from<PAWN>(s, BLACK)    & pieces(WHITE, PAWN))
        | (attacks_from<PAWN>(s, WHITE)    & pieces(BLACK, PAWN))
        | (attacks_from<KNIGHT>(s)         & pieces(KNIGHT))
        | (attacks_bb<  ROOK>(s, occupied) & pieces(  ROOK, QUEEN))
        | (attacks_bb<BISHOP>(s, occupied) & pieces(BISHOP, QUEEN))
        | (attacks_from<KING>(s)           & pieces(KING));
}

#ifdef ATOMIC
Bitboard Position::slider_attackers_to(Square s, Bitboard occupied) const {

  return  (attacks_bb<  ROOK>(s, occupied) & pieces(  ROOK, QUEEN))
        | (attacks_bb<BISHOP>(s, occupied) & pieces(BISHOP, QUEEN));
}
#endif

/// Position::legal() tests whether a pseudo-legal move is legal

bool Position::legal(Move m) const {

#ifdef CRAZYHOUSE
  assert(is_house() || type_of(m) != DROP);
#endif
  assert(is_ok(m));

  Color us = sideToMove;
  Square from = from_sq(m);
  Square to = to_sq(m);

  assert(color_of(moved_piece(m)) == us);
#ifdef ANTI
  // If a player can capture, that player must capture
  // Is handled by move generator
  assert(!is_anti() || capture(m) == can_capture());
  if (is_anti())
      return true;
#endif
#ifdef EXTINCTION
  // All pseudo-legal moves in extinction chess are legal
  if (is_extinction())
      return true;
#endif
#ifdef GRID
  // For simplicity, we only check here that moves cross grid lines
  if (is_grid() && (grid_bb(from) & to_sq(m)))
      return false;
#endif
#ifdef HORDE
#ifdef PLACEMENT
  assert((is_horde() && is_horde_color(us)) || (is_placement() && pieceCountInHand[us][KING]) || piece_on(square<KING>(us)) == make_piece(us, KING));
#else
  assert((is_horde() && is_horde_color(us)) || piece_on(square<KING>(us)) == make_piece(us, KING));
#endif
#else
#ifdef PLACEMENT
  assert((is_placement() && pieceCountInHand[us][KING]) || piece_on(square<KING>(us)) == make_piece(us, KING));
#else
  assert(piece_on(square<KING>(us)) == make_piece(us, KING));
#endif
#endif
#ifdef LOSERS
  assert(!(is_losers() && !capture(m) && can_capture_losers()));
#endif

#ifdef RACE
  // Checking moves are illegal
  if (is_race() && gives_check(m))
      return false;
#endif
#ifdef HORDE
  // All pseudo-legal moves by the horde are legal
  if (is_horde() && is_horde_color(us))
      return true;
#endif
#ifdef PLACEMENT
  if (is_placement())
  {
      if (type_of(m) == DROP)
      {
          Bitboard b = ~pieces() & (us == WHITE ? Rank1BB : Rank8BB);

          if (type_of(dropped_piece(m)) == BISHOP)
          {
              if (pieces(us, BISHOP) & DarkSquares)
                  b &= ~DarkSquares;
              if (pieces(us, BISHOP) & ~DarkSquares)
                  b &= DarkSquares;
          }
          else if (pieceCountInHand[us][BISHOP])
          {
              if (!(pieces(us, BISHOP) & DarkSquares) && !more_than_one(b & DarkSquares))
                  b &= ~DarkSquares;
              if (!(pieces(us, BISHOP) & ~DarkSquares) && !more_than_one(b & ~DarkSquares))
                  b &= DarkSquares;
          }
          if (to_sq(m) & ~b)
              return false;
      }
      else if (pieceCountInHand[us][ALL_PIECES])
          return false;
  }
#endif
#ifdef ATOMIC
  // Atomic and atomic960 normal (non-castling), en passant, and promotion moves
  if (is_atomic() && type_of(m) != CASTLING)
  {
      Square ksq = square<KING>(us);

      assert(!capture(m) || !(attacks_bb(KING, to, 0) & ksq));
      if (type_of(piece_on(from)) != KING)
      {
          if (kings_adjacent())
              return true;
          if (capture(m))
          {
              Square capsq = type_of(m) == ENPASSANT ? make_square(file_of(to), rank_of(from)) : to;
              Bitboard blast = attacks_bb(KING, to, 0) & (pieces() ^ pieces(PAWN));

              if (blast & square<KING>(~us))
                  return true;
              Bitboard b = pieces() ^ ((blast | capsq) | from);

              if (checkers() & b)
                  return false;
              if ((attacks_bb<  ROOK>(ksq, b) & pieces(~us, QUEEN, ROOK) & b) ||
                  (attacks_bb<BISHOP>(ksq, b) & pieces(~us, QUEEN, BISHOP) & b))
                  return false;
              return true;
          }
      }
      // Non-castling king move (non-capture) which puts kings adjacent is legal
      else if (attacks_bb(KING, square<KING>(~us), 0) & to)
          return true;
  }
#endif

  // En passant captures are a tricky special case. Because they are rather
  // uncommon, we do it simply by testing whether the king is attacked after
  // the move is made.
  if (type_of(m) == ENPASSANT)
  {
      Square ksq = square<KING>(us);
      Square capsq = to - pawn_push(us);
      Bitboard occupied = (pieces() ^ from ^ capsq) | to;

      assert(to == ep_square());
      assert(moved_piece(m) == make_piece(us, PAWN));
      assert(piece_on(capsq) == make_piece(~us, PAWN));
      assert(piece_on(to) == NO_PIECE);

#ifdef GRID
      if (is_grid())
          return   !(attacks_bb<  ROOK>(ksq, occupied) & pieces(~us, QUEEN, ROOK) & ~grid_bb(ksq))
                && !(attacks_bb<BISHOP>(ksq, occupied) & pieces(~us, QUEEN, BISHOP) & ~grid_bb(ksq));
#endif
      return   !(attacks_bb<  ROOK>(ksq, occupied) & pieces(~us, QUEEN, ROOK))
            && !(attacks_bb<BISHOP>(ksq, occupied) & pieces(~us, QUEEN, BISHOP));
  }

#ifdef CRAZYHOUSE
  if (is_house() && type_of(m) == DROP)
      return pieceCountInHand[us][type_of(moved_piece(m))] && empty(to_sq(m));
#endif

  // Castling moves generation does not check if the castling path is clear of
  // enemy attacks, it is delayed at a later time: now!
  if (type_of(m) == CASTLING)
  {
      // After castling, the rook and king final positions are the same in
      // Chess960 as they would be in standard chess.
      to = relative_square(us, to > from ? SQ_G1 : SQ_C1);
      Direction step = to > from ? WEST : EAST;

      for (Square s = to; s != from; s += step)
#ifdef ATOMIC
          if (is_atomic())
          {
              // Atomic king cannot castle through check or discovered check
              // Allow FICS-style atomic castling whereby the castling rook
              // is moved before the king is moved and thereby blocks a check
              Bitboard occupied = (s == to) ? pieces() : (pieces() ^ from);
              if (   !(attacks_bb(KING, square<KING>(~us), 0) & s)
                  &&  (attackers_to(s, occupied) & pieces(~us)))
                  return false;
          }
          else
#endif
          if (attackers_to(s) & pieces(~us))
              return false;
#ifdef TWOKINGS
      if (is_two_kings())
      {
          Square ksq = royal_king(us, pieces(us, KING) ^ from ^ to);
          if (attackers_to(ksq) & pieces(~us))
              return false;
      }
#endif

      // In case of Chess960, verify that when moving the castling rook we do
      // not discover some hidden checker.
      // For instance an enemy queen in SQ_A1 when castling rook is in SQ_B1.
      return   !chess960
#ifdef ATOMIC
            ||  (is_atomic() && (attacks_bb(KING, square<KING>(~us), 0) & to))
#endif
            || !(attacks_bb<ROOK>(to, pieces() ^ to_sq(m)) & pieces(~us, ROOK, QUEEN));
  }

  // If the moving piece is a king, check whether the destination square is
  // attacked by the opponent.
  if (type_of(piece_on(from)) == KING)
  {
#ifdef ATOMIC
      if (is_atomic() && kings_adjacent() && !(attacks_bb(KING, square<KING>(~us), 0) & to))
      {
          if (attackers_to(to) & pieces(~us, KNIGHT, PAWN))
              return false;
          return !(slider_attackers_to(to, (pieces() ^ from) | to) & pieces(~us));
      }
#endif
#ifdef TWOKINGS
      if (is_two_kings())
      {
          Square ksq = royal_king(us, pieces(us, KING) ^ from ^ to);
          return !(attackers_to(ksq, (pieces() ^ from) | to) & (pieces(~us) - to));
      }
#endif
#ifdef GRID
      // We have to take into account here that pieces can give check by moving away from the king
      if (is_grid())
          return !(attackers_to(to_sq(m), pieces() ^ from) & pieces(~us));
#endif
      return !(attackers_to(to) & pieces(~us));
  }

  // A non-king move is legal if and only if it is not pinned or it
  // is moving along the ray towards or away from the king.
  return   !(blockers_for_king(us) & from)
        ||  aligned(from, to, square<KING>(us));
}


/// Position::pseudo_legal() takes a random move and tests whether the move is
/// pseudo legal. It is used to validate moves from TT that can be corrupted
/// due to SMP concurrent access or hash position key aliasing.

bool Position::pseudo_legal(const Move m) const {

#ifdef CRAZYHOUSE
  // Early return on TT move which does not apply for this variant
  if (!is_house() && type_of(m) == DROP)
      return false;
#endif

  Color us = sideToMove;
  Square from = from_sq(m);
  Square to = to_sq(m);
  Piece pc = moved_piece(m);

  // If the game is already won or lost, further moves are illegal
  if (is_variant_end())
      return false;

#ifdef ATOMIC
  if (is_atomic())
  {
      // If the game is already won or lost, further moves are illegal
      if (pc == NO_PIECE || color_of(pc) != us)
          return false;
      if (capture(m))
      {
          if (type_of(pc) == KING)
              return false;
          Square ksq = square<KING>(us);

          if ((pieces(us) & to) || (attacks_bb(KING, ksq, 0) & to))
              return false;
          if (!kings_adjacent())
          {
              // Illegal pawn capture generated by killer move heuristic
              if (type_of(pc) == PAWN && file_of(from) == file_of(to))
                 return false;
              Square capsq = type_of(m) == ENPASSANT ? make_square(file_of(to), rank_of(from)) : to;

              if (!(attacks_bb(KING, to, 0) & square<KING>(~us)))
              {
                  Bitboard blast = attacks_bb(KING, to, 0) & (pieces() ^ pieces(PAWN));
                  Bitboard b = pieces() ^ ((blast | capsq) | from);

                  if (checkers() & b)
                      return false;
                  if ((attacks_bb<  ROOK>(ksq, b) & pieces(~us, QUEEN, ROOK) & b) ||
                      (attacks_bb<BISHOP>(ksq, b) & pieces(~us, QUEEN, BISHOP) & b))
                      return false;
              }
          }
      }
  }
#endif
#ifdef ANTI
  if (is_anti() && !capture(m) && can_capture())
      return false;
#endif
#ifdef LOSERS
  if (is_losers() && !capture(m) && can_capture_losers())
      return false;
#endif

  // Use a slower but simpler function for uncommon cases
#ifdef CRAZYHOUSE
  if (type_of(m) != NORMAL && type_of(m) != DROP)
#else
  if (type_of(m) != NORMAL)
#endif
      return MoveList<LEGAL>(*this).contains(m);

  // Is not a promotion, so promotion piece must be empty
#ifdef CRAZYHOUSE
  if (is_house() && type_of(m) == DROP)
      assert(promotion_type(m) - KNIGHT == 1);
  else
#endif
  if (promotion_type(m) - KNIGHT != NO_PIECE_TYPE)
      return false;

  // If the 'from' square is not occupied by a piece belonging to the side to
  // move, the move is obviously not legal.
  if (pc == NO_PIECE || color_of(pc) != us)
      return false;

  // The destination square cannot be occupied by a friendly piece
#ifdef CRAZYHOUSE
  if (is_house() && type_of(m) == DROP && (!pieceCountInHand[us][type_of(pc)] || !empty(to)))
      return false;
  else
#endif
  if (pieces(us) & to)
      return false;

  // Handle the special case of a pawn move
#ifdef CRAZYHOUSE
  if (is_house() && type_of(m) == DROP) {} else
#endif
  if (type_of(pc) == PAWN)
  {
      // We have already handled promotion moves, so destination
      // cannot be on the 8th/1st rank.
      if ((Rank8BB | Rank1BB) & to)
          return false;

      if (   !(attacks_from<PAWN>(from, us) & pieces(~us) & to) // Not a capture
          && !((from + pawn_push(us) == to) && empty(to))       // Not a single push
          && !(   (from + 2 * pawn_push(us) == to)              // Not a double push
#ifdef HORDE
               && (rank_of(from) == relative_rank(us, RANK_2)
                   || (is_horde() && rank_of(from) == relative_rank(us, RANK_1)))
#else
               && (rank_of(from) == relative_rank(us, RANK_2))
#endif
               && empty(to)
               && empty(to - pawn_push(us))))
          return false;
  }
  else if (!(attacks_from(type_of(pc), from) & to))
      return false;

  // Evasions generator already takes care to avoid some kind of illegal moves
  // and legal() relies on this. We therefore have to take care that the same
  // kind of moves are filtered out here.
#ifdef ATOMIC
  // In case of adjacent kings or moves that capture the king, we can ignore attacks on our king
  if (is_atomic())
  {
      if (attacks_bb(KING, square<KING>(~us), 0) & (type_of(pc) == KING ? to : square<KING>(us)))
          return true;
      if (capture(m) && (attacks_bb(KING, square<KING>(~us), 0) & to))
          return true;
  }
#endif
  if (checkers())
  {
      if (type_of(pc) != KING)
      {
          // Double check? In this case a king move is required
          if (more_than_one(checkers()))
              return false;

          // Our move must be a blocking evasion or a capture of the checking piece
          if (!((between_bb(lsb(checkers()), square<KING>(us)) | checkers()) & to))
              return false;
      }
#ifdef GRID
      else if (is_grid())
      {
          // Allows the king to approach an opposing piece in a different cell
          if (attackers_to(to, pieces() ^ from) & pieces(~us) & ~grid_bb(to))
              return false;
      }
#endif
      else if (attackers_to(to, pieces() ^ from) & pieces(~us))
          return false;
  }

  return true;
}


/// Position::gives_check() tests whether a pseudo-legal move gives a check

bool Position::gives_check(Move m) const {

  assert(is_ok(m));
  assert(color_of(moved_piece(m)) == sideToMove);

  Square from = from_sq(m);
  Square to = to_sq(m);

#ifdef CRAZYHOUSE
  if (is_house() && type_of(m) == DROP)
      return st->checkSquares[type_of(dropped_piece(m))] & to;
#endif
#ifdef HORDE
  if (is_horde() && is_horde_color(~sideToMove))
      return false;
#endif
#ifdef ANTI
  if (is_anti())
      return false;
#endif
#ifdef EXTINCTION
  if (is_extinction())
      return false;
#endif
#ifdef ATOMIC
  if (is_atomic())
  {
      // Separating adjacent kings exposes direct checks (minus castle rook)
      // For simplicity, resolves castling discovered checks by fall-through
      Square ksq = square<KING>(~sideToMove);
      Bitboard kingRing = attacks_bb(KING, ksq, 0);

      switch (type_of(m))
      {
      case CASTLING:
          // Standard rules apply unless kings will be connected after castling
          if (relative_rank(sideToMove, ksq) != RANK_2)
              break;
          if (kingRing & relative_square(sideToMove, to > from ? SQ_G1 : SQ_C1))
              return false;
          // If kings are not adjacent, attackers_to(ksq) is empty (and slow)
          return kings_adjacent() && (attackers_to(ksq) & (pieces(sideToMove) ^ from ^ to));

      default:
          if (kingRing & (type_of(piece_on(from)) == KING ? to : square<KING>(sideToMove)))
              return false;
          if (type_of(piece_on(from)) == KING && kings_adjacent())
              return attackers_to(ksq, pieces() ^ from ^ to) & (pieces(sideToMove) ^ from);
          if (capture(m))
          {
              if (kingRing & to) // Variant ending
                  return false;
              // Blasted pieces may discover checks
              Bitboard blast = attacks_bb(KING, to, 0) & (pieces() ^ pieces(PAWN));
              blast |= type_of(m) == ENPASSANT ? make_square(file_of(to), rank_of(from)) : to;

              return slider_attackers_to(ksq, pieces() ^ (blast | from)) & (pieces(sideToMove) ^ from) & ~blast;
          }
      }
  }
#endif

  // Is there a direct check?
  if (check_squares(type_of(piece_on(from))) & to)
      return true;

  // Is there a discovered check?
  if (   (blockers_for_king(~sideToMove) & from)
      && !aligned(from, to, square<KING>(~sideToMove)))
      return true;
#ifdef GRID
  // Does the piece give check by moving away from king?
  if (   is_grid()
      && (grid_bb(square<KING>(~sideToMove)) & from)
      && aligned(from, to, square<KING>(~sideToMove))
      && type_of(piece_on(from)) != PAWN
      && (attacks_bb(type_of(piece_on(from)), to, pieces() ^ from) & square<KING>(~sideToMove)))
      return true;
#endif

  switch (type_of(m))
  {
  case NORMAL:
      return false;

  case PROMOTION:
#ifdef GRID
      if (is_grid())
          return attacks_bb(promotion_type(m), to, pieces() ^ from) & square<KING>(~sideToMove) & ~grid_bb(to);
#endif
      return attacks_bb(promotion_type(m), to, pieces() ^ from) & square<KING>(~sideToMove);

  // En passant capture with check? We have already handled the case
  // of direct checks and ordinary discovered check, so the only case we
  // need to handle is the unusual case of a discovered check through
  // the captured pawn.
  case ENPASSANT:
  {
      Square capsq = make_square(file_of(to), rank_of(from));
      Bitboard b = (pieces() ^ from ^ capsq) | to;

#ifdef GRID
      if (is_grid())
          return ((attacks_bb<  ROOK>(square<KING>(~sideToMove), b) & pieces(sideToMove, QUEEN, ROOK))
                | (attacks_bb<BISHOP>(square<KING>(~sideToMove), b) & pieces(sideToMove, QUEEN, BISHOP))) & ~grid_bb(square<KING>(~sideToMove));
#endif
      return  (attacks_bb<  ROOK>(square<KING>(~sideToMove), b) & pieces(sideToMove, QUEEN, ROOK))
            | (attacks_bb<BISHOP>(square<KING>(~sideToMove), b) & pieces(sideToMove, QUEEN, BISHOP));
  }
  case CASTLING:
  {
      Square kfrom = from;
      Square rfrom = to; // Castling is encoded as 'King captures the rook'
      Square kto = relative_square(sideToMove, rfrom > kfrom ? SQ_G1 : SQ_C1);
      Square rto = relative_square(sideToMove, rfrom > kfrom ? SQ_F1 : SQ_D1);

#ifdef GRID
      if (is_grid())
          return   (PseudoAttacks[ROOK][rto] & square<KING>(~sideToMove) & ~grid_bb(rto))
                && (attacks_bb<ROOK>(rto, (pieces() ^ kfrom ^ rfrom) | rto | kto) & square<KING>(~sideToMove));
#endif
      return   (PseudoAttacks[ROOK][rto] & square<KING>(~sideToMove))
            && (attacks_bb<ROOK>(rto, (pieces() ^ kfrom ^ rfrom) | rto | kto) & square<KING>(~sideToMove));
  }
  default:
      assert(false);
      return false;
  }
}

/// Position::do_move() makes a move, and saves all information necessary
/// to a StateInfo object. The move is assumed to be legal. Pseudo-legal
/// moves should be filtered out before this function is called.

void Position::do_move(Move m, StateInfo& newSt, bool givesCheck) {

  assert(is_ok(m));
  assert(&newSt != st);
#ifdef ANTI
  assert(!is_anti() || !givesCheck);
#endif
#ifdef EXTINCTION
  assert(!is_extinction() || !givesCheck);
#endif
#ifdef RACE
  assert(!is_race() || !givesCheck);
#endif

  thisThread->nodes.fetch_add(1, std::memory_order_relaxed);
  Key k = st->key ^ Zobrist::side;

  // Copy some fields of the old state to our new StateInfo object except the
  // ones which are going to be recalculated from scratch anyway and then switch
  // our state pointer to point to the new (ready to be updated) state.
  std::memcpy(&newSt, st, offsetof(StateInfo, key));
#ifdef ATOMIC
  if (is_atomic())
  {
      std::memset(newSt.blastByTypeBB, 0, sizeof(newSt.blastByTypeBB));
      std::memset(newSt.blastByColorBB, 0, sizeof(newSt.blastByColorBB));
  }
#endif
  newSt.previous = st;
  st = &newSt;

  // Increment ply counters. In particular, rule50 will be reset to zero later on
  // in case of a capture or a pawn move.
  ++gamePly;
  ++st->rule50;
  ++st->pliesFromNull;

  Color us = sideToMove;
  Color them = ~us;
  Square from = from_sq(m);
  Square to = to_sq(m);
#ifdef CRAZYHOUSE
  Piece pc = is_house() && type_of(m) == DROP ? dropped_piece(m) : piece_on(from);
#else
  Piece pc = piece_on(from);
#endif
  Piece captured = type_of(m) == ENPASSANT ? make_piece(them, PAWN) : piece_on(to);

  assert(color_of(pc) == us);
  assert(captured == NO_PIECE || color_of(captured) == (type_of(m) != CASTLING ? them : us));

#ifdef ANTI
  if (is_anti()) {} else
#endif
#ifdef EXTINCTION
  if (is_extinction()) {} else
#endif
#ifdef TWOKINGS
  if (is_two_kings()) {} else
#endif
  {
  assert(type_of(captured) != KING);
  }

  if (type_of(m) == CASTLING)
  {
      assert(pc == make_piece(us, KING));
      assert(captured == make_piece(us, ROOK));

      Square rfrom, rto;
      do_castling<true>(us, from, to, rfrom, rto);

      k ^= Zobrist::psq[captured][rfrom] ^ Zobrist::psq[captured][rto];
      captured = NO_PIECE;
  }

  if (captured)
  {
      Square capsq = to;
#ifdef ATOMIC
      if (is_atomic())
      {
          std::memcpy(st->blastByTypeBB, byTypeBB, sizeof(st->blastByTypeBB));
          std::memcpy(st->blastByColorBB, byColorBB, sizeof(st->blastByColorBB));
      }
#endif

      // If the captured piece is a pawn, update pawn hash key, otherwise
      // update non-pawn material.
      if (type_of(captured) == PAWN)
      {
          if (type_of(m) == ENPASSANT)
          {
              capsq -= pawn_push(us);

              assert(pc == make_piece(us, PAWN));
              assert(to == st->epSquare);
              assert(relative_rank(us, to) == RANK_6);
              assert(piece_on(to) == NO_PIECE);
              assert(piece_on(capsq) == make_piece(them, PAWN));
          }

          st->pawnKey ^= Zobrist::psq[captured][capsq];
      }
      else
      {
          st->nonPawnMaterial[them] -= PieceValue[CHESS_VARIANT][MG][captured];
#ifdef CRAZYHOUSE
          if (is_house() && !is_promoted(capsq))
          {
#ifdef BUGHOUSE
              if (! is_bughouse())
#endif
#ifdef PLACEMENT
              if (! is_placement())
#endif
              {
                  st->nonPawnMaterial[us] += PieceValue[CHESS_VARIANT][MG][captured];
              }
          }
#endif
      }

      // Update board and piece lists
      remove_piece(capsq);
#ifdef CRAZYHOUSE
      if (is_house())
      {
          st->capturedpromoted = is_promoted(capsq);
#ifdef BUGHOUSE
          if (! is_bughouse())
#endif
#ifdef PLACEMENT
          if (! is_placement())
#endif
          {
              Piece add = is_promoted(capsq) ? make_piece(~color_of(captured), PAWN) : ~captured;
              add_to_hand(color_of(add), type_of(add));
              k ^= Zobrist::inHand[add][pieceCountInHand[color_of(add)][type_of(add)] - 1]
                  ^ Zobrist::inHand[add][pieceCountInHand[color_of(add)][type_of(add)]];
          }
          promotedPieces -= capsq;
      }
#endif

      if (type_of(m) == ENPASSANT)
          board[capsq] = NO_PIECE;

      // Update material hash key and prefetch access to materialTable
      k ^= Zobrist::psq[captured][capsq];
      st->materialKey ^= Zobrist::psq[captured][pieceCount[captured]];
#ifdef ATOMIC
      if (is_atomic()) // Remove the blast piece(s)
      {
          Bitboard blast = attacks_bb(KING, to, 0) - from;
          while (blast)
          {
              Square bsq = pop_lsb(&blast);
              Piece bpc = piece_on(bsq);
              if (bpc != NO_PIECE && type_of(bpc) != PAWN)
              {
                  Color bc = color_of(bpc);
                  st->nonPawnMaterial[bc] -= PieceValue[CHESS_VARIANT][MG][type_of(bpc)];

                  // Update board and piece lists
                  remove_piece(bsq);

                  // Update material hash key
                  k ^= Zobrist::psq[bpc][bsq];
                  st->materialKey ^= Zobrist::psq[bpc][pieceCount[bpc]];

                  // Update castling rights if needed
                  if (st->castlingRights && castlingRightsMask[bsq])
                  {
                      int cr = castlingRightsMask[bsq];
                      k ^= Zobrist::castling[st->castlingRights & cr];
                      st->castlingRights &= ~cr;
                  }
              }
          }
      }
#endif

      prefetch(thisThread->materialTable[st->materialKey]);

      // Reset rule 50 counter
      st->rule50 = 0;
  }

#ifdef ATOMIC
  if (is_atomic() && captured)
      k ^= Zobrist::psq[pc][from];
  else
#endif
  // Update hash key
#ifdef CRAZYHOUSE
  if (is_house() && type_of(m) == DROP)
      k ^=  Zobrist::psq[pc][to] ^ Zobrist::inHand[pc][pieceCountInHand[color_of(pc)][type_of(pc)] - 1]
          ^ Zobrist::inHand[pc][pieceCountInHand[color_of(pc)][type_of(pc)]];
  else
#endif
  k ^= Zobrist::psq[pc][from] ^ Zobrist::psq[pc][to];

  // Reset en passant square
  if (st->epSquare != SQ_NONE)
  {
      k ^= Zobrist::enpassant[file_of(st->epSquare)];
      st->epSquare = SQ_NONE;
  }

  // Update castling rights if needed
#ifdef CRAZYHOUSE
  if (is_house() && type_of(m) == DROP) {} else
#endif
  if (st->castlingRights && (castlingRightsMask[from] | castlingRightsMask[to]))
  {
      int cr = castlingRightsMask[from] | castlingRightsMask[to];
      k ^= Zobrist::castling[st->castlingRights & cr];
      st->castlingRights &= ~cr;
  }
#ifdef TWOKINGS
  // Moving any king loses the castling rights
  else if (st->castlingRights && type_of(pc) == KING)
  {
      int cr = castlingRightsMask[square<KING>(us)];
      k ^= Zobrist::castling[st->castlingRights & cr];
      st->castlingRights &= ~cr;
  }
#endif

#ifdef THREECHECK
  if (is_three_check() && givesCheck)
  {
      k ^= Zobrist::checks[us][st->checksGiven[us]];
      CheckCount checksGiven = ++(st->checksGiven[us]);
      assert(checksGiven < CHECKS_NB);
      k ^= Zobrist::checks[us][checksGiven];
  }
#endif

#ifdef ATOMIC
  if (is_atomic() && captured) // Remove the blast piece(s)
  {
      remove_piece(from);
      // Update material (hash key already updated)
      st->materialKey ^= Zobrist::psq[pc][pieceCount[pc]];
      if (type_of(pc) != PAWN)
          st->nonPawnMaterial[us] -= PieceValue[CHESS_VARIANT][MG][type_of(pc)];
  }
  else
#endif
  // Move the piece. The tricky Chess960 castling is handled earlier
#ifdef CRAZYHOUSE
  if (is_house() && type_of(m) == DROP)
  {
      drop_piece(pc, to);
      st->materialKey ^= Zobrist::psq[pc][pieceCount[pc]-1];
#ifdef PLACEMENT
      if (is_placement() && !pieceCountInHand[us][ALL_PIECES])
      {
          Square rsq, ksq = square<KING>(us);
          if (ksq == relative_square(us, SQ_E1))
          {
              Piece rook = make_piece(us, ROOK);
              if (piece_on(rsq = relative_square(us, SQ_H1)) == rook)
                  set_castling_right(us, ksq, rsq);
              if (piece_on(rsq = relative_square(us, SQ_A1)) == rook)
                  set_castling_right(us, ksq, rsq);
              k ^= Zobrist::castling[st->castlingRights & castlingRightsMask[ksq]];
          }
      }
#endif
  }
  else
#endif
  if (type_of(m) != CASTLING)
      move_piece(from, to);

  // If the moving piece is a pawn do some special extra work
  if (type_of(pc) == PAWN)
  {
      // Set en-passant square if the moved pawn can be captured
#ifdef HORDE
      if (is_horde() && rank_of(from) == relative_rank(us, RANK_1)) {} else
#endif
      if (   (int(to) ^ int(from)) == 16
#ifdef ATOMIC
          && !(is_atomic() && (attacks_bb(KING, to - pawn_push(us), 0) & square<KING>(them)))
#endif
          && (attacks_from<PAWN>(to - pawn_push(us), us) & pieces(them, PAWN)))
      {
          st->epSquare = to - pawn_push(us);
          k ^= Zobrist::enpassant[file_of(st->epSquare)];
      }
#ifdef ATOMIC
      else if (!(is_atomic() && captured) && type_of(m) == PROMOTION)
#else
      else if (type_of(m) == PROMOTION)
#endif
      {
          Piece promotion = make_piece(us, promotion_type(m));

          assert(relative_rank(us, to) == RANK_8);

#ifdef ANTI
#ifdef EXTINCTION
          assert(type_of(promotion) >= KNIGHT && type_of(promotion) <= (is_anti() || is_extinction() ? KING : QUEEN));
#else
          assert(type_of(promotion) >= KNIGHT && type_of(promotion) <= (is_anti() ? KING : QUEEN));
#endif
#else
#ifdef EXTINCTION
          assert(type_of(promotion) >= KNIGHT && type_of(promotion) <= (is_extinction() ? KING : QUEEN));
#else
          assert(type_of(promotion) >= KNIGHT && type_of(promotion) <= QUEEN);
#endif
#endif

          remove_piece(to);
          put_piece(promotion, to);
#ifdef CRAZYHOUSE
#ifdef LOOP
          if (is_house() && !is_loop())
#else
          if (is_house())
#endif
              promotedPieces |= to;
#endif

          // Update hash keys
          k ^= Zobrist::psq[pc][to] ^ Zobrist::psq[promotion][to];
          st->pawnKey ^= Zobrist::psq[pc][to];
          st->materialKey ^=  Zobrist::psq[promotion][pieceCount[promotion]-1]
                            ^ Zobrist::psq[pc][pieceCount[pc]];

          // Update material
          st->nonPawnMaterial[us] += PieceValue[CHESS_VARIANT][MG][promotion];
      }

      // Update pawn hash key
#ifdef ATOMIC
      if (is_atomic() && captured)
          st->pawnKey ^= Zobrist::psq[make_piece(us, PAWN)][from];
      else
#endif
#ifdef CRAZYHOUSE
      if (is_house() && type_of(m) == DROP)
          st->pawnKey ^= Zobrist::psq[pc][to];
      else
#endif
      st->pawnKey ^= Zobrist::psq[pc][from] ^ Zobrist::psq[pc][to];

      // Reset rule 50 draw counter
      st->rule50 = 0;
  }

  // Set capture piece
  st->capturedPiece = captured;
#ifdef CRAZYHOUSE
  if (is_house() && !captured)
      st->capturedpromoted = false;
#endif

  // Update the key with the final value
  st->key = k;

  // Calculate checkers bitboard (if move gives check)
  st->checkersBB = givesCheck ? attackers_to(square<KING>(them)) & pieces(us) : 0;

#ifdef CRAZYHOUSE
  if (is_house() && type_of(m) != DROP && is_promoted(from))
      promotedPieces = (promotedPieces ^ from) | to;
#endif

  sideToMove = ~sideToMove;

  // Update king attacks used for fast check detection
  set_check_info(st);

  // Calculate the repetition info. It is the ply distance from the previous
  // occupiedurrence of the same position, negative in the 3-fold case, or zero
  // if the position was not repeated.
  st->repetition = 0;
#ifdef CRAZYHOUSE
  int end = is_house() ? st->pliesFromNull : std::min(st->rule50, st->pliesFromNull);
#else
  int end = std::min(st->rule50, st->pliesFromNull);
#endif
  if (end >= 4)
  {
      StateInfo* stp = st->previous->previous;
      for (int i = 4; i <= end; i += 2)
      {
          stp = stp->previous->previous;
          if (stp->key == st->key)
          {
              st->repetition = stp->repetition ? -i : i;
              break;
          }
      }
  }

  assert(pos_is_ok());
}


/// Position::undo_move() unmakes a move. When it returns, the position should
/// be restored to exactly the same state as before the move was made.

void Position::undo_move(Move m) {

  assert(is_ok(m));

  sideToMove = ~sideToMove;

  Color us = sideToMove;
  Square from = from_sq(m);
  Square to = to_sq(m);
  Piece pc = piece_on(to);
#ifdef ATOMIC
  if (is_atomic() && st->capturedPiece) // Restore the blast piece(s)
  {
      for (PieceType pt = PAWN; pt <= KING; ++pt)
          if (st->blastByTypeBB[pt] & from)
          {
              pc = make_piece(us, pt);
              break;
          }
  }
#endif

  assert(empty(to) || color_of(piece_on(to)) == us);
#ifdef CRAZYHOUSE
  assert((is_house() && type_of(m) == DROP) || empty(from) || type_of(m) == CASTLING);
#else
  assert(empty(from) || type_of(m) == CASTLING);
#endif
#ifdef ANTI
  if (is_anti()) {} else
#endif
#ifdef EXTINCTION
  if (is_extinction()) {} else
#endif
#ifdef TWOKINGS
  if (is_two_kings()) {} else
#endif
  {
  assert(type_of(st->capturedPiece) != KING);
  }

  if (type_of(m) == PROMOTION)
  {
      assert(relative_rank(us, to) == RANK_8);
#ifdef ATOMIC
      if (!is_atomic() || !st->capturedPiece)
      {
#endif
      assert(type_of(pc) == promotion_type(m));
#ifdef ANTI
#ifdef EXTINCTION
      assert(type_of(pc) >= KNIGHT && type_of(pc) <= (is_anti() || is_extinction() ? KING : QUEEN));
#else
      assert(type_of(pc) >= KNIGHT && type_of(pc) <= (is_anti() ? KING : QUEEN));
#endif
#else
#ifdef EXTINCTION
      assert(type_of(pc) >= KNIGHT && type_of(pc) <= (is_extinction() ? KING : QUEEN));
#else
      assert(type_of(pc) >= KNIGHT && type_of(pc) <= QUEEN);
#endif
#endif

      remove_piece(to);
      pc = make_piece(us, PAWN);
      put_piece(pc, to);
#ifdef CRAZYHOUSE
      if (is_house())
          promotedPieces -= to;
#endif
#ifdef ATOMIC
      }
#endif
  }

  if (type_of(m) == CASTLING)
  {
      Square rfrom, rto;
      do_castling<false>(us, from, to, rfrom, rto);
  }
  else
  {
#ifdef ATOMIC
      if (is_atomic() && st->capturedPiece) // Restore the blast piece(s)
          put_piece(pc, from);
      else
#endif
#ifdef CRAZYHOUSE
      if (is_house() && type_of(m) == DROP)
      {
          undrop_piece(pc, to); // Remove the dropped piece
#ifdef PLACEMENT
          if (is_placement())
              castlingRightsMask[relative_square(us, SQ_E1)] = 0;
#endif
      }
      else
#endif
      move_piece(to, from); // Put the piece back at the source square
#ifdef CRAZYHOUSE
      if (is_house() && is_promoted(to))
          promotedPieces = (promotedPieces ^ to) | from;
#endif

      if (st->capturedPiece)
      {
          Square capsq = to;

          if (type_of(m) == ENPASSANT)
          {
              capsq -= pawn_push(us);

              assert(type_of(pc) == PAWN);
              assert(to == st->previous->epSquare);
              assert(relative_rank(us, to) == RANK_6);
              assert(piece_on(capsq) == NO_PIECE);
              assert(st->capturedPiece == make_piece(~us, PAWN));
          }

#ifdef ATOMIC
          if (is_atomic() && st->capturedPiece) // Restore the blast piece(s)
          {
              Bitboard blast = attacks_bb(KING, to, 0) - from; // squares in blast radius
              while (blast)
              {
                  Square bsq = pop_lsb(&blast);
                  for (Color c : { WHITE, BLACK })
                      for (PieceType pt = KNIGHT; pt <= KING; ++pt)
                          if (st->blastByColorBB[c] & st->blastByTypeBB[pt] & bsq)
                              put_piece(make_piece(c, pt), bsq);
              }
          }
#endif
          put_piece(st->capturedPiece, capsq); // Restore the captured piece
#ifdef CRAZYHOUSE
          if (is_house())
          {
#ifdef BUGHOUSE
              if (! is_bughouse())
#endif
#ifdef PLACEMENT
              if (! is_placement())
#endif
              remove_from_hand(~color_of(st->capturedPiece), st->capturedpromoted ? PAWN : type_of(st->capturedPiece));
              if (st->capturedpromoted)
                  promotedPieces |= to;
          }
#endif
      }
  }

  // Finally point our state pointer back to the previous state
  st = st->previous;
  --gamePly;

  assert(pos_is_ok());
}


/// Position::do_castling() is a helper used to do/undo a castling move. This
/// is a bit tricky in Chess960 where from/to squares can overlap.
template<bool Do>
void Position::do_castling(Color us, Square from, Square& to, Square& rfrom, Square& rto) {

  bool kingSide = to > from;
  rfrom = to; // Castling is encoded as "king captures friendly rook"
  rto = relative_square(us, kingSide ? SQ_F1 : SQ_D1);
  to = relative_square(us, kingSide ? SQ_G1 : SQ_C1);

  // Remove both pieces first since squares could overlap in Chess960
  remove_piece(Do ? from : to);
  remove_piece(Do ? rfrom : rto);
  board[Do ? from : to] = board[Do ? rfrom : rto] = NO_PIECE; // Since remove_piece doesn't do this for us
  put_piece(make_piece(us, KING), Do ? to : from);
  put_piece(make_piece(us, ROOK), Do ? rto : rfrom);
}


/// Position::do(undo)_null_move() is used to do(undo) a "null move": it flips
/// the side to move without executing any move on the board.

void Position::do_null_move(StateInfo& newSt) {

  assert(!checkers());
  assert(&newSt != st);
#ifdef ANTI
  assert(!(is_anti() && can_capture()));
#endif

  std::memcpy(&newSt, st, sizeof(StateInfo));
  newSt.previous = st;
  st = &newSt;

  if (st->epSquare != SQ_NONE)
  {
      st->key ^= Zobrist::enpassant[file_of(st->epSquare)];
      st->epSquare = SQ_NONE;
  }

  st->key ^= Zobrist::side;
  prefetch(TT.first_entry(st->key));

  ++st->rule50;
  st->pliesFromNull = 0;

  sideToMove = ~sideToMove;

  set_check_info(st);

  st->repetition = 0;

  assert(pos_is_ok());
}

void Position::undo_null_move() {

  assert(!checkers());

  st = st->previous;
  sideToMove = ~sideToMove;
}


/// Position::key_after() computes the new hash key after the given move. Needed
/// for speculative prefetch. It doesn't recognize special moves like castling,
/// en-passant and promotions.

Key Position::key_after(Move m) const {

  Square from = from_sq(m);
  Square to = to_sq(m);
#ifdef CRAZYHOUSE
  Piece pc = is_house() && type_of(m) == DROP ? dropped_piece(m) : piece_on(from);
#else
  Piece pc = piece_on(from);
#endif
  Piece captured = piece_on(to);
  Key k = st->key ^ Zobrist::side;

  if (captured)
  {
      k ^= Zobrist::psq[captured][to];
#ifdef ATOMIC
      if (is_atomic())
      {
          Bitboard blast = (attacks_bb(KING, to, 0) & (pieces() ^ pieces(PAWN))) - from;
          while (blast)
          {
              Square bsq = pop_lsb(&blast);
              Piece bpc = piece_on(bsq);
              k ^= Zobrist::psq[bpc][bsq];
          }
          return k ^ Zobrist::psq[pc][from];
      }
#endif
#ifdef CRAZYHOUSE
      if (is_house())
      {
          Piece add = is_promoted(to) ? make_piece(~color_of(captured), PAWN) : ~captured;
          k ^= Zobrist::inHand[add][pieceCountInHand[color_of(add)][type_of(add)] + 1]
              ^ Zobrist::inHand[add][pieceCountInHand[color_of(add)][type_of(add)]];
      }
#endif
  }

#ifdef CRAZYHOUSE
  if (is_house() && type_of(m) == DROP)
      return k ^ Zobrist::psq[pc][to] ^ Zobrist::inHand[pc][pieceCountInHand[color_of(pc)][type_of(pc)]]
            ^ Zobrist::inHand[pc][pieceCountInHand[color_of(pc)][type_of(pc)] - 1];
#endif
  return k ^ Zobrist::psq[pc][to] ^ Zobrist::psq[pc][from];
}

#ifdef ATOMIC
template<>
Value Position::see<ATOMIC_VARIANT>(Move m, PieceType nextVictim, Square s) const {
  assert(is_ok(m));

  Square from = from_sq(m);
  Color us = color_of(piece_on(from));
  Bitboard blast = (attacks_bb(KING, to_sq(m), 0) & (pieces() ^ pieces(PAWN))) - from;
  if (s != to_sq(m))
      blast &= ~SquareBB[s];

  if (blast & pieces(~us,KING))
      return VALUE_MATE;
  if (s != to_sq(m) && (blast & pieces(us,KING)))
      return -VALUE_MATE;

  Value blastEval =  mg_value(PSQT::psq[ATOMIC_VARIANT][make_piece(us, nextVictim)][from])
                   + mg_value(PSQT::psq[ATOMIC_VARIANT][piece_on(s)][s]);
  while (blast)
  {
      s = pop_lsb(&blast);
      blastEval += mg_value(PSQT::psq[ATOMIC_VARIANT][piece_on(s)][s]);
  }

  return us == WHITE ? -blastEval : blastEval;
}
#endif

/// Position::see_ge (Static Exchange Evaluation Greater or Equal) tests if the
/// SEE value of move is greater or equal to the given threshold. We'll use an
/// algorithm similar to alpha-beta pruning with a null window.

bool Position::see_ge(Move m, Value threshold) const {

  assert(is_ok(m));
#ifdef CRAZYHOUSE
  // Crazyhouse captures double in value (threshold is halved)
  if (is_house() && color_of(moved_piece(m)) == sideToMove)
      threshold /= 2;
#endif
#ifdef THREECHECK
  if (is_three_check() && color_of(moved_piece(m)) == sideToMove && gives_check(m))
      return true;
#endif

  // Only deal with normal moves, assume others pass a simple see
#ifdef CRAZYHOUSE
  if (is_house() && type_of(m) == DROP) {} else
#endif
  if (type_of(m) != NORMAL)
      return VALUE_ZERO >= threshold;

  Square from = from_sq(m), to = to_sq(m);
#ifdef ATOMIC
  if (is_atomic())
  {
      PieceType nextVictim = type_of(piece_on(from));
      Color stm = color_of(piece_on(from));
      if (capture(m))
          return see<ATOMIC_VARIANT>(m, nextVictim, to_sq(m)) >= threshold + 1;
      if (threshold > VALUE_ZERO)
          return false;

      Bitboard occupied = pieces() ^ from;
      Bitboard stmAttackers = attackers_to(to, occupied) & occupied & pieces(stm) & ~pieces(KING);

      // Loop over attacking pieces
      while (stmAttackers)
      {
          Square s = pop_lsb(&stmAttackers);
          if (see<ATOMIC_VARIANT>(m, nextVictim, s) < threshold)
              return false;
      }
      return true;
  }
#endif
#ifdef EXTINCTION
  // Test if this move is a winning capture
  if (is_extinction() && (color_of(piece_on(from)) == sideToMove ? is_extinction_loss()
          : ! more_than_one(pieces(color_of(piece_on(from)), type_of(m) == ENPASSANT ? PAWN : type_of(piece_on(to))))))
      return true;
#endif

  int swap = PieceValue[var][MG][piece_on(to)] - threshold;
  if (swap < 0)
      return false;
#ifdef EXTINCTION
  // Test if a capture refutes this move
  if (is_extinction() && ! more_than_one(pieces(color_of(piece_on(from)), type_of(piece_on(from)))))
  {
      // Toggles to square occupancy in case of stm != sideToMove
      Bitboard occupied = pieces() ^ from ^ to;
      if (type_of(m) == ENPASSANT)
          occupied ^= make_square(file_of(to), rank_of(from));
      if (attackers_to(to, occupied) & occupied & pieces(color_of(piece_on(from))))
          return false;
  }
#endif

#ifdef CRAZYHOUSE
  swap = PieceValue[var][MG][type_of(is_house() && type_of(m) == DROP ? dropped_piece(m) : piece_on(from))] - swap;
#else
  swap = PieceValue[var][MG][piece_on(from)] - swap;
#endif
  if (swap <= 0)
      return true;

  Bitboard occupied;
#ifdef CRAZYHOUSE
  if (is_house() && type_of(m) == DROP)
      occupied = pieces() ^ to;
  else
#endif
  occupied = pieces() ^ from ^ to;
#ifdef CRAZYHOUSE
  Color stm = color_of(is_house() && type_of(m) == DROP ? dropped_piece(m) : piece_on(from));
#else
  Color stm = color_of(piece_on(from));
#endif
  Bitboard attackers = attackers_to(to, occupied);
  Bitboard stmAttackers, bb;
  int res = 1;

  while (true)
  {
      stm = ~stm;
      attackers &= occupied;

      // If stm has no more attackers then give up: stm loses
      if (!(stmAttackers = attackers & pieces(stm)))
          break;

      // Don't allow pinned pieces to attack (except the king) as long as
      // there are pinners on their original square.
      if (st->pinners[~stm] & occupied)
          stmAttackers &= ~st->blockersForKing[stm];
#ifdef RACE
      // Exclude checks in racing kings
      if (is_race())
      {
          // Direct checks
          for (PieceType pt = KNIGHT; pt <= QUEEN; ++pt)
              if (attacks_from(pt, to) & square<KING>(~stm))
                  stmAttackers &= ~pieces(stm, pt);

          // Discovered checks
          if (!(st->pinners[stm] & ~occupied))
              stmAttackers &= ~st->blockersForKing[~stm];
      }
#endif

      if (!stmAttackers)
          break;

      res ^= 1;

      // Locate and remove the next least valuable attacker, and add to
      // the bitboard 'attackers' any X-ray attackers behind it.
      if ((bb = stmAttackers & pieces(PAWN)))
      {
          if ((swap = PawnValueMg - swap) < res)
              break;

          occupied ^= lsb(bb);
          attackers |= attacks_bb<BISHOP>(to, occupied) & pieces(BISHOP, QUEEN);
      }

      else if ((bb = stmAttackers & pieces(KNIGHT)))
      {
          if ((swap = KnightValueMg - swap) < res)
              break;

          occupied ^= lsb(bb);
      }

      else if ((bb = stmAttackers & pieces(BISHOP)))
      {
          if ((swap = BishopValueMg - swap) < res)
              break;

          occupied ^= lsb(bb);
          attackers |= attacks_bb<BISHOP>(to, occupied) & pieces(BISHOP, QUEEN);
      }

      else if ((bb = stmAttackers & pieces(ROOK)))
      {
          if ((swap = RookValueMg - swap) < res)
              break;

          occupied ^= lsb(bb);
          attackers |= attacks_bb<ROOK>(to, occupied) & pieces(ROOK, QUEEN);
      }

      else if ((bb = stmAttackers & pieces(QUEEN)))
      {
          if ((swap = QueenValueMg - swap) < res)
              break;

          occupied ^= lsb(bb);
          attackers |=  (attacks_bb<BISHOP>(to, occupied) & pieces(BISHOP, QUEEN))
                      | (attacks_bb<ROOK  >(to, occupied) & pieces(ROOK  , QUEEN));
      }

      else // KING
           // If we "capture" with the king but opponent still has attackers,
           // reverse the result.
          return (attackers & ~pieces(stm)) ? res ^ 1 : res;
  }

  return bool(res);
}

/// Position::is_draw() tests whether the position is drawn by 50-move rule
/// or by repetition. It does not detect stalemates.

bool Position::is_draw(int ply) const {

#ifdef CRAZYHOUSE
  if (is_house()) {} else
#endif
  if (st->rule50 > 99 && (!checkers() || MoveList<LEGAL>(*this).size()))
      return true;

  // Return a draw score if a position repeats once earlier but strictly
  // after the root, or repeats twice before or at the root.
  if (st->repetition && st->repetition < ply)
      return true;

  return false;
}


// Position::has_repeated() tests whether there has been at least one repetition
// of positions since the last capture or pawn move.

bool Position::has_repeated() const {

    StateInfo* stc = st;
    int end = std::min(st->rule50, st->pliesFromNull);
    while (end-- >= 4)
    {
        if (stc->repetition)
            return true;

        stc = stc->previous;
    }
    return false;
}


/// Position::has_game_cycle() tests if the position has a move which draws by repetition,
/// or an earlier position has a move that directly reaches the current position.

bool Position::has_game_cycle(int ply) const {

#ifdef ANTI
  if (is_anti())
      return false;
#endif
#ifdef LOSERS
  if (is_losers())
      return false;
#endif
  int j;

  int end = std::min(st->rule50, st->pliesFromNull);

  if (end < 3)
    return false;

  Key originalKey = st->key;
  StateInfo* stp = st->previous;

  for (int i = 3; i <= end; i += 2)
  {
      stp = stp->previous->previous;

      Key moveKey = originalKey ^ stp->key;
      if (   (j = H1(moveKey), cuckoo[j] == moveKey)
          || (j = H2(moveKey), cuckoo[j] == moveKey))
      {
          Move move = cuckooMove[j];
          Square s1 = from_sq(move);
          Square s2 = to_sq(move);

          if (!(between_bb(s1, s2) & pieces()))
          {
              if (ply > i)
                  return true;

              // For nodes before or at the root, check that the move is a
              // repetition rather than a move to the current position.
              // In the cuckoo table, both moves Rc1c5 and Rc5c1 are stored in
              // the same location, so we have to select which square to check.
              if (color_of(piece_on(empty(s1) ? s2 : s1)) != side_to_move())
                  continue;

              // For repetitions before or at the root, require one more
              if (stp->repetition)
                  return true;
          }
      }
  }
  return false;
}


/// Position::flip() flips position with the white and black sides reversed. This
/// is only useful for debugging e.g. for finding evaluation symmetry bugs.

void Position::flip() {

  string f, token;
  std::stringstream ss(fen());

  for (Rank r = RANK_8; r >= RANK_1; --r) // Piece placement
  {
      std::getline(ss, token, r > RANK_1 ? '/' : ' ');
      f.insert(0, token + (f.empty() ? " " : "/"));
  }

  ss >> token; // Active color
  f += (token == "w" ? "B " : "W "); // Will be lowercased later

  ss >> token; // Castling availability
  f += token + " ";

  std::transform(f.begin(), f.end(), f.begin(),
                 [](char c) { return char(islower(c) ? toupper(c) : tolower(c)); });

  ss >> token; // En passant square
  f += (token == "-" ? token : token.replace(1, 1, token[1] == '3' ? "6" : "3"));

  std::getline(ss, token); // Half and full moves
  f += token;

  set(f, is_chess960(), variant(), st, this_thread());

  assert(pos_is_ok());
}


/// Position::pos_is_ok() performs some consistency checks for the
/// position object and raises an asserts if something wrong is detected.
/// This is meant to be helpful when debugging.

bool Position::pos_is_ok() const {

  constexpr bool Fast = true; // Quick (default) or full check?

  Square wksq, bksq;
#ifdef ATOMIC
  if (is_atomic() && is_atomic_loss())
  {
      wksq = sideToMove == WHITE ? SQ_NONE : square<KING>(WHITE);
      bksq = sideToMove == BLACK ? SQ_NONE : square<KING>(BLACK);
  }
  else
#endif
#ifdef EXTINCTION
  if (is_extinction() && is_extinction_loss())
  {
      wksq = sideToMove == WHITE ? SQ_NONE : square<KING>(WHITE);
      bksq = sideToMove == BLACK ? SQ_NONE : square<KING>(BLACK);
  }
  else
#endif
#ifdef HORDE
  if (is_horde())
  {
      wksq = is_horde_color(WHITE) ? SQ_NONE : square<KING>(WHITE);
      bksq = is_horde_color(BLACK) ? SQ_NONE : square<KING>(BLACK);
  }
  else
#endif
  wksq = square<KING>(WHITE), bksq = square<KING>(BLACK);

#ifdef ANTI
  if (is_anti())
  {
      if ((sideToMove != WHITE && sideToMove != BLACK)
          || (ep_square() != SQ_NONE && relative_rank(sideToMove, ep_square()) != RANK_6))
          assert(0 && "pos_is_ok: Default");
  }
  else
#endif
#ifdef EXTINCTION
  if (is_extinction() && is_extinction_loss())
  {
      if ((sideToMove != WHITE && sideToMove != BLACK)
          || (ep_square() != SQ_NONE && relative_rank(sideToMove, ep_square()) != RANK_6))
          assert(0 && "pos_is_ok: Default");
  }
  else
#endif
#ifdef HORDE
  if (is_horde())
  {
      if ((sideToMove != WHITE && sideToMove != BLACK)
          || (is_horde_color(WHITE) ? wksq != SQ_NONE : piece_on(wksq) != W_KING)
          || (is_horde_color(BLACK) ? bksq != SQ_NONE : piece_on(bksq) != B_KING)
          || (ep_square() != SQ_NONE && relative_rank(sideToMove, ep_square()) < RANK_6))
          assert(0 && "pos_is_ok: Default");
  }
  else
#endif
#ifdef PLACEMENT
  if (is_placement() && (pieceCountInHand[WHITE][KING] || pieceCountInHand[BLACK][KING]))
  {
      if ((sideToMove != WHITE && sideToMove != BLACK))
          assert(0 && "pos_is_ok: Default");
  }
  else
#endif

  if (   (sideToMove != WHITE && sideToMove != BLACK)
#ifdef ATOMIC
      || ((!is_atomic() || wksq != SQ_NONE) && piece_on(wksq) != W_KING)
#else
      || piece_on(wksq) != W_KING
#endif
#ifdef ATOMIC
      || ((!is_atomic() || bksq != SQ_NONE) && piece_on(bksq) != B_KING)
#else
      || piece_on(bksq) != B_KING
#endif
      || (   ep_square() != SQ_NONE
          && relative_rank(sideToMove, ep_square()) != RANK_6))
      assert(0 && "pos_is_ok: Default");

  if (Fast)
      return true;

#ifdef ANTI
  if (is_anti()) {} else
#endif
#ifdef EXTINCTION
  if (is_extinction())
  {
      if (pieceCount[W_KING] + pieceCount[B_KING] < 1)
          assert(0 && "pos_is_ok: Kings (extinction)");
  }
  else
#endif
#ifdef HORDE
  if (is_horde())
  {
      if (pieceCount[W_KING] + pieceCount[B_KING] != 1
          || (is_horde_color(sideToMove) && attackers_to(square<KING>(~sideToMove)) & pieces(sideToMove)))
          assert(0 && "pos_is_ok: Kings (horde)");
  }
  else
#endif
#ifdef ATOMIC
  if (is_atomic() && (is_atomic_win() || is_atomic_loss()))
  {
      if (pieceCount[W_KING] + pieceCount[B_KING] != 1)
          assert(0 && "pos_is_ok: Kings (atomic)");
  }
  else if (is_atomic() && kings_adjacent())
  {
      if (   pieceCount[W_KING] != 1
          || pieceCount[B_KING] != 1)
          assert(0 && "pos_is_ok: Kings (atomic)");
  }
  else
#endif
#ifdef TWOKINGS
  if (is_two_kings())
  {
      if (   pieceCount[W_KING] < 1
          || pieceCount[B_KING] < 1
          || attackers_to(royal_king(~sideToMove)) & pieces(sideToMove))
          assert(0 && "pos_is_ok: Kings (two kings)");
  }
  else
#endif
#ifdef PLACEMENT
  if (is_placement()) {} else
#endif
  if (   pieceCount[W_KING] != 1
      || pieceCount[B_KING] != 1
      || attackers_to(square<KING>(~sideToMove)) & pieces(sideToMove))
      assert(0 && "pos_is_ok: Kings");

#ifdef CRAZYHOUSE
  if (is_house())
  {
      if (   (pieces(PAWN) & (Rank1BB | Rank8BB))
          || pieceCount[W_PAWN] > 16
          || pieceCount[B_PAWN] > 16)
      assert(0 && "pos_is_ok: Pawns (crazyhouse)");
  }
  else
#endif
#ifdef HORDE
  if (is_horde())
  {
      if (pieces(PAWN) & (is_horde_color(WHITE) ? Rank8BB : Rank1BB))
          assert(0 && "pos_is_ok: Pawns (horde)");
  }
  else
#endif
  if (   (pieces(PAWN) & (Rank1BB | Rank8BB))
      || pieceCount[W_PAWN] > 8
      || pieceCount[B_PAWN] > 8)
      assert(0 && "pos_is_ok: Pawns");

#ifdef CRAZYHOUSE
  if (is_house())
  {
      if (   (pieces(WHITE) & pieces(BLACK))
          || (pieces(WHITE) | pieces(BLACK)) != pieces()
          || popcount(pieces(WHITE)) > 32
          || popcount(pieces(BLACK)) > 32)
          assert(0 && "pos_is_ok: Bitboards (crazyhouse)");
  }
  else
#endif
#ifdef HORDE
  if (is_horde())
  {
      if (   (pieces(WHITE) & pieces(BLACK))
          || (pieces(WHITE) | pieces(BLACK)) != pieces()
          || popcount(pieces(WHITE)) > (is_horde_color(WHITE) ? 40 : 16)
          || popcount(pieces(BLACK)) > (is_horde_color(BLACK) ? 40 : 16))
          assert(0 && "pos_is_ok: Bitboards (horde)");
  }
  else
#endif
  if (   (pieces(WHITE) & pieces(BLACK))
      || (pieces(WHITE) | pieces(BLACK)) != pieces()
      || popcount(pieces(WHITE)) > 16
      || popcount(pieces(BLACK)) > 16)
      assert(0 && "pos_is_ok: Bitboards");

  for (PieceType p1 = PAWN; p1 <= KING; ++p1)
      for (PieceType p2 = PAWN; p2 <= KING; ++p2)
          if (p1 != p2 && (pieces(p1) & pieces(p2)))
              assert(0 && "pos_is_ok: Bitboards");

  StateInfo si = *st;
  set_state(&si);
  if (std::memcmp(&si, st, sizeof(StateInfo)))
      assert(0 && "pos_is_ok: State");
#ifdef ANTI
  if (is_anti() && st->checkersBB)
      assert(0 && "pos_is_ok: Checkers (antichess)");
#endif
#ifdef ATOMIC
  if (is_atomic() && kings_adjacent() && st->checkersBB)
      assert(0 && "pos_is_ok: Checkers (atomic)");
#endif
#ifdef EXTINCTION
  if (is_extinction() && st->checkersBB)
      assert(0 && "pos_is_ok: Checkers (extinction)");
#endif

  for (Piece pc : Pieces)
  {
      if (   pieceCount[pc] != popcount(pieces(color_of(pc), type_of(pc)))
          || pieceCount[pc] != std::count(board, board + SQUARE_NB, pc))
          assert(0 && "pos_is_ok: Pieces");

      for (int i = 0; i < pieceCount[pc]; ++i)
          if (board[pieceList[pc][i]] != pc || index[pieceList[pc][i]] != i)
              assert(0 && "pos_is_ok: Index");
  }

  for (Color c : { WHITE, BLACK })
      for (CastlingRights cr : {c & KING_SIDE, c & QUEEN_SIDE})
      {
          if (!can_castle(cr))
              continue;

#if defined(GIVEAWAY) || defined(EXTINCTION) || defined(TWOKINGS)
          if (   piece_on(castlingRookSquare[cr]) != make_piece(c, ROOK)
              || piece_on(castlingKingSquare[c]) != make_piece(c, KING)
              || castlingRightsMask[castlingRookSquare[cr]] != cr
              || (castlingRightsMask[castlingKingSquare[c]] & cr) != cr)
#else
          if (   piece_on(castlingRookSquare[cr]) != make_piece(c, ROOK)
              || castlingRightsMask[castlingRookSquare[cr]] != cr
              || (castlingRightsMask[square<KING>(c)] & cr) != cr)
#endif
              assert(0 && "pos_is_ok: Castling");
      }

  return true;
}<|MERGE_RESOLUTION|>--- conflicted
+++ resolved
@@ -664,20 +664,26 @@
 
 Position& Position::set(const string& code, Color c, Variant v, StateInfo* si) {
 
-<<<<<<< HEAD
-  assert(code.length() > 0 && code.length() < 9);
-
-  string sides[] = { code.substr(code.find('v') + 1),  // Weak
-                     code.substr(0, code.find('v')) }; // Strong
-=======
-  assert(code[0] == 'K');
-
-  string sides[] = { code.substr(code.find('K', 1)),      // Weak
-                     code.substr(0, std::min(code.find('v'), code.find('K', 1))) }; // Strong
+  string sides[COLOR_NB];
+  switch (v)
+  {
+#ifdef ANTI
+  case ANTI_VARIANT:
+      assert(code.length() > 0 && code.length() < 9);
+
+      sides[0] = code.substr(code.find('v') + 1);  // Weak
+      sides[1] = code.substr(0, code.find('v')); // Strong
+  break;
+#endif
+  default:
+      assert(code[0] == 'K');
+
+      sides[0] = code.substr(code.find('K', 1));      // Weak
+      sides[1] = code.substr(0, std::min(code.find('v'), code.find('K', 1))); // Strong
+  }
 
   assert(sides[0].length() > 0 && sides[0].length() < 8);
   assert(sides[1].length() > 0 && sides[1].length() < 8);
->>>>>>> 4e898648
 
   std::transform(sides[c].begin(), sides[c].end(), sides[c].begin(), tolower);
 

--- conflicted
+++ resolved
@@ -1685,8 +1685,7 @@
           st->nonPawnMaterial[us] += PieceValue[CHESS_VARIANT][MG][promotion];
       }
 
-<<<<<<< HEAD
-      // Update pawn hash key and prefetch access to pawnsTable
+      // Update pawn hash key
 #ifdef ATOMIC
       if (is_atomic() && captured)
           st->pawnKey ^= Zobrist::psq[make_piece(us, PAWN)][from];
@@ -1697,9 +1696,6 @@
           st->pawnKey ^= Zobrist::psq[pc][to];
       else
 #endif
-=======
-      // Update pawn hash key
->>>>>>> 384bff42
       st->pawnKey ^= Zobrist::psq[pc][from] ^ Zobrist::psq[pc][to];
 
       // Reset rule 50 draw counter
@@ -1730,7 +1726,7 @@
   set_check_info(st);
 
   // Calculate the repetition info. It is the ply distance from the previous
-  // occurrence of the same position, negative in the 3-fold case, or zero
+  // occupiedurrence of the same position, negative in the 3-fold case, or zero
   // if the position was not repeated.
   st->repetition = 0;
 #ifdef CRAZYHOUSE
@@ -2095,8 +2091,8 @@
       if (threshold > VALUE_ZERO)
           return false;
 
-      Bitboard occ = pieces() ^ from;
-      Bitboard stmAttackers = attackers_to(to, occ) & occ & pieces(stm) & ~pieces(KING);
+      Bitboard occupied = pieces() ^ from;
+      Bitboard stmAttackers = attackers_to(to, occupied) & occupied & pieces(stm) & ~pieces(KING);
 
       // Loop over attacking pieces
       while (stmAttackers)
@@ -2123,10 +2119,10 @@
   if (is_extinction() && ! more_than_one(pieces(color_of(piece_on(from)), type_of(piece_on(from)))))
   {
       // Toggles to square occupancy in case of stm != sideToMove
-      Bitboard occ = pieces() ^ from ^ to;
+      Bitboard occupied = pieces() ^ from ^ to;
       if (type_of(m) == ENPASSANT)
-          occ ^= make_square(file_of(to), rank_of(from));
-      if (attackers_to(to, occ) & occ & pieces(color_of(piece_on(from))))
+          occupied ^= make_square(file_of(to), rank_of(from));
+      if (attackers_to(to, occupied) & occupied & pieces(color_of(piece_on(from))))
           return false;
   }
 #endif
@@ -2139,25 +2135,19 @@
   if (swap <= 0)
       return true;
 
-<<<<<<< HEAD
-  Bitboard occ;
+  Bitboard occupied;
 #ifdef CRAZYHOUSE
   if (is_house() && type_of(m) == DROP)
-      occ = pieces() ^ to;
-  else
-#endif
-  occ = pieces() ^ from ^ to;
+      occupied = pieces() ^ to;
+  else
+#endif
+  occupied = pieces() ^ from ^ to;
 #ifdef CRAZYHOUSE
   Color stm = color_of(is_house() && type_of(m) == DROP ? dropped_piece(m) : piece_on(from));
 #else
   Color stm = color_of(piece_on(from));
 #endif
-  Bitboard attackers = attackers_to(to, occ);
-=======
-  Bitboard occupied = pieces() ^ from ^ to;
-  Color stm = color_of(piece_on(from));
   Bitboard attackers = attackers_to(to, occupied);
->>>>>>> 384bff42
   Bitboard stmAttackers, bb;
   int res = 1;
 
@@ -2184,7 +2174,7 @@
                   stmAttackers &= ~pieces(stm, pt);
 
           // Discovered checks
-          if (!(st->pinners[stm] & ~occ))
+          if (!(st->pinners[stm] & ~occupied))
               stmAttackers &= ~st->blockersForKing[~stm];
       }
 #endif

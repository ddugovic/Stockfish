/*
  Stockfish, a UCI chess playing engine derived from Glaurung 2.1
  Copyright (C) 2004-2020 The Stockfish developers (see AUTHORS file)

  Stockfish is free software: you can redistribute it and/or modify
  it under the terms of the GNU General Public License as published by
  the Free Software Foundation, either version 3 of the License, or
  (at your option) any later version.

  Stockfish is distributed in the hope that it will be useful,
  but WITHOUT ANY WARRANTY; without even the implied warranty of
  MERCHANTABILITY or FITNESS FOR A PARTICULAR PURPOSE.  See the
  GNU General Public License for more details.

  You should have received a copy of the GNU General Public License
  along with this program.  If not, see <http://www.gnu.org/licenses/>.
*/

#include <algorithm>
#include <cassert>
#include <cstddef> // For offsetof()
#include <cstring> // For std::memset, std::memcmp
#include <iomanip>
#include <sstream>

#include "bitboard.h"
#include "misc.h"
#include "movegen.h"
#include "position.h"
#include "thread.h"
#include "tt.h"
#include "uci.h"
#include "syzygy/tbprobe.h"

using std::string;

namespace Zobrist {

  Key psq[PIECE_NB][SQUARE_NB];
  Key enpassant[FILE_NB];
  Key castling[CASTLING_RIGHT_NB];
  Key side, noPawns;
  Key variant[VARIANT_NB];
#ifdef CRAZYHOUSE
  Key inHand[PIECE_NB][17];
#endif
#ifdef THREECHECK
  Key checks[COLOR_NB][CHECKS_NB];
#endif
}

namespace {

const string PieceToChar(" PNBRQK  pnbrqk");

constexpr Piece Pieces[] = { W_PAWN, W_KNIGHT, W_BISHOP, W_ROOK, W_QUEEN, W_KING,
                             B_PAWN, B_KNIGHT, B_BISHOP, B_ROOK, B_QUEEN, B_KING };
} // namespace


/// operator<<(Position) returns an ASCII representation of the position

std::ostream& operator<<(std::ostream& os, const Position& pos) {

  os << "\n +---+---+---+---+---+---+---+---+\n";

  for (Rank r = RANK_8; r >= RANK_1; --r)
  {
      for (File f = FILE_A; f <= FILE_H; ++f)
          os << " | " << PieceToChar[pos.piece_on(make_square(f, r))];

      os << " | " << (1 + r) << "\n +---+---+---+---+---+---+---+---+\n";
  }

  os << "   a   b   c   d   e   f   g   h\n"
     << "\nFen: " << pos.fen() << "\nKey: " << std::hex << std::uppercase
     << std::setfill('0') << std::setw(16) << pos.key()
     << std::setfill(' ') << std::dec << "\nCheckers: ";

  for (Bitboard b = pos.checkers(); b; )
      os << UCI::square(pop_lsb(&b)) << " ";

  if (    int(Tablebases::MaxCardinality) >= popcount(pos.pieces())
      && !pos.can_castle(ANY_CASTLING))
  {
      StateInfo st;
      Position p;
      p.set(pos.fen(), pos.is_chess960(), pos.subvariant(), &st, pos.this_thread());
      Tablebases::ProbeState s1, s2;
      Tablebases::WDLScore wdl = Tablebases::probe_wdl(p, &s1);
      int dtz = Tablebases::probe_dtz(p, &s2);
      os << "\nTablebases WDL: " << std::setw(4) << wdl << " (" << s1 << ")"
         << "\nTablebases DTZ: " << std::setw(4) << dtz << " (" << s2 << ")";
  }

  return os;
}


// Marcel van Kervinck's cuckoo algorithm for fast detection of "upcoming repetition"
// situations. Description of the algorithm in the following paper:
// https://marcelk.net/2013-04-06/paper/upcoming-rep-v2.pdf

// First and second hash functions for indexing the cuckoo tables
inline int H1(Key h) { return h & 0x1fff; }
inline int H2(Key h) { return (h >> 16) & 0x1fff; }

// Cuckoo tables with Zobrist hashes of valid reversible moves, and the moves themselves
Key cuckoo[8192];
Move cuckooMove[8192];


/// Position::init() initializes at startup the various arrays used to compute hash keys

void Position::init() {

  PRNG rng(1070372);

  for (Piece pc : Pieces)
      for (Square s = SQ_A1; s <= SQ_H8; ++s)
          Zobrist::psq[pc][s] = rng.rand<Key>();

  for (File f = FILE_A; f <= FILE_H; ++f)
      Zobrist::enpassant[f] = rng.rand<Key>();

  for (int cr = NO_CASTLING; cr <= ANY_CASTLING; ++cr)
      Zobrist::castling[cr] = rng.rand<Key>();

  Zobrist::side = rng.rand<Key>();
  Zobrist::noPawns = rng.rand<Key>();

  for (Variant var = CHESS_VARIANT; var < VARIANT_NB; ++var)
      Zobrist::variant[var] = var == CHESS_VARIANT ? 0 : rng.rand<Key>();

#ifdef THREECHECK
  for (Color c : { WHITE, BLACK })
      for (int n = 0; n < CHECKS_NB; ++n)
          Zobrist::checks[c][n] = rng.rand<Key>();
#endif
#ifdef CRAZYHOUSE
  for (Piece pc : Pieces)
      for (int n = 0; n < 17; ++n)
          Zobrist::inHand[pc][n] = rng.rand<Key>();
#endif

  // Prepare the cuckoo tables
  std::memset(cuckoo, 0, sizeof(cuckoo));
  std::memset(cuckooMove, 0, sizeof(cuckooMove));
  int count = 0;
  for (Piece pc : Pieces)
      for (Square s1 = SQ_A1; s1 <= SQ_H8; ++s1)
          for (Square s2 = Square(s1 + 1); s2 <= SQ_H8; ++s2)
              if ((type_of(pc) != PAWN) && (attacks_bb(type_of(pc), s1, 0) & s2))
              {
                  Move move = make_move(s1, s2);
                  Key key = Zobrist::psq[pc][s1] ^ Zobrist::psq[pc][s2] ^ Zobrist::side;
                  int i = H1(key);
                  while (true)
                  {
                      std::swap(cuckoo[i], key);
                      std::swap(cuckooMove[i], move);
                      if (move == MOVE_NONE) // Arrived at empty slot?
                          break;
                      i = (i == H1(key)) ? H2(key) : H1(key); // Push victim to alternative slot
                  }
                  count++;
             }
  assert(count == 3668);
}


/// Position::set() initializes the position object with the given FEN string.
/// This function is not very robust - make sure that input FENs are correct,
/// this is assumed to be the responsibility of the GUI.

Position& Position::set(const string& fenStr, bool isChess960, Variant v, StateInfo* si, Thread* th) {
/*
   A FEN string defines a particular position using only the ASCII character set.

   A FEN string contains six fields separated by a space. The fields are:

   1) Piece placement (from white's perspective). Each rank is described, starting
      with rank 8 and ending with rank 1. Within each rank, the contents of each
      square are described from file A through file H. Following the Standard
      Algebraic Notation (SAN), each piece is identified by a single letter taken
      from the standard English names. White pieces are designated using upper-case
      letters ("PNBRQK") whilst Black uses lowercase ("pnbrqk"). Blank squares are
      noted using digits 1 through 8 (the number of blank squares), and "/"
      separates ranks.

   2) Active color. "w" means white moves next, "b" means black.

   3) Castling availability. If neither side can castle, this is "-". Otherwise,
      this has one or more letters: "K" (White can castle kingside), "Q" (White
      can castle queenside), "k" (Black can castle kingside), and/or "q" (Black
      can castle queenside).

   4) En passant target square (in algebraic notation). If there's no en passant
      target square, this is "-". If a pawn has just made a 2-square move, this
      is the position "behind" the pawn. Following X-FEN standard, this is recorded only
      if there is a pawn in position to make an en passant capture, and if there really
      is a pawn that might have advanced two squares.

   5) Halfmove clock. This is the number of halfmoves since the last pawn advance
      or capture. This is used to determine if a draw can be claimed under the
      fifty-move rule.

   6) Fullmove number. The number of the full move. It starts at 1, and is
      incremented after Black's move.
*/

  unsigned char col, row, token;
  size_t idx;
  Square sq = SQ_A8;
  std::istringstream ss(fenStr);

  std::memset(this, 0, sizeof(Position));
  std::memset(si, 0, sizeof(StateInfo));
  std::fill_n(&pieceList[0][0], sizeof(pieceList) / sizeof(Square), SQ_NONE);
  st = si;
  subvar = v;
  var = main_variant(v);

  ss >> std::noskipws;

  // 1. Piece placement
  while ((ss >> token) && !isspace(token))
  {
      if (isdigit(token))
          sq += (token - '0') * EAST; // Advance the given number of files

      else if (token == '/')
      {
          sq += 2 * SOUTH;
#ifdef CRAZYHOUSE
          if (is_house() && sq < SQ_A1)
              break;
#endif
      }

      else if ((idx = PieceToChar.find(token)) != string::npos) {
          put_piece(Piece(idx), sq);
          ++sq;
      }
#ifdef CRAZYHOUSE
      // Set flag for promoted pieces
#ifdef LOOP
      else if (is_house() && !is_loop() && token == '~')
#else
      else if (is_house() && token == '~')
#endif
          promotedPieces |= SquareBB[sq - 1];
      // Stop before pieces in hand
      else if (is_house() && token == '[')
          break;
#endif
  }
#ifdef CRAZYHOUSE
  // Pieces in hand
  if (!isspace(token))
      while ((ss >> token) && !isspace(token))
      {
          if (token == ']')
              continue;
          else if ((idx = PieceToChar.find(token)) != string::npos)
              add_to_hand(color_of(Piece(idx)), type_of(Piece(idx)));
      }
#endif

  // 2. Active color
  ss >> token;
  sideToMove = (token == 'w' ? WHITE : BLACK);
  ss >> token;

  // 3. Castling availability. Compatible with 3 standards: Normal FEN standard,
  // Shredder-FEN that uses the letters of the columns on which the rooks began
  // the game instead of KQkq and also X-FEN standard that, in case of Chess960,
  // if an inner rook is associated with the castling right, the castling tag is
  // replaced by the file letter of the involved rook, as for the Shredder-FEN.
  while ((ss >> token) && !isspace(token))
  {
      Square rsq;
      Color c = islower(token) ? BLACK : WHITE;
#ifdef HORDE
      if (is_horde() && is_horde_color(c))
          continue;
#endif
#ifdef PLACEMENT
      if (is_placement() && count_in_hand<KING>(c))
          continue;
#endif
      Rank rank = relative_rank(c, RANK_1);
      Square ksq = square<KING>(c);
#ifdef GIVEAWAY
      if (is_giveaway())
      {
          // X-FEN is ambiguous if there are multiple kings
          // Assume the first king on the rank has castling rights
          const Square* kl = squares<KING>(c);
          while ((ksq = *kl++) != SQ_NONE)
          {
              assert(piece_on(ksq) == make_piece(c, KING));
              if (rank_of(ksq) == rank)
                  break;
          }
      }
#endif
#ifdef EXTINCTION
      if (is_extinction())
      {
          // X-FEN is ambiguous if there are multiple kings
          // Assume the first king on the rank has castling rights
          const Square* kl = squares<KING>(c);
          while ((ksq = *kl++) != SQ_NONE)
          {
              assert(piece_on(ksq) == make_piece(c, KING));
              if (rank_of(ksq) == rank)
                  break;
          }
      }
#endif
      if (rank_of(ksq) != rank)
          continue;
      Piece rook = make_piece(c, ROOK);

      token = char(toupper(token));

      if (token == 'K')
          for (rsq = relative_square(c, SQ_H1); rsq != ksq && piece_on(rsq) != rook; --rsq) {}

      else if (token == 'Q')
          for (rsq = relative_square(c, SQ_A1); rsq != ksq && piece_on(rsq) != rook; ++rsq) {}

      else if (token >= 'A' && token <= 'H')
          rsq = make_square(File(token - 'A'), rank);

      else
          continue;

      if (rsq != ksq)
          set_castling_right(c, ksq, rsq);
  }

  // 4. En passant square.
  // Ignore if square is invalid or not on side to move relative rank 6.
  bool enpassant = false;

  if (   ((ss >> col) && (col >= 'a' && col <= 'h'))
      && ((ss >> row) && (row == (sideToMove == WHITE ? '6' : '3'))))
  {
      st->epSquare = make_square(File(col - 'a'), Rank(row - '1'));

      // En passant square will be considered only if
      // a) side to move have a pawn threatening epSquare
      // b) there is an enemy pawn in front of epSquare
      // c) there is no piece on epSquare or behind epSquare
      enpassant = pawn_attacks_bb(~sideToMove, st->epSquare) & pieces(sideToMove, PAWN)
               && (pieces(~sideToMove, PAWN) & (st->epSquare + pawn_push(~sideToMove)))
               && !(pieces() & (st->epSquare | (st->epSquare + pawn_push(sideToMove))));
#ifdef ATOMIC
      if (is_atomic() && (attacks_bb(KING, st->epSquare, 0) & square<KING>(sideToMove)))
          enpassant = false;
#endif
  }

  if (!enpassant)
      st->epSquare = SQ_NONE;

#ifdef THREECHECK
  // Remaining checks counter for Three-Check positions
  st->checksGiven[WHITE] = CHECKS_0;
  st->checksGiven[BLACK] = CHECKS_0;

  ss >> std::skipws >> token;

  if (is_three_check() && ss.peek() == '+')
  {
      st->checksGiven[WHITE] = CheckCount(std::max(std::min('3' - token, 3), 0));
      ss >> token >> token;
      st->checksGiven[BLACK] = CheckCount(std::max(std::min('3' - token, 3), 0));
  }
  else
      ss.putback(token);
#endif

  // 5-6. Halfmove clock and fullmove number
  ss >> std::skipws >> st->rule50 >> gamePly;

#ifdef THREECHECK
  // Checks given in Three-Check positions
  if (is_three_check() && (ss >> token) && token == '+')
  {
      ss >> token;
      st->checksGiven[WHITE] = CheckCount(std::max(std::min(token - '0', 3), 0));
      ss >> token >> token;
      st->checksGiven[BLACK] = CheckCount(std::max(std::min(token - '0', 3), 0));
  }
#endif

  // Convert from fullmove starting from 1 to gamePly starting from 0,
  // handle also common incorrect FEN with fullmove = 0.
  gamePly = std::max(2 * (gamePly - 1), 0) + (sideToMove == BLACK);

  chess960 = isChess960;
  thisThread = th;
  set_state(st);

  assert(pos_is_ok());

  return *this;
}


/// Position::set_castling_right() is a helper function used to set castling
/// rights given the corresponding color and the rook starting square.

void Position::set_castling_right(Color c, Square kfrom, Square rfrom) {

  CastlingRights cr = c & (kfrom < rfrom ? KING_SIDE: QUEEN_SIDE);

  st->castlingRights |= cr;
  castlingRightsMask[kfrom] |= cr;
  castlingRightsMask[rfrom] |= cr;
#if defined(GIVEAWAY) || defined(EXTINCTION) || defined(TWOKINGS)
  castlingKingSquare[c] = kfrom;
#endif
  castlingRookSquare[cr] = rfrom;

  Square kto = relative_square(c, cr & KING_SIDE ? SQ_G1 : SQ_C1);
  Square rto = relative_square(c, cr & KING_SIDE ? SQ_F1 : SQ_D1);

  castlingPath[cr] =   (between_bb(rfrom, rto) | between_bb(kfrom, kto) | rto | kto)
                    & ~(kfrom | rfrom);
}


/// Position::set_check_info() sets king attacks to detect if a move gives check

void Position::set_check_info(StateInfo* si) const {

#ifdef PLACEMENT
  // Unplaced kings (during the placement phase) cannot be checked
  if (is_placement() && count_in_hand<KING>())
  {
      si->blockersForKing[WHITE] = si->pinners[WHITE] = 0;
      si->blockersForKing[BLACK] = si->pinners[BLACK] = 0;
      for (PieceType pt = PAWN; pt <= KING; ++pt)
          si->checkSquares[pt] = 0;
      return;
  }
#endif
  switch (var)
  {
#ifdef ANTI
  case ANTI_VARIANT:
      si->blockersForKing[WHITE] = si->pinners[WHITE] = 0;
      si->blockersForKing[BLACK] = si->pinners[BLACK] = 0;
      for (PieceType pt = PAWN; pt <= KING; ++pt)
          si->checkSquares[pt] = 0;
      return;
#endif
#ifdef EXTINCTION
  case EXTINCTION_VARIANT:
      si->blockersForKing[WHITE] = si->pinners[WHITE] = 0;
      si->blockersForKing[BLACK] = si->pinners[BLACK] = 0;
      for (PieceType pt = PAWN; pt <= KING; ++pt)
          si->checkSquares[pt] = 0;
      return;
#endif
#ifdef GRID
  case GRID_VARIANT:
      si->blockersForKing[WHITE] = slider_blockers(pieces(BLACK) & ~grid_bb(square<KING>(WHITE)), square<KING>(WHITE), si->pinners[BLACK]);
      si->blockersForKing[BLACK] = slider_blockers(pieces(WHITE) & ~grid_bb(square<KING>(BLACK)), square<KING>(BLACK), si->pinners[WHITE]);
  break;
#endif
#ifdef HORDE
  case HORDE_VARIANT:
      si->blockersForKing[WHITE] = si->pinners[WHITE] = is_horde_color(WHITE)
          ? 0 : slider_blockers(pieces(BLACK), square<KING>(WHITE), si->pinners[BLACK]);
      si->blockersForKing[BLACK] = si->pinners[BLACK] = is_horde_color(BLACK)
          ? 0 : slider_blockers(pieces(WHITE), square<KING>(BLACK), si->pinners[WHITE]);
      if (is_horde_color(~sideToMove)) {
          for (PieceType pt = PAWN; pt <= KING; ++pt)
              si->checkSquares[pt] = 0;
          return;
      }
  break;
#endif
#ifdef ATOMIC
  case ATOMIC_VARIANT:
      if (is_atomic_loss() || kings_adjacent())
      {
          si->blockersForKing[WHITE] = si->pinners[WHITE] = 0;
          si->blockersForKing[BLACK] = si->pinners[BLACK] = 0;
          for (PieceType pt = PAWN; pt <= KING; ++pt)
              si->checkSquares[pt] = 0;
          return;
      }
  [[fallthrough]];
#endif
  default:
  si->blockersForKing[WHITE] = slider_blockers(pieces(BLACK), square<KING>(WHITE), si->pinners[BLACK]);
  si->blockersForKing[BLACK] = slider_blockers(pieces(WHITE), square<KING>(BLACK), si->pinners[WHITE]);
  }

  Square ksq = square<KING>(~sideToMove);

  si->checkSquares[PAWN]   = pawn_attacks_bb(~sideToMove, ksq);
  si->checkSquares[KNIGHT] = attacks_bb<KNIGHT>(ksq);
  si->checkSquares[BISHOP] = attacks_bb<BISHOP>(ksq, pieces());
  si->checkSquares[ROOK]   = attacks_bb<ROOK>(ksq, pieces());
  si->checkSquares[QUEEN]  = si->checkSquares[BISHOP] | si->checkSquares[ROOK];
#ifdef GRID
  if (is_grid())
      for (PieceType pt = PAWN; pt <= QUEEN; ++pt)
          si->checkSquares[pt] &= ~grid_bb(ksq);
#endif
#ifdef TWOKINGS
  if (is_two_kings())
      si->checkSquares[KING] = attacks_bb<KING>(ksq);
  else
#endif
  si->checkSquares[KING]   = 0;
#ifdef KNIGHTRELAY
  if (is_knight_relay())
      for (Bitboard b = si->checkSquares[KNIGHT] & (pieces(sideToMove) ^ pieces(sideToMove, PAWN)); b; )
          si->checkSquares[KNIGHT] |= attacks_bb(KNIGHT, pop_lsb(&b), 0);
#endif
#ifdef RELAY
  if (is_relay())
      for (PieceType pt = KNIGHT; pt <= KING; ++pt)
          for (Bitboard b = si->checkSquares[pt] & (pieces(sideToMove) ^ pieces(sideToMove, PAWN)); b; )
              si->checkSquares[pt] |= attacks_bb(pt, pop_lsb(&b), 0);
#endif
}


/// Position::set_state() computes the hash keys of the position, and other
/// data that once computed is updated incrementally as moves are made.
/// The function is only used when a new position is set up, and to verify
/// the correctness of the StateInfo data when running in debug mode.

void Position::set_state(StateInfo* si) const {

  si->key = si->materialKey = Zobrist::variant[var];
  si->pawnKey = Zobrist::noPawns;
  si->nonPawnMaterial[WHITE] = si->nonPawnMaterial[BLACK] = VALUE_ZERO;

  set_check_info(si);
#ifdef HORDE
  if (is_horde() && is_horde_color(sideToMove))
      si->checkersBB = 0;
  else
#endif
#ifdef ANTI
  if (is_anti())
      si->checkersBB = 0;
  else
#endif
#ifdef EXTINCTION
  if (is_extinction())
      si->checkersBB = 0;
  else
#endif
#ifdef ATOMIC
  if (is_atomic() && (is_atomic_loss() || kings_adjacent()))
      si->checkersBB = 0;
  else
#endif
#ifdef PLACEMENT
  if (is_placement() && count_in_hand<KING>())
      si->checkersBB = 0;
  else
#endif
  si->checkersBB = attackers_to(square<KING>(sideToMove)) & pieces(~sideToMove);

  for (Bitboard b = pieces(); b; )
  {
      Square s = pop_lsb(&b);
      Piece pc = piece_on(s);
      si->key ^= Zobrist::psq[pc][s];

      if (type_of(pc) == PAWN)
          si->pawnKey ^= Zobrist::psq[pc][s];

      else if (type_of(pc) != KING)
          si->nonPawnMaterial[color_of(pc)] += PieceValue[CHESS_VARIANT][MG][pc];
  }

  if (si->epSquare != SQ_NONE)
      si->key ^= Zobrist::enpassant[file_of(si->epSquare)];

  if (sideToMove == BLACK)
      si->key ^= Zobrist::side;

  si->key ^= Zobrist::castling[si->castlingRights];

  for (Piece pc : Pieces)
  {
      for (int cnt = 0; cnt < pieceCount[pc]; ++cnt)
          si->materialKey ^= Zobrist::psq[pc][cnt];

#ifdef CRAZYHOUSE
      if (is_house())
      {
          if (type_of(pc) != PAWN && type_of(pc) != KING)
              si->nonPawnMaterial[color_of(pc)] += pieceCountInHand[color_of(pc)][type_of(pc)] * PieceValue[CHESS_VARIANT][MG][pc];
          si->key ^= Zobrist::inHand[pc][pieceCountInHand[color_of(pc)][type_of(pc)]];
      }
#endif
  }

#ifdef THREECHECK
  if (is_three_check())
      for (Color c : { WHITE, BLACK })
          si->key ^= Zobrist::checks[c][si->checksGiven[c]];
#endif
}


/// Position::set() is an overload to initialize the position object with
/// the given endgame code string like "KBPvKN". It is mainly a helper to
/// get the material key out of an endgame code.

Position& Position::set(const string& code, Color c, Variant v, StateInfo* si) {

  string sides[COLOR_NB];
  switch (v)
  {
#ifdef ANTI
  case ANTI_VARIANT:
      assert(code.length() > 0 && code.length() < 9);

      sides[0] = code.substr(code.find('v') + 1);  // Weak
      sides[1] = code.substr(0, code.find('v')); // Strong
  break;
#endif
  default:
      assert(code[0] == 'K');

      sides[0] = code.substr(code.find('K', 1));      // Weak
      sides[1] = code.substr(0, std::min(code.find('v'), code.find('K', 1))); // Strong
  }

  assert(sides[0].length() > 0 && sides[0].length() < 8);
  assert(sides[1].length() > 0 && sides[1].length() < 8);

  std::transform(sides[c].begin(), sides[c].end(), sides[c].begin(), tolower);

  string fenStr = "8/" + sides[0] + char(8 - sides[0].length() + '0') + "/8/8/8/8/"
                       + sides[1] + char(8 - sides[1].length() + '0') + "/8 w - - 0 10";

  return set(fenStr, false, v, si, nullptr);
}


/// Position::fen() returns a FEN representation of the position. In case of
/// Chess960 the Shredder-FEN notation is used. This is mainly a debugging function.

const string Position::fen() const {

  int emptyCnt;
  std::ostringstream ss;

  for (Rank r = RANK_8; r >= RANK_1; --r)
  {
      for (File f = FILE_A; f <= FILE_H; ++f)
      {
          for (emptyCnt = 0; f <= FILE_H && empty(make_square(f, r)); ++f)
              ++emptyCnt;

          if (emptyCnt)
              ss << emptyCnt;

          if (f <= FILE_H)
          {
              ss << PieceToChar[piece_on(make_square(f, r))];
#ifdef CRAZYHOUSE
              // Set promoted pieces
              if (is_house() && is_promoted(make_square(f, r)))
                  ss << "~";
#endif
          }
      }

      if (r > RANK_1)
          ss << '/';
  }

#ifdef CRAZYHOUSE
  // pieces in hand
  if (is_house())
  {
      ss << '[';
      for (Color c : { WHITE, BLACK })
#ifdef PLACEMENT
          for (PieceType pt = (is_placement() ? KING : QUEEN); pt >= PAWN; --pt)
#else
          for (PieceType pt = QUEEN; pt >= PAWN; --pt)
#endif
              ss << std::string(pieceCountInHand[c][pt], PieceToChar[make_piece(c, pt)]);
      ss << ']';
  }
#endif

  ss << (sideToMove == WHITE ? " w " : " b ");

  if (can_castle(WHITE_OO))
      ss << (chess960 ? char('A' + file_of(castling_rook_square(WHITE_OO ))) : 'K');

  if (can_castle(WHITE_OOO))
      ss << (chess960 ? char('A' + file_of(castling_rook_square(WHITE_OOO))) : 'Q');

  if (can_castle(BLACK_OO))
      ss << (chess960 ? char('a' + file_of(castling_rook_square(BLACK_OO ))) : 'k');

  if (can_castle(BLACK_OOO))
      ss << (chess960 ? char('a' + file_of(castling_rook_square(BLACK_OOO))) : 'q');

  if (!can_castle(ANY_CASTLING))
      ss << '-';

  ss << (ep_square() == SQ_NONE ? " - " : " " + UCI::square(ep_square()) + " ");
#ifdef THREECHECK
  if (is_three_check())
      ss << (CHECKS_3 - st->checksGiven[WHITE]) << "+" << (CHECKS_3 - st->checksGiven[BLACK]) << " ";
#endif
  ss << st->rule50 << " " << 1 + (gamePly - (sideToMove == BLACK)) / 2;


  return ss.str();
}


/// Position::slider_blockers() returns a bitboard of all the pieces (both colors)
/// that are blocking attacks on the square 's' from 'sliders'. A piece blocks a
/// slider if removing that piece from the board would result in a position where
/// square 's' is attacked. For example, a king-attack blocking piece can be either
/// a pinned or a discovered check piece, according if its color is the opposite
/// or the same of the color of the slider.

Bitboard Position::slider_blockers(Bitboard sliders, Square s, Bitboard& pinners) const {

  Bitboard blockers = 0;
  pinners = 0;

  // Snipers are sliders that attack 's' when a piece and other snipers are removed
  Bitboard snipers = (  (attacks_bb<  ROOK>(s) & pieces(QUEEN, ROOK))
                      | (attacks_bb<BISHOP>(s) & pieces(QUEEN, BISHOP))) & sliders;
#ifdef RELAY
  if (is_relay())
      snipers |= PseudoAttacks[QUEEN][s] & relayed_attackers_to<BISHOP, QUEEN>(s, ~color_of(piece_on(s))) & (pieces() ^ pieces(PAWN)) & sliders;
#endif
  Bitboard occupancy = pieces() ^ snipers;

  while (snipers)
  {
    Square sniperSq = pop_lsb(&snipers);
    Bitboard b = between_bb(s, sniperSq) & occupancy;

    if (b && !more_than_one(b))
    {
        blockers |= b;
        if (b & pieces(color_of(piece_on(s))))
            pinners |= sniperSq;
    }
  }
  return blockers;
}

/// Position::attackers_to() computes a bitboard of all pieces which attack a
/// given square. Slider attacks use the occupied bitboard to indicate occupancy.

Bitboard Position::attackers_to(Square s, Bitboard occupied) const {

#ifdef GRID
  if (is_grid())
      return  (  (pawn_attacks_bb(BLACK, s)       & pieces(WHITE, PAWN))
               | (pawn_attacks_bb(WHITE, s)       & pieces(BLACK, PAWN))
               | (attacks_bb<KNIGHT>(s)           & pieces(KNIGHT))
               | (attacks_bb<  ROOK>(s, occupied) & pieces(  ROOK, QUEEN))
               | (attacks_bb<BISHOP>(s, occupied) & pieces(BISHOP, QUEEN))
               | (attacks_bb<KING>(s)             & pieces(KING)))
             & ~grid_bb(s);
#endif
#ifdef KNIGHTRELAY
  if (is_knight_relay())
  {
      Bitboard b =  (pawn_attacks_bb(BLACK, s)         & pieces(WHITE, PAWN))
                  | (pawn_attacks_bb(WHITE, s)         & pieces(BLACK, PAWN))
                  | (empty(s) ? (attacks_bb<KNIGHT>(s) & pieces(KNIGHT)) : 0)
                  | (attacks_bb<  ROOK>(s, occupied)   & pieces(  ROOK, QUEEN))
                  | (attacks_bb<BISHOP>(s, occupied)   & pieces(BISHOP, QUEEN))
                  | (attacks_bb<KING>(s)               & pieces(KING));
      for (Color c : { WHITE, BLACK })
          b |= relayed_attackers_to<KNIGHT, KNIGHT>(s, c, occupied);
      return b & ~pieces(KNIGHT);
  }
#endif
#ifdef RELAY
  if (is_relay())
  {
      Bitboard b =  (pawn_attacks_bb(BLACK, s)       & pieces(WHITE, PAWN))
                  | (pawn_attacks_bb(WHITE, s)       & pieces(BLACK, PAWN))
                  | (attacks_bb<KNIGHT>(s)           & pieces(KNIGHT))
                  | (attacks_bb<  ROOK>(s, occupied) & pieces(  ROOK, QUEEN))
                  | (attacks_bb<BISHOP>(s, occupied) & pieces(BISHOP, QUEEN))
                  | (attacks_bb<KING>(s)             & pieces(KING));
      for (Color c : { WHITE, BLACK })
          b |= relayed_attackers_to<KNIGHT, KING>(s, c, occupied);
      return b;
  }
#endif
  return  (pawn_attacks_bb(BLACK, s)       & pieces(WHITE, PAWN))
        | (pawn_attacks_bb(WHITE, s)       & pieces(BLACK, PAWN))
        | (attacks_bb<KNIGHT>(s)           & pieces(KNIGHT))
        | (attacks_bb<  ROOK>(s, occupied) & pieces(  ROOK, QUEEN))
        | (attacks_bb<BISHOP>(s, occupied) & pieces(BISHOP, QUEEN))
        | (attacks_bb<KING>(s)             & pieces(KING));
}

#ifdef RELAY
template<PieceType PtMin, PieceType PtMax>
Bitboard Position::relayed_attackers_to(Square s, Color c, Bitboard occupied) const {
  Bitboard b = 0;
  for (PieceType pt = PtMin; pt <= PtMax; ++pt)
  {
      Bitboard attackers = pieces(c, pt);
      Bitboard relays = attacks_bb(pt, s, occupied) & (pieces(c) ^ pieces(c, is_relay() ? PAWN : pt));

      while (attackers && relays)
          b |= attacks_bb(pt, pop_lsb(&attackers), occupied) & relays;
  }
  return b;
}
#endif

#ifdef ATOMIC
Bitboard Position::slider_attackers_to(Square s, Bitboard occupied) const {

  return  (attacks_bb<  ROOK>(s, occupied) & pieces(  ROOK, QUEEN))
        | (attacks_bb<BISHOP>(s, occupied) & pieces(BISHOP, QUEEN));
}
#endif

/// Position::legal() tests whether a pseudo-legal move is legal

bool Position::legal(Move m) const {

#ifdef CRAZYHOUSE
  assert(is_house() || type_of(m) != DROP);
#endif
  assert(is_ok(m));

  Color us = sideToMove;
  Square from = from_sq(m);
  Square to = to_sq(m);

  assert(color_of(moved_piece(m)) == us);
#ifdef ANTI
  // If a player can capture, that player must capture
  // Is handled by move generator
  assert(!is_anti() || capture(m) == can_capture());
  if (is_anti())
      return true;
#endif
#ifdef EXTINCTION
  // All pseudo-legal moves in extinction chess are legal
  if (is_extinction())
      return true;
#endif
#ifdef GRID
  // For simplicity, we only check here that moves cross grid lines
  if (is_grid() && (grid_bb(from) & to_sq(m)))
      return false;
#endif
#ifdef HORDE
#ifdef PLACEMENT
  assert((is_horde() && is_horde_color(us)) || (is_placement() && count_in_hand<KING>(us)) || piece_on(square<KING>(us)) == make_piece(us, KING));
#else
  assert((is_horde() && is_horde_color(us)) || piece_on(square<KING>(us)) == make_piece(us, KING));
#endif
#else
#ifdef PLACEMENT
  assert((is_placement() && count_in_hand<KING>(us)) || piece_on(square<KING>(us)) == make_piece(us, KING));
#else
  assert(piece_on(square<KING>(us)) == make_piece(us, KING));
#endif
#endif
#ifdef LOSERS
  assert(!(is_losers() && !capture(m) && can_capture_losers()));
#endif

  // Pseudo-illegal moves are illegal
  if ((var != CHESS_VARIANT || subvar != CHESS_VARIANT) && type_of(m) == NORMAL && !pseudo_legal(m))
      return false;
#ifdef RACE
  // Checking moves are illegal
  if (is_race() && gives_check(m))
      return false;
#endif
#ifdef HORDE
  // All pseudo-legal moves by the horde are legal
  if (is_horde() && is_horde_color(us))
      return true;
#endif
#ifdef PLACEMENT
  if (is_placement())
  {
      if (type_of(m) == DROP)
      {
          Bitboard b = ~pieces() & (us == WHITE ? Rank1BB : Rank8BB);

          if (type_of(dropped_piece(m)) == BISHOP)
          {
              if (pieces(us, BISHOP) & DarkSquares)
                  b &= ~DarkSquares;
              if (pieces(us, BISHOP) & ~DarkSquares)
                  b &= DarkSquares;
          }
          else if (count_in_hand<BISHOP>(us))
          {
              if (!(pieces(us, BISHOP) & DarkSquares) && !more_than_one(b & DarkSquares))
                  b &= ~DarkSquares;
              if (!(pieces(us, BISHOP) & ~DarkSquares) && !more_than_one(b & ~DarkSquares))
                  b &= DarkSquares;
          }
          if (to_sq(m) & ~b)
              return false;
      }
      else if (count_in_hand<ALL_PIECES>(us))
          return false;
  }
#endif
#ifdef CRAZYHOUSE
  if (is_house() && type_of(m) == DROP)
      return pseudo_legal(m);
#endif
#ifdef ATOMIC
  // Atomic and atomic960 normal (non-castling), en passant, and promotion moves
  if (is_atomic() && type_of(m) != CASTLING)
  {
      if (kings_adjacent(m))
          return true;
      if (capture(m))
      {
          assert(type_of(piece_on(from)) != KING);
          Square capsq = type_of(m) == ENPASSANT ? make_square(file_of(to), rank_of(from)) : to;
          Bitboard blast = attacks_bb(KING, to, 0) & (pieces() ^ pieces(PAWN));

          assert(!(blast & square<KING>(us)));
          if (blast & square<KING>(~us))
              return true;
          Bitboard b = pieces() ^ ((blast | capsq) | from);
          Square ksq = square<KING>(us);

          if (checkers() & b)
              return false;
          if ((attacks_bb<  ROOK>(ksq, b) & pieces(~us, QUEEN, ROOK) & b) ||
              (attacks_bb<BISHOP>(ksq, b) & pieces(~us, QUEEN, BISHOP) & b))
              return false;
          return true;
      }
  }
#endif

  // En passant captures are a tricky special case. Because they are rather
  // uncommon, we do it simply by testing whether the king is attacked after
  // the move is made.
  if (type_of(m) == ENPASSANT)
  {
      Square ksq = square<KING>(us);
      Square capsq = to - pawn_push(us);
      Bitboard occupied = (pieces() ^ from ^ capsq) | to;

      assert(to == ep_square());
      assert(moved_piece(m) == make_piece(us, PAWN));
      assert(piece_on(capsq) == make_piece(~us, PAWN));
      assert(piece_on(to) == NO_PIECE);

#ifdef GRID
      if (is_grid())
          return   !(attacks_bb<  ROOK>(ksq, occupied) & pieces(~us, QUEEN, ROOK) & ~grid_bb(ksq))
                && !(attacks_bb<BISHOP>(ksq, occupied) & pieces(~us, QUEEN, BISHOP) & ~grid_bb(ksq));
#endif
#ifdef KNIGHTRELAY
      if (is_knight_relay())
          return false;
#endif
#ifdef RELAY
      if (is_relay() && relayed_attackers_to<BISHOP, QUEEN>(ksq, ~us, occupied))
          return false;
#endif
      return   !(attacks_bb<  ROOK>(ksq, occupied) & pieces(~us, QUEEN, ROOK))
            && !(attacks_bb<BISHOP>(ksq, occupied) & pieces(~us, QUEEN, BISHOP));
  }

  // Castling moves generation does not check if the castling path is clear of
  // enemy attacks, it is delayed at a later time: now!
  if (type_of(m) == CASTLING)
  {
      // After castling, the rook and king final positions are the same in
      // Chess960 as they would be in standard chess.
      to = relative_square(us, to > from ? SQ_G1 : SQ_C1);
      Direction step = to > from ? WEST : EAST;

      for (Square s = to; s != from; s += step)
#ifdef ATOMIC
          if (is_atomic())
          {
              // Atomic king cannot castle through check or discovered check
              // Allow FICS-style atomic castling whereby the castling rook
              // is moved before the king is moved and thereby blocks a check
              Bitboard occupied = (s == to) ? pieces() : (pieces() ^ from);
              if (   !(attacks_bb(KING, square<KING>(~us), 0) & s)
                  &&  (attackers_to(s, occupied) & pieces(~us)))
                  return false;
          }
          else
#endif
          if (attackers_to(s) & pieces(~us))
              return false;
#ifdef TWOKINGS
      if (is_two_kings())
      {
          Square ksq = royal_king(us, pieces(us, KING) ^ from ^ to);
          if (attackers_to(ksq) & pieces(~us))
              return false;
      }
#endif

      // In case of Chess960, verify that when moving the castling rook we do
      // not discover some hidden checker.
      // For instance an enemy queen in SQ_A1 when castling rook is in SQ_B1.
      return   !chess960
#ifdef ATOMIC
            ||  (is_atomic() && kings_adjacent(m))
#endif
            || !(attacks_bb<ROOK>(to, pieces() ^ to_sq(m)) & pieces(~us, ROOK, QUEEN));
  }

  // If the moving piece is a king, check whether the destination square is
  // attacked by the opponent.
  if (type_of(piece_on(from)) == KING)
  {
#ifdef ATOMIC
      if (is_atomic() && kings_adjacent() && !kings_adjacent(m))
      {
          if (attackers_to(to) & pieces(~us, KNIGHT, PAWN))
              return false;
          return !(slider_attackers_to(to, (pieces() ^ from) | to) & pieces(~us));
      }
#endif
#ifdef TWOKINGS
      if (is_two_kings())
      {
          Square ksq = royal_king(us, pieces(us, KING) ^ from ^ to);
          return !(attackers_to(ksq, (pieces() ^ from) | to) & (pieces(~us) - to));
      }
#endif
#ifdef GRID
      // We have to take into account here that pieces can give check by moving away from the king
      if (is_grid())
          return !(attackers_to(to_sq(m), pieces() ^ from) & pieces(~us));
#endif
#ifdef RELAY
      // Validate evasions where the king blocks the to square.
      if (is_relay() && checkers() && relayed_attackers_to<BISHOP, QUEEN>(to, ~us, pieces() ^ from))
          return false;
#endif
      return !(attackers_to(to) & pieces(~us));
  }

  // A non-king move is legal if and only if it is not pinned or it
  // is moving along the ray towards or away from the king.
#ifdef RELAY
  if (is_relay() && relayed_attackers_to<BISHOP, QUEEN>(square<KING>(us), ~us, pieces() ^ from))
      return false;
#endif
  return   !(blockers_for_king(us) & from)
        ||  aligned(from, to, square<KING>(us));
}


/// Position::pseudo_legal() takes a random move and tests whether the move is
/// pseudo legal. It is used to validate moves from TT that can be corrupted
/// due to SMP concurrent access or hash position key aliasing.

bool Position::pseudo_legal(const Move m) const {

#ifdef CRAZYHOUSE
  // Early return on TT move which does not apply for this variant
  if (!is_house() && type_of(m) == DROP)
      return false;
#endif

  Color us = sideToMove;
  Square from = from_sq(m);
  Square to = to_sq(m);
  Piece pc = moved_piece(m);

  // If the game is already won or lost, further moves are illegal
  if (is_variant_end())
      return false;

#ifdef ATOMIC
  if (is_atomic())
  {
      // If the game is already won or lost, further moves are illegal
      if (pc == NO_PIECE || color_of(pc) != us)
          return false;
      if (capture(m))
      {
          if (type_of(pc) == KING)
              return false;
          Square ksq = square<KING>(us);

          if ((pieces(us) & to) || (attacks_bb(KING, ksq, 0) & to))
              return false;
          if (!kings_adjacent())
          {
              // Illegal pawn capture generated by killer move heuristic
              if (type_of(pc) == PAWN && file_of(from) == file_of(to))
                  return false;
              Square capsq = type_of(m) == ENPASSANT ? make_square(file_of(to), rank_of(from)) : to;

              if (!(attacks_bb(KING, to, 0) & square<KING>(~us)))
              {
                  Bitboard blast = attacks_bb(KING, to, 0) & (pieces() ^ pieces(PAWN));
                  Bitboard b = pieces() ^ ((blast | capsq) | from);

                  if (checkers() & b)
                      return false;
                  if ((attacks_bb<  ROOK>(ksq, b) & pieces(~us, QUEEN, ROOK) & b) ||
                      (attacks_bb<BISHOP>(ksq, b) & pieces(~us, QUEEN, BISHOP) & b))
                      return false;
              }
          }
      }
  }
#endif
#ifdef ANTI
  if (is_anti() && !capture(m) && can_capture())
      return false;
#endif
#ifdef LOSERS
  if (is_losers() && !capture(m) && can_capture_losers())
      return false;
#endif

  // Use a slower but simpler function for uncommon cases
#ifdef CRAZYHOUSE
  if (type_of(m) != NORMAL && type_of(m) != DROP)
#else
  if (type_of(m) != NORMAL)
#endif
      return MoveList<LEGAL>(*this).contains(m);

  // Is not a promotion, so promotion piece must be empty
#ifdef CRAZYHOUSE
  if (is_house() && type_of(m) == DROP)
      assert(promotion_type(m) - KNIGHT == 1);
  else
#endif
  if (promotion_type(m) - KNIGHT != NO_PIECE_TYPE)
      return false;

  // If the 'from' square is not occupied by a piece belonging to the side to
  // move, the move is obviously not legal.
  if (pc == NO_PIECE || color_of(pc) != us)
      return false;

  // The destination square cannot be occupied by a friendly piece
#ifdef CRAZYHOUSE
  if (is_house() && type_of(m) == DROP && (!pieceCountInHand[us][type_of(pc)] || !empty(to)))
      return false;
#endif
#ifdef KNIGHTRELAY
  if (is_knight_relay() && capture(m) && (type_of(m) == ENPASSANT || type_of(pc) == KNIGHT || (pieces(KNIGHT) & to)))
      return false;
#endif
  if (pieces(us) & to)
      return false;

  // Handle the special case of a pawn move
#ifdef CRAZYHOUSE
  if (is_house() && type_of(m) == DROP) {} else
#endif
#ifdef KNIGHTRELAY
  if (is_knight_relay() && type_of(pc) != KNIGHT && type_of(pc) != KING && (attacks_bb<KNIGHT>(from) & to))
  {
      if (type_of(pc) == PAWN && (Rank8BB | Rank1BB) & to)
          return false;
      if (!(attacks_bb<KNIGHT>(from) & pieces(us, KNIGHT)))
          return false;
  }
  else
#endif
  if (type_of(pc) == PAWN)
  {
      // We have already handled promotion moves, so destination
      // cannot be on the 8th/1st rank.
      if ((Rank8BB | Rank1BB) & to)
          return false;

      if (   !(pawn_attacks_bb(us, from) & pieces(~us) & to) // Not a capture
          && !((from + pawn_push(us) == to) && empty(to))       // Not a single push
          && !(   (from + 2 * pawn_push(us) == to)              // Not a double push
#ifdef HORDE
               && ((relative_rank(us, from) == RANK_2)
                   || (is_horde() && relative_rank(us, from) == RANK_1))
#else
               && (relative_rank(us, from) == RANK_2)
#endif
               && empty(to)
               && empty(to - pawn_push(us))))
          return false;
  }
  else if (!(attacks_bb(type_of(pc), from, pieces()) & to))
  {
#ifdef RELAY
      if (is_relay())
      {
          Bitboard b = 0;
          for (PieceType pt = KNIGHT; pt <= KING; ++pt)
              if (attacks_bb(pt, from, 0) & pieces(us, pt))
                  b |= attacks_bb(pt, from, 0);
          if (!(b & to))
              return false;
      }
      else
#endif
      return false;
  }

  // Evasions generator already takes care to avoid some kind of illegal moves
  // and legal() relies on this. We therefore have to take care that the same
  // kind of moves are filtered out here.
  if (checkers())
  {
#ifdef ATOMIC
      if (is_atomic())
      {
          // In case of adjacent kings, we can ignore attacks on our king.
          if (kings_adjacent(m))
              return true;
          if (capture(m))
          {
              // Capturing the opposing king or all checking pieces suffices.
              Bitboard blast = attacks_bb(KING, to, 0) & (pieces() ^ pieces(PAWN));
              if ((blast & square<KING>(~us)) || ~(checkers() & blast))
                  return true;
          }
      }
#endif
#ifdef TWOKINGS
      if (is_two_kings() && count<KING>(us) > 1) {} else
#endif
      if (type_of(pc) != KING)
      {
          // Double check? In this case a king move is required
          if (more_than_one(checkers()))
              return false;

          // Our move must be a blocking evasion or a capture of the checking piece
          if (!((between_bb(lsb(checkers()), square<KING>(us)) | checkers()) & to))
              return false;
      }
#ifdef GRID
      else if (is_grid())
      {
          // Allows the king to approach an opposing piece in a different cell
          if (attackers_to(to, pieces() ^ from) & pieces(~us) & ~grid_bb(to))
              return false;
      }
#endif
      else if (attackers_to(to, pieces() ^ from) & pieces(~us))
          return false;
  }

  return true;
}


/// Position::gives_check() tests whether a pseudo-legal move gives a check

bool Position::gives_check(Move m) const {

  assert(is_ok(m));
  assert(color_of(moved_piece(m)) == sideToMove);

  Square from = from_sq(m);
  Square to = to_sq(m);

#ifdef CRAZYHOUSE
  if (is_house() && type_of(m) == DROP)
      return st->checkSquares[type_of(dropped_piece(m))] & to;
#endif
#ifdef HORDE
  if (is_horde() && is_horde_color(~sideToMove))
      return false;
#endif
#ifdef ANTI
  if (is_anti())
      return false;
#endif
#ifdef EXTINCTION
  if (is_extinction())
      return false;
#endif
#ifdef ATOMIC
  if (is_atomic())
  {
      // Separating adjacent kings exposes direct checks (minus castle rook)
      // For simplicity, resolves castling discovered checks by fall-through
      Square ksq = square<KING>(~sideToMove);

      switch (type_of(m))
      {
      case CASTLING:
          // Standard rules apply unless kings will be connected after castling
          if (relative_rank(sideToMove, ksq) != RANK_2)
              break;
          if (kings_adjacent(m))
              return false;
          // If kings are not adjacent, attackers_to(ksq) is empty (and slow)
          return kings_adjacent() && (attackers_to(ksq) & (pieces(sideToMove) ^ from ^ to));

      default:
          if (kings_adjacent(m))
              return false;
          if (type_of(piece_on(from)) == KING && kings_adjacent())
              return attackers_to(ksq, pieces() ^ from ^ to) & (pieces(sideToMove) ^ from);
          if (capture(m))
          {
              if (attacks_bb(KING, ksq, 0) & to) // Variant ending
                  return false;
              // Blasted pieces may discover checks
              Bitboard blast = attacks_bb(KING, to, 0) & (pieces() ^ pieces(PAWN));
              blast |= type_of(m) == ENPASSANT ? make_square(file_of(to), rank_of(from)) : to;

              return slider_attackers_to(ksq, pieces() ^ (blast | from)) & (pieces(sideToMove) ^ from) & ~blast;
          }
      }
  }
#endif

  // Is there a direct check?
  if (check_squares(type_of(piece_on(from))) & to)
      return true;

  // Is there a discovered check?
  if (   (blockers_for_king(~sideToMove) & from)
      && !aligned(from, to, square<KING>(~sideToMove)))
      return true;
#ifdef GRID
  // Does the piece give check by moving away from king?
  if (   is_grid()
      && (grid_bb(square<KING>(~sideToMove)) & from)
      && aligned(from, to, square<KING>(~sideToMove))
      && type_of(piece_on(from)) != PAWN
      && (attacks_bb(type_of(piece_on(from)), to, pieces() ^ from) & square<KING>(~sideToMove)))
      return true;
#endif

  switch (type_of(m))
  {
  case NORMAL:
      return false;

  case PROMOTION:
#ifdef GRID
      if (is_grid())
          return attacks_bb(promotion_type(m), to, pieces() ^ from) & square<KING>(~sideToMove) & ~grid_bb(to);
#endif
      return attacks_bb(promotion_type(m), to, pieces() ^ from) & square<KING>(~sideToMove);

  // En passant capture with check? We have already handled the case
  // of direct checks and ordinary discovered check, so the only case we
  // need to handle is the unusual case of a discovered check through
  // the captured pawn.
  case ENPASSANT:
  {
      Square capsq = make_square(file_of(to), rank_of(from));
      Bitboard b = (pieces() ^ from ^ capsq) | to;

#ifdef GRID
      if (is_grid())
          return ((attacks_bb<  ROOK>(square<KING>(~sideToMove), b) & pieces(sideToMove, QUEEN, ROOK))
                | (attacks_bb<BISHOP>(square<KING>(~sideToMove), b) & pieces(sideToMove, QUEEN, BISHOP))) & ~grid_bb(square<KING>(~sideToMove));
#endif
      return  (attacks_bb<  ROOK>(square<KING>(~sideToMove), b) & pieces(sideToMove, QUEEN, ROOK))
            | (attacks_bb<BISHOP>(square<KING>(~sideToMove), b) & pieces(sideToMove, QUEEN, BISHOP));
  }
  case CASTLING:
  {
      Square kfrom = from;
      Square rfrom = to; // Castling is encoded as 'king captures the rook'
      Square kto = relative_square(sideToMove, rfrom > kfrom ? SQ_G1 : SQ_C1);
      Square rto = relative_square(sideToMove, rfrom > kfrom ? SQ_F1 : SQ_D1);

#ifdef GRID
      if (is_grid())
          return   (PseudoAttacks[ROOK][rto] & square<KING>(~sideToMove) & ~grid_bb(rto))
                && (attacks_bb<ROOK>(rto, (pieces() ^ kfrom ^ rfrom) | rto | kto) & square<KING>(~sideToMove));
#endif
      return   (attacks_bb<ROOK>(rto) & square<KING>(~sideToMove))
            && (attacks_bb<ROOK>(rto, (pieces() ^ kfrom ^ rfrom) | rto | kto) & square<KING>(~sideToMove));
  }
  default:
      assert(false);
      return false;
  }
}

/// Position::do_move() makes a move, and saves all information necessary
/// to a StateInfo object. The move is assumed to be legal. Pseudo-legal
/// moves should be filtered out before this function is called.

void Position::do_move(Move m, StateInfo& newSt, bool givesCheck) {

  assert(is_ok(m));
  assert(&newSt != st);
#ifdef ANTI
  assert(!is_anti() || !givesCheck);
#endif
#ifdef EXTINCTION
  assert(!is_extinction() || !givesCheck);
#endif
#ifdef RACE
  assert(!is_race() || !givesCheck);
#endif

  thisThread->nodes.fetch_add(1, std::memory_order_relaxed);
  Key k = st->key ^ Zobrist::side;

  // Copy some fields of the old state to our new StateInfo object except the
  // ones which are going to be recalculated from scratch anyway and then switch
  // our state pointer to point to the new (ready to be updated) state.
  std::memcpy(&newSt, st, offsetof(StateInfo, key));
#ifdef ATOMIC
  if (is_atomic())
  {
      std::memset(newSt.blastByTypeBB, 0, sizeof(newSt.blastByTypeBB));
      std::memset(newSt.blastByColorBB, 0, sizeof(newSt.blastByColorBB));
  }
#endif
  newSt.previous = st;
  st = &newSt;

  // Increment ply counters. In particular, rule50 will be reset to zero later on
  // in case of a capture or a pawn move.
  ++gamePly;
  ++st->rule50;
  ++st->pliesFromNull;

  // Used by NNUE
#ifdef USE_NNUE
  st->accumulator.computed_accumulation = false;
  auto& dp = st->dirtyPiece;
  dp.dirty_num = 1;
#endif

  Color us = sideToMove;
  Color them = ~us;
  Square from = from_sq(m);
  Square to = to_sq(m);
#ifdef CRAZYHOUSE
  Piece pc = is_house() && type_of(m) == DROP ? dropped_piece(m) : piece_on(from);
#else
  Piece pc = piece_on(from);
#endif
  Piece captured = type_of(m) == ENPASSANT ? make_piece(them, PAWN) : piece_on(to);

  assert(color_of(pc) == us);
  assert(captured == NO_PIECE || color_of(captured) == (type_of(m) != CASTLING ? them : us));

#ifdef ANTI
  if (is_anti()) {} else
#endif
#ifdef EXTINCTION
  if (is_extinction()) {} else
#endif
#ifdef TWOKINGS
  if (is_two_kings()) {} else
#endif
  assert(type_of(captured) != KING);

  if (type_of(m) == CASTLING)
  {
      assert(pc == make_piece(us, KING));
      assert(captured == make_piece(us, ROOK));

      Square rfrom, rto;
      do_castling<true>(us, from, to, rfrom, rto);

      k ^= Zobrist::psq[captured][rfrom] ^ Zobrist::psq[captured][rto];
      captured = NO_PIECE;
  }

  if (captured)
  {
      Square capsq = to;
#ifdef ATOMIC
      if (is_atomic())
      {
          std::memcpy(st->blastByTypeBB, byTypeBB, sizeof(st->blastByTypeBB));
          std::memcpy(st->blastByColorBB, byColorBB, sizeof(st->blastByColorBB));
      }
#endif

      // If the captured piece is a pawn, update pawn hash key, otherwise
      // update non-pawn material.
      if (type_of(captured) == PAWN)
      {
          if (type_of(m) == ENPASSANT)
          {
              capsq -= pawn_push(us);

              assert(pc == make_piece(us, PAWN));
              assert(to == st->epSquare);
              assert(relative_rank(us, to) == RANK_6);
              assert(piece_on(to) == NO_PIECE);
              assert(piece_on(capsq) == make_piece(them, PAWN));
          }

          st->pawnKey ^= Zobrist::psq[captured][capsq];
      }
      else
      {
          st->nonPawnMaterial[them] -= PieceValue[CHESS_VARIANT][MG][captured];
#ifdef CRAZYHOUSE
          if (is_house() && !is_promoted(capsq))
          {
#ifdef BUGHOUSE
              if (! is_bughouse())
#endif
#ifdef PLACEMENT
              if (! is_placement())
#endif
              {
                  st->nonPawnMaterial[us] += PieceValue[CHESS_VARIANT][MG][captured];
              }
          }
#endif
      }

#ifdef USE_NNUE
      if (Eval::useNNUE)
      {
          dp.dirty_num = 2;  // 1 piece moved, 1 piece captured
          dp.piece[1] = captured;
          dp.from[1] = capsq;
          dp.to[1] = SQ_NONE;
      }
#endif

      // Update board and piece lists
      remove_piece(capsq);
#ifdef CRAZYHOUSE
      if (is_house())
      {
          st->capturedpromoted = is_promoted(capsq);
#ifdef BUGHOUSE
          if (! is_bughouse())
#endif
#ifdef PLACEMENT
          if (! is_placement())
#endif
          {
              Piece add = is_promoted(capsq) ? make_piece(~color_of(captured), PAWN) : ~captured;
              add_to_hand(color_of(add), type_of(add));
              k ^= Zobrist::inHand[add][pieceCountInHand[color_of(add)][type_of(add)] - 1]
                  ^ Zobrist::inHand[add][pieceCountInHand[color_of(add)][type_of(add)]];
          }
          promotedPieces -= capsq;
      }
#endif

      if (type_of(m) == ENPASSANT)
          board[capsq] = NO_PIECE;

      // Update material hash key and prefetch access to materialTable
      k ^= Zobrist::psq[captured][capsq];
      st->materialKey ^= Zobrist::psq[captured][pieceCount[captured]];
#ifdef ATOMIC
      if (is_atomic()) // Remove the blast piece(s)
      {
          Bitboard blast = attacks_bb(KING, to, 0) - from;
          while (blast)
          {
              Square bsq = pop_lsb(&blast);
              Piece bpc = piece_on(bsq);
              if (bpc != NO_PIECE && type_of(bpc) != PAWN)
              {
                  Color bc = color_of(bpc);
                  st->nonPawnMaterial[bc] -= PieceValue[CHESS_VARIANT][MG][type_of(bpc)];

                  // Update board and piece lists
                  remove_piece(bsq);

                  // Update material hash key
                  k ^= Zobrist::psq[bpc][bsq];
                  st->materialKey ^= Zobrist::psq[bpc][pieceCount[bpc]];

                  // Update castling rights if needed
                  if (st->castlingRights && castlingRightsMask[bsq])
                  {
                      k ^= Zobrist::castling[st->castlingRights];
                      st->castlingRights &= ~castlingRightsMask[bsq];
                      k ^= Zobrist::castling[st->castlingRights];
                  }
              }
          }
      }
#endif

      prefetch(thisThread->materialTable[st->materialKey]);

      // Reset rule 50 counter
      st->rule50 = 0;
  }

#ifdef ATOMIC
  if (is_atomic() && captured)
      k ^= Zobrist::psq[pc][from];
  else
#endif
  // Update hash key
#ifdef CRAZYHOUSE
  if (is_house() && type_of(m) == DROP)
      k ^=  Zobrist::psq[pc][to] ^ Zobrist::inHand[pc][pieceCountInHand[color_of(pc)][type_of(pc)] - 1]
          ^ Zobrist::inHand[pc][pieceCountInHand[color_of(pc)][type_of(pc)]];
  else
#endif
  k ^= Zobrist::psq[pc][from] ^ Zobrist::psq[pc][to];

  // Reset en passant square
  if (st->epSquare != SQ_NONE)
  {
      k ^= Zobrist::enpassant[file_of(st->epSquare)];
      st->epSquare = SQ_NONE;
  }

  // Update castling rights if needed
#ifdef CRAZYHOUSE
  if (is_house() && type_of(m) == DROP) {} else
#endif
  if (st->castlingRights && (castlingRightsMask[from] | castlingRightsMask[to]))
  {
      k ^= Zobrist::castling[st->castlingRights];
      st->castlingRights &= ~(castlingRightsMask[from] | castlingRightsMask[to]);
      k ^= Zobrist::castling[st->castlingRights];
  }
#ifdef TWOKINGS
  // Moving any king loses the castling rights
  else if (is_two_kings() && st->castlingRights && type_of(pc) == KING)
  {
      k ^= Zobrist::castling[st->castlingRights];
      st->castlingRights &= ~(castlingRightsMask[from] | castlingRightsMask[to]);
      k ^= Zobrist::castling[st->castlingRights];
  }
#endif

#ifdef THREECHECK
  if (is_three_check() && givesCheck)
  {
      k ^= Zobrist::checks[us][st->checksGiven[us]];
      CheckCount checksGiven = ++(st->checksGiven[us]);
      assert(checksGiven < CHECKS_NB);
      k ^= Zobrist::checks[us][checksGiven];
  }
#endif

  // Move the piece. The tricky Chess960 castling is handled earlier
#ifdef CRAZYHOUSE
  if (is_house() && type_of(m) == DROP)
  {
      drop_piece(pc, to);
      st->materialKey ^= Zobrist::psq[pc][pieceCount[pc]-1];
#ifdef PLACEMENT
      if (is_placement() && !count_in_hand<ALL_PIECES>(us))
      {
          Square rsq, ksq = square<KING>(us);
          if (ksq == relative_square(us, SQ_E1))
          {
              Piece rook = make_piece(us, ROOK);
              if (piece_on(rsq = relative_square(us, SQ_H1)) == rook)
                  set_castling_right(us, ksq, rsq);
              if (piece_on(rsq = relative_square(us, SQ_A1)) == rook)
                  set_castling_right(us, ksq, rsq);
              k ^= Zobrist::castling[st->castlingRights & castlingRightsMask[ksq]];
          }
      }
#endif
  }
  else
#endif
  if (type_of(m) != CASTLING)
  {
#ifdef USE_NNUE
      if (Eval::useNNUE)
      {
          dp.piece[0] = pc;
          dp.from[0] = from;
          dp.to[0] = to;
      }
#endif

#ifdef ATOMIC
      if (is_atomic() && captured) // Remove the blast piece(s)
      {
          remove_piece(from);
          // Update material (hash key already updated)
          st->materialKey ^= Zobrist::psq[pc][pieceCount[pc]];
          if (type_of(pc) != PAWN)
              st->nonPawnMaterial[us] -= PieceValue[CHESS_VARIANT][MG][type_of(pc)];
      }
      else
#endif
      move_piece(from, to);
  }

  // If the moving piece is a pawn do some special extra work
  if (type_of(pc) == PAWN)
  {
      // Set en-passant square if the moved pawn can be captured
#ifdef HORDE
      if (is_horde() && rank_of(from) == relative_rank(us, RANK_1)) {} else
#endif
      if (   (int(to) ^ int(from)) == 16
#ifdef ATOMIC
          && !(is_atomic() && (attacks_bb(KING, to - pawn_push(us), 0) & square<KING>(them)))
#endif
          && (pawn_attacks_bb(us, to - pawn_push(us)) & pieces(them, PAWN)))
      {
          st->epSquare = to - pawn_push(us);
          k ^= Zobrist::enpassant[file_of(st->epSquare)];
      }
#ifdef ATOMIC
      else if (!(is_atomic() && captured) && type_of(m) == PROMOTION)
#else
      else if (type_of(m) == PROMOTION)
#endif
      {
          Piece promotion = make_piece(us, promotion_type(m));

          assert(relative_rank(us, to) == RANK_8);

#ifdef ANTI
#ifdef EXTINCTION
          assert(type_of(promotion) >= KNIGHT && type_of(promotion) <= (is_anti() || is_extinction() ? KING : QUEEN));
#else
          assert(type_of(promotion) >= KNIGHT && type_of(promotion) <= (is_anti() ? KING : QUEEN));
#endif
#else
#ifdef EXTINCTION
          assert(type_of(promotion) >= KNIGHT && type_of(promotion) <= (is_extinction() ? KING : QUEEN));
#else
          assert(type_of(promotion) >= KNIGHT && type_of(promotion) <= QUEEN);
#endif
#endif

          remove_piece(to);
          put_piece(promotion, to);
#ifdef CRAZYHOUSE
#ifdef LOOP
          if (is_house() && !is_loop())
#else
          if (is_house())
#endif
              promotedPieces |= to;
#endif

#ifdef USE_NNUE
          if (Eval::useNNUE)
          {
              // Promoting pawn to SQ_NONE, promoted piece from SQ_NONE
              dp.to[0] = SQ_NONE;
              dp.piece[dp.dirty_num] = promotion;
              dp.from[dp.dirty_num] = SQ_NONE;
              dp.to[dp.dirty_num] = to;
              dp.dirty_num++;
          }
#endif

          // Update hash keys
          k ^= Zobrist::psq[pc][to] ^ Zobrist::psq[promotion][to];
          st->pawnKey ^= Zobrist::psq[pc][to];
          st->materialKey ^=  Zobrist::psq[promotion][pieceCount[promotion]-1]
                            ^ Zobrist::psq[pc][pieceCount[pc]];

          // Update material
          st->nonPawnMaterial[us] += PieceValue[CHESS_VARIANT][MG][promotion];
      }

      // Update pawn hash key
#ifdef ATOMIC
      if (is_atomic() && captured)
          st->pawnKey ^= Zobrist::psq[make_piece(us, PAWN)][from];
      else
#endif
#ifdef CRAZYHOUSE
      if (is_house() && type_of(m) == DROP)
          st->pawnKey ^= Zobrist::psq[pc][to];
      else
#endif
      st->pawnKey ^= Zobrist::psq[pc][from] ^ Zobrist::psq[pc][to];

      // Reset rule 50 draw counter
      st->rule50 = 0;
  }

  // Set capture piece
  st->capturedPiece = captured;
#ifdef CRAZYHOUSE
  if (is_house() && !captured)
      st->capturedpromoted = false;
#endif

  // Update the key with the final value
  st->key = k;

  // Calculate checkers bitboard (if move gives check)
#ifdef KNIGHTRELAY
  if (is_knight_relay() && pieces(KNIGHT))
      givesCheck = true;
#endif
#ifdef RELAY
  if (is_relay() && (pieces() ^ pieces(PAWN, KING)))
      givesCheck = true;
#endif
  st->checkersBB = givesCheck ? attackers_to(square<KING>(them)) & pieces(us) : 0;

#ifdef CRAZYHOUSE
  if (is_house() && type_of(m) != DROP && is_promoted(from))
      promotedPieces = (promotedPieces ^ from) | to;
#endif

  sideToMove = ~sideToMove;

  // Update king attacks used for fast check detection
  set_check_info(st);

  // Calculate the repetition info. It is the ply distance from the previous
  // occupiedurrence of the same position, negative in the 3-fold case, or zero
  // if the position was not repeated.
  st->repetition = 0;
#ifdef CRAZYHOUSE
  int end = is_house() ? st->pliesFromNull : std::min(st->rule50, st->pliesFromNull);
#else
  int end = std::min(st->rule50, st->pliesFromNull);
#endif
  if (end >= 4)
  {
      StateInfo* stp = st->previous->previous;
      for (int i = 4; i <= end; i += 2)
      {
          stp = stp->previous->previous;
          if (stp->key == st->key)
          {
              st->repetition = stp->repetition ? -i : i;
              break;
          }
      }
  }

  assert(pos_is_ok());
}


/// Position::undo_move() unmakes a move. When it returns, the position should
/// be restored to exactly the same state as before the move was made.

void Position::undo_move(Move m) {

  assert(is_ok(m));

  sideToMove = ~sideToMove;

  Color us = sideToMove;
  Square from = from_sq(m);
  Square to = to_sq(m);
  Piece pc = piece_on(to);
#ifdef ATOMIC
  if (is_atomic() && st->capturedPiece) // Restore the blast piece(s)
  {
      for (PieceType pt = PAWN; pt <= KING; ++pt)
          if (st->blastByTypeBB[pt] & from)
          {
              pc = make_piece(us, pt);
              break;
          }
  }
#endif

  assert(empty(to) || color_of(piece_on(to)) == us);
#ifdef CRAZYHOUSE
  assert((is_house() && type_of(m) == DROP) || empty(from) || type_of(m) == CASTLING);
#else
  assert(empty(from) || type_of(m) == CASTLING);
#endif
#ifdef ANTI
  if (is_anti()) {} else
#endif
#ifdef EXTINCTION
  if (is_extinction()) {} else
#endif
#ifdef TWOKINGS
  if (is_two_kings()) {} else
#endif
  {
  assert(type_of(st->capturedPiece) != KING);
  }

  if (type_of(m) == PROMOTION)
  {
      assert(relative_rank(us, to) == RANK_8);
#ifdef ATOMIC
      if (!is_atomic() || !st->capturedPiece)
      {
#endif
      assert(type_of(pc) == promotion_type(m));
#ifdef ANTI
#ifdef EXTINCTION
      assert(type_of(pc) >= KNIGHT && type_of(pc) <= (is_anti() || is_extinction() ? KING : QUEEN));
#else
      assert(type_of(pc) >= KNIGHT && type_of(pc) <= (is_anti() ? KING : QUEEN));
#endif
#else
#ifdef EXTINCTION
      assert(type_of(pc) >= KNIGHT && type_of(pc) <= (is_extinction() ? KING : QUEEN));
#else
      assert(type_of(pc) >= KNIGHT && type_of(pc) <= QUEEN);
#endif
#endif

      remove_piece(to);
      pc = make_piece(us, PAWN);
      put_piece(pc, to);
#ifdef CRAZYHOUSE
      if (is_house())
          promotedPieces -= to;
#endif
#ifdef ATOMIC
      }
#endif
  }

  if (type_of(m) == CASTLING)
  {
      Square rfrom, rto;
      do_castling<false>(us, from, to, rfrom, rto);
  }
  else
  {
#ifdef ATOMIC
      if (is_atomic() && st->capturedPiece) // Restore the blast piece(s)
          put_piece(pc, from);
      else
#endif
#ifdef CRAZYHOUSE
      if (is_house() && type_of(m) == DROP)
      {
          undrop_piece(pc, to); // Remove the dropped piece
#ifdef PLACEMENT
          if (is_placement())
              castlingRightsMask[relative_square(us, SQ_E1)] = 0;
#endif
      }
      else
#endif
      move_piece(to, from); // Put the piece back at the source square
#ifdef CRAZYHOUSE
      if (is_house() && is_promoted(to))
          promotedPieces = (promotedPieces ^ to) | from;
#endif

      if (st->capturedPiece)
      {
          Square capsq = to;

          if (type_of(m) == ENPASSANT)
          {
              capsq -= pawn_push(us);

              assert(type_of(pc) == PAWN);
              assert(to == st->previous->epSquare);
              assert(relative_rank(us, to) == RANK_6);
              assert(piece_on(capsq) == NO_PIECE);
              assert(st->capturedPiece == make_piece(~us, PAWN));
          }

#ifdef ATOMIC
          if (is_atomic() && st->capturedPiece) // Restore the blast piece(s)
          {
              Bitboard blast = attacks_bb(KING, to, 0) - from; // squares in blast radius
              while (blast)
              {
                  Square bsq = pop_lsb(&blast);
                  for (Color c : { WHITE, BLACK })
                      for (PieceType pt = KNIGHT; pt <= KING; ++pt)
                          if (st->blastByColorBB[c] & st->blastByTypeBB[pt] & bsq)
                              put_piece(make_piece(c, pt), bsq);
              }
          }
#endif
          put_piece(st->capturedPiece, capsq); // Restore the captured piece
#ifdef CRAZYHOUSE
          if (is_house())
          {
#ifdef BUGHOUSE
              if (! is_bughouse())
#endif
#ifdef PLACEMENT
              if (! is_placement())
#endif
              remove_from_hand(~color_of(st->capturedPiece), st->capturedpromoted ? PAWN : type_of(st->capturedPiece));
              if (st->capturedpromoted)
                  promotedPieces |= to;
          }
#endif
      }
  }

  // Finally point our state pointer back to the previous state
  st = st->previous;
  --gamePly;

  assert(pos_is_ok());
}


/// Position::do_castling() is a helper used to do/undo a castling move. This
/// is a bit tricky in Chess960 where from/to squares can overlap.
template<bool Do>
void Position::do_castling(Color us, Square from, Square& to, Square& rfrom, Square& rto) {

  bool kingSide = to > from;
  rfrom = to; // Castling is encoded as "king captures friendly rook"
  rto = relative_square(us, kingSide ? SQ_F1 : SQ_D1);
  to = relative_square(us, kingSide ? SQ_G1 : SQ_C1);

#ifdef USE_NNUE
  if (Do && Eval::useNNUE)
  {
      auto& dp = st->dirtyPiece;
      dp.piece[0] = make_piece(us, KING);
      dp.from[0] = from;
      dp.to[0] = to;
      dp.piece[1] = make_piece(us, ROOK);
      dp.from[1] = rfrom;
      dp.to[1] = rto;
      dp.dirty_num = 2;
  }
#endif

  // Remove both pieces first since squares could overlap in Chess960
  remove_piece(Do ? from : to);
  remove_piece(Do ? rfrom : rto);
  board[Do ? from : to] = board[Do ? rfrom : rto] = NO_PIECE; // Since remove_piece doesn't do this for us
  put_piece(make_piece(us, KING), Do ? to : from);
  put_piece(make_piece(us, ROOK), Do ? rto : rfrom);
}


/// Position::do(undo)_null_move() is used to do(undo) a "null move": it flips
/// the side to move without executing any move on the board.

void Position::do_null_move(StateInfo& newSt) {

  assert(!checkers());
  assert(&newSt != st);
#ifdef ANTI
  assert(!(is_anti() && can_capture()));
#endif

#ifdef USE_NNUE
  if (Eval::useNNUE)
  {
#endif
      std::memcpy(&newSt, st, sizeof(StateInfo));
<<<<<<< HEAD
#ifdef USE_NNUE
      st->accumulator.computed_score = false;
=======
>>>>>>> 0405f354
  }
  else
      std::memcpy(&newSt, st, offsetof(StateInfo, accumulator));
#endif

  newSt.previous = st;
  st = &newSt;

  if (st->epSquare != SQ_NONE)
  {
      st->key ^= Zobrist::enpassant[file_of(st->epSquare)];
      st->epSquare = SQ_NONE;
  }

  st->key ^= Zobrist::side;
  prefetch(TT.first_entry(st->key));

  ++st->rule50;
  st->pliesFromNull = 0;

  sideToMove = ~sideToMove;

  set_check_info(st);

  st->repetition = 0;

  assert(pos_is_ok());
}

void Position::undo_null_move() {

  assert(!checkers());

  st = st->previous;
  sideToMove = ~sideToMove;
}


/// Position::key_after() computes the new hash key after the given move. Needed
/// for speculative prefetch. It doesn't recognize special moves like castling,
/// en-passant and promotions.

Key Position::key_after(Move m) const {

  Square from = from_sq(m);
  Square to = to_sq(m);
#ifdef CRAZYHOUSE
  Piece pc = is_house() && type_of(m) == DROP ? dropped_piece(m) : piece_on(from);
#else
  Piece pc = piece_on(from);
#endif
  Piece captured = piece_on(to);
  Key k = st->key ^ Zobrist::side;

  if (captured)
  {
      k ^= Zobrist::psq[captured][to];
#ifdef ATOMIC
      if (is_atomic())
      {
          Bitboard blast = (attacks_bb(KING, to, 0) & (pieces() ^ pieces(PAWN))) - from;
          while (blast)
          {
              Square bsq = pop_lsb(&blast);
              Piece bpc = piece_on(bsq);
              k ^= Zobrist::psq[bpc][bsq];
          }
          return k ^ Zobrist::psq[pc][from];
      }
#endif
#ifdef CRAZYHOUSE
      if (is_house())
      {
          Piece add = is_promoted(to) ? make_piece(~color_of(captured), PAWN) : ~captured;
          k ^= Zobrist::inHand[add][pieceCountInHand[color_of(add)][type_of(add)] + 1]
              ^ Zobrist::inHand[add][pieceCountInHand[color_of(add)][type_of(add)]];
      }
#endif
  }

#ifdef CRAZYHOUSE
  if (is_house() && type_of(m) == DROP)
      return k ^ Zobrist::psq[pc][to] ^ Zobrist::inHand[pc][pieceCountInHand[color_of(pc)][type_of(pc)]]
            ^ Zobrist::inHand[pc][pieceCountInHand[color_of(pc)][type_of(pc)] - 1];
#endif
  return k ^ Zobrist::psq[pc][to] ^ Zobrist::psq[pc][from];
}

#ifdef ATOMIC
template<>
Value Position::see<ATOMIC_VARIANT>(Move m, PieceType nextVictim, Square s) const {
  assert(is_ok(m));

  Square from = from_sq(m);
  Color us = color_of(piece_on(from));
  Bitboard blast = (attacks_bb(KING, to_sq(m), 0) & (pieces() ^ pieces(PAWN))) - from;
  if (s != to_sq(m))
      blast &= ~SquareBB[s];

  if (blast & pieces(~us,KING))
      return VALUE_MATE;
  if (s != to_sq(m) && (blast & pieces(us,KING)))
      return -VALUE_MATE;

  Value blastEval =  mg_value(PSQT::psq[ATOMIC_VARIANT][make_piece(us, nextVictim)][from])
                   + mg_value(PSQT::psq[ATOMIC_VARIANT][piece_on(s)][s]);
  while (blast)
  {
      s = pop_lsb(&blast);
      blastEval += mg_value(PSQT::psq[ATOMIC_VARIANT][piece_on(s)][s]);
  }

  return us == WHITE ? -blastEval : blastEval;
}
#endif

/// Position::see_ge (Static Exchange Evaluation Greater or Equal) tests if the
/// SEE value of move is greater or equal to the given threshold. We'll use an
/// algorithm similar to alpha-beta pruning with a null window.

bool Position::see_ge(Move m, Value threshold) const {

  assert(is_ok(m));
#ifdef CRAZYHOUSE
  // Crazyhouse captures double in value (threshold is halved)
  if (is_house() && color_of(moved_piece(m)) == sideToMove)
      threshold /= 2;
#endif
#ifdef THREECHECK
  if (is_three_check() && color_of(moved_piece(m)) == sideToMove && gives_check(m))
      return true;
#endif

  // Only deal with normal moves, assume others pass a simple see
#ifdef CRAZYHOUSE
  if (is_house() && type_of(m) == DROP) {} else
#endif
  if (type_of(m) != NORMAL)
      return VALUE_ZERO >= threshold;

  Square from = from_sq(m), to = to_sq(m);
#ifdef ATOMIC
  if (is_atomic())
  {
      PieceType nextVictim = type_of(piece_on(from));
      Color stm = color_of(piece_on(from));
      if (capture(m))
          return see<ATOMIC_VARIANT>(m, nextVictim, to_sq(m)) >= threshold + 1;
      if (threshold > VALUE_ZERO)
          return false;

      Bitboard occupied = pieces() ^ from;
      Bitboard stmAttackers = attackers_to(to, occupied) & occupied & pieces(stm) & ~pieces(KING);

      // Loop over attacking pieces
      while (stmAttackers)
      {
          Square s = pop_lsb(&stmAttackers);
          if (see<ATOMIC_VARIANT>(m, nextVictim, s) < threshold)
              return false;
      }
      return true;
  }
#endif
#ifdef EXTINCTION
  // Test if this move is a winning capture
  if (is_extinction() && (color_of(piece_on(from)) == ~sideToMove ? is_extinction_loss()
          : ! more_than_one(pieces(color_of(piece_on(from)), type_of(m) == ENPASSANT ? PAWN : type_of(piece_on(to))))))
      return true;
#endif

  int swap = PieceValue[var][MG][piece_on(to)] - threshold;
  if (swap < 0)
      return false;
#ifdef EXTINCTION
  // Test if a capture refutes this move
  if (is_extinction() && ! more_than_one(pieces(color_of(piece_on(from)), type_of(piece_on(from)))))
  {
      // Toggles to square occupancy in case of stm != sideToMove
      Bitboard occupied = pieces() ^ from ^ to;
      if (type_of(m) == ENPASSANT)
          occupied ^= make_square(file_of(to), rank_of(from));
      if (attackers_to(to, occupied) & occupied & pieces(color_of(piece_on(from))))
          return false;
  }
#endif

#ifdef CRAZYHOUSE
  swap = PieceValue[var][MG][type_of(is_house() && type_of(m) == DROP ? dropped_piece(m) : piece_on(from))] - swap;
#else
  swap = PieceValue[var][MG][piece_on(from)] - swap;
#endif
  if (swap <= 0)
      return true;

  Bitboard occupied;
#ifdef CRAZYHOUSE
  if (is_house() && type_of(m) == DROP)
      occupied = pieces() ^ to;
  else
#endif
  occupied = pieces() ^ from ^ to;
#ifdef CRAZYHOUSE
  Color stm = color_of(is_house() && type_of(m) == DROP ? dropped_piece(m) : piece_on(from));
#else
  Color stm = color_of(piece_on(from));
#endif
  Bitboard attackers = attackers_to(to, occupied);
  Bitboard stmAttackers, bb;
  int res = 1;

  while (true)
  {
      stm = ~stm;
      attackers &= occupied;

      // If stm has no more attackers then give up: stm loses
      if (!(stmAttackers = attackers & pieces(stm)))
          break;

      // Don't allow pinned pieces to attack (except the king) as long as
      // there are pinners on their original square.
      if (pinners(~stm) & occupied)
          stmAttackers &= ~blockers_for_king(stm);
#ifdef RACE
      // Exclude checks in racing kings
      if (is_race())
      {
          // Direct checks
          for (PieceType pt = KNIGHT; pt <= QUEEN; ++pt)
              if (attacks_bb(pt, to, 0) & square<KING>(~stm))
                  stmAttackers &= ~pieces(stm, pt);

          // Discovered checks
          if (!(st->pinners[stm] & ~occupied))
              stmAttackers &= ~st->blockersForKing[~stm];
      }
#endif

      if (!stmAttackers)
          break;

      res ^= 1;

      // Locate and remove the next least valuable attacker, and add to
      // the bitboard 'attackers' any X-ray attackers behind it.
      if ((bb = stmAttackers & pieces(PAWN)))
      {
          if ((swap = PawnValueMg - swap) < res)
              break;

          occupied ^= lsb(bb);
          attackers |= attacks_bb<BISHOP>(to, occupied) & pieces(BISHOP, QUEEN);
      }

      else if ((bb = stmAttackers & pieces(KNIGHT)))
      {
          if ((swap = KnightValueMg - swap) < res)
              break;

          occupied ^= lsb(bb);
      }

      else if ((bb = stmAttackers & pieces(BISHOP)))
      {
          if ((swap = BishopValueMg - swap) < res)
              break;

          occupied ^= lsb(bb);
          attackers |= attacks_bb<BISHOP>(to, occupied) & pieces(BISHOP, QUEEN);
      }

      else if ((bb = stmAttackers & pieces(ROOK)))
      {
          if ((swap = RookValueMg - swap) < res)
              break;

          occupied ^= lsb(bb);
          attackers |= attacks_bb<ROOK>(to, occupied) & pieces(ROOK, QUEEN);
      }

      else if ((bb = stmAttackers & pieces(QUEEN)))
      {
          if ((swap = QueenValueMg - swap) < res)
              break;

          occupied ^= lsb(bb);
          attackers |=  (attacks_bb<BISHOP>(to, occupied) & pieces(BISHOP, QUEEN))
                      | (attacks_bb<ROOK  >(to, occupied) & pieces(ROOK  , QUEEN));
      }

      else // KING
           // If we "capture" with the king but opponent still has attackers,
           // reverse the result.
          return (attackers & ~pieces(stm)) ? res ^ 1 : res;
  }

  return bool(res);
}


/// Position::is_draw() tests whether the position is drawn by 50-move rule
/// or by repetition. It does not detect stalemates.

bool Position::is_draw(int ply) const {

#ifdef CRAZYHOUSE
  if (is_house()) {} else
#endif
  if (st->rule50 > 99 && (!checkers() || MoveList<LEGAL>(*this).size()))
      return true;

  // Return a draw score if a position repeats once earlier but strictly
  // after the root, or repeats twice before or at the root.
  return st->repetition && st->repetition < ply;
}


// Position::has_repeated() tests whether there has been at least one repetition
// of positions since the last capture or pawn move.

bool Position::has_repeated() const {

    StateInfo* stc = st;
    int end = std::min(st->rule50, st->pliesFromNull);
    while (end-- >= 4)
    {
        if (stc->repetition)
            return true;

        stc = stc->previous;
    }
    return false;
}


/// Position::has_game_cycle() tests if the position has a move which draws by repetition,
/// or an earlier position has a move that directly reaches the current position.

bool Position::has_game_cycle(int ply) const {

#ifdef ANTI
  if (is_anti())
      return false;
#endif
#ifdef LOSERS
  if (is_losers())
      return false;
#endif
  int j;

  int end = std::min(st->rule50, st->pliesFromNull);

  if (end < 3)
    return false;

  Key originalKey = st->key;
  StateInfo* stp = st->previous;

  for (int i = 3; i <= end; i += 2)
  {
      stp = stp->previous->previous;

      Key moveKey = originalKey ^ stp->key;
      if (   (j = H1(moveKey), cuckoo[j] == moveKey)
          || (j = H2(moveKey), cuckoo[j] == moveKey))
      {
          Move move = cuckooMove[j];
          Square s1 = from_sq(move);
          Square s2 = to_sq(move);

          if (!(between_bb(s1, s2) & pieces()))
          {
              if (ply > i)
                  return true;

              // For nodes before or at the root, check that the move is a
              // repetition rather than a move to the current position.
              // In the cuckoo table, both moves Rc1c5 and Rc5c1 are stored in
              // the same location, so we have to select which square to check.
              if (color_of(piece_on(empty(s1) ? s2 : s1)) != side_to_move())
                  continue;

              // For repetitions before or at the root, require one more
              if (stp->repetition)
                  return true;
          }
      }
  }
  return false;
}


/// Position::flip() flips position with the white and black sides reversed. This
/// is only useful for debugging e.g. for finding evaluation symmetry bugs.

void Position::flip() {

  string f, token;
  std::stringstream ss(fen());

  for (Rank r = RANK_8; r >= RANK_1; --r) // Piece placement
  {
      std::getline(ss, token, r > RANK_1 ? '/' : ' ');
      f.insert(0, token + (f.empty() ? " " : "/"));
  }

  ss >> token; // Active color
  f += (token == "w" ? "B " : "W "); // Will be lowercased later

  ss >> token; // Castling availability
  f += token + " ";

  std::transform(f.begin(), f.end(), f.begin(),
                 [](char c) { return char(islower(c) ? toupper(c) : tolower(c)); });

  ss >> token; // En passant square
  f += (token == "-" ? token : token.replace(1, 1, token[1] == '3' ? "6" : "3"));

  std::getline(ss, token); // Half and full moves
  f += token;

  set(f, is_chess960(), variant(), st, this_thread());

  assert(pos_is_ok());
}


/// Position::pos_is_ok() performs some consistency checks for the
/// position object and raises an asserts if something wrong is detected.
/// This is meant to be helpful when debugging.

bool Position::pos_is_ok() const {

  constexpr bool Fast = true; // Quick (default) or full check?

  Square wksq, bksq;
#ifdef ATOMIC
  if (is_atomic() && is_atomic_loss())
  {
      wksq = sideToMove == WHITE ? SQ_NONE : square<KING>(WHITE);
      bksq = sideToMove == BLACK ? SQ_NONE : square<KING>(BLACK);
  }
  else
#endif
#ifdef EXTINCTION
  if (is_extinction() && is_extinction_loss())
  {
      wksq = sideToMove == WHITE ? SQ_NONE : square<KING>(WHITE);
      bksq = sideToMove == BLACK ? SQ_NONE : square<KING>(BLACK);
  }
  else
#endif
#ifdef HORDE
  if (is_horde())
  {
      wksq = is_horde_color(WHITE) ? SQ_NONE : square<KING>(WHITE);
      bksq = is_horde_color(BLACK) ? SQ_NONE : square<KING>(BLACK);
  }
  else
#endif
  wksq = square<KING>(WHITE), bksq = square<KING>(BLACK);

#ifdef ANTI
  if (is_anti())
  {
      if ((sideToMove != WHITE && sideToMove != BLACK)
          || (ep_square() != SQ_NONE && relative_rank(sideToMove, ep_square()) != RANK_6))
          assert(0 && "pos_is_ok: Default");
  }
  else
#endif
#ifdef EXTINCTION
  if (is_extinction() && is_extinction_loss())
  {
      if ((sideToMove != WHITE && sideToMove != BLACK)
          || (ep_square() != SQ_NONE && relative_rank(sideToMove, ep_square()) != RANK_6))
          assert(0 && "pos_is_ok: Default");
  }
  else
#endif
#ifdef HORDE
  if (is_horde())
  {
      if ((sideToMove != WHITE && sideToMove != BLACK)
          || (is_horde_color(WHITE) ? wksq != SQ_NONE : piece_on(wksq) != W_KING)
          || (is_horde_color(BLACK) ? bksq != SQ_NONE : piece_on(bksq) != B_KING)
          || (ep_square() != SQ_NONE && relative_rank(sideToMove, ep_square()) < RANK_6))
          assert(0 && "pos_is_ok: Default");
  }
  else
#endif
#ifdef PLACEMENT
  if (is_placement() && count_in_hand<KING>())
  {
      if ((sideToMove != WHITE && sideToMove != BLACK))
          assert(0 && "pos_is_ok: Default");
  }
  else
#endif

  if (   (sideToMove != WHITE && sideToMove != BLACK)
#ifdef ATOMIC
      || ((!is_atomic() || wksq != SQ_NONE) && piece_on(wksq) != W_KING)
#else
      || piece_on(wksq) != W_KING
#endif
#ifdef ATOMIC
      || ((!is_atomic() || bksq != SQ_NONE) && piece_on(bksq) != B_KING)
#else
      || piece_on(bksq) != B_KING
#endif
      || (   ep_square() != SQ_NONE
          && relative_rank(sideToMove, ep_square()) != RANK_6))
      assert(0 && "pos_is_ok: Default");

  if (Fast)
      return true;

#ifdef ANTI
  if (is_anti()) {} else
#endif
#ifdef EXTINCTION
  if (is_extinction())
  {
      if (pieceCount[W_KING] + pieceCount[B_KING] < 1)
          assert(0 && "pos_is_ok: Kings (extinction)");
  }
  else
#endif
#ifdef HORDE
  if (is_horde())
  {
      if (pieceCount[W_KING] + pieceCount[B_KING] != 1
          || (is_horde_color(sideToMove) && attackers_to(square<KING>(~sideToMove)) & pieces(sideToMove)))
          assert(0 && "pos_is_ok: Kings (horde)");
  }
  else
#endif
#ifdef ATOMIC
  if (is_atomic() && (is_atomic_win() || is_atomic_loss()))
  {
      if (pieceCount[W_KING] + pieceCount[B_KING] != 1)
          assert(0 && "pos_is_ok: Kings (atomic)");
  }
  else if (is_atomic() && kings_adjacent())
  {
      if (   pieceCount[W_KING] != 1
          || pieceCount[B_KING] != 1)
          assert(0 && "pos_is_ok: Kings (atomic)");
  }
  else
#endif
#ifdef TWOKINGS
  if (is_two_kings())
  {
      if (   pieceCount[W_KING] < 1
          || pieceCount[B_KING] < 1
          || attackers_to(royal_king(~sideToMove)) & pieces(sideToMove))
          assert(0 && "pos_is_ok: Kings (two kings)");
  }
  else
#endif
#ifdef PLACEMENT
  if (is_placement()) {} else
#endif
  if (   pieceCount[W_KING] != 1
      || pieceCount[B_KING] != 1
      || attackers_to(square<KING>(~sideToMove)) & pieces(sideToMove))
      assert(0 && "pos_is_ok: Kings");

#ifdef CRAZYHOUSE
  if (is_house())
  {
      if (   (pieces(PAWN) & (Rank1BB | Rank8BB))
          || pieceCount[W_PAWN] > 16
          || pieceCount[B_PAWN] > 16)
      assert(0 && "pos_is_ok: Pawns (crazyhouse)");
  }
  else
#endif
#ifdef HORDE
  if (is_horde())
  {
      if (pieces(PAWN) & (is_horde_color(WHITE) ? Rank8BB : Rank1BB))
          assert(0 && "pos_is_ok: Pawns (horde)");
  }
  else
#endif
  if (   (pieces(PAWN) & (Rank1BB | Rank8BB))
      || pieceCount[W_PAWN] > 8
      || pieceCount[B_PAWN] > 8)
      assert(0 && "pos_is_ok: Pawns");

#ifdef CRAZYHOUSE
  if (is_house())
  {
      if (   (pieces(WHITE) & pieces(BLACK))
          || (pieces(WHITE) | pieces(BLACK)) != pieces()
          || popcount(pieces(WHITE)) > 32
          || popcount(pieces(BLACK)) > 32)
          assert(0 && "pos_is_ok: Bitboards (crazyhouse)");
  }
  else
#endif
#ifdef HORDE
  if (is_horde())
  {
      if (   (pieces(WHITE) & pieces(BLACK))
          || (pieces(WHITE) | pieces(BLACK)) != pieces()
          || popcount(pieces(WHITE)) > (is_horde_color(WHITE) ? 40 : 16)
          || popcount(pieces(BLACK)) > (is_horde_color(BLACK) ? 40 : 16))
          assert(0 && "pos_is_ok: Bitboards (horde)");
  }
  else
#endif
  if (   (pieces(WHITE) & pieces(BLACK))
      || (pieces(WHITE) | pieces(BLACK)) != pieces()
      || popcount(pieces(WHITE)) > 16
      || popcount(pieces(BLACK)) > 16)
      assert(0 && "pos_is_ok: Bitboards");

  for (PieceType p1 = PAWN; p1 <= KING; ++p1)
      for (PieceType p2 = PAWN; p2 <= KING; ++p2)
          if (p1 != p2 && (pieces(p1) & pieces(p2)))
              assert(0 && "pos_is_ok: Bitboards");

  StateInfo si = *st;
  set_state(&si);
  if (std::memcmp(&si, st, sizeof(StateInfo)))
      assert(0 && "pos_is_ok: State");
#ifdef ANTI
  if (is_anti() && st->checkersBB)
      assert(0 && "pos_is_ok: Checkers (antichess)");
#endif
#ifdef ATOMIC
  if (is_atomic() && kings_adjacent() && st->checkersBB)
      assert(0 && "pos_is_ok: Checkers (atomic)");
#endif
#ifdef EXTINCTION
  if (is_extinction() && st->checkersBB)
      assert(0 && "pos_is_ok: Checkers (extinction)");
#endif

  for (Piece pc : Pieces)
  {
      if (   pieceCount[pc] != popcount(pieces(color_of(pc), type_of(pc)))
          || pieceCount[pc] != std::count(board, board + SQUARE_NB, pc))
          assert(0 && "pos_is_ok: Pieces");

      for (int i = 0; i < pieceCount[pc]; ++i)
          if (board[pieceList[pc][i]] != pc || index[pieceList[pc][i]] != i)
              assert(0 && "pos_is_ok: Index");
  }

  for (Color c : { WHITE, BLACK })
      for (CastlingRights cr : {c & KING_SIDE, c & QUEEN_SIDE})
      {
          if (!can_castle(cr))
              continue;

#if defined(GIVEAWAY) || defined(EXTINCTION) || defined(TWOKINGS)
          if (   piece_on(castlingRookSquare[cr]) != make_piece(c, ROOK)
              || piece_on(castlingKingSquare[c]) != make_piece(c, KING)
              || castlingRightsMask[castlingRookSquare[cr]] != cr
              || (castlingRightsMask[castlingKingSquare[c]] & cr) != cr)
#else
          if (   piece_on(castlingRookSquare[cr]) != make_piece(c, ROOK)
              || castlingRightsMask[castlingRookSquare[cr]] != cr
              || (castlingRightsMask[square<KING>(c)] & cr) != cr)
#endif
              assert(0 && "pos_is_ok: Castling");
      }

  return true;
}<|MERGE_RESOLUTION|>--- conflicted
+++ resolved
@@ -2077,15 +2077,9 @@
 
 #ifdef USE_NNUE
   if (Eval::useNNUE)
-  {
 #endif
       std::memcpy(&newSt, st, sizeof(StateInfo));
-<<<<<<< HEAD
 #ifdef USE_NNUE
-      st->accumulator.computed_score = false;
-=======
->>>>>>> 0405f354
-  }
   else
       std::memcpy(&newSt, st, offsetof(StateInfo, accumulator));
 #endif

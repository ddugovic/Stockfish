--- conflicted
+++ resolved
@@ -683,13 +683,8 @@
       if (type_of(pc) == PAWN)
           si->pawnKey ^= Zobrist::psq[pc][s];
 
-<<<<<<< HEAD
-      else if (type_of(pc) != PAWN && type_of(pc) != KING)
+      else if (type_of(pc) != KING)
           si->nonPawnMaterial[color_of(pc)] += PieceValue[CHESS_VARIANT][MG][pc];
-=======
-      else if (type_of(pc) != KING)
-          si->nonPawnMaterial[color_of(pc)] += PieceValue[MG][pc];
->>>>>>> d39bc2ef
   }
 
   if (si->epSquare != SQ_NONE)

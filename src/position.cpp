/*
  Stockfish, a UCI chess playing engine derived from Glaurung 2.1
  Copyright (C) 2004-2020 The Stockfish developers (see AUTHORS file)

  Stockfish is free software: you can redistribute it and/or modify
  it under the terms of the GNU General Public License as published by
  the Free Software Foundation, either version 3 of the License, or
  (at your option) any later version.

  Stockfish is distributed in the hope that it will be useful,
  but WITHOUT ANY WARRANTY; without even the implied warranty of
  MERCHANTABILITY or FITNESS FOR A PARTICULAR PURPOSE.  See the
  GNU General Public License for more details.

  You should have received a copy of the GNU General Public License
  along with this program.  If not, see <http://www.gnu.org/licenses/>.
*/

#include <algorithm>
#include <cassert>
#include <cstddef> // For offsetof()
#include <cstring> // For std::memset, std::memcmp
#include <iomanip>
#include <sstream>

#include "bitboard.h"
#include "misc.h"
#include "movegen.h"
#include "position.h"
#include "thread.h"
#include "tt.h"
#include "uci.h"
#include "syzygy/tbprobe.h"

using std::string;

namespace Zobrist {

  Key psq[PIECE_NB][SQUARE_NB];
  Key enpassant[FILE_NB];
  Key castling[CASTLING_RIGHT_NB];
  Key side, noPawns;
  Key variant[VARIANT_NB];
#ifdef CRAZYHOUSE
  Key inHand[PIECE_NB][17];
#endif
#ifdef THREECHECK
  Key checks[COLOR_NB][CHECKS_NB];
#endif
}

namespace {

const string PieceToChar(" PNBRQK  pnbrqk");

constexpr Piece Pieces[] = { W_PAWN, W_KNIGHT, W_BISHOP, W_ROOK, W_QUEEN, W_KING,
                             B_PAWN, B_KNIGHT, B_BISHOP, B_ROOK, B_QUEEN, B_KING };
} // namespace


/// operator<<(Position) returns an ASCII representation of the position

std::ostream& operator<<(std::ostream& os, const Position& pos) {

  os << "\n +---+---+---+---+---+---+---+---+\n";

  for (Rank r = RANK_8; r >= RANK_1; --r)
  {
      for (File f = FILE_A; f <= FILE_H; ++f)
          os << " | " << PieceToChar[pos.piece_on(make_square(f, r))];

      os << " | " << (1 + r) << "\n +---+---+---+---+---+---+---+---+\n";
  }

  os << "   a   b   c   d   e   f   g   h\n"
     << "\nFen: " << pos.fen() << "\nKey: " << std::hex << std::uppercase
     << std::setfill('0') << std::setw(16) << pos.key()
     << std::setfill(' ') << std::dec << "\nCheckers: ";

  for (Bitboard b = pos.checkers(); b; )
      os << UCI::square(pop_lsb(&b)) << " ";

  if (    int(Tablebases::MaxCardinality) >= popcount(pos.pieces())
      && !pos.can_castle(ANY_CASTLING))
  {
      StateInfo st;
      Position p;
      p.set(pos.fen(), pos.is_chess960(), pos.subvariant(), &st, pos.this_thread());
      Tablebases::ProbeState s1, s2;
      Tablebases::WDLScore wdl = Tablebases::probe_wdl(p, &s1);
      int dtz = Tablebases::probe_dtz(p, &s2);
      os << "\nTablebases WDL: " << std::setw(4) << wdl << " (" << s1 << ")"
         << "\nTablebases DTZ: " << std::setw(4) << dtz << " (" << s2 << ")";
  }

  return os;
}


// Marcel van Kervinck's cuckoo algorithm for fast detection of "upcoming repetition"
// situations. Description of the algorithm in the following paper:
// https://marcelk.net/2013-04-06/paper/upcoming-rep-v2.pdf

// First and second hash functions for indexing the cuckoo tables
inline int H1(Key h) { return h & 0x1fff; }
inline int H2(Key h) { return (h >> 16) & 0x1fff; }

// Cuckoo tables with Zobrist hashes of valid reversible moves, and the moves themselves
Key cuckoo[8192];
Move cuckooMove[8192];


/// Position::init() initializes at startup the various arrays used to compute hash keys

void Position::init() {

  PRNG rng(1070372);

  for (Piece pc : Pieces)
      for (Square s = SQ_A1; s <= SQ_H8; ++s)
          Zobrist::psq[pc][s] = rng.rand<Key>();

  for (File f = FILE_A; f <= FILE_H; ++f)
      Zobrist::enpassant[f] = rng.rand<Key>();

  for (int cr = NO_CASTLING; cr <= ANY_CASTLING; ++cr)
      Zobrist::castling[cr] = rng.rand<Key>();

  Zobrist::side = rng.rand<Key>();
  Zobrist::noPawns = rng.rand<Key>();

  for (Variant var = CHESS_VARIANT; var < VARIANT_NB; ++var)
      Zobrist::variant[var] = var == CHESS_VARIANT ? 0 : rng.rand<Key>();

#ifdef THREECHECK
  for (Color c : { WHITE, BLACK })
      for (int n = 0; n < CHECKS_NB; ++n)
          Zobrist::checks[c][n] = rng.rand<Key>();
#endif
#ifdef CRAZYHOUSE
  for (Piece pc : Pieces)
      for (int n = 0; n < 17; ++n)
          Zobrist::inHand[pc][n] = rng.rand<Key>();
#endif

  // Prepare the cuckoo tables
  std::memset(cuckoo, 0, sizeof(cuckoo));
  std::memset(cuckooMove, 0, sizeof(cuckooMove));
  int count = 0;
  for (Piece pc : Pieces)
      for (Square s1 = SQ_A1; s1 <= SQ_H8; ++s1)
          for (Square s2 = Square(s1 + 1); s2 <= SQ_H8; ++s2)
              if ((type_of(pc) != PAWN) && (attacks_bb(type_of(pc), s1, 0) & s2))
              {
                  Move move = make_move(s1, s2);
                  Key key = Zobrist::psq[pc][s1] ^ Zobrist::psq[pc][s2] ^ Zobrist::side;
                  int i = H1(key);
                  while (true)
                  {
                      std::swap(cuckoo[i], key);
                      std::swap(cuckooMove[i], move);
                      if (move == MOVE_NONE) // Arrived at empty slot?
                          break;
                      i = (i == H1(key)) ? H2(key) : H1(key); // Push victim to alternative slot
                  }
                  count++;
             }
  assert(count == 3668);
}


/// Position::set() initializes the position object with the given FEN string.
/// This function is not very robust - make sure that input FENs are correct,
/// this is assumed to be the responsibility of the GUI.

Position& Position::set(const string& fenStr, bool isChess960, Variant v, StateInfo* si, Thread* th) {
/*
   A FEN string defines a particular position using only the ASCII character set.

   A FEN string contains six fields separated by a space. The fields are:

   1) Piece placement (from white's perspective). Each rank is described, starting
      with rank 8 and ending with rank 1. Within each rank, the contents of each
      square are described from file A through file H. Following the Standard
      Algebraic Notation (SAN), each piece is identified by a single letter taken
      from the standard English names. White pieces are designated using upper-case
      letters ("PNBRQK") whilst Black uses lowercase ("pnbrqk"). Blank squares are
      noted using digits 1 through 8 (the number of blank squares), and "/"
      separates ranks.

   2) Active color. "w" means white moves next, "b" means black.

   3) Castling availability. If neither side can castle, this is "-". Otherwise,
      this has one or more letters: "K" (White can castle kingside), "Q" (White
      can castle queenside), "k" (Black can castle kingside), and/or "q" (Black
      can castle queenside).

   4) En passant target square (in algebraic notation). If there's no en passant
      target square, this is "-". If a pawn has just made a 2-square move, this
      is the position "behind" the pawn. Following X-FEN standard, this is recorded only
      if there is a pawn in position to make an en passant capture, and if there really
      is a pawn that might have advanced two squares.

   5) Halfmove clock. This is the number of halfmoves since the last pawn advance
      or capture. This is used to determine if a draw can be claimed under the
      fifty-move rule.

   6) Fullmove number. The number of the full move. It starts at 1, and is
      incremented after Black's move.
*/

  unsigned char col, row, token;
  size_t idx;
  Square sq = SQ_A8;
  std::istringstream ss(fenStr);

  std::memset(this, 0, sizeof(Position));
  std::memset(si, 0, sizeof(StateInfo));
  std::fill_n(&pieceList[0][0], sizeof(pieceList) / sizeof(Square), SQ_NONE);
  st = si;
  subvar = v;
  var = main_variant(v);

  // Each piece on board gets a unique ID used to track the piece later
  PieceId piece_id, next_piece_id = PIECE_ID_ZERO;

  ss >> std::noskipws;

  // 1. Piece placement
  while ((ss >> token) && !isspace(token))
  {
      if (isdigit(token))
          sq += (token - '0') * EAST; // Advance the given number of files

      else if (token == '/')
      {
          sq += 2 * SOUTH;
#ifdef CRAZYHOUSE
          if (is_house() && sq < SQ_A1)
              break;
#endif
      }

      else if ((idx = PieceToChar.find(token)) != string::npos)
      {
          auto pc = Piece(idx);
          put_piece(pc, sq);

          if (Eval::useNNUE)
          {
              // Kings get a fixed ID, other pieces get ID in order of placement
              piece_id =
                (idx == W_KING) ? PIECE_ID_WKING :
                (idx == B_KING) ? PIECE_ID_BKING :
                next_piece_id++;
              evalList.put_piece(piece_id, sq, pc);
          }

          ++sq;
      }
#ifdef CRAZYHOUSE
      // Set flag for promoted pieces
#ifdef LOOP
      else if (is_house() && !is_loop() && token == '~')
#else
      else if (is_house() && token == '~')
#endif
          promotedPieces |= SquareBB[sq - 1];
      // Stop before pieces in hand
      else if (is_house() && token == '[')
          break;
#endif
  }
#ifdef CRAZYHOUSE
  // Pieces in hand
  if (!isspace(token))
      while ((ss >> token) && !isspace(token))
      {
          if (token == ']')
              continue;
          else if ((idx = PieceToChar.find(token)) != string::npos)
              add_to_hand(color_of(Piece(idx)), type_of(Piece(idx)));
      }
#endif

  // 2. Active color
  ss >> token;
  sideToMove = (token == 'w' ? WHITE : BLACK);
  ss >> token;

  // 3. Castling availability. Compatible with 3 standards: Normal FEN standard,
  // Shredder-FEN that uses the letters of the columns on which the rooks began
  // the game instead of KQkq and also X-FEN standard that, in case of Chess960,
  // if an inner rook is associated with the castling right, the castling tag is
  // replaced by the file letter of the involved rook, as for the Shredder-FEN.
  while ((ss >> token) && !isspace(token))
  {
      Square rsq;
      Color c = islower(token) ? BLACK : WHITE;
#ifdef HORDE
      if (is_horde() && is_horde_color(c))
          continue;
#endif
#ifdef PLACEMENT
      if (is_placement() && count_in_hand<KING>(c))
          continue;
#endif
      Rank rank = relative_rank(c, RANK_1);
      Square ksq = square<KING>(c);
#ifdef GIVEAWAY
      if (is_giveaway())
      {
          // X-FEN is ambiguous if there are multiple kings
          // Assume the first king on the rank has castling rights
          const Square* kl = squares<KING>(c);
          while ((ksq = *kl++) != SQ_NONE)
          {
              assert(piece_on(ksq) == make_piece(c, KING));
              if (rank_of(ksq) == rank)
                  break;
          }
      }
#endif
#ifdef EXTINCTION
      if (is_extinction())
      {
          // X-FEN is ambiguous if there are multiple kings
          // Assume the first king on the rank has castling rights
          const Square* kl = squares<KING>(c);
          while ((ksq = *kl++) != SQ_NONE)
          {
              assert(piece_on(ksq) == make_piece(c, KING));
              if (rank_of(ksq) == rank)
                  break;
          }
      }
#endif
      if (rank_of(ksq) != rank)
          continue;
      Piece rook = make_piece(c, ROOK);

      token = char(toupper(token));

      if (token == 'K')
          for (rsq = relative_square(c, SQ_H1); rsq != ksq && piece_on(rsq) != rook; --rsq) {}

      else if (token == 'Q')
          for (rsq = relative_square(c, SQ_A1); rsq != ksq && piece_on(rsq) != rook; ++rsq) {}

      else if (token >= 'A' && token <= 'H')
          rsq = make_square(File(token - 'A'), rank);

      else
          continue;

      if (rsq != ksq)
          set_castling_right(c, ksq, rsq);
  }

  // 4. En passant square.
  // Ignore if square is invalid or not on side to move relative rank 6.
  bool enpassant = false;

  if (   ((ss >> col) && (col >= 'a' && col <= 'h'))
      && ((ss >> row) && (row == (sideToMove == WHITE ? '6' : '3'))))
  {
      st->epSquare = make_square(File(col - 'a'), Rank(row - '1'));

      // En passant square will be considered only if
      // a) side to move have a pawn threatening epSquare
      // b) there is an enemy pawn in front of epSquare
      // c) there is no piece on epSquare or behind epSquare
      enpassant = pawn_attacks_bb(~sideToMove, st->epSquare) & pieces(sideToMove, PAWN)
               && (pieces(~sideToMove, PAWN) & (st->epSquare + pawn_push(~sideToMove)))
               && !(pieces() & (st->epSquare | (st->epSquare + pawn_push(sideToMove))));
#ifdef ATOMIC
      if (is_atomic() && (attacks_bb(KING, st->epSquare, 0) & square<KING>(sideToMove)))
          enpassant = false;
#endif
  }

  if (!enpassant)
      st->epSquare = SQ_NONE;

#ifdef THREECHECK
  // Remaining checks counter for Three-Check positions
  st->checksGiven[WHITE] = CHECKS_0;
  st->checksGiven[BLACK] = CHECKS_0;

  ss >> std::skipws >> token;

  if (is_three_check() && ss.peek() == '+')
  {
      st->checksGiven[WHITE] = CheckCount(std::max(std::min('3' - token, 3), 0));
      ss >> token >> token;
      st->checksGiven[BLACK] = CheckCount(std::max(std::min('3' - token, 3), 0));
  }
  else
      ss.putback(token);
#endif

  // 5-6. Halfmove clock and fullmove number
  ss >> std::skipws >> st->rule50 >> gamePly;

#ifdef THREECHECK
  // Checks given in Three-Check positions
  if (is_three_check() && (ss >> token) && token == '+')
  {
      ss >> token;
      st->checksGiven[WHITE] = CheckCount(std::max(std::min(token - '0', 3), 0));
      ss >> token >> token;
      st->checksGiven[BLACK] = CheckCount(std::max(std::min(token - '0', 3), 0));
  }
#endif

  // Convert from fullmove starting from 1 to gamePly starting from 0,
  // handle also common incorrect FEN with fullmove = 0.
  gamePly = std::max(2 * (gamePly - 1), 0) + (sideToMove == BLACK);

  chess960 = isChess960;
  thisThread = th;
  set_state(st);

  assert(pos_is_ok());

  return *this;
}


/// Position::set_castling_right() is a helper function used to set castling
/// rights given the corresponding color and the rook starting square.

void Position::set_castling_right(Color c, Square kfrom, Square rfrom) {

  CastlingRights cr = c & (kfrom < rfrom ? KING_SIDE: QUEEN_SIDE);

  st->castlingRights |= cr;
  castlingRightsMask[kfrom] |= cr;
  castlingRightsMask[rfrom] |= cr;
#if defined(GIVEAWAY) || defined(EXTINCTION) || defined(TWOKINGS)
  castlingKingSquare[c] = kfrom;
#endif
  castlingRookSquare[cr] = rfrom;

  Square kto = relative_square(c, cr & KING_SIDE ? SQ_G1 : SQ_C1);
  Square rto = relative_square(c, cr & KING_SIDE ? SQ_F1 : SQ_D1);

  castlingPath[cr] =   (between_bb(rfrom, rto) | between_bb(kfrom, kto) | rto | kto)
                    & ~(kfrom | rfrom);
}


/// Position::set_check_info() sets king attacks to detect if a move gives check

void Position::set_check_info(StateInfo* si) const {

#ifdef ANTI
  if (is_anti())
  {
      si->blockersForKing[WHITE] = si->pinners[WHITE] = 0;
      si->blockersForKing[BLACK] = si->pinners[BLACK] = 0;
  }
  else
#endif
#ifdef ATOMIC
  if (is_atomic() && (is_atomic_loss() || kings_adjacent()))
  {
      si->blockersForKing[WHITE] = si->pinners[WHITE] = 0;
      si->blockersForKing[BLACK] = si->pinners[BLACK] = 0;
  }
  else
#endif
#ifdef EXTINCTION
  if (is_extinction())
  {
      si->blockersForKing[WHITE] = si->pinners[WHITE] = 0;
      si->blockersForKing[BLACK] = si->pinners[BLACK] = 0;
  }
  else
#endif
#ifdef GRID
  if (is_grid())
  {
      si->blockersForKing[WHITE] = slider_blockers(pieces(BLACK) & ~grid_bb(square<KING>(WHITE)), square<KING>(WHITE), si->pinners[BLACK]);
      si->blockersForKing[BLACK] = slider_blockers(pieces(WHITE) & ~grid_bb(square<KING>(BLACK)), square<KING>(BLACK), si->pinners[WHITE]);
  }
  else
#endif
#ifdef HORDE
  if (is_horde())
  {
      si->blockersForKing[WHITE] = si->pinners[WHITE] = is_horde_color(WHITE)
          ? 0 : slider_blockers(pieces(BLACK), square<KING>(WHITE), si->pinners[BLACK]);
      si->blockersForKing[BLACK] = si->pinners[BLACK] = is_horde_color(BLACK)
          ? 0 : slider_blockers(pieces(WHITE), square<KING>(BLACK), si->pinners[WHITE]);
  }
  else
#endif
#ifdef PLACEMENT
  if (is_placement() && count_in_hand<KING>())
  {
      si->blockersForKing[WHITE] = si->pinners[WHITE] = 0;
      si->blockersForKing[BLACK] = si->pinners[BLACK] = 0;
      si->checkSquares[PAWN]   = 0;
      si->checkSquares[KNIGHT] = 0;
      si->checkSquares[BISHOP] = 0;
      si->checkSquares[ROOK]   = 0;
      si->checkSquares[QUEEN]  = 0;
      si->checkSquares[KING]   = 0;
      return;
  }
  else
#endif
  {
  si->blockersForKing[WHITE] = slider_blockers(pieces(BLACK), square<KING>(WHITE), si->pinners[BLACK]);
  si->blockersForKing[BLACK] = slider_blockers(pieces(WHITE), square<KING>(BLACK), si->pinners[WHITE]);
  }

#ifdef HORDE
  if (is_horde() && is_horde_color(~sideToMove)) {
  si->checkSquares[PAWN]   = 0;
  si->checkSquares[KNIGHT] = 0;
  si->checkSquares[BISHOP] = 0;
  si->checkSquares[ROOK]   = 0;
  si->checkSquares[QUEEN]  = 0;
  si->checkSquares[KING]   = 0;
  return;
  }
#endif
  Square ksq = square<KING>(~sideToMove);

#ifdef ANTI
  if (is_anti()) { // There are no checks in antichess
  si->checkSquares[PAWN]   = 0;
  si->checkSquares[KNIGHT] = 0;
  si->checkSquares[BISHOP] = 0;
  si->checkSquares[ROOK]   = 0;
  si->checkSquares[QUEEN]  = 0;
  si->checkSquares[KING]   = 0;
  return;
  }
#endif
#ifdef EXTINCTION
  if (is_extinction()) {
  si->checkSquares[PAWN]   = 0;
  si->checkSquares[KNIGHT] = 0;
  si->checkSquares[BISHOP] = 0;
  si->checkSquares[ROOK]   = 0;
  si->checkSquares[QUEEN]  = 0;
  si->checkSquares[KING]   = 0;
  return;
  }
#endif
#ifdef GRID
  if (is_grid()) {
  si->checkSquares[PAWN]   = pawn_attacks_bb(~sideToMove, ksq) & ~grid_bb(ksq);
  si->checkSquares[KNIGHT] = attacks_bb<KNIGHT>(ksq) & ~grid_bb(ksq);
  si->checkSquares[BISHOP] = attacks_bb<BISHOP>(ksq) & ~grid_bb(ksq);
  si->checkSquares[ROOK]   = attacks_bb<ROOK>(ksq) & ~grid_bb(ksq);
  si->checkSquares[QUEEN]  = (si->checkSquares[BISHOP] | si->checkSquares[ROOK]) & ~grid_bb(ksq);
  si->checkSquares[KING]   = 0;
  return;
  }
#endif
#ifdef ATOMIC
  if (is_atomic() && ksq == SQ_NONE) {
  si->checkSquares[PAWN]   = 0;
  si->checkSquares[KNIGHT] = 0;
  si->checkSquares[BISHOP] = 0;
  si->checkSquares[ROOK]   = 0;
  si->checkSquares[QUEEN]  = 0;
  si->checkSquares[KING]   = 0;
  return;
  }
#endif
  si->checkSquares[PAWN]   = pawn_attacks_bb(~sideToMove, ksq);
  si->checkSquares[KNIGHT] = attacks_bb<KNIGHT>(ksq);
  si->checkSquares[BISHOP] = attacks_bb<BISHOP>(ksq, pieces());
  si->checkSquares[ROOK]   = attacks_bb<ROOK>(ksq, pieces());
  si->checkSquares[QUEEN]  = si->checkSquares[BISHOP] | si->checkSquares[ROOK];
#ifdef TWOKINGS
  if (is_two_kings())
      si->checkSquares[KING] = attacks_bb<KING>(ksq);
  else
#endif
  si->checkSquares[KING]   = 0;
#ifdef KNIGHTRELAY
  if (is_knight_relay())
      for (Bitboard b = si->checkSquares[KNIGHT] & (pieces(sideToMove) ^ pieces(sideToMove, PAWN)); b; )
          si->checkSquares[KNIGHT] |= attacks_bb(KNIGHT, pop_lsb(&b), 0);
#endif
#ifdef RELAY
  if (is_relay())
      for (PieceType pt = KNIGHT; pt <= KING; ++pt)
          for (Bitboard b = si->checkSquares[pt] & (pieces(sideToMove) ^ pieces(sideToMove, PAWN)); b; )
              si->checkSquares[pt] |= attacks_bb(pt, pop_lsb(&b), 0);
#endif
}


/// Position::set_state() computes the hash keys of the position, and other
/// data that once computed is updated incrementally as moves are made.
/// The function is only used when a new position is set up, and to verify
/// the correctness of the StateInfo data when running in debug mode.

void Position::set_state(StateInfo* si) const {

  si->key = si->materialKey = Zobrist::variant[var];
  si->pawnKey = Zobrist::noPawns;
  si->nonPawnMaterial[WHITE] = si->nonPawnMaterial[BLACK] = VALUE_ZERO;

  set_check_info(si);
#ifdef HORDE
  if (is_horde() && is_horde_color(sideToMove))
      si->checkersBB = 0;
  else
#endif
#ifdef ANTI
  if (is_anti())
      si->checkersBB = 0;
  else
#endif
#ifdef EXTINCTION
  if (is_extinction())
      si->checkersBB = 0;
  else
#endif
#ifdef ATOMIC
  if (is_atomic() && (is_atomic_loss() || kings_adjacent()))
      si->checkersBB = 0;
  else
#endif
#ifdef PLACEMENT
  if (is_placement() && count_in_hand<KING>())
      si->checkersBB = 0;
  else
#endif
  si->checkersBB = attackers_to(square<KING>(sideToMove)) & pieces(~sideToMove);

  for (Bitboard b = pieces(); b; )
  {
      Square s = pop_lsb(&b);
      Piece pc = piece_on(s);
      si->key ^= Zobrist::psq[pc][s];

      if (type_of(pc) == PAWN)
          si->pawnKey ^= Zobrist::psq[pc][s];

      else if (type_of(pc) != KING)
          si->nonPawnMaterial[color_of(pc)] += PieceValue[CHESS_VARIANT][MG][pc];
  }

  if (si->epSquare != SQ_NONE)
      si->key ^= Zobrist::enpassant[file_of(si->epSquare)];

  if (sideToMove == BLACK)
      si->key ^= Zobrist::side;

  si->key ^= Zobrist::castling[si->castlingRights];

  for (Piece pc : Pieces)
  {
      for (int cnt = 0; cnt < pieceCount[pc]; ++cnt)
          si->materialKey ^= Zobrist::psq[pc][cnt];

#ifdef CRAZYHOUSE
      if (is_house())
      {
          if (type_of(pc) != PAWN && type_of(pc) != KING)
              si->nonPawnMaterial[color_of(pc)] += pieceCountInHand[color_of(pc)][type_of(pc)] * PieceValue[CHESS_VARIANT][MG][pc];
          si->key ^= Zobrist::inHand[pc][pieceCountInHand[color_of(pc)][type_of(pc)]];
      }
#endif
  }

#ifdef THREECHECK
  if (is_three_check())
      for (Color c : { WHITE, BLACK })
          si->key ^= Zobrist::checks[c][si->checksGiven[c]];
#endif
}


/// Position::set() is an overload to initialize the position object with
/// the given endgame code string like "KBPvKN". It is mainly a helper to
/// get the material key out of an endgame code.

Position& Position::set(const string& code, Color c, Variant v, StateInfo* si) {

  string sides[COLOR_NB];
  switch (v)
  {
#ifdef ANTI
  case ANTI_VARIANT:
      assert(code.length() > 0 && code.length() < 9);

      sides[0] = code.substr(code.find('v') + 1);  // Weak
      sides[1] = code.substr(0, code.find('v')); // Strong
  break;
#endif
  default:
      assert(code[0] == 'K');

      sides[0] = code.substr(code.find('K', 1));      // Weak
      sides[1] = code.substr(0, std::min(code.find('v'), code.find('K', 1))); // Strong
  }

  assert(sides[0].length() > 0 && sides[0].length() < 8);
  assert(sides[1].length() > 0 && sides[1].length() < 8);

  std::transform(sides[c].begin(), sides[c].end(), sides[c].begin(), tolower);

  string fenStr = "8/" + sides[0] + char(8 - sides[0].length() + '0') + "/8/8/8/8/"
                       + sides[1] + char(8 - sides[1].length() + '0') + "/8 w - - 0 10";

  return set(fenStr, false, v, si, nullptr);
}


/// Position::fen() returns a FEN representation of the position. In case of
/// Chess960 the Shredder-FEN notation is used. This is mainly a debugging function.

const string Position::fen() const {

  int emptyCnt;
  std::ostringstream ss;

  for (Rank r = RANK_8; r >= RANK_1; --r)
  {
      for (File f = FILE_A; f <= FILE_H; ++f)
      {
          for (emptyCnt = 0; f <= FILE_H && empty(make_square(f, r)); ++f)
              ++emptyCnt;

          if (emptyCnt)
              ss << emptyCnt;

          if (f <= FILE_H)
          {
              ss << PieceToChar[piece_on(make_square(f, r))];
#ifdef CRAZYHOUSE
              // Set promoted pieces
              if (is_house() && is_promoted(make_square(f, r)))
                  ss << "~";
#endif
          }
      }

      if (r > RANK_1)
          ss << '/';
  }

#ifdef CRAZYHOUSE
  // pieces in hand
  if (is_house())
  {
      ss << '[';
      for (Color c : { WHITE, BLACK })
#ifdef PLACEMENT
          for (PieceType pt = (is_placement() ? KING : QUEEN); pt >= PAWN; --pt)
#else
          for (PieceType pt = QUEEN; pt >= PAWN; --pt)
#endif
              ss << std::string(pieceCountInHand[c][pt], PieceToChar[make_piece(c, pt)]);
      ss << ']';
  }
#endif

  ss << (sideToMove == WHITE ? " w " : " b ");

  if (can_castle(WHITE_OO))
      ss << (chess960 ? char('A' + file_of(castling_rook_square(WHITE_OO ))) : 'K');

  if (can_castle(WHITE_OOO))
      ss << (chess960 ? char('A' + file_of(castling_rook_square(WHITE_OOO))) : 'Q');

  if (can_castle(BLACK_OO))
      ss << (chess960 ? char('a' + file_of(castling_rook_square(BLACK_OO ))) : 'k');

  if (can_castle(BLACK_OOO))
      ss << (chess960 ? char('a' + file_of(castling_rook_square(BLACK_OOO))) : 'q');

  if (!can_castle(ANY_CASTLING))
      ss << '-';

  ss << (ep_square() == SQ_NONE ? " - " : " " + UCI::square(ep_square()) + " ");
#ifdef THREECHECK
  if (is_three_check())
      ss << (CHECKS_3 - st->checksGiven[WHITE]) << "+" << (CHECKS_3 - st->checksGiven[BLACK]) << " ";
#endif
  ss << st->rule50 << " " << 1 + (gamePly - (sideToMove == BLACK)) / 2;


  return ss.str();
}


/// Position::slider_blockers() returns a bitboard of all the pieces (both colors)
/// that are blocking attacks on the square 's' from 'sliders'. A piece blocks a
/// slider if removing that piece from the board would result in a position where
/// square 's' is attacked. For example, a king-attack blocking piece can be either
/// a pinned or a discovered check piece, according if its color is the opposite
/// or the same of the color of the slider.

Bitboard Position::slider_blockers(Bitboard sliders, Square s, Bitboard& pinners) const {

  Bitboard blockers = 0;
  pinners = 0;

  // Snipers are sliders that attack 's' when a piece and other snipers are removed
  Bitboard snipers = (  (attacks_bb<  ROOK>(s) & pieces(QUEEN, ROOK))
                      | (attacks_bb<BISHOP>(s) & pieces(QUEEN, BISHOP))) & sliders;
#ifdef RELAY
  if (is_relay())
      snipers |= PseudoAttacks[QUEEN][s] & relayed_attackers_to<BISHOP, QUEEN>(s, ~color_of(piece_on(s))) & (pieces() ^ pieces(PAWN)) & sliders;
#endif
  Bitboard occupancy = pieces() ^ snipers;

  while (snipers)
  {
    Square sniperSq = pop_lsb(&snipers);
    Bitboard b = between_bb(s, sniperSq) & occupancy;

    if (b && !more_than_one(b))
    {
        blockers |= b;
        if (b & pieces(color_of(piece_on(s))))
            pinners |= sniperSq;
    }
  }
  return blockers;
}

/// Position::attackers_to() computes a bitboard of all pieces which attack a
/// given square. Slider attacks use the occupied bitboard to indicate occupancy.

Bitboard Position::attackers_to(Square s, Bitboard occupied) const {

#ifdef GRID
  if (is_grid())
      return  (  (pawn_attacks_bb(BLACK, s)       & pieces(WHITE, PAWN))
               | (pawn_attacks_bb(WHITE, s)       & pieces(BLACK, PAWN))
               | (attacks_bb<KNIGHT>(s)           & pieces(KNIGHT))
               | (attacks_bb<  ROOK>(s, occupied) & pieces(  ROOK, QUEEN))
               | (attacks_bb<BISHOP>(s, occupied) & pieces(BISHOP, QUEEN))
               | (attacks_bb<KING>(s)             & pieces(KING)))
             & ~grid_bb(s);
#endif
#ifdef KNIGHTRELAY
  if (is_knight_relay())
  {
      Bitboard b =  (pawn_attacks_bb(BLACK, s)         & pieces(WHITE, PAWN))
                  | (pawn_attacks_bb(WHITE, s)         & pieces(BLACK, PAWN))
                  | (empty(s) ? (attacks_bb<KNIGHT>(s) & pieces(KNIGHT)) : 0)
                  | (attacks_bb<  ROOK>(s, occupied)   & pieces(  ROOK, QUEEN))
                  | (attacks_bb<BISHOP>(s, occupied)   & pieces(BISHOP, QUEEN))
                  | (attacks_bb<KING>(s)               & pieces(KING));
      for (Color c : { WHITE, BLACK })
          b |= relayed_attackers_to<KNIGHT, KNIGHT>(s, c, occupied);
      return b & ~pieces(KNIGHT);
  }
#endif
#ifdef RELAY
  if (is_relay())
  {
      Bitboard b =  (pawn_attacks_bb(BLACK, s)       & pieces(WHITE, PAWN))
                  | (pawn_attacks_bb(WHITE, s)       & pieces(BLACK, PAWN))
                  | (attacks_bb<KNIGHT>(s)           & pieces(KNIGHT))
                  | (attacks_bb<  ROOK>(s, occupied) & pieces(  ROOK, QUEEN))
                  | (attacks_bb<BISHOP>(s, occupied) & pieces(BISHOP, QUEEN))
                  | (attacks_bb<KING>(s)             & pieces(KING));
      for (Color c : { WHITE, BLACK })
          b |= relayed_attackers_to<KNIGHT, KING>(s, c, occupied);
      return b;
  }
#endif
  return  (pawn_attacks_bb(BLACK, s)       & pieces(WHITE, PAWN))
        | (pawn_attacks_bb(WHITE, s)       & pieces(BLACK, PAWN))
        | (attacks_bb<KNIGHT>(s)           & pieces(KNIGHT))
        | (attacks_bb<  ROOK>(s, occupied) & pieces(  ROOK, QUEEN))
        | (attacks_bb<BISHOP>(s, occupied) & pieces(BISHOP, QUEEN))
        | (attacks_bb<KING>(s)             & pieces(KING));
}

#ifdef RELAY
template<PieceType PtMin, PieceType PtMax>
Bitboard Position::relayed_attackers_to(Square s, Color c, Bitboard occupied) const {
  Bitboard b = 0;
  for (PieceType pt = PtMin; pt <= PtMax; ++pt)
  {
      Bitboard attackers = pieces(c, pt);
      Bitboard relays = attacks_bb(pt, s, occupied) & (pieces(c) ^ pieces(c, is_relay() ? PAWN : pt));

      while (attackers && relays)
          b |= attacks_bb(pt, pop_lsb(&attackers), occupied) & relays;
  }
  return b;
}
#endif

#ifdef ATOMIC
Bitboard Position::slider_attackers_to(Square s, Bitboard occupied) const {

  return  (attacks_bb<  ROOK>(s, occupied) & pieces(  ROOK, QUEEN))
        | (attacks_bb<BISHOP>(s, occupied) & pieces(BISHOP, QUEEN));
}
#endif

/// Position::legal() tests whether a pseudo-legal move is legal

bool Position::legal(Move m) const {

#ifdef CRAZYHOUSE
  assert(is_house() || type_of(m) != DROP);
#endif
  assert(is_ok(m));

  Color us = sideToMove;
  Square from = from_sq(m);
  Square to = to_sq(m);

  assert(color_of(moved_piece(m)) == us);
#ifdef ANTI
  // If a player can capture, that player must capture
  // Is handled by move generator
  assert(!is_anti() || capture(m) == can_capture());
  if (is_anti())
      return true;
#endif
#ifdef EXTINCTION
  // All pseudo-legal moves in extinction chess are legal
  if (is_extinction())
      return true;
#endif
#ifdef GRID
  // For simplicity, we only check here that moves cross grid lines
  if (is_grid() && (grid_bb(from) & to_sq(m)))
      return false;
#endif
#ifdef HORDE
#ifdef PLACEMENT
  assert((is_horde() && is_horde_color(us)) || (is_placement() && count_in_hand<KING>(us)) || piece_on(square<KING>(us)) == make_piece(us, KING));
#else
  assert((is_horde() && is_horde_color(us)) || piece_on(square<KING>(us)) == make_piece(us, KING));
#endif
#else
#ifdef PLACEMENT
  assert((is_placement() && count_in_hand<KING>(us)) || piece_on(square<KING>(us)) == make_piece(us, KING));
#else
  assert(piece_on(square<KING>(us)) == make_piece(us, KING));
#endif
#endif
#ifdef LOSERS
  assert(!(is_losers() && !capture(m) && can_capture_losers()));
#endif

  // Pseudo-illegal moves are illegal
  if ((var != CHESS_VARIANT || subvar != CHESS_VARIANT) && type_of(m) == NORMAL && !pseudo_legal(m))
      return false;
#ifdef RACE
  // Checking moves are illegal
  if (is_race() && gives_check(m))
      return false;
#endif
#ifdef HORDE
  // All pseudo-legal moves by the horde are legal
  if (is_horde() && is_horde_color(us))
      return true;
#endif
#ifdef PLACEMENT
  if (is_placement())
  {
      if (type_of(m) == DROP)
      {
          Bitboard b = ~pieces() & (us == WHITE ? Rank1BB : Rank8BB);

          if (type_of(dropped_piece(m)) == BISHOP)
          {
              if (pieces(us, BISHOP) & DarkSquares)
                  b &= ~DarkSquares;
              if (pieces(us, BISHOP) & ~DarkSquares)
                  b &= DarkSquares;
          }
          else if (count_in_hand<BISHOP>(us))
          {
              if (!(pieces(us, BISHOP) & DarkSquares) && !more_than_one(b & DarkSquares))
                  b &= ~DarkSquares;
              if (!(pieces(us, BISHOP) & ~DarkSquares) && !more_than_one(b & ~DarkSquares))
                  b &= DarkSquares;
          }
          if (to_sq(m) & ~b)
              return false;
      }
      else if (count_in_hand<ALL_PIECES>(us))
          return false;
  }
#endif
#ifdef CRAZYHOUSE
  if (is_house() && type_of(m) == DROP)
      return pseudo_legal(m);
#endif
#ifdef ATOMIC
  // Atomic and atomic960 normal (non-castling), en passant, and promotion moves
  if (is_atomic() && type_of(m) != CASTLING)
  {
      if (kings_adjacent(m))
          return true;
      if (capture(m))
      {
          assert(type_of(piece_on(from)) != KING);
          Square capsq = type_of(m) == ENPASSANT ? make_square(file_of(to), rank_of(from)) : to;
          Bitboard blast = attacks_bb(KING, to, 0) & (pieces() ^ pieces(PAWN));

          assert(!(blast & square<KING>(us)));
          if (blast & square<KING>(~us))
              return true;
          Bitboard b = pieces() ^ ((blast | capsq) | from);
          Square ksq = square<KING>(us);

          if (checkers() & b)
              return false;
          if ((attacks_bb<  ROOK>(ksq, b) & pieces(~us, QUEEN, ROOK) & b) ||
              (attacks_bb<BISHOP>(ksq, b) & pieces(~us, QUEEN, BISHOP) & b))
              return false;
          return true;
      }
  }
#endif

  // En passant captures are a tricky special case. Because they are rather
  // uncommon, we do it simply by testing whether the king is attacked after
  // the move is made.
  if (type_of(m) == ENPASSANT)
  {
      Square ksq = square<KING>(us);
      Square capsq = to - pawn_push(us);
      Bitboard occupied = (pieces() ^ from ^ capsq) | to;

      assert(to == ep_square());
      assert(moved_piece(m) == make_piece(us, PAWN));
      assert(piece_on(capsq) == make_piece(~us, PAWN));
      assert(piece_on(to) == NO_PIECE);

#ifdef GRID
      if (is_grid())
          return   !(attacks_bb<  ROOK>(ksq, occupied) & pieces(~us, QUEEN, ROOK) & ~grid_bb(ksq))
                && !(attacks_bb<BISHOP>(ksq, occupied) & pieces(~us, QUEEN, BISHOP) & ~grid_bb(ksq));
#endif
#ifdef KNIGHTRELAY
      if (is_knight_relay())
          return false;
#endif
#ifdef RELAY
      if (is_relay() && relayed_attackers_to<BISHOP, QUEEN>(ksq, ~us, occupied))
          return false;
#endif
      return   !(attacks_bb<  ROOK>(ksq, occupied) & pieces(~us, QUEEN, ROOK))
            && !(attacks_bb<BISHOP>(ksq, occupied) & pieces(~us, QUEEN, BISHOP));
  }

  // Castling moves generation does not check if the castling path is clear of
  // enemy attacks, it is delayed at a later time: now!
  if (type_of(m) == CASTLING)
  {
      // After castling, the rook and king final positions are the same in
      // Chess960 as they would be in standard chess.
      to = relative_square(us, to > from ? SQ_G1 : SQ_C1);
      Direction step = to > from ? WEST : EAST;

      for (Square s = to; s != from; s += step)
#ifdef ATOMIC
          if (is_atomic())
          {
              // Atomic king cannot castle through check or discovered check
              // Allow FICS-style atomic castling whereby the castling rook
              // is moved before the king is moved and thereby blocks a check
              Bitboard occupied = (s == to) ? pieces() : (pieces() ^ from);
              if (   !(attacks_bb(KING, square<KING>(~us), 0) & s)
                  &&  (attackers_to(s, occupied) & pieces(~us)))
                  return false;
          }
          else
#endif
          if (attackers_to(s) & pieces(~us))
              return false;
#ifdef TWOKINGS
      if (is_two_kings())
      {
          Square ksq = royal_king(us, pieces(us, KING) ^ from ^ to);
          if (attackers_to(ksq) & pieces(~us))
              return false;
      }
#endif

      // In case of Chess960, verify that when moving the castling rook we do
      // not discover some hidden checker.
      // For instance an enemy queen in SQ_A1 when castling rook is in SQ_B1.
      return   !chess960
#ifdef ATOMIC
            ||  (is_atomic() && kings_adjacent(m))
#endif
            || !(attacks_bb<ROOK>(to, pieces() ^ to_sq(m)) & pieces(~us, ROOK, QUEEN));
  }

  // If the moving piece is a king, check whether the destination square is
  // attacked by the opponent.
  if (type_of(piece_on(from)) == KING)
  {
#ifdef ATOMIC
      if (is_atomic() && kings_adjacent() && !kings_adjacent(m))
      {
          if (attackers_to(to) & pieces(~us, KNIGHT, PAWN))
              return false;
          return !(slider_attackers_to(to, (pieces() ^ from) | to) & pieces(~us));
      }
#endif
#ifdef TWOKINGS
      if (is_two_kings())
      {
          Square ksq = royal_king(us, pieces(us, KING) ^ from ^ to);
          return !(attackers_to(ksq, (pieces() ^ from) | to) & (pieces(~us) - to));
      }
#endif
#ifdef GRID
      // We have to take into account here that pieces can give check by moving away from the king
      if (is_grid())
          return !(attackers_to(to_sq(m), pieces() ^ from) & pieces(~us));
#endif
#ifdef RELAY
      // Validate evasions where the king blocks the to square.
      if (is_relay() && checkers() && relayed_attackers_to<BISHOP, QUEEN>(to, ~us, pieces() ^ from))
          return false;
#endif
      return !(attackers_to(to) & pieces(~us));
  }

  // A non-king move is legal if and only if it is not pinned or it
  // is moving along the ray towards or away from the king.
#ifdef RELAY
  if (is_relay() && relayed_attackers_to<BISHOP, QUEEN>(square<KING>(us), ~us, pieces() ^ from))
      return false;
#endif
  return   !(blockers_for_king(us) & from)
        ||  aligned(from, to, square<KING>(us));
}


/// Position::pseudo_legal() takes a random move and tests whether the move is
/// pseudo legal. It is used to validate moves from TT that can be corrupted
/// due to SMP concurrent access or hash position key aliasing.

bool Position::pseudo_legal(const Move m) const {

#ifdef CRAZYHOUSE
  // Early return on TT move which does not apply for this variant
  if (!is_house() && type_of(m) == DROP)
      return false;
#endif

  Color us = sideToMove;
  Square from = from_sq(m);
  Square to = to_sq(m);
  Piece pc = moved_piece(m);

  // If the game is already won or lost, further moves are illegal
  if (is_variant_end())
      return false;

#ifdef ATOMIC
  if (is_atomic())
  {
      // If the game is already won or lost, further moves are illegal
      if (pc == NO_PIECE || color_of(pc) != us)
          return false;
      if (capture(m))
      {
          if (type_of(pc) == KING)
              return false;
          Square ksq = square<KING>(us);

          if ((pieces(us) & to) || (attacks_bb(KING, ksq, 0) & to))
              return false;
          if (!kings_adjacent())
          {
              // Illegal pawn capture generated by killer move heuristic
              if (type_of(pc) == PAWN && file_of(from) == file_of(to))
                  return false;
              Square capsq = type_of(m) == ENPASSANT ? make_square(file_of(to), rank_of(from)) : to;

              if (!(attacks_bb(KING, to, 0) & square<KING>(~us)))
              {
                  Bitboard blast = attacks_bb(KING, to, 0) & (pieces() ^ pieces(PAWN));
                  Bitboard b = pieces() ^ ((blast | capsq) | from);

                  if (checkers() & b)
                      return false;
                  if ((attacks_bb<  ROOK>(ksq, b) & pieces(~us, QUEEN, ROOK) & b) ||
                      (attacks_bb<BISHOP>(ksq, b) & pieces(~us, QUEEN, BISHOP) & b))
                      return false;
              }
          }
      }
  }
#endif
#ifdef ANTI
  if (is_anti() && !capture(m) && can_capture())
      return false;
#endif
#ifdef LOSERS
  if (is_losers() && !capture(m) && can_capture_losers())
      return false;
#endif

  // Use a slower but simpler function for uncommon cases
#ifdef CRAZYHOUSE
  if (type_of(m) != NORMAL && type_of(m) != DROP)
#else
  if (type_of(m) != NORMAL)
#endif
      return MoveList<LEGAL>(*this).contains(m);

  // Is not a promotion, so promotion piece must be empty
#ifdef CRAZYHOUSE
  if (is_house() && type_of(m) == DROP)
      assert(promotion_type(m) - KNIGHT == 1);
  else
#endif
  if (promotion_type(m) - KNIGHT != NO_PIECE_TYPE)
      return false;

  // If the 'from' square is not occupied by a piece belonging to the side to
  // move, the move is obviously not legal.
  if (pc == NO_PIECE || color_of(pc) != us)
      return false;

  // The destination square cannot be occupied by a friendly piece
#ifdef CRAZYHOUSE
  if (is_house() && type_of(m) == DROP && (!pieceCountInHand[us][type_of(pc)] || !empty(to)))
      return false;
#endif
#ifdef KNIGHTRELAY
  if (is_knight_relay() && capture(m) && (type_of(m) == ENPASSANT || type_of(pc) == KNIGHT || (pieces(KNIGHT) & to)))
      return false;
#endif
  if (pieces(us) & to)
      return false;

  // Handle the special case of a pawn move
#ifdef CRAZYHOUSE
  if (is_house() && type_of(m) == DROP) {} else
#endif
#ifdef KNIGHTRELAY
  if (is_knight_relay() && type_of(pc) != KNIGHT && type_of(pc) != KING && (attacks_bb<KNIGHT>(from) & to))
  {
      if (type_of(pc) == PAWN && (Rank8BB | Rank1BB) & to)
          return false;
      if (!(attacks_bb<KNIGHT>(from) & pieces(us, KNIGHT)))
          return false;
  }
  else
#endif
  if (type_of(pc) == PAWN)
  {
      // We have already handled promotion moves, so destination
      // cannot be on the 8th/1st rank.
      if ((Rank8BB | Rank1BB) & to)
          return false;

      if (   !(pawn_attacks_bb(us, from) & pieces(~us) & to) // Not a capture
          && !((from + pawn_push(us) == to) && empty(to))       // Not a single push
          && !(   (from + 2 * pawn_push(us) == to)              // Not a double push
#ifdef HORDE
               && ((relative_rank(us, from) == RANK_2)
                   || (is_horde() && relative_rank(us, from) == RANK_1))
#else
               && (relative_rank(us, from) == RANK_2)
#endif
               && empty(to)
               && empty(to - pawn_push(us))))
          return false;
  }
  else if (!(attacks_bb(type_of(pc), from, pieces()) & to))
  {
#ifdef RELAY
      if (is_relay())
      {
          Bitboard b = 0;
          for (PieceType pt = KNIGHT; pt <= KING; ++pt)
              if (attacks_bb(pt, from, 0) & pieces(us, pt))
                  b |= attacks_bb(pt, from, 0);
          if (!(b & to))
              return false;
      }
      else
#endif
      return false;
  }

  // Evasions generator already takes care to avoid some kind of illegal moves
  // and legal() relies on this. We therefore have to take care that the same
  // kind of moves are filtered out here.
  if (checkers())
  {
#ifdef ATOMIC
      if (is_atomic())
      {
          // In case of adjacent kings, we can ignore attacks on our king.
          if (kings_adjacent(m))
              return true;
          if (capture(m))
          {
              // Capturing the opposing king or all checking pieces suffices.
              Bitboard blast = attacks_bb(KING, to, 0) & (pieces() ^ pieces(PAWN));
              if ((blast & square<KING>(~us)) || ~(checkers() & blast))
                  return true;
          }
      }
#endif
#ifdef TWOKINGS
      if (is_two_kings() && count<KING>(us) > 1) {} else
#endif
      if (type_of(pc) != KING)
      {
          // Double check? In this case a king move is required
          if (more_than_one(checkers()))
              return false;

          // Our move must be a blocking evasion or a capture of the checking piece
          if (!((between_bb(lsb(checkers()), square<KING>(us)) | checkers()) & to))
              return false;
      }
#ifdef GRID
      else if (is_grid())
      {
          // Allows the king to approach an opposing piece in a different cell
          if (attackers_to(to, pieces() ^ from) & pieces(~us) & ~grid_bb(to))
              return false;
      }
#endif
      else if (attackers_to(to, pieces() ^ from) & pieces(~us))
          return false;
  }

  return true;
}


/// Position::gives_check() tests whether a pseudo-legal move gives a check

bool Position::gives_check(Move m) const {

  assert(is_ok(m));
  assert(color_of(moved_piece(m)) == sideToMove);

  Square from = from_sq(m);
  Square to = to_sq(m);

#ifdef CRAZYHOUSE
  if (is_house() && type_of(m) == DROP)
      return st->checkSquares[type_of(dropped_piece(m))] & to;
#endif
#ifdef HORDE
  if (is_horde() && is_horde_color(~sideToMove))
      return false;
#endif
#ifdef ANTI
  if (is_anti())
      return false;
#endif
#ifdef EXTINCTION
  if (is_extinction())
      return false;
#endif
#ifdef ATOMIC
  if (is_atomic())
  {
      // Separating adjacent kings exposes direct checks (minus castle rook)
      // For simplicity, resolves castling discovered checks by fall-through
      Square ksq = square<KING>(~sideToMove);

      switch (type_of(m))
      {
      case CASTLING:
          // Standard rules apply unless kings will be connected after castling
          if (relative_rank(sideToMove, ksq) != RANK_2)
              break;
          if (kings_adjacent(m))
              return false;
          // If kings are not adjacent, attackers_to(ksq) is empty (and slow)
          return kings_adjacent() && (attackers_to(ksq) & (pieces(sideToMove) ^ from ^ to));

      default:
          if (kings_adjacent(m))
              return false;
          if (type_of(piece_on(from)) == KING && kings_adjacent())
              return attackers_to(ksq, pieces() ^ from ^ to) & (pieces(sideToMove) ^ from);
          if (capture(m))
          {
              if (attacks_bb(KING, ksq, 0) & to) // Variant ending
                  return false;
              // Blasted pieces may discover checks
              Bitboard blast = attacks_bb(KING, to, 0) & (pieces() ^ pieces(PAWN));
              blast |= type_of(m) == ENPASSANT ? make_square(file_of(to), rank_of(from)) : to;

              return slider_attackers_to(ksq, pieces() ^ (blast | from)) & (pieces(sideToMove) ^ from) & ~blast;
          }
      }
  }
#endif

  // Is there a direct check?
  if (check_squares(type_of(piece_on(from))) & to)
      return true;

  // Is there a discovered check?
  if (   (blockers_for_king(~sideToMove) & from)
      && !aligned(from, to, square<KING>(~sideToMove)))
      return true;
#ifdef GRID
  // Does the piece give check by moving away from king?
  if (   is_grid()
      && (grid_bb(square<KING>(~sideToMove)) & from)
      && aligned(from, to, square<KING>(~sideToMove))
      && type_of(piece_on(from)) != PAWN
      && (attacks_bb(type_of(piece_on(from)), to, pieces() ^ from) & square<KING>(~sideToMove)))
      return true;
#endif

  switch (type_of(m))
  {
  case NORMAL:
      return false;

  case PROMOTION:
#ifdef GRID
      if (is_grid())
          return attacks_bb(promotion_type(m), to, pieces() ^ from) & square<KING>(~sideToMove) & ~grid_bb(to);
#endif
      return attacks_bb(promotion_type(m), to, pieces() ^ from) & square<KING>(~sideToMove);

  // En passant capture with check? We have already handled the case
  // of direct checks and ordinary discovered check, so the only case we
  // need to handle is the unusual case of a discovered check through
  // the captured pawn.
  case ENPASSANT:
  {
      Square capsq = make_square(file_of(to), rank_of(from));
      Bitboard b = (pieces() ^ from ^ capsq) | to;

#ifdef GRID
      if (is_grid())
          return ((attacks_bb<  ROOK>(square<KING>(~sideToMove), b) & pieces(sideToMove, QUEEN, ROOK))
                | (attacks_bb<BISHOP>(square<KING>(~sideToMove), b) & pieces(sideToMove, QUEEN, BISHOP))) & ~grid_bb(square<KING>(~sideToMove));
#endif
      return  (attacks_bb<  ROOK>(square<KING>(~sideToMove), b) & pieces(sideToMove, QUEEN, ROOK))
            | (attacks_bb<BISHOP>(square<KING>(~sideToMove), b) & pieces(sideToMove, QUEEN, BISHOP));
  }
  case CASTLING:
  {
      Square kfrom = from;
      Square rfrom = to; // Castling is encoded as 'king captures the rook'
      Square kto = relative_square(sideToMove, rfrom > kfrom ? SQ_G1 : SQ_C1);
      Square rto = relative_square(sideToMove, rfrom > kfrom ? SQ_F1 : SQ_D1);

#ifdef GRID
      if (is_grid())
          return   (PseudoAttacks[ROOK][rto] & square<KING>(~sideToMove) & ~grid_bb(rto))
                && (attacks_bb<ROOK>(rto, (pieces() ^ kfrom ^ rfrom) | rto | kto) & square<KING>(~sideToMove));
#endif
      return   (attacks_bb<ROOK>(rto) & square<KING>(~sideToMove))
            && (attacks_bb<ROOK>(rto, (pieces() ^ kfrom ^ rfrom) | rto | kto) & square<KING>(~sideToMove));
  }
  default:
      assert(false);
      return false;
  }
}

/// Position::do_move() makes a move, and saves all information necessary
/// to a StateInfo object. The move is assumed to be legal. Pseudo-legal
/// moves should be filtered out before this function is called.

void Position::do_move(Move m, StateInfo& newSt, bool givesCheck) {

  assert(is_ok(m));
  assert(&newSt != st);
#ifdef ANTI
  assert(!is_anti() || !givesCheck);
#endif
#ifdef EXTINCTION
  assert(!is_extinction() || !givesCheck);
#endif
#ifdef RACE
  assert(!is_race() || !givesCheck);
#endif

  thisThread->nodes.fetch_add(1, std::memory_order_relaxed);
  Key k = st->key ^ Zobrist::side;

  // Copy some fields of the old state to our new StateInfo object except the
  // ones which are going to be recalculated from scratch anyway and then switch
  // our state pointer to point to the new (ready to be updated) state.
  std::memcpy(&newSt, st, offsetof(StateInfo, key));
#ifdef ATOMIC
  if (is_atomic())
  {
      std::memset(newSt.dirtyPiece.blastByTypeBB, 0, sizeof(newSt.dirtyPiece.blastByTypeBB));
      std::memset(newSt.dirtyPiece.blastByColorBB, 0, sizeof(newSt.dirtyPiece.blastByColorBB));
  }
#endif
  newSt.previous = st;
  st = &newSt;

  // Increment ply counters. In particular, rule50 will be reset to zero later on
  // in case of a capture or a pawn move.
  ++gamePly;
  ++st->rule50;
  ++st->pliesFromNull;

  // Used by NNUE
  st->accumulator.computed_accumulation = false;
  st->accumulator.computed_score = false;
  PieceId dp0 = PIECE_ID_NONE;
  PieceId dp1 = PIECE_ID_NONE;
  auto& dp = st->dirtyPiece;
  dp.dirty_num = 1;

  Color us = sideToMove;
  Color them = ~us;
  Square from = from_sq(m);
  Square to = to_sq(m);
#ifdef CRAZYHOUSE
  Piece pc = is_house() && type_of(m) == DROP ? dropped_piece(m) : piece_on(from);
#else
  Piece pc = piece_on(from);
#endif
  Piece captured = type_of(m) == ENPASSANT ? make_piece(them, PAWN) : piece_on(to);

  assert(color_of(pc) == us);
  assert(captured == NO_PIECE || color_of(captured) == (type_of(m) != CASTLING ? them : us));

#ifdef ANTI
  if (is_anti()) {} else
#endif
#ifdef EXTINCTION
  if (is_extinction()) {} else
#endif
#ifdef TWOKINGS
  if (is_two_kings()) {} else
#endif
  assert(type_of(captured) != KING);

  if (type_of(m) == CASTLING)
  {
      assert(pc == make_piece(us, KING));
      assert(captured == make_piece(us, ROOK));

      Square rfrom, rto;
      do_castling<true>(us, from, to, rfrom, rto);

      k ^= Zobrist::psq[captured][rfrom] ^ Zobrist::psq[captured][rto];
      captured = NO_PIECE;
  }

  if (captured)
  {
      Square capsq = to;
#ifdef ATOMIC
      if (is_atomic())
      {
          std::memcpy(st->dirtyPiece.blastByTypeBB, byTypeBB, sizeof(st->dirtyPiece.blastByTypeBB));
          std::memcpy(st->dirtyPiece.blastByColorBB, byColorBB, sizeof(st->dirtyPiece.blastByColorBB));
      }
#endif

      // If the captured piece is a pawn, update pawn hash key, otherwise
      // update non-pawn material.
      if (type_of(captured) == PAWN)
      {
          if (type_of(m) == ENPASSANT)
          {
              capsq -= pawn_push(us);

              assert(pc == make_piece(us, PAWN));
              assert(to == st->epSquare);
              assert(relative_rank(us, to) == RANK_6);
              assert(piece_on(to) == NO_PIECE);
              assert(piece_on(capsq) == make_piece(them, PAWN));
          }

          st->pawnKey ^= Zobrist::psq[captured][capsq];
      }
      else
      {
          st->nonPawnMaterial[them] -= PieceValue[CHESS_VARIANT][MG][captured];
#ifdef CRAZYHOUSE
          if (is_house() && !is_promoted(capsq))
          {
#ifdef BUGHOUSE
              if (! is_bughouse())
#endif
#ifdef PLACEMENT
              if (! is_placement())
#endif
              {
                  st->nonPawnMaterial[us] += PieceValue[CHESS_VARIANT][MG][captured];
              }
          }
#endif
      }

      if (Eval::useNNUE)
      {
          dp.dirty_num = 2; // 2 pieces moved
          dp1 = piece_id_on(capsq);
          dp.pieceId[1] = dp1;
          dp.old_piece[1] = evalList.piece_with_id(dp1);
          evalList.put_piece(dp1, capsq, NO_PIECE);
          dp.new_piece[1] = evalList.piece_with_id(dp1);
      }

      // Update board and piece lists
      remove_piece(capsq);
#ifdef CRAZYHOUSE
      if (is_house())
      {
          st->capturedpromoted = is_promoted(capsq);
#ifdef BUGHOUSE
          if (! is_bughouse())
#endif
#ifdef PLACEMENT
          if (! is_placement())
#endif
          {
              Piece add = is_promoted(capsq) ? make_piece(~color_of(captured), PAWN) : ~captured;
              add_to_hand(color_of(add), type_of(add));
              k ^= Zobrist::inHand[add][pieceCountInHand[color_of(add)][type_of(add)] - 1]
                  ^ Zobrist::inHand[add][pieceCountInHand[color_of(add)][type_of(add)]];
          }
          promotedPieces -= capsq;
      }
#endif

      if (type_of(m) == ENPASSANT)
          board[capsq] = NO_PIECE;

      // Update material hash key and prefetch access to materialTable
      k ^= Zobrist::psq[captured][capsq];
      st->materialKey ^= Zobrist::psq[captured][pieceCount[captured]];
#ifdef ATOMIC
      if (is_atomic()) // Remove the blast piece(s)
      {
          Bitboard blast = attacks_bb(KING, to, 0) - from;
          while (blast)
          {
              Square bsq = pop_lsb(&blast);
              Piece bpc = piece_on(bsq);
              if (bpc != NO_PIECE && type_of(bpc) != PAWN)
              {
                  Color bc = color_of(bpc);
                  st->nonPawnMaterial[bc] -= PieceValue[CHESS_VARIANT][MG][type_of(bpc)];

                  // Update board and piece lists
                  remove_piece(bsq);

                  // Update material hash key
                  k ^= Zobrist::psq[bpc][bsq];
                  st->materialKey ^= Zobrist::psq[bpc][pieceCount[bpc]];

                  // Update castling rights if needed
                  if (st->castlingRights && castlingRightsMask[bsq])
                  {
                      k ^= Zobrist::castling[st->castlingRights];
                      st->castlingRights &= ~castlingRightsMask[bsq];
                      k ^= Zobrist::castling[st->castlingRights];
                  }
              }
          }
      }
#endif

      prefetch(thisThread->materialTable[st->materialKey]);

      // Reset rule 50 counter
      st->rule50 = 0;
  }

#ifdef ATOMIC
  if (is_atomic() && captured)
      k ^= Zobrist::psq[pc][from];
  else
#endif
  // Update hash key
#ifdef CRAZYHOUSE
  if (is_house() && type_of(m) == DROP)
      k ^=  Zobrist::psq[pc][to] ^ Zobrist::inHand[pc][pieceCountInHand[color_of(pc)][type_of(pc)] - 1]
          ^ Zobrist::inHand[pc][pieceCountInHand[color_of(pc)][type_of(pc)]];
  else
#endif
  k ^= Zobrist::psq[pc][from] ^ Zobrist::psq[pc][to];

  // Reset en passant square
  if (st->epSquare != SQ_NONE)
  {
      k ^= Zobrist::enpassant[file_of(st->epSquare)];
      st->epSquare = SQ_NONE;
  }

  // Update castling rights if needed
#ifdef CRAZYHOUSE
  if (is_house() && type_of(m) == DROP) {} else
#endif
  if (st->castlingRights && (castlingRightsMask[from] | castlingRightsMask[to]))
  {
      k ^= Zobrist::castling[st->castlingRights];
      st->castlingRights &= ~(castlingRightsMask[from] | castlingRightsMask[to]);
      k ^= Zobrist::castling[st->castlingRights];
  }
#ifdef TWOKINGS
  // Moving any king loses the castling rights
  else if (is_two_kings() && st->castlingRights && type_of(pc) == KING)
  {
      k ^= Zobrist::castling[st->castlingRights];
      st->castlingRights &= ~(castlingRightsMask[from] | castlingRightsMask[to]);
      k ^= Zobrist::castling[st->castlingRights];
  }
#endif

#ifdef THREECHECK
  if (is_three_check() && givesCheck)
  {
      k ^= Zobrist::checks[us][st->checksGiven[us]];
      CheckCount checksGiven = ++(st->checksGiven[us]);
      assert(checksGiven < CHECKS_NB);
      k ^= Zobrist::checks[us][checksGiven];
  }
#endif

  // Move the piece. The tricky Chess960 castling is handled earlier
#ifdef CRAZYHOUSE
  if (is_house() && type_of(m) == DROP)
  {
      drop_piece(pc, to);
      st->materialKey ^= Zobrist::psq[pc][pieceCount[pc]-1];
#ifdef PLACEMENT
      if (is_placement() && !count_in_hand<ALL_PIECES>(us))
      {
          Square rsq, ksq = square<KING>(us);
          if (ksq == relative_square(us, SQ_E1))
          {
              Piece rook = make_piece(us, ROOK);
              if (piece_on(rsq = relative_square(us, SQ_H1)) == rook)
                  set_castling_right(us, ksq, rsq);
              if (piece_on(rsq = relative_square(us, SQ_A1)) == rook)
                  set_castling_right(us, ksq, rsq);
              k ^= Zobrist::castling[st->castlingRights & castlingRightsMask[ksq]];
          }
      }
#endif
  }
  else
#endif
  if (type_of(m) != CASTLING)
  {
      if (Eval::useNNUE)
      {
          dp0 = piece_id_on(from);
          dp.pieceId[0] = dp0;
          dp.old_piece[0] = evalList.piece_with_id(dp0);
          evalList.put_piece(dp0, to, pc);
          dp.new_piece[0] = evalList.piece_with_id(dp0);
      }

#ifdef ATOMIC
      if (is_atomic() && captured) // Remove the blast piece(s)
      {
          remove_piece(from);
          // Update material (hash key already updated)
          st->materialKey ^= Zobrist::psq[pc][pieceCount[pc]];
          if (type_of(pc) != PAWN)
              st->nonPawnMaterial[us] -= PieceValue[CHESS_VARIANT][MG][type_of(pc)];
      }
      else
#endif
      move_piece(from, to);
  }

  // If the moving piece is a pawn do some special extra work
  if (type_of(pc) == PAWN)
  {
      // Set en-passant square if the moved pawn can be captured
#ifdef HORDE
      if (is_horde() && rank_of(from) == relative_rank(us, RANK_1)) {} else
#endif
      if (   (int(to) ^ int(from)) == 16
#ifdef ATOMIC
          && !(is_atomic() && (attacks_bb(KING, to - pawn_push(us), 0) & square<KING>(them)))
#endif
          && (pawn_attacks_bb(us, to - pawn_push(us)) & pieces(them, PAWN)))
      {
          st->epSquare = to - pawn_push(us);
          k ^= Zobrist::enpassant[file_of(st->epSquare)];
      }
#ifdef ATOMIC
      else if (!(is_atomic() && captured) && type_of(m) == PROMOTION)
#else
      else if (type_of(m) == PROMOTION)
#endif
      {
          Piece promotion = make_piece(us, promotion_type(m));

          assert(relative_rank(us, to) == RANK_8);

#ifdef ANTI
#ifdef EXTINCTION
          assert(type_of(promotion) >= KNIGHT && type_of(promotion) <= (is_anti() || is_extinction() ? KING : QUEEN));
#else
          assert(type_of(promotion) >= KNIGHT && type_of(promotion) <= (is_anti() ? KING : QUEEN));
#endif
#else
#ifdef EXTINCTION
          assert(type_of(promotion) >= KNIGHT && type_of(promotion) <= (is_extinction() ? KING : QUEEN));
#else
          assert(type_of(promotion) >= KNIGHT && type_of(promotion) <= QUEEN);
#endif
#endif

          remove_piece(to);
          put_piece(promotion, to);
#ifdef CRAZYHOUSE
#ifdef LOOP
          if (is_house() && !is_loop())
#else
          if (is_house())
#endif
              promotedPieces |= to;
#endif

          if (Eval::useNNUE)
          {
              dp0 = piece_id_on(to);
              evalList.put_piece(dp0, to, promotion);
              dp.new_piece[0] = evalList.piece_with_id(dp0);
          }

          // Update hash keys
          k ^= Zobrist::psq[pc][to] ^ Zobrist::psq[promotion][to];
          st->pawnKey ^= Zobrist::psq[pc][to];
          st->materialKey ^=  Zobrist::psq[promotion][pieceCount[promotion]-1]
                            ^ Zobrist::psq[pc][pieceCount[pc]];

          // Update material
          st->nonPawnMaterial[us] += PieceValue[CHESS_VARIANT][MG][promotion];
      }

      // Update pawn hash key
#ifdef ATOMIC
      if (is_atomic() && captured)
          st->pawnKey ^= Zobrist::psq[make_piece(us, PAWN)][from];
      else
#endif
#ifdef CRAZYHOUSE
      if (is_house() && type_of(m) == DROP)
          st->pawnKey ^= Zobrist::psq[pc][to];
      else
#endif
      st->pawnKey ^= Zobrist::psq[pc][from] ^ Zobrist::psq[pc][to];

      // Reset rule 50 draw counter
      st->rule50 = 0;
  }

  // Set capture piece
  st->capturedPiece = captured;
#ifdef CRAZYHOUSE
  if (is_house() && !captured)
      st->capturedpromoted = false;
#endif

  // Update the key with the final value
  st->key = k;

  // Calculate checkers bitboard (if move gives check)
#ifdef KNIGHTRELAY
  if (is_knight_relay() && pieces(KNIGHT))
      givesCheck = true;
#endif
#ifdef RELAY
  if (is_relay() && (pieces() ^ pieces(PAWN, KING)))
      givesCheck = true;
#endif
  st->checkersBB = givesCheck ? attackers_to(square<KING>(them)) & pieces(us) : 0;

#ifdef CRAZYHOUSE
  if (is_house() && type_of(m) != DROP && is_promoted(from))
      promotedPieces = (promotedPieces ^ from) | to;
#endif

  sideToMove = ~sideToMove;

  // Update king attacks used for fast check detection
  set_check_info(st);

  // Calculate the repetition info. It is the ply distance from the previous
  // occupiedurrence of the same position, negative in the 3-fold case, or zero
  // if the position was not repeated.
  st->repetition = 0;
#ifdef CRAZYHOUSE
  int end = is_house() ? st->pliesFromNull : std::min(st->rule50, st->pliesFromNull);
#else
  int end = std::min(st->rule50, st->pliesFromNull);
#endif
  if (end >= 4)
  {
      StateInfo* stp = st->previous->previous;
      for (int i = 4; i <= end; i += 2)
      {
          stp = stp->previous->previous;
          if (stp->key == st->key)
          {
              st->repetition = stp->repetition ? -i : i;
              break;
          }
      }
  }

  assert(pos_is_ok());
}


/// Position::undo_move() unmakes a move. When it returns, the position should
/// be restored to exactly the same state as before the move was made.

void Position::undo_move(Move m) {

  assert(is_ok(m));

  sideToMove = ~sideToMove;

  Color us = sideToMove;
  Square from = from_sq(m);
  Square to = to_sq(m);
  Piece pc = piece_on(to);
#ifdef ATOMIC
  if (is_atomic() && st->capturedPiece) // Restore the blast piece(s)
  {
      for (PieceType pt = PAWN; pt <= KING; ++pt)
          if (st->dirtyPiece.blastByTypeBB[pt] & from)
          {
              pc = make_piece(us, pt);
              break;
          }
  }
#endif

  assert(empty(to) || color_of(piece_on(to)) == us);
#ifdef CRAZYHOUSE
  assert((is_house() && type_of(m) == DROP) || empty(from) || type_of(m) == CASTLING);
#else
  assert(empty(from) || type_of(m) == CASTLING);
#endif
#ifdef ANTI
  if (is_anti()) {} else
#endif
#ifdef EXTINCTION
  if (is_extinction()) {} else
#endif
#ifdef TWOKINGS
  if (is_two_kings()) {} else
#endif
  {
  assert(type_of(st->capturedPiece) != KING);
  }

  if (type_of(m) == PROMOTION)
  {
      assert(relative_rank(us, to) == RANK_8);
#ifdef ATOMIC
      if (!is_atomic() || !st->capturedPiece)
      {
#endif
      assert(type_of(pc) == promotion_type(m));
#ifdef ANTI
#ifdef EXTINCTION
      assert(type_of(pc) >= KNIGHT && type_of(pc) <= (is_anti() || is_extinction() ? KING : QUEEN));
#else
      assert(type_of(pc) >= KNIGHT && type_of(pc) <= (is_anti() ? KING : QUEEN));
#endif
#else
#ifdef EXTINCTION
      assert(type_of(pc) >= KNIGHT && type_of(pc) <= (is_extinction() ? KING : QUEEN));
#else
      assert(type_of(pc) >= KNIGHT && type_of(pc) <= QUEEN);
#endif
#endif

      remove_piece(to);
      pc = make_piece(us, PAWN);
      put_piece(pc, to);
#ifdef CRAZYHOUSE
      if (is_house())
          promotedPieces -= to;
#endif
#ifdef ATOMIC
      }
#endif
  }

  if (type_of(m) == CASTLING)
  {
      Square rfrom, rto;
      do_castling<false>(us, from, to, rfrom, rto);
  }
  else
  {
#ifdef ATOMIC
      if (is_atomic() && st->capturedPiece) // Restore the blast piece(s)
          put_piece(pc, from);
      else
#endif
#ifdef CRAZYHOUSE
      if (is_house() && type_of(m) == DROP)
      {
          undrop_piece(pc, to); // Remove the dropped piece
#ifdef PLACEMENT
          if (is_placement())
              castlingRightsMask[relative_square(us, SQ_E1)] = 0;
#endif
      }
      else
#endif
      move_piece(to, from); // Put the piece back at the source square
#ifdef CRAZYHOUSE
      if (is_house() && is_promoted(to))
          promotedPieces = (promotedPieces ^ to) | from;
#endif

      if (Eval::useNNUE)
      {
          PieceId dp0 = st->dirtyPiece.pieceId[0];
          evalList.put_piece(dp0, from, pc);
      }

      if (st->capturedPiece)
      {
          Square capsq = to;

          if (type_of(m) == ENPASSANT)
          {
              capsq -= pawn_push(us);

              assert(type_of(pc) == PAWN);
              assert(to == st->previous->epSquare);
              assert(relative_rank(us, to) == RANK_6);
              assert(piece_on(capsq) == NO_PIECE);
              assert(st->capturedPiece == make_piece(~us, PAWN));
          }

#ifdef ATOMIC
          if (is_atomic() && st->capturedPiece) // Restore the blast piece(s)
          {
              Bitboard blast = attacks_bb(KING, to, 0) - from; // squares in blast radius
              while (blast)
              {
                  Square bsq = pop_lsb(&blast);
                  for (Color c : { WHITE, BLACK })
                      for (PieceType pt = KNIGHT; pt <= KING; ++pt)
                          if (st->dirtyPiece.blastByColorBB[c] & st->dirtyPiece.blastByTypeBB[pt] & bsq)
                              put_piece(make_piece(c, pt), bsq);
              }
          }
#endif
          put_piece(st->capturedPiece, capsq); // Restore the captured piece
#ifdef CRAZYHOUSE
          if (is_house())
          {
#ifdef BUGHOUSE
              if (! is_bughouse())
#endif
#ifdef PLACEMENT
              if (! is_placement())
#endif
              remove_from_hand(~color_of(st->capturedPiece), st->capturedpromoted ? PAWN : type_of(st->capturedPiece));
              if (st->capturedpromoted)
                  promotedPieces |= to;
          }
#endif

          if (Eval::useNNUE)
          {
              PieceId dp1 = st->dirtyPiece.pieceId[1];
              assert(evalList.piece_with_id(dp1).from[WHITE] == PS_NONE);
              assert(evalList.piece_with_id(dp1).from[BLACK] == PS_NONE);
              evalList.put_piece(dp1, capsq, st->capturedPiece);
          }
      }
  }

  // Finally point our state pointer back to the previous state
  st = st->previous;
  --gamePly;

  assert(pos_is_ok());
}


/// Position::do_castling() is a helper used to do/undo a castling move. This
/// is a bit tricky in Chess960 where from/to squares can overlap.
template<bool Do>
void Position::do_castling(Color us, Square from, Square& to, Square& rfrom, Square& rto) {

  bool kingSide = to > from;
  rfrom = to; // Castling is encoded as "king captures friendly rook"
  rto = relative_square(us, kingSide ? SQ_F1 : SQ_D1);
  to = relative_square(us, kingSide ? SQ_G1 : SQ_C1);

  if (Eval::useNNUE)
  {
      PieceId dp0, dp1;
      auto& dp = st->dirtyPiece;
      dp.dirty_num = 2; // 2 pieces moved

      if (Do)
      {
          dp0 = piece_id_on(from);
          dp1 = piece_id_on(rfrom);
          dp.pieceId[0] = dp0;
          dp.old_piece[0] = evalList.piece_with_id(dp0);
          evalList.put_piece(dp0, to, make_piece(us, KING));
          dp.new_piece[0] = evalList.piece_with_id(dp0);
          dp.pieceId[1] = dp1;
          dp.old_piece[1] = evalList.piece_with_id(dp1);
          evalList.put_piece(dp1, rto, make_piece(us, ROOK));
          dp.new_piece[1] = evalList.piece_with_id(dp1);
      }
      else
      {
          dp0 = piece_id_on(to);
          dp1 = piece_id_on(rto);
          evalList.put_piece(dp0, from, make_piece(us, KING));
          evalList.put_piece(dp1, rfrom, make_piece(us, ROOK));
      }
  }

  // Remove both pieces first since squares could overlap in Chess960
  remove_piece(Do ? from : to);
  remove_piece(Do ? rfrom : rto);
  board[Do ? from : to] = board[Do ? rfrom : rto] = NO_PIECE; // Since remove_piece doesn't do this for us
  put_piece(make_piece(us, KING), Do ? to : from);
  put_piece(make_piece(us, ROOK), Do ? rto : rfrom);
}


/// Position::do(undo)_null_move() is used to do(undo) a "null move": it flips
/// the side to move without executing any move on the board.

void Position::do_null_move(StateInfo& newSt) {

  assert(!checkers());
  assert(&newSt != st);
#ifdef ANTI
  assert(!(is_anti() && can_capture()));
#endif

  if (Eval::useNNUE)
  {
      std::memcpy(&newSt, st, sizeof(StateInfo));
      st->accumulator.computed_score = false;
  }
  else
      std::memcpy(&newSt, st, offsetof(StateInfo, accumulator));

  newSt.previous = st;
  st = &newSt;

  if (st->epSquare != SQ_NONE)
  {
      st->key ^= Zobrist::enpassant[file_of(st->epSquare)];
      st->epSquare = SQ_NONE;
  }

  st->key ^= Zobrist::side;
  prefetch(TT.first_entry(st->key));

  ++st->rule50;
  st->pliesFromNull = 0;

  sideToMove = ~sideToMove;

  set_check_info(st);

  st->repetition = 0;

  assert(pos_is_ok());
}

void Position::undo_null_move() {

  assert(!checkers());

  st = st->previous;
  sideToMove = ~sideToMove;
}


/// Position::key_after() computes the new hash key after the given move. Needed
/// for speculative prefetch. It doesn't recognize special moves like castling,
/// en-passant and promotions.

Key Position::key_after(Move m) const {

  Square from = from_sq(m);
  Square to = to_sq(m);
#ifdef CRAZYHOUSE
  Piece pc = is_house() && type_of(m) == DROP ? dropped_piece(m) : piece_on(from);
#else
  Piece pc = piece_on(from);
#endif
  Piece captured = piece_on(to);
  Key k = st->key ^ Zobrist::side;

  if (captured)
  {
      k ^= Zobrist::psq[captured][to];
#ifdef ATOMIC
      if (is_atomic())
      {
          Bitboard blast = (attacks_bb(KING, to, 0) & (pieces() ^ pieces(PAWN))) - from;
          while (blast)
          {
              Square bsq = pop_lsb(&blast);
              Piece bpc = piece_on(bsq);
              k ^= Zobrist::psq[bpc][bsq];
          }
          return k ^ Zobrist::psq[pc][from];
      }
#endif
#ifdef CRAZYHOUSE
      if (is_house())
      {
          Piece add = is_promoted(to) ? make_piece(~color_of(captured), PAWN) : ~captured;
          k ^= Zobrist::inHand[add][pieceCountInHand[color_of(add)][type_of(add)] + 1]
              ^ Zobrist::inHand[add][pieceCountInHand[color_of(add)][type_of(add)]];
      }
#endif
  }

#ifdef CRAZYHOUSE
  if (is_house() && type_of(m) == DROP)
      return k ^ Zobrist::psq[pc][to] ^ Zobrist::inHand[pc][pieceCountInHand[color_of(pc)][type_of(pc)]]
            ^ Zobrist::inHand[pc][pieceCountInHand[color_of(pc)][type_of(pc)] - 1];
#endif
  return k ^ Zobrist::psq[pc][to] ^ Zobrist::psq[pc][from];
}

#ifdef ATOMIC
template<>
Value Position::see<ATOMIC_VARIANT>(Move m, PieceType nextVictim, Square s) const {
  assert(is_ok(m));

  Square from = from_sq(m);
  Color us = color_of(piece_on(from));
  Bitboard blast = (attacks_bb(KING, to_sq(m), 0) & (pieces() ^ pieces(PAWN))) - from;
  if (s != to_sq(m))
      blast &= ~SquareBB[s];

  if (blast & pieces(~us,KING))
      return VALUE_MATE;
  if (s != to_sq(m) && (blast & pieces(us,KING)))
      return -VALUE_MATE;

  Value blastEval =  mg_value(PSQT::psq[ATOMIC_VARIANT][make_piece(us, nextVictim)][from])
                   + mg_value(PSQT::psq[ATOMIC_VARIANT][piece_on(s)][s]);
  while (blast)
  {
      s = pop_lsb(&blast);
      blastEval += mg_value(PSQT::psq[ATOMIC_VARIANT][piece_on(s)][s]);
  }

  return us == WHITE ? -blastEval : blastEval;
}
#endif

/// Position::see_ge (Static Exchange Evaluation Greater or Equal) tests if the
/// SEE value of move is greater or equal to the given threshold. We'll use an
/// algorithm similar to alpha-beta pruning with a null window.

bool Position::see_ge(Move m, Value threshold) const {

  assert(is_ok(m));
#ifdef CRAZYHOUSE
  // Crazyhouse captures double in value (threshold is halved)
  if (is_house() && color_of(moved_piece(m)) == sideToMove)
      threshold /= 2;
#endif
#ifdef THREECHECK
  if (is_three_check() && color_of(moved_piece(m)) == sideToMove && gives_check(m))
      return true;
#endif

  // Only deal with normal moves, assume others pass a simple see
#ifdef CRAZYHOUSE
  if (is_house() && type_of(m) == DROP) {} else
#endif
  if (type_of(m) != NORMAL)
      return VALUE_ZERO >= threshold;

  Square from = from_sq(m), to = to_sq(m);
#ifdef ATOMIC
  if (is_atomic())
  {
      PieceType nextVictim = type_of(piece_on(from));
      Color stm = color_of(piece_on(from));
      if (capture(m))
          return see<ATOMIC_VARIANT>(m, nextVictim, to_sq(m)) >= threshold + 1;
      if (threshold > VALUE_ZERO)
          return false;

      Bitboard occupied = pieces() ^ from;
      Bitboard stmAttackers = attackers_to(to, occupied) & occupied & pieces(stm) & ~pieces(KING);

      // Loop over attacking pieces
      while (stmAttackers)
      {
          Square s = pop_lsb(&stmAttackers);
          if (see<ATOMIC_VARIANT>(m, nextVictim, s) < threshold)
              return false;
      }
      return true;
  }
#endif
#ifdef EXTINCTION
  // Test if this move is a winning capture
  if (is_extinction() && (color_of(piece_on(from)) == ~sideToMove ? is_extinction_loss()
          : ! more_than_one(pieces(color_of(piece_on(from)), type_of(m) == ENPASSANT ? PAWN : type_of(piece_on(to))))))
      return true;
#endif

  int swap = PieceValue[var][MG][piece_on(to)] - threshold;
  if (swap < 0)
      return false;
#ifdef EXTINCTION
  // Test if a capture refutes this move
  if (is_extinction() && ! more_than_one(pieces(color_of(piece_on(from)), type_of(piece_on(from)))))
  {
      // Toggles to square occupancy in case of stm != sideToMove
      Bitboard occupied = pieces() ^ from ^ to;
      if (type_of(m) == ENPASSANT)
          occupied ^= make_square(file_of(to), rank_of(from));
      if (attackers_to(to, occupied) & occupied & pieces(color_of(piece_on(from))))
          return false;
  }
#endif

#ifdef CRAZYHOUSE
  swap = PieceValue[var][MG][type_of(is_house() && type_of(m) == DROP ? dropped_piece(m) : piece_on(from))] - swap;
#else
  swap = PieceValue[var][MG][piece_on(from)] - swap;
#endif
  if (swap <= 0)
      return true;

  Bitboard occupied;
#ifdef CRAZYHOUSE
  if (is_house() && type_of(m) == DROP)
      occupied = pieces() ^ to;
  else
#endif
  occupied = pieces() ^ from ^ to;
#ifdef CRAZYHOUSE
  Color stm = color_of(is_house() && type_of(m) == DROP ? dropped_piece(m) : piece_on(from));
#else
  Color stm = color_of(piece_on(from));
#endif
  Bitboard attackers = attackers_to(to, occupied);
  Bitboard stmAttackers, bb;
  int res = 1;

  while (true)
  {
      stm = ~stm;
      attackers &= occupied;

      // If stm has no more attackers then give up: stm loses
      if (!(stmAttackers = attackers & pieces(stm)))
          break;

      // Don't allow pinned pieces to attack (except the king) as long as
      // there are pinners on their original square.
<<<<<<< HEAD
      if (st->pinners[~stm] & occupied)
          stmAttackers &= ~st->blockersForKing[stm];
#ifdef RACE
      // Exclude checks in racing kings
      if (is_race())
      {
          // Direct checks
          for (PieceType pt = KNIGHT; pt <= QUEEN; ++pt)
              if (attacks_bb(pt, to, 0) & square<KING>(~stm))
                  stmAttackers &= ~pieces(stm, pt);

          // Discovered checks
          if (!(st->pinners[stm] & ~occupied))
              stmAttackers &= ~st->blockersForKing[~stm];
      }
#endif
=======
      if (pinners(~stm) & occupied)
          stmAttackers &= ~blockers_for_king(stm);
>>>>>>> 5f1843c9

      if (!stmAttackers)
          break;

      res ^= 1;

      // Locate and remove the next least valuable attacker, and add to
      // the bitboard 'attackers' any X-ray attackers behind it.
      if ((bb = stmAttackers & pieces(PAWN)))
      {
          if ((swap = PawnValueMg - swap) < res)
              break;

          occupied ^= lsb(bb);
          attackers |= attacks_bb<BISHOP>(to, occupied) & pieces(BISHOP, QUEEN);
      }

      else if ((bb = stmAttackers & pieces(KNIGHT)))
      {
          if ((swap = KnightValueMg - swap) < res)
              break;

          occupied ^= lsb(bb);
      }

      else if ((bb = stmAttackers & pieces(BISHOP)))
      {
          if ((swap = BishopValueMg - swap) < res)
              break;

          occupied ^= lsb(bb);
          attackers |= attacks_bb<BISHOP>(to, occupied) & pieces(BISHOP, QUEEN);
      }

      else if ((bb = stmAttackers & pieces(ROOK)))
      {
          if ((swap = RookValueMg - swap) < res)
              break;

          occupied ^= lsb(bb);
          attackers |= attacks_bb<ROOK>(to, occupied) & pieces(ROOK, QUEEN);
      }

      else if ((bb = stmAttackers & pieces(QUEEN)))
      {
          if ((swap = QueenValueMg - swap) < res)
              break;

          occupied ^= lsb(bb);
          attackers |=  (attacks_bb<BISHOP>(to, occupied) & pieces(BISHOP, QUEEN))
                      | (attacks_bb<ROOK  >(to, occupied) & pieces(ROOK  , QUEEN));
      }

      else // KING
           // If we "capture" with the king but opponent still has attackers,
           // reverse the result.
          return (attackers & ~pieces(stm)) ? res ^ 1 : res;
  }

  return bool(res);
}


/// Position::is_draw() tests whether the position is drawn by 50-move rule
/// or by repetition. It does not detect stalemates.

bool Position::is_draw(int ply) const {

#ifdef CRAZYHOUSE
  if (is_house()) {} else
#endif
  if (st->rule50 > 99 && (!checkers() || MoveList<LEGAL>(*this).size()))
      return true;

  // Return a draw score if a position repeats once earlier but strictly
  // after the root, or repeats twice before or at the root.
  return st->repetition && st->repetition < ply;
}


// Position::has_repeated() tests whether there has been at least one repetition
// of positions since the last capture or pawn move.

bool Position::has_repeated() const {

    StateInfo* stc = st;
    int end = std::min(st->rule50, st->pliesFromNull);
    while (end-- >= 4)
    {
        if (stc->repetition)
            return true;

        stc = stc->previous;
    }
    return false;
}


/// Position::has_game_cycle() tests if the position has a move which draws by repetition,
/// or an earlier position has a move that directly reaches the current position.

bool Position::has_game_cycle(int ply) const {

#ifdef ANTI
  if (is_anti())
      return false;
#endif
#ifdef LOSERS
  if (is_losers())
      return false;
#endif
  int j;

  int end = std::min(st->rule50, st->pliesFromNull);

  if (end < 3)
    return false;

  Key originalKey = st->key;
  StateInfo* stp = st->previous;

  for (int i = 3; i <= end; i += 2)
  {
      stp = stp->previous->previous;

      Key moveKey = originalKey ^ stp->key;
      if (   (j = H1(moveKey), cuckoo[j] == moveKey)
          || (j = H2(moveKey), cuckoo[j] == moveKey))
      {
          Move move = cuckooMove[j];
          Square s1 = from_sq(move);
          Square s2 = to_sq(move);

          if (!(between_bb(s1, s2) & pieces()))
          {
              if (ply > i)
                  return true;

              // For nodes before or at the root, check that the move is a
              // repetition rather than a move to the current position.
              // In the cuckoo table, both moves Rc1c5 and Rc5c1 are stored in
              // the same location, so we have to select which square to check.
              if (color_of(piece_on(empty(s1) ? s2 : s1)) != side_to_move())
                  continue;

              // For repetitions before or at the root, require one more
              if (stp->repetition)
                  return true;
          }
      }
  }
  return false;
}


/// Position::flip() flips position with the white and black sides reversed. This
/// is only useful for debugging e.g. for finding evaluation symmetry bugs.

void Position::flip() {

  string f, token;
  std::stringstream ss(fen());

  for (Rank r = RANK_8; r >= RANK_1; --r) // Piece placement
  {
      std::getline(ss, token, r > RANK_1 ? '/' : ' ');
      f.insert(0, token + (f.empty() ? " " : "/"));
  }

  ss >> token; // Active color
  f += (token == "w" ? "B " : "W "); // Will be lowercased later

  ss >> token; // Castling availability
  f += token + " ";

  std::transform(f.begin(), f.end(), f.begin(),
                 [](char c) { return char(islower(c) ? toupper(c) : tolower(c)); });

  ss >> token; // En passant square
  f += (token == "-" ? token : token.replace(1, 1, token[1] == '3' ? "6" : "3"));

  std::getline(ss, token); // Half and full moves
  f += token;

  set(f, is_chess960(), variant(), st, this_thread());

  assert(pos_is_ok());
}


/// Position::pos_is_ok() performs some consistency checks for the
/// position object and raises an asserts if something wrong is detected.
/// This is meant to be helpful when debugging.

bool Position::pos_is_ok() const {

  constexpr bool Fast = true; // Quick (default) or full check?

  Square wksq, bksq;
#ifdef ATOMIC
  if (is_atomic() && is_atomic_loss())
  {
      wksq = sideToMove == WHITE ? SQ_NONE : square<KING>(WHITE);
      bksq = sideToMove == BLACK ? SQ_NONE : square<KING>(BLACK);
  }
  else
#endif
#ifdef EXTINCTION
  if (is_extinction() && is_extinction_loss())
  {
      wksq = sideToMove == WHITE ? SQ_NONE : square<KING>(WHITE);
      bksq = sideToMove == BLACK ? SQ_NONE : square<KING>(BLACK);
  }
  else
#endif
#ifdef HORDE
  if (is_horde())
  {
      wksq = is_horde_color(WHITE) ? SQ_NONE : square<KING>(WHITE);
      bksq = is_horde_color(BLACK) ? SQ_NONE : square<KING>(BLACK);
  }
  else
#endif
  wksq = square<KING>(WHITE), bksq = square<KING>(BLACK);

#ifdef ANTI
  if (is_anti())
  {
      if ((sideToMove != WHITE && sideToMove != BLACK)
          || (ep_square() != SQ_NONE && relative_rank(sideToMove, ep_square()) != RANK_6))
          assert(0 && "pos_is_ok: Default");
  }
  else
#endif
#ifdef EXTINCTION
  if (is_extinction() && is_extinction_loss())
  {
      if ((sideToMove != WHITE && sideToMove != BLACK)
          || (ep_square() != SQ_NONE && relative_rank(sideToMove, ep_square()) != RANK_6))
          assert(0 && "pos_is_ok: Default");
  }
  else
#endif
#ifdef HORDE
  if (is_horde())
  {
      if ((sideToMove != WHITE && sideToMove != BLACK)
          || (is_horde_color(WHITE) ? wksq != SQ_NONE : piece_on(wksq) != W_KING)
          || (is_horde_color(BLACK) ? bksq != SQ_NONE : piece_on(bksq) != B_KING)
          || (ep_square() != SQ_NONE && relative_rank(sideToMove, ep_square()) < RANK_6))
          assert(0 && "pos_is_ok: Default");
  }
  else
#endif
#ifdef PLACEMENT
  if (is_placement() && count_in_hand<KING>())
  {
      if ((sideToMove != WHITE && sideToMove != BLACK))
          assert(0 && "pos_is_ok: Default");
  }
  else
#endif

  if (   (sideToMove != WHITE && sideToMove != BLACK)
#ifdef ATOMIC
      || ((!is_atomic() || wksq != SQ_NONE) && piece_on(wksq) != W_KING)
#else
      || piece_on(wksq) != W_KING
#endif
#ifdef ATOMIC
      || ((!is_atomic() || bksq != SQ_NONE) && piece_on(bksq) != B_KING)
#else
      || piece_on(bksq) != B_KING
#endif
      || (   ep_square() != SQ_NONE
          && relative_rank(sideToMove, ep_square()) != RANK_6))
      assert(0 && "pos_is_ok: Default");

  if (Fast)
      return true;

#ifdef ANTI
  if (is_anti()) {} else
#endif
#ifdef EXTINCTION
  if (is_extinction())
  {
      if (pieceCount[W_KING] + pieceCount[B_KING] < 1)
          assert(0 && "pos_is_ok: Kings (extinction)");
  }
  else
#endif
#ifdef HORDE
  if (is_horde())
  {
      if (pieceCount[W_KING] + pieceCount[B_KING] != 1
          || (is_horde_color(sideToMove) && attackers_to(square<KING>(~sideToMove)) & pieces(sideToMove)))
          assert(0 && "pos_is_ok: Kings (horde)");
  }
  else
#endif
#ifdef ATOMIC
  if (is_atomic() && (is_atomic_win() || is_atomic_loss()))
  {
      if (pieceCount[W_KING] + pieceCount[B_KING] != 1)
          assert(0 && "pos_is_ok: Kings (atomic)");
  }
  else if (is_atomic() && kings_adjacent())
  {
      if (   pieceCount[W_KING] != 1
          || pieceCount[B_KING] != 1)
          assert(0 && "pos_is_ok: Kings (atomic)");
  }
  else
#endif
#ifdef TWOKINGS
  if (is_two_kings())
  {
      if (   pieceCount[W_KING] < 1
          || pieceCount[B_KING] < 1
          || attackers_to(royal_king(~sideToMove)) & pieces(sideToMove))
          assert(0 && "pos_is_ok: Kings (two kings)");
  }
  else
#endif
#ifdef PLACEMENT
  if (is_placement()) {} else
#endif
  if (   pieceCount[W_KING] != 1
      || pieceCount[B_KING] != 1
      || attackers_to(square<KING>(~sideToMove)) & pieces(sideToMove))
      assert(0 && "pos_is_ok: Kings");

#ifdef CRAZYHOUSE
  if (is_house())
  {
      if (   (pieces(PAWN) & (Rank1BB | Rank8BB))
          || pieceCount[W_PAWN] > 16
          || pieceCount[B_PAWN] > 16)
      assert(0 && "pos_is_ok: Pawns (crazyhouse)");
  }
  else
#endif
#ifdef HORDE
  if (is_horde())
  {
      if (pieces(PAWN) & (is_horde_color(WHITE) ? Rank8BB : Rank1BB))
          assert(0 && "pos_is_ok: Pawns (horde)");
  }
  else
#endif
  if (   (pieces(PAWN) & (Rank1BB | Rank8BB))
      || pieceCount[W_PAWN] > 8
      || pieceCount[B_PAWN] > 8)
      assert(0 && "pos_is_ok: Pawns");

#ifdef CRAZYHOUSE
  if (is_house())
  {
      if (   (pieces(WHITE) & pieces(BLACK))
          || (pieces(WHITE) | pieces(BLACK)) != pieces()
          || popcount(pieces(WHITE)) > 32
          || popcount(pieces(BLACK)) > 32)
          assert(0 && "pos_is_ok: Bitboards (crazyhouse)");
  }
  else
#endif
#ifdef HORDE
  if (is_horde())
  {
      if (   (pieces(WHITE) & pieces(BLACK))
          || (pieces(WHITE) | pieces(BLACK)) != pieces()
          || popcount(pieces(WHITE)) > (is_horde_color(WHITE) ? 40 : 16)
          || popcount(pieces(BLACK)) > (is_horde_color(BLACK) ? 40 : 16))
          assert(0 && "pos_is_ok: Bitboards (horde)");
  }
  else
#endif
  if (   (pieces(WHITE) & pieces(BLACK))
      || (pieces(WHITE) | pieces(BLACK)) != pieces()
      || popcount(pieces(WHITE)) > 16
      || popcount(pieces(BLACK)) > 16)
      assert(0 && "pos_is_ok: Bitboards");

  for (PieceType p1 = PAWN; p1 <= KING; ++p1)
      for (PieceType p2 = PAWN; p2 <= KING; ++p2)
          if (p1 != p2 && (pieces(p1) & pieces(p2)))
              assert(0 && "pos_is_ok: Bitboards");

  StateInfo si = *st;
  set_state(&si);
  if (std::memcmp(&si, st, sizeof(StateInfo)))
      assert(0 && "pos_is_ok: State");
#ifdef ANTI
  if (is_anti() && st->checkersBB)
      assert(0 && "pos_is_ok: Checkers (antichess)");
#endif
#ifdef ATOMIC
  if (is_atomic() && kings_adjacent() && st->checkersBB)
      assert(0 && "pos_is_ok: Checkers (atomic)");
#endif
#ifdef EXTINCTION
  if (is_extinction() && st->checkersBB)
      assert(0 && "pos_is_ok: Checkers (extinction)");
#endif

  for (Piece pc : Pieces)
  {
      if (   pieceCount[pc] != popcount(pieces(color_of(pc), type_of(pc)))
          || pieceCount[pc] != std::count(board, board + SQUARE_NB, pc))
          assert(0 && "pos_is_ok: Pieces");

      for (int i = 0; i < pieceCount[pc]; ++i)
          if (board[pieceList[pc][i]] != pc || index[pieceList[pc][i]] != i)
              assert(0 && "pos_is_ok: Index");
  }

  for (Color c : { WHITE, BLACK })
      for (CastlingRights cr : {c & KING_SIDE, c & QUEEN_SIDE})
      {
          if (!can_castle(cr))
              continue;

#if defined(GIVEAWAY) || defined(EXTINCTION) || defined(TWOKINGS)
          if (   piece_on(castlingRookSquare[cr]) != make_piece(c, ROOK)
              || piece_on(castlingKingSquare[c]) != make_piece(c, KING)
              || castlingRightsMask[castlingRookSquare[cr]] != cr
              || (castlingRightsMask[castlingKingSquare[c]] & cr) != cr)
#else
          if (   piece_on(castlingRookSquare[cr]) != make_piece(c, ROOK)
              || castlingRightsMask[castlingRookSquare[cr]] != cr
              || (castlingRightsMask[square<KING>(c)] & cr) != cr)
#endif
              assert(0 && "pos_is_ok: Castling");
      }

  return true;
}<|MERGE_RESOLUTION|>--- conflicted
+++ resolved
@@ -2387,9 +2387,8 @@
 
       // Don't allow pinned pieces to attack (except the king) as long as
       // there are pinners on their original square.
-<<<<<<< HEAD
-      if (st->pinners[~stm] & occupied)
-          stmAttackers &= ~st->blockersForKing[stm];
+      if (pinners(~stm) & occupied)
+          stmAttackers &= ~blockers_for_king(stm);
 #ifdef RACE
       // Exclude checks in racing kings
       if (is_race())
@@ -2404,10 +2403,6 @@
               stmAttackers &= ~st->blockersForKing[~stm];
       }
 #endif
-=======
-      if (pinners(~stm) & occupied)
-          stmAttackers &= ~blockers_for_king(stm);
->>>>>>> 5f1843c9
 
       if (!stmAttackers)
           break;

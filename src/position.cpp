--- conflicted
+++ resolved
@@ -676,30 +676,6 @@
 }
 
 
-<<<<<<< HEAD
-/// Position::game_phase() calculates the game phase interpolating total non-pawn
-/// material between endgame and midgame limits.
-
-Phase Position::game_phase() const {
-
-  Value npm = st->nonPawnMaterial[WHITE] + st->nonPawnMaterial[BLACK];
-#ifdef ANTI
-  if (is_anti())
-      npm = 2 * std::min(st->nonPawnMaterial[WHITE], st->nonPawnMaterial[BLACK]);
-#endif
-#ifdef HORDE
-  if (is_horde())
-      return Phase(count<PAWN>(is_horde_color(WHITE) ? WHITE : BLACK) * PHASE_MIDGAME / 36);
-#endif
-
-  npm = std::max(EndgameLimit, std::min(npm, MidgameLimit));
-
-  return Phase(((npm - EndgameLimit) * PHASE_MIDGAME) / (MidgameLimit - EndgameLimit));
-}
-
-
-=======
->>>>>>> e551afba
 /// Position::slider_blockers() returns a bitboard of all the pieces (both colors)
 /// that are blocking attacks on the square 's' from 'sliders'. A piece blocks a
 /// slider if removing that piece from the board would result in a position where

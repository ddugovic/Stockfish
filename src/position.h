/*
  Stockfish, a UCI chess playing engine derived from Glaurung 2.1
  Copyright (C) 2004-2008 Tord Romstad (Glaurung author)
  Copyright (C) 2008-2015 Marco Costalba, Joona Kiiski, Tord Romstad

  Stockfish is free software: you can redistribute it and/or modify
  it under the terms of the GNU General Public License as published by
  the Free Software Foundation, either version 3 of the License, or
  (at your option) any later version.

  Stockfish is distributed in the hope that it will be useful,
  but WITHOUT ANY WARRANTY; without even the implied warranty of
  MERCHANTABILITY or FITNESS FOR A PARTICULAR PURPOSE.  See the
  GNU General Public License for more details.

  You should have received a copy of the GNU General Public License
  along with this program.  If not, see <http://www.gnu.org/licenses/>.
*/

#ifndef POSITION_H_INCLUDED
#define POSITION_H_INCLUDED

#include <cassert>
#include <cstddef>  // For offsetof()
#include <string>

#include "bitboard.h"
#include "types.h"

class Position;
struct Thread;

/// CheckInfo struct is initialized at c'tor time and keeps info used to detect
/// if a move gives check.

struct CheckInfo {

  explicit CheckInfo(const Position&);

  Bitboard dcCandidates;
  Bitboard pinned;
  Bitboard checkSq[PIECE_TYPE_NB];
  Square   ksq;
};


/// StateInfo struct stores information needed to restore a Position object to
/// its previous state when we retract a move. Whenever a move is made on the
/// board (by calling Position::do_move), a StateInfo object must be passed.

struct StateInfo {

  // Copied when making a move
  Key    pawnKey;
  Key    materialKey;
  Value  nonPawnMaterial[COLOR_NB];
  int    castlingRights;
  int    rule50;
  int    pliesFromNull;
  Score  psq;
  Square epSquare;

  // Not copied when making a move
  Key        key;
  Bitboard   checkersBB;
  PieceType  capturedType;
  StateInfo* previous;
};


/// When making a move the current StateInfo up to 'key' excluded is copied to
/// the new one. Here we calculate the quad words (64 bit) needed to be copied.
const size_t StateCopySize64 = offsetof(StateInfo, key) / sizeof(uint64_t) + 1;


/// Position class stores information regarding the board representation as
/// pieces, side to move, hash keys, castling info, etc. Important methods are
/// do_move() and undo_move(), used by the search to update node info when
/// traversing the search tree.

class Position {

  friend std::ostream& operator<<(std::ostream&, const Position&);

  Position(const Position&); // Disable the default copy constructor

public:
<<<<<<< HEAD
  Position() {}
  Position(const Position& pos, Thread* t) { *this = pos; thisThread = t; }
#ifdef KOTH
  Position(const std::string& f, Thread* t) { set(f, false, false, t); }
  Position(const std::string& f, bool c960, bool isKOTH, Thread* t) { set(f, c960, isKOTH, t); }
#else
  Position(const std::string& f, bool c960, Thread* t) { set(f, c960, t); }
#endif
  Position& operator=(const Position&);
  static void init();

  // Text input/output
#ifdef KOTH
  void set(const std::string& fenStr, bool isChess960, bool isKOTH, Thread* th);
#else
=======
  static void init();

  Position() {} // To define the global object RootPos
  Position(const Position& pos, Thread* th) { *this = pos; thisThread = th; }
  Position(const std::string& f, bool c960, Thread* th) { set(f, c960, th); }
  Position& operator=(const Position&); // To assign RootPos from UCI

  // FEN string input/output
>>>>>>> 5b555525
  void set(const std::string& fenStr, bool isChess960, Thread* th);
#endif
  const std::string fen() const;

  // Position representation
  Bitboard pieces() const;
  Bitboard pieces(PieceType pt) const;
  Bitboard pieces(PieceType pt1, PieceType pt2) const;
  Bitboard pieces(Color c) const;
  Bitboard pieces(Color c, PieceType pt) const;
  Bitboard pieces(Color c, PieceType pt1, PieceType pt2) const;
  Piece piece_on(Square s) const;
  Square king_square(Color c) const;
  Square ep_square() const;
  bool empty(Square s) const;
  template<PieceType Pt> int count(Color c) const;
  template<PieceType Pt> const Square* list(Color c) const;

  // Castling
  int can_castle(Color c) const;
  int can_castle(CastlingRight cr) const;
  bool castling_impeded(CastlingRight cr) const;
  Square castling_rook_square(CastlingRight cr) const;

  // Checking
  Bitboard checkers() const;
  Bitboard discovered_check_candidates() const;
  Bitboard pinned_pieces(Color c) const;

  // Attacks to/from a given square
  Bitboard attackers_to(Square s) const;
  Bitboard attackers_to(Square s, Bitboard occupied) const;
  Bitboard attacks_from(Piece pc, Square s) const;
  template<PieceType> Bitboard attacks_from(Square s) const;
  template<PieceType> Bitboard attacks_from(Square s, Color c) const;

  // Properties of moves
  bool legal(Move m, Bitboard pinned) const;
  bool pseudo_legal(const Move m) const;
  bool capture(Move m) const;
  bool capture_or_promotion(Move m) const;
  bool gives_check(Move m, const CheckInfo& ci) const;
  bool advanced_pawn_push(Move m) const;
  Piece moved_piece(Move m) const;
  PieceType captured_piece_type() const;

  // Piece specific
  bool pawn_passed(Color c, Square s) const;
  bool pawn_on_7th(Color c) const;
  bool opposite_bishops() const;

  // Doing and undoing moves
  void do_move(Move m, StateInfo& st);
  void do_move(Move m, StateInfo& st, const CheckInfo& ci, bool moveIsCheck);
  void undo_move(Move m);
  void do_null_move(StateInfo& st);
  void undo_null_move();

  // Static exchange evaluation
  Value see(Move m) const;
  Value see_sign(Move m) const;

  // Accessing hash keys
  Key key() const;
  Key key_after(Move m) const;
  Key exclusion_key() const;
  Key material_key() const;
  Key pawn_key() const;

  // Other properties of the position
  Color side_to_move() const;
  Phase game_phase() const;
  int game_ply() const;
  bool is_chess960() const;
#ifdef KOTH
  bool is_koth() const;
  bool is_koth_win() const;
  bool is_koth_loss() const;
  int koth_distance(Color c) const;
#endif
  Thread* this_thread() const;
  uint64_t nodes_searched() const;
  void set_nodes_searched(uint64_t n);
  bool is_draw() const;
  int rule50_count() const;
  Score psq_score() const;
  Value non_pawn_material(Color c) const;

  // Position consistency check, for debugging
  bool pos_is_ok(int* step = NULL) const;
  void flip();

private:
  // Initialization helpers (used while setting up a position)
  void clear();
  void set_castling_right(Color c, Square rfrom);
  void set_state(StateInfo* si) const;

  // Other helpers
  Bitboard check_blockers(Color c, Color kingColor) const;
  void put_piece(Square s, Color c, PieceType pt);
  void remove_piece(Square s, Color c, PieceType pt);
  void move_piece(Square from, Square to, Color c, PieceType pt);
  template<bool Do>
  void do_castling(Square from, Square& to, Square& rfrom, Square& rto);

  // Data members
  Piece board[SQUARE_NB];
  Bitboard byTypeBB[PIECE_TYPE_NB];
  Bitboard byColorBB[COLOR_NB];
  int pieceCount[COLOR_NB][PIECE_TYPE_NB];
  Square pieceList[COLOR_NB][PIECE_TYPE_NB][16];
  int index[SQUARE_NB];
  int castlingRightsMask[SQUARE_NB];
  Square castlingRookSquare[CASTLING_RIGHT_NB];
  Bitboard castlingPath[CASTLING_RIGHT_NB];
  StateInfo startState;
  uint64_t nodes;
  int gamePly;
  Color sideToMove;
  Thread* thisThread;
  StateInfo* st;
  bool chess960;
#ifdef KOTH
  bool koth;
#endif
};

inline Color Position::side_to_move() const {
  return sideToMove;
}

inline bool Position::empty(Square s) const {
  return board[s] == NO_PIECE;
}

inline Piece Position::piece_on(Square s) const {
  return board[s];
}

inline Piece Position::moved_piece(Move m) const {
  return board[from_sq(m)];
}

inline Bitboard Position::pieces() const {
  return byTypeBB[ALL_PIECES];
}

inline Bitboard Position::pieces(PieceType pt) const {
  return byTypeBB[pt];
}

inline Bitboard Position::pieces(PieceType pt1, PieceType pt2) const {
  return byTypeBB[pt1] | byTypeBB[pt2];
}

inline Bitboard Position::pieces(Color c) const {
  return byColorBB[c];
}

inline Bitboard Position::pieces(Color c, PieceType pt) const {
  return byColorBB[c] & byTypeBB[pt];
}

inline Bitboard Position::pieces(Color c, PieceType pt1, PieceType pt2) const {
  return byColorBB[c] & (byTypeBB[pt1] | byTypeBB[pt2]);
}

template<PieceType Pt> inline int Position::count(Color c) const {
  return pieceCount[c][Pt];
}

template<PieceType Pt> inline const Square* Position::list(Color c) const {
  return pieceList[c][Pt];
}

inline Square Position::king_square(Color c) const {
  return pieceList[c][KING][0];
}

inline Square Position::ep_square() const {
  return st->epSquare;
}

inline int Position::can_castle(CastlingRight cr) const {
  return st->castlingRights & cr;
}

inline int Position::can_castle(Color c) const {
  return st->castlingRights & ((WHITE_OO | WHITE_OOO) << (2 * c));
}

inline bool Position::castling_impeded(CastlingRight cr) const {
  return byTypeBB[ALL_PIECES] & castlingPath[cr];
}

inline Square Position::castling_rook_square(CastlingRight cr) const {
  return castlingRookSquare[cr];
}

template<PieceType Pt>
inline Bitboard Position::attacks_from(Square s) const {
  return  Pt == BISHOP || Pt == ROOK ? attacks_bb<Pt>(s, byTypeBB[ALL_PIECES])
        : Pt == QUEEN  ? attacks_from<ROOK>(s) | attacks_from<BISHOP>(s)
        : StepAttacksBB[Pt][s];
}

template<>
inline Bitboard Position::attacks_from<PAWN>(Square s, Color c) const {
  return StepAttacksBB[make_piece(c, PAWN)][s];
}

inline Bitboard Position::attacks_from(Piece pc, Square s) const {
  return attacks_bb(pc, s, byTypeBB[ALL_PIECES]);
}

inline Bitboard Position::attackers_to(Square s) const {
  return attackers_to(s, byTypeBB[ALL_PIECES]);
}

inline Bitboard Position::checkers() const {
  return st->checkersBB;
}

inline Bitboard Position::discovered_check_candidates() const {
  return check_blockers(sideToMove, ~sideToMove);
}

inline Bitboard Position::pinned_pieces(Color c) const {
  return check_blockers(c, c);
}

inline bool Position::pawn_passed(Color c, Square s) const {
  return !(pieces(~c, PAWN) & passed_pawn_mask(c, s));
}

inline bool Position::advanced_pawn_push(Move m) const {
  return   type_of(moved_piece(m)) == PAWN
        && relative_rank(sideToMove, from_sq(m)) > RANK_4;
}

inline Key Position::key() const {
  return st->key;
}

inline Key Position::pawn_key() const {
  return st->pawnKey;
}

inline Key Position::material_key() const {
  return st->materialKey;
}

inline Score Position::psq_score() const {
  return st->psq;
}

inline Value Position::non_pawn_material(Color c) const {
  return st->nonPawnMaterial[c];
}

inline int Position::game_ply() const {
  return gamePly;
}

inline int Position::rule50_count() const {
  return st->rule50;
}

inline uint64_t Position::nodes_searched() const {
  return nodes;
}

inline void Position::set_nodes_searched(uint64_t n) {
  nodes = n;
}

inline bool Position::opposite_bishops() const {
  return   pieceCount[WHITE][BISHOP] == 1
        && pieceCount[BLACK][BISHOP] == 1
        && opposite_colors(pieceList[WHITE][BISHOP][0], pieceList[BLACK][BISHOP][0]);
}

inline bool Position::pawn_on_7th(Color c) const {
  return pieces(c, PAWN) & rank_bb(relative_rank(c, RANK_7));
}

#ifdef KOTH
inline bool Position::is_koth() const {
  return koth;
}

// Win if king is in the center (KOTH)
inline bool Position::is_koth_win() const {
  return koth_distance(side_to_move()) == 0;
}

// Loss if king is in the center (KOTH)
inline bool Position::is_koth_loss() const {
  return koth_distance(~side_to_move()) == 0;
}

inline int Position::koth_distance(Color c) const {
  Square ksq = king_square(c);
  int distance =
    square_distance(ksq, SQ_D4) +
    square_distance(ksq, SQ_E4) +
    square_distance(ksq, SQ_D5) +
    square_distance(ksq, SQ_E5);
  // Return 0 if in the center, weighted average distance otherwise
  return distance < 4 ? 0 : (distance + 1) / 4;
}
#endif

inline bool Position::is_chess960() const {
  return chess960;
}

inline bool Position::capture_or_promotion(Move m) const {

  assert(is_ok(m));
  return type_of(m) != NORMAL ? type_of(m) != CASTLING : !empty(to_sq(m));
}

inline bool Position::capture(Move m) const {

  // Castling is encoded as "king captures the rook"
  assert(is_ok(m));
  return (!empty(to_sq(m)) && type_of(m) != CASTLING) || type_of(m) == ENPASSANT;
}

inline PieceType Position::captured_piece_type() const {
  return st->capturedType;
}

inline Thread* Position::this_thread() const {
  return thisThread;
}

inline void Position::put_piece(Square s, Color c, PieceType pt) {

  board[s] = make_piece(c, pt);
  byTypeBB[ALL_PIECES] |= s;
  byTypeBB[pt] |= s;
  byColorBB[c] |= s;
  index[s] = pieceCount[c][pt]++;
  pieceList[c][pt][index[s]] = s;
  pieceCount[c][ALL_PIECES]++;
}

inline void Position::move_piece(Square from, Square to, Color c, PieceType pt) {

  // index[from] is not updated and becomes stale. This works as long as index[]
  // is accessed just by known occupied squares.
  Bitboard from_to_bb = SquareBB[from] ^ SquareBB[to];
  byTypeBB[ALL_PIECES] ^= from_to_bb;
  byTypeBB[pt] ^= from_to_bb;
  byColorBB[c] ^= from_to_bb;
  board[from] = NO_PIECE;
  board[to] = make_piece(c, pt);
  index[to] = index[from];
  pieceList[c][pt][index[to]] = to;
}

inline void Position::remove_piece(Square s, Color c, PieceType pt) {

  // WARNING: This is not a reversible operation. If we remove a piece in
  // do_move() and then replace it in undo_move() we will put it at the end of
  // the list and not in its original place, it means index[] and pieceList[]
  // are not guaranteed to be invariant to a do_move() + undo_move() sequence.
  byTypeBB[ALL_PIECES] ^= s;
  byTypeBB[pt] ^= s;
  byColorBB[c] ^= s;
  /* board[s] = NO_PIECE;  Not needed, overwritten by the capturing one */
  Square lastSquare = pieceList[c][pt][--pieceCount[c][pt]];
  index[lastSquare] = index[s];
  pieceList[c][pt][index[lastSquare]] = lastSquare;
  pieceList[c][pt][pieceCount[c][pt]] = SQ_NONE;
  pieceCount[c][ALL_PIECES]--;
}

#endif // #ifndef POSITION_H_INCLUDED<|MERGE_RESOLUTION|>--- conflicted
+++ resolved
@@ -85,32 +85,21 @@
   Position(const Position&); // Disable the default copy constructor
 
 public:
-<<<<<<< HEAD
-  Position() {}
-  Position(const Position& pos, Thread* t) { *this = pos; thisThread = t; }
+  static void init();
+  Position() {} // To define the global object RootPos
+  Position(const Position& pos, Thread* th) { *this = pos; thisThread = th; }
 #ifdef KOTH
-  Position(const std::string& f, Thread* t) { set(f, false, false, t); }
-  Position(const std::string& f, bool c960, bool isKOTH, Thread* t) { set(f, c960, isKOTH, t); }
+  Position(const std::string& f, Thread* th) { set(f, false, false, th); }
+  Position(const std::string& f, bool c960, bool isKOTH, Thread* th) { set(f, c960, isKOTH, th); }
 #else
-  Position(const std::string& f, bool c960, Thread* t) { set(f, c960, t); }
+  Position(const std::string& f, bool c960, Thread* th) { set(f, c960, th); }
 #endif
-  Position& operator=(const Position&);
-  static void init();
-
-  // Text input/output
+  Position& operator=(const Position&); // To assign RootPos from UCI
+
+  // FEN string input/output
 #ifdef KOTH
   void set(const std::string& fenStr, bool isChess960, bool isKOTH, Thread* th);
 #else
-=======
-  static void init();
-
-  Position() {} // To define the global object RootPos
-  Position(const Position& pos, Thread* th) { *this = pos; thisThread = th; }
-  Position(const std::string& f, bool c960, Thread* th) { set(f, c960, th); }
-  Position& operator=(const Position&); // To assign RootPos from UCI
-
-  // FEN string input/output
->>>>>>> 5b555525
   void set(const std::string& fenStr, bool isChess960, Thread* th);
 #endif
   const std::string fen() const;
@@ -415,13 +404,13 @@
 
 inline int Position::koth_distance(Color c) const {
   Square ksq = king_square(c);
-  int distance =
-    square_distance(ksq, SQ_D4) +
-    square_distance(ksq, SQ_E4) +
-    square_distance(ksq, SQ_D5) +
-    square_distance(ksq, SQ_E5);
+  int square_distance =
+    distance(ksq, SQ_D4) +
+    distance(ksq, SQ_E4) +
+    distance(ksq, SQ_D5) +
+    distance(ksq, SQ_E5);
   // Return 0 if in the center, weighted average distance otherwise
-  return distance < 4 ? 0 : (distance + 1) / 4;
+  return square_distance < 4 ? 0 : (square_distance + 1) / 4;
 }
 #endif
 

--- conflicted
+++ resolved
@@ -28,12 +28,9 @@
 #include "evaluate.h"
 #include "types.h"
 
-<<<<<<< HEAD
-=======
 #include "nnue/nnue_accumulator.h"
 
 
->>>>>>> 84f3e867
 /// StateInfo struct stores information needed to restore a Position object to
 /// its previous state when we retract a move. Whenever a move is made on the
 /// board (by calling Position::do_move), a StateInfo object must be passed.
@@ -358,15 +355,11 @@
   Thread* thisThread;
   StateInfo* st;
   bool chess960;
-<<<<<<< HEAD
   Variant var;
   Variant subvar;
 
-=======
-
   // List of pieces used in NNUE evaluation function
   EvalList evalList;
->>>>>>> 84f3e867
 };
 
 namespace PSQT {

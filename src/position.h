--- conflicted
+++ resolved
@@ -542,7 +542,6 @@
   return attackers_to(s, pieces());
 }
 
-<<<<<<< HEAD
 #ifdef RELAY
 template<PieceType PtMin, PieceType PtMax>
 inline Bitboard Position::relayed_attackers_to(Square s, Color c) const {
@@ -568,7 +567,7 @@
   return adjacent_squares_bb(pieces(~sideToMove, KING)) & to;
 }
 #endif
-=======
+
 template<PieceType Pt>
 inline Bitboard Position::attacks_by(Color c) const {
 
@@ -584,7 +583,6 @@
       return threats;
   }
 }
->>>>>>> 9f6bcb38
 
 inline Bitboard Position::checkers() const {
   return st->checkersBB;

/*
  Stockfish, a UCI chess playing engine derived from Glaurung 2.1
  Copyright (C) 2004-2023 The Stockfish developers (see AUTHORS file)

  Stockfish is free software: you can redistribute it and/or modify
  it under the terms of the GNU General Public License as published by
  the Free Software Foundation, either version 3 of the License, or
  (at your option) any later version.

  Stockfish is distributed in the hope that it will be useful,
  but WITHOUT ANY WARRANTY; without even the implied warranty of
  MERCHANTABILITY or FITNESS FOR A PARTICULAR PURPOSE.  See the
  GNU General Public License for more details.

  You should have received a copy of the GNU General Public License
  along with this program.  If not, see <http://www.gnu.org/licenses/>.
*/

#ifndef POSITION_H_INCLUDED
#define POSITION_H_INCLUDED

#include <cassert>
#include <deque>
#include <memory> // For std::unique_ptr
#include <string>

#include "bitboard.h"
#include "evaluate.h"
#include "psqt.h"
#include "types.h"

#ifdef USE_NNUE
#include "nnue/nnue_accumulator.h"
#endif

namespace Stockfish {

/// StateInfo struct stores information needed to restore a Position object to
/// its previous state when we retract a move. Whenever a move is made on the
/// board (by calling Position::do_move), a StateInfo object must be passed.

struct StateInfo {

  // Copied when making a move
  Key    pawnKey;
  Key    materialKey;
  Value  nonPawnMaterial[COLOR_NB];
  int    castlingRights;
  int    rule50;
  int    pliesFromNull;
#ifdef THREECHECK
  CheckCount checksGiven[COLOR_NB];
#endif
  Square epSquare;

  // Not copied when making a move (will be recomputed anyhow)
  Key        key;
  Bitboard   checkersBB;
  StateInfo* previous;
  Bitboard   blockersForKing[COLOR_NB];
  Bitboard   pinners[COLOR_NB];
  Bitboard   checkSquares[PIECE_TYPE_NB];
  Piece      capturedPiece;
  int        repetition;
#ifdef ATOMIC
  Bitboard   blastByTypeBB[PIECE_TYPE_NB];
  Bitboard   blastByColorBB[COLOR_NB];
#endif
#ifdef CRAZYHOUSE
  bool       capturedpromoted;
#endif

  // Used by NNUE
#ifdef USE_NNUE
  Eval::NNUE::Accumulator accumulator;
  DirtyPiece dirtyPiece;
#endif
};


/// A list to keep track of the position states along the setup moves (from the
/// start position to the position just before the search starts). Needed by
/// 'draw by repetition' detection. Use a std::deque because pointers to
/// elements are not invalidated upon list resizing.
using StateListPtr = std::unique_ptr<std::deque<StateInfo>>;


/// Position class stores information regarding the board representation as
/// pieces, side to move, hash keys, castling info, etc. Important methods are
/// do_move() and undo_move(), used by the search to update node info when
/// traversing the search tree.
class Thread;

class Position {
public:
  static void init();

  Position() = default;
  Position(const Position&) = delete;
  Position& operator=(const Position&) = delete;

  // FEN string input/output
  Position& set(const std::string& fenStr, bool isChess960, Variant v, StateInfo* si, Thread* th);
  Position& set(const std::string& code, Color c, Variant v, StateInfo* si);
  std::string fen() const;

  // Position representation
  Bitboard pieces(PieceType pt) const;
  template<typename ...PieceTypes> Bitboard pieces(PieceType pt, PieceTypes... pts) const;
  Bitboard pieces(Color c) const;
  template<typename ...PieceTypes> Bitboard pieces(Color c, PieceTypes... pts) const;
  Piece piece_on(Square s) const;
  Square ep_square() const;
  bool empty(Square s) const;
  template<PieceType Pt> int count(Color c) const;
  template<PieceType Pt> int count() const;
  template<PieceType Pt> Square square(Color c) const;
  bool is_on_semiopen_file(Color c, Square s) const;

  // Castling
  CastlingRights castling_rights(Color c) const;
  bool can_castle(CastlingRights cr) const;
  bool castling_impeded(CastlingRights cr) const;
#if defined(GIVEAWAY) || defined(EXTINCTION) || defined(TWOKINGS)
  Square castling_king_square(Color c) const;
#endif
  Square castling_rook_square(CastlingRights cr) const;

  // Checking
#ifdef ATOMIC
  bool kings_adjacent() const;
  bool kings_adjacent(Move m) const;
#endif
  Bitboard checkers() const;
  Bitboard blockers_for_king(Color c) const;
  Bitboard check_squares(PieceType pt) const;
  Bitboard pinners(Color c) const;

  // Attacks to/from a given square
  Bitboard attackers_to(Square s) const;
  Bitboard attackers_to(Square s, Bitboard occupied) const;
#ifdef RELAY
  template<PieceType, PieceType> Bitboard relayed_attackers_to(Square s, Color c) const;
  template<PieceType, PieceType> Bitboard relayed_attackers_to(Square s, Color c, Bitboard occupied) const;
#endif
#ifdef ATOMIC
  Bitboard slider_attackers_to(Square s) const;
  Bitboard slider_attackers_to(Square s, Bitboard occupied) const;
#endif
  Bitboard slider_blockers(Bitboard sliders, Square s, Bitboard& pinners) const;
  template<PieceType Pt> Bitboard attacks_by(Color c) const;

  // Properties of moves
  bool legal(Move m) const;
  bool pseudo_legal(const Move m) const;
  bool capture(Move m) const;
  bool capture_stage(Move m) const;
  bool gives_check(Move m) const;
  Piece moved_piece(Move m) const;
  Piece captured_piece() const;

  // Piece specific
  bool pawn_passed(Color c, Square s) const;
  bool opposite_bishops() const;
  int  pawns_on_same_color_squares(Color c, Square s) const;

  // Doing and undoing moves
  void do_move(Move m, StateInfo& newSt);
  void do_move(Move m, StateInfo& newSt, bool givesCheck);
  void undo_move(Move m);
  void do_null_move(StateInfo& newSt);
  void undo_null_move();

  // Static Exchange Evaluation
<<<<<<< HEAD
#ifdef ATOMIC
  template<Variant V>
  Value see(Move m) const;
  template<Variant V>
  Value see(Move m, PieceType nextVictim, Square s) const;
#endif
  bool see_ge(Move m, Bitboard& occupied, Value threshold = VALUE_ZERO) const;
=======
>>>>>>> 54ad9867
  bool see_ge(Move m, Value threshold = VALUE_ZERO) const;

  // Accessing hash keys
  Key key() const;
  Key key_after(Move m) const;
  Key material_key() const;
  Key pawn_key() const;

  // Other properties of the position
  Color side_to_move() const;
  int game_ply() const;
  bool is_chess960() const;
  Variant variant() const;
  Variant subvariant() const;
  bool is_variant_end() const;
  Value variant_result(int ply = 0, Value draw_value = VALUE_DRAW) const;
  Value checkmate_value(int ply = 0) const;
  Value stalemate_value(int ply = 0, Value draw_value = VALUE_DRAW) const;
#ifdef ATOMIC
  bool is_atomic() const;
  bool is_atomic_win() const;
  bool is_atomic_loss() const;
#endif
#ifdef HORDE
  bool is_horde() const;
  bool is_horde_color(Color c) const;
  bool is_horde_loss() const;
#endif
#ifdef CRAZYHOUSE
  bool is_house() const;
  template<PieceType Pt> int count_in_hand(Color c) const;
  template<PieceType Pt> int count_in_hand() const;
  void add_to_hand(Color c, PieceType pt);
  void remove_from_hand(Color c, PieceType pt);
  bool is_promoted(Square s) const;
  void drop_piece(Piece pc, Square s);
  void undrop_piece(Piece pc, Square s);
#endif
#ifdef BUGHOUSE
  bool is_bughouse() const;
#endif
#ifdef LOOP
  bool is_loop() const;
#endif
#ifdef PLACEMENT
  bool is_placement() const;
#endif
#ifdef KNIGHTRELAY
  bool is_knight_relay() const;
#endif
#ifdef RELAY
  bool is_relay() const;
#endif
#ifdef EXTINCTION
  bool is_extinction() const;
  bool is_extinction_win() const;
  bool is_extinction_loss() const;
#endif
#ifdef GRID
  bool is_grid() const;
  GridLayout grid_layout() const;
  Bitboard grid_bb(Square s) const;
#endif
#ifdef DISPLACEDGRID
  bool is_displaced_grid() const;
#endif
#ifdef SLIPPEDGRID
  bool is_slipped_grid() const;
#endif
#ifdef KOTH
  bool is_koth() const;
  bool is_koth_win() const;
  bool is_koth_loss() const;
#endif
#ifdef ANTIHELPMATE
  bool is_antihelpmate() const;
#endif
#ifdef HELPMATE
  bool is_helpmate() const;
#endif
#ifdef LOSERS
  bool is_losers() const;
  bool is_losers_win() const;
  bool is_losers_loss() const;
  bool can_capture_losers() const;
#endif
#ifdef RACE
  bool is_race() const;
  bool is_race_win() const;
  bool is_race_draw() const;
  bool is_race_loss() const;
#endif
#ifdef THREECHECK
  bool is_three_check() const;
  bool is_three_check_win() const;
  bool is_three_check_loss() const;
  int checks_count() const;
  CheckCount checks_given(Color c) const;
#endif
#ifdef TWOKINGS
  bool is_two_kings() const;
  Square royal_king(Color c) const;
  Square royal_king(Color c, Bitboard kings) const;
#endif
#ifdef TWOKINGSSYMMETRIC
  bool is_two_kings_symmetric() const;
#endif
#ifdef ANTI
  bool is_anti() const;
  bool is_anti_win() const;
  bool is_anti_loss() const;
#endif
#if defined(ANTI) || defined(LOSERS)
  bool can_capture() const;
#endif
#ifdef GIVEAWAY
  bool is_giveaway() const;
#endif
#ifdef SUICIDE
  bool is_suicide() const;
#endif
  Thread* this_thread() const;
  bool is_draw(int ply) const;
  bool has_game_cycle(int ply) const;
  bool has_repeated() const;
  int rule50_count() const;
  Score psq_score() const;
  Value psq_eg_stm() const;
  Value non_pawn_material(Color c) const;
  Value non_pawn_material() const;

  // Position consistency check, for debugging
  bool pos_is_ok() const;
  void flip();

  // Used by NNUE
  StateInfo* state() const;

  void put_piece(Piece pc, Square s);
  void remove_piece(Square s);

private:
  // Initialization helpers (used while setting up a position)
  void set_castling_right(Color c, Square kfrom, Square rfrom);
  void set_state() const;
  void set_check_info() const;

  // Other helpers
  void move_piece(Square from, Square to);
  template<bool Do>
  void do_castling(Color us, Square from, Square& to, Square& rfrom, Square& rto);
  template<bool AfterMove>
  Key adjust_key50(Key k) const;

  // Data members
  Piece board[SQUARE_NB];
  Bitboard byTypeBB[PIECE_TYPE_NB];
  Bitboard byColorBB[COLOR_NB];
  int pieceCount[PIECE_NB];
#ifdef CRAZYHOUSE
  int pieceCountInHand[COLOR_NB][PIECE_TYPE_NB];
  Bitboard promotedPieces;
#endif
  int castlingRightsMask[SQUARE_NB];
#if defined(GIVEAWAY) || defined(EXTINCTION) || defined(TWOKINGS)
  Square castlingKingSquare[COLOR_NB];
#endif
  Square castlingRookSquare[CASTLING_RIGHT_NB];
  Bitboard castlingPath[CASTLING_RIGHT_NB];
  Thread* thisThread;
  StateInfo* st;
  int gamePly;
  Color sideToMove;
  Score psq;
  bool chess960;
  Variant var;
  Variant subvar;
};

std::ostream& operator<<(std::ostream& os, const Position& pos);

inline Color Position::side_to_move() const {
  return sideToMove;
}

inline Piece Position::piece_on(Square s) const {
  assert(is_ok(s));
  return board[s];
}

inline bool Position::empty(Square s) const {
  return piece_on(s) == NO_PIECE;
}

inline Piece Position::moved_piece(Move m) const {
#ifdef CRAZYHOUSE
  if (type_of(m) == DROP)
      return dropped_piece(m);
#endif
  return piece_on(from_sq(m));
}

inline Bitboard Position::pieces(PieceType pt = ALL_PIECES) const {
  return byTypeBB[pt];
}

template<typename ...PieceTypes>
inline Bitboard Position::pieces(PieceType pt, PieceTypes... pts) const {
  return pieces(pt) | pieces(pts...);
}

inline Bitboard Position::pieces(Color c) const {
  return byColorBB[c];
}

template<typename ...PieceTypes>
inline Bitboard Position::pieces(Color c, PieceTypes... pts) const {
  return pieces(c) & pieces(pts...);
}

template<PieceType Pt> inline int Position::count(Color c) const {
#ifdef CRAZYHOUSE
  if (is_house())
      return pieceCount[make_piece(c, Pt)] + count_in_hand<Pt>(c);
#endif
  return pieceCount[make_piece(c, Pt)];
}

template<PieceType Pt> inline int Position::count() const {
#ifdef CRAZYHOUSE
  if (is_house())
      return  count<Pt>(WHITE) + count_in_hand<Pt>(WHITE)
            + count<Pt>(BLACK) + count_in_hand<Pt>(BLACK);
#endif
  return count<Pt>(WHITE) + count<Pt>(BLACK);
}

template<PieceType Pt> inline Square Position::square(Color c) const {
  switch (var)
  {
#ifdef ANTI
  case ANTI_VARIANT: // There may be zero, one, or multiple kings
      if (count<Pt>(c) == 0)
          return SQ_NONE;
      assert(count<Pt>(c) >= 1);
  break;
#endif
#ifdef CRAZYHOUSE
  case CRAZYHOUSE_VARIANT:
#ifdef PLACEMENT
      if (is_placement() && pieceCount[make_piece(c, Pt)] == 0)
          return SQ_NONE;
#endif
      assert(pieceCount[make_piece(c, Pt)] == 1);
  break;
#endif
#ifdef EXTINCTION
  case EXTINCTION_VARIANT:
      assert(count<Pt>(c) >= 1);
  break; // return the first king's square
#endif
#ifdef TWOKINGS
  case TWOKINGS_VARIANT:
      if (Pt == KING && count<Pt>(c) > 1)
          return royal_king(c);
  [[fallthrough]];
#endif
  default:
  assert(count<Pt>(c) == 1);
  }
  return lsb(pieces(c, Pt));
}

#ifdef THREECHECK
inline bool Position::is_three_check() const {
  return var == THREECHECK_VARIANT;
}

inline bool Position::is_three_check_win() const {
  return st->checksGiven[sideToMove] == CHECKS_3;
}

inline bool Position::is_three_check_loss() const {
  return st->checksGiven[~sideToMove] == CHECKS_3;
}

inline int Position::checks_count() const {
  return st->checksGiven[WHITE] + st->checksGiven[BLACK];
}

inline CheckCount Position::checks_given(Color c) const {
  return st->checksGiven[c];
}
#endif

#ifdef TWOKINGS
inline bool Position::is_two_kings() const {
  return var == TWOKINGS_VARIANT;
}

inline Square Position::royal_king(Color c) const {
  return royal_king(c, pieces(c, KING));
}

inline Square Position::royal_king(Color c, Bitboard kings) const {
  assert(kings);
  // Find the royal king
  for (File f = FILE_A; f <= FILE_H; ++f)
  {
      if (kings & file_bb(f))
#ifdef TWOKINGSSYMMETRIC
          return backmost_sq(is_two_kings_symmetric() ? c : WHITE, kings & file_bb(f));
#else
          return backmost_sq(WHITE, kings & file_bb(f));
#endif
  }
  assert(false);
  return c == WHITE ? SQ_NONE : SQ_NONE; // silence two warnings
}
#endif

#ifdef TWOKINGSSYMMETRIC
inline bool Position::is_two_kings_symmetric() const {
  return subvar == TWOKINGSSYMMETRIC_VARIANT;
}
#endif

inline Square Position::ep_square() const {
  return st->epSquare;
}

inline bool Position::is_on_semiopen_file(Color c, Square s) const {
  return !(pieces(c, PAWN) & file_bb(s));
}

inline bool Position::can_castle(CastlingRights cr) const {
  return st->castlingRights & cr;
}

inline CastlingRights Position::castling_rights(Color c) const {
  return c & CastlingRights(st->castlingRights);
}

inline bool Position::castling_impeded(CastlingRights cr) const {
  assert(cr == WHITE_OO || cr == WHITE_OOO || cr == BLACK_OO || cr == BLACK_OOO);

  return pieces() & castlingPath[cr];
}

#if defined(GIVEAWAY) || defined(EXTINCTION) || defined(TWOKINGS)
inline Square Position::castling_king_square(Color c) const {
  return castlingKingSquare[c];
}
#endif

inline Square Position::castling_rook_square(CastlingRights cr) const {
  assert(cr == WHITE_OO || cr == WHITE_OOO || cr == BLACK_OO || cr == BLACK_OOO);

  return castlingRookSquare[cr];
}

inline Bitboard Position::attackers_to(Square s) const {
  return attackers_to(s, pieces());
}

#ifdef RELAY
template<PieceType PtMin, PieceType PtMax>
inline Bitboard Position::relayed_attackers_to(Square s, Color c) const {
  return relayed_attackers_to<PtMin, PtMax>(s, c, pieces());
}
#endif
#ifdef ATOMIC
inline Bitboard Position::slider_attackers_to(Square s) const {
  return slider_attackers_to(s, pieces());
}

inline bool Position::kings_adjacent() const {
  assert(is_atomic());
  return adjacent_squares_bb(byTypeBB[KING]) & byTypeBB[KING];
}

inline bool Position::kings_adjacent(Move m) const {
  // Adjacent kings move validation is only relevant for atomic chess
  // Mingw GCC suddenly started reporting a warning on unchanged code
  // which cannot be easily changed (e.g. adding "Variant V" generics)
  // without potentially conflicting with upstream patches
  assert(is_atomic());
#ifdef CRAZYHOUSE
  // Silence Mingw compiler warning -Werror=array-bounds
  // Somehow upstream repository isn't prone to this same false warning
  Square from = from_sq(m);
  if (type_of(m) == DROP || from == SQ_NONE || type_of(piece_on(from)) != KING)
      return kings_adjacent();
#else
  if (type_of(moved_piece(m)) != KING)
      return kings_adjacent();
#endif
  Square to = to_sq(m);
  if (type_of(m) == CASTLING)
      to = relative_square(sideToMove, to > from_sq(m) ? SQ_G1 : SQ_C1);

  return adjacent_squares_bb(pieces(~sideToMove, KING)) & to;
}
#endif

template<PieceType Pt>
inline Bitboard Position::attacks_by(Color c) const {

  if constexpr (Pt == PAWN)
      return c == WHITE ? pawn_attacks_bb<WHITE>(pieces(WHITE, PAWN))
                        : pawn_attacks_bb<BLACK>(pieces(BLACK, PAWN));
  else
  {
      Bitboard threats = 0;
      Bitboard attackers = pieces(c, Pt);
      while (attackers)
          threats |= attacks_bb<Pt>(pop_lsb(attackers), pieces());
      return threats;
  }
}

inline Bitboard Position::checkers() const {
  return st->checkersBB;
}

inline Bitboard Position::blockers_for_king(Color c) const {
  return st->blockersForKing[c];
}

inline Bitboard Position::pinners(Color c) const {
  return st->pinners[c];
}

inline Bitboard Position::check_squares(PieceType pt) const {
  return st->checkSquares[pt];
}

inline bool Position::pawn_passed(Color c, Square s) const {
#ifdef HORDE
  if (is_horde() && is_horde_color(c))
      return !(pieces(~c, PAWN) & forward_file_bb(c, s));
#endif
  return !(pieces(~c, PAWN) & passed_pawn_span(c, s));
}

inline int Position::pawns_on_same_color_squares(Color c, Square s) const {
  return popcount(pieces(c, PAWN) & ((DarkSquares & s) ? DarkSquares : ~DarkSquares));
}

inline Key Position::key() const {
  return adjust_key50<false>(st->key);
}

template<bool AfterMove>
inline Key Position::adjust_key50(Key k) const
{
  return st->rule50 < 14 - AfterMove
      ? k : k ^ make_key((st->rule50 - (14 - AfterMove)) / 8);
}

inline Key Position::pawn_key() const {
  return st->pawnKey;
}

inline Key Position::material_key() const {
  return st->materialKey;
}

inline Score Position::psq_score() const {
  return psq;
}

inline Value Position::psq_eg_stm() const {
  return (sideToMove == WHITE ? 1 : -1) * eg_value(psq);
}

inline Value Position::non_pawn_material(Color c) const {
  return st->nonPawnMaterial[c];
}

inline Value Position::non_pawn_material() const {
  return non_pawn_material(WHITE) + non_pawn_material(BLACK);
}

inline int Position::game_ply() const {
  return gamePly;
}

inline int Position::rule50_count() const {
  return st->rule50;
}

inline bool Position::opposite_bishops() const {
  return   pieceCount[make_piece(WHITE, BISHOP)] == 1
        && pieceCount[make_piece(BLACK, BISHOP)] == 1
        && opposite_colors(square<BISHOP>(WHITE), square<BISHOP>(BLACK));
}

#ifdef ATOMIC
template<Variant V>
Value Position::see(Move m) const {
  return see<V>(m, type_of(moved_piece(m)), to_sq(m));
}

inline bool Position::is_atomic() const {
  return var == ATOMIC_VARIANT;
}

// Loss if king is captured (Atomic)
inline bool Position::is_atomic_win() const {
  return count<KING>(~sideToMove) == 0;
}

// Loss if king is captured (Atomic)
inline bool Position::is_atomic_loss() const {
  return count<KING>(sideToMove) == 0;
}
#endif

#ifdef EXTINCTION
inline bool Position::is_extinction() const {
  return var == EXTINCTION_VARIANT;
}

inline bool Position::is_extinction_win() const {
  return !(   count<  KING>(~sideToMove) && count< QUEEN>(~sideToMove) && count<ROOK>(~sideToMove)
           && count<BISHOP>(~sideToMove) && count<KNIGHT>(~sideToMove) && count<PAWN>(~sideToMove));
}

inline bool Position::is_extinction_loss() const {
  return !(   count<  KING>(sideToMove) && count< QUEEN>(sideToMove) && count<ROOK>(sideToMove)
           && count<BISHOP>(sideToMove) && count<KNIGHT>(sideToMove) && count<PAWN>(sideToMove));
}
#endif

#ifdef GRID
inline bool Position::is_grid() const {
  return var == GRID_VARIANT;
}

inline GridLayout Position::grid_layout() const {
  assert(var == GRID_VARIANT);
  switch (subvar)
  {
  case GRID_VARIANT:
      return NORMAL_GRID;
#ifdef DISPLACEDGRID
  case DISPLACEDGRID_VARIANT:
      return DISPLACED_GRID;
#endif
#ifdef SLIPPEDGRID
  case SLIPPEDGRID_VARIANT:
      return SLIPPED_GRID;
#endif
  default:
      assert(false);
      return NORMAL_GRID;
  }
}

inline Bitboard Position::grid_bb(Square s) const {
  return GridBB[grid_layout()][s];
}
#endif

#ifdef DISPLACEDGRID
inline bool Position::is_displaced_grid() const {
  return subvar == DISPLACEDGRID_VARIANT;
}
#endif

#ifdef SLIPPEDGRID
inline bool Position::is_slipped_grid() const {
  return subvar == SLIPPEDGRID_VARIANT;
}
#endif

#ifdef HORDE
inline bool Position::is_horde() const {
  return var == HORDE_VARIANT;
}

inline bool Position::is_horde_color(Color c) const {
  return pieceCount[make_piece(c, KING)] == 0;
}

// Loss if horde is captured (Horde)
inline bool Position::is_horde_loss() const {
  return count<ALL_PIECES>(is_horde_color(WHITE) ? WHITE : BLACK) == 0;
}
#endif

#ifdef ANTI
inline bool Position::is_anti() const {
  return var == ANTI_VARIANT;
}

inline bool Position::is_anti_loss() const {
  return count<ALL_PIECES>(~sideToMove) == 0;
}

inline bool Position::is_anti_win() const {
  return count<ALL_PIECES>(sideToMove) == 0;
}
#endif

#if defined(ANTI) || defined(LOSERS)
inline bool Position::can_capture() const {
  Square ep = ep_square();
  assert(ep == SQ_NONE
         || (pawn_attacks_bb(~sideToMove, ep) & pieces(sideToMove, PAWN)));
  if (ep != SQ_NONE)
      return true;
  Bitboard target = pieces(~sideToMove);
  Bitboard b1 = pieces(sideToMove, PAWN), b2 = pieces(sideToMove) - b1;
  if ((sideToMove == WHITE ? pawn_attacks_bb<WHITE>(b1) : pawn_attacks_bb<BLACK>(b1)) & target)
      return true;
  while (b2)
  {
      Square s = pop_lsb(b2);
      if (attacks_bb(type_of(piece_on(s)), s, pieces()) & target)
          return true;
  }
  return false;
}
#endif

#ifdef ANTIHELPMATE
inline bool Position::is_antihelpmate() const {
  return subvar == ANTIHELPMATE_VARIANT;
}
#endif
#ifdef HELPMATE
inline bool Position::is_helpmate() const {
  return subvar == ANTIHELPMATE_VARIANT || subvar == HELPMATE_VARIANT;
}
#endif

#ifdef LOSERS
inline bool Position::is_losers() const {
  return var == LOSERS_VARIANT;
}

inline bool Position::is_losers_loss() const {
  return count<ALL_PIECES>(~sideToMove) == 1;
}

inline bool Position::is_losers_win() const {
  return count<ALL_PIECES>(sideToMove) == 1;
}

// Position::can_capture_losers tests whether we have a legal capture
// in a losers chess position.

inline bool Position::can_capture_losers() const {

  // A king may capture undefended pieces
  Square ksq = square<KING>(sideToMove);
  Bitboard attacks = attacks_bb<KING>(ksq) & pieces(~sideToMove);

  // If not in check, unpinned non-king pieces and pawns may freely capture
  if (!attacks && !checkers() && !st->blockersForKing[sideToMove] && ep_square() == SQ_NONE)
      return can_capture();
  while (attacks)
      if (!(attackers_to(pop_lsb(attacks), pieces() ^ ksq) & pieces(~sideToMove)))
          return true;

  // Any non-king capture must capture the checking piece(s)
  Bitboard target = checkers() ? checkers() : pieces(~sideToMove);
  if (more_than_one(checkers()))
      return false;

  Square ep = ep_square();
  assert(ep == SQ_NONE
         || (pawn_attacks_bb(~sideToMove, ep) & pieces(sideToMove, PAWN)));
  if (ep != SQ_NONE)
  {
      Bitboard b = pawn_attacks_bb(~sideToMove, ep) & pieces(sideToMove, PAWN);
      while (b)
      {
          // Test en passant legality by simulating the move
          Square from = pop_lsb(b);
          Square capsq = ep - pawn_push(sideToMove);
          Bitboard occupied = (pieces() ^ from ^ capsq) | ep;

          assert(piece_on(capsq) == make_piece(~sideToMove, PAWN));
          assert(piece_on(ep) == NO_PIECE);

          if (   !(attacks_bb<  ROOK>(ksq, occupied) & pieces(~sideToMove, QUEEN, ROOK))
              && !(attacks_bb<BISHOP>(ksq, occupied) & pieces(~sideToMove, QUEEN, BISHOP)))
              return true;
      }
  }

  // Loop over our pieces to find legal captures
  Bitboard b = pieces(sideToMove) ^ ksq;
  while (b)
  {
      Square s = pop_lsb(b);
      PieceType pt = type_of(piece_on(s));
      attacks = pt == PAWN ? pawn_attacks_bb(sideToMove, s) : attacks_bb(pt, s, pieces());

      // A pinned piece may only capture along the pin
      if (st->blockersForKing[sideToMove] & s)
          attacks &= LineBB[s][ksq];
      if (attacks & target)
          return true;
  }
  return false;
}
#endif

#ifdef GIVEAWAY
inline bool Position::is_giveaway() const {
  return subvar == GIVEAWAY_VARIANT;
}
#endif

#ifdef SUICIDE
inline bool Position::is_suicide() const {
  return subvar == SUICIDE_VARIANT;
}
#endif

#ifdef CRAZYHOUSE
inline bool Position::is_house() const {
  return var == CRAZYHOUSE_VARIANT;
}

template<PieceType Pt> inline int Position::count_in_hand(Color c) const {
  return pieceCountInHand[c][Pt];
}

template<PieceType Pt> inline int Position::count_in_hand() const {
  return count_in_hand<Pt>(WHITE) + count_in_hand<Pt>(BLACK);
}

inline void Position::add_to_hand(Color c, PieceType pt) {
  pieceCountInHand[c][pt]++;
  pieceCountInHand[c][ALL_PIECES]++;
  psq += PSQT::psq[CRAZYHOUSE_VARIANT][make_piece(c, pt)][SQ_NONE];
}

inline void Position::remove_from_hand(Color c, PieceType pt) {
  pieceCountInHand[c][pt]--;
  pieceCountInHand[c][ALL_PIECES]--;
  psq -= PSQT::psq[CRAZYHOUSE_VARIANT][make_piece(c, pt)][SQ_NONE];
}

inline bool Position::is_promoted(Square s) const {
  return promotedPieces & s;
}
#endif

#ifdef BUGHOUSE
inline bool Position::is_bughouse() const {
  return var == CRAZYHOUSE_VARIANT && subvar == BUGHOUSE_VARIANT;
}
#endif

#ifdef LOOP
inline bool Position::is_loop() const {
  return var == CRAZYHOUSE_VARIANT && subvar == LOOP_VARIANT;
}
#endif

#ifdef PLACEMENT
inline bool Position::is_placement() const {
  return var == CRAZYHOUSE_VARIANT && subvar == PLACEMENT_VARIANT;
}
#endif

#ifdef KNIGHTRELAY
inline bool Position::is_knight_relay() const {
  return subvar == KNIGHTRELAY_VARIANT;
}
#endif

#ifdef RELAY
inline bool Position::is_relay() const {
  return subvar == RELAY_VARIANT;
}
#endif

#ifdef KOTH
inline bool Position::is_koth() const {
  return var == KOTH_VARIANT;
}

// Win if king is in the center (KOTH)
inline bool Position::is_koth_win() const {
  Square ksq = square<KING>(sideToMove);
  return (rank_of(ksq) == RANK_4 || rank_of(ksq) == RANK_5) &&
         (file_of(ksq) == FILE_D || file_of(ksq) == FILE_E);
}

// Loss if king is in the center (KOTH)
inline bool Position::is_koth_loss() const {
  Square ksq = square<KING>(~sideToMove);
  return (rank_of(ksq) == RANK_4 || rank_of(ksq) == RANK_5) &&
         (file_of(ksq) == FILE_D || file_of(ksq) == FILE_E);
}
#endif

#ifdef RACE
inline bool Position::is_race() const {
  return var == RACE_VARIANT;
}

// Win if king is on the eighth rank (Racing Kings)
inline bool Position::is_race_win() const {
  return rank_of(square<KING>(sideToMove)) == RANK_8
        && rank_of(square<KING>(~sideToMove)) < RANK_8;
}

// Draw if kings are on the eighth rank (Racing Kings)
inline bool Position::is_race_draw() const {
  return rank_of(square<KING>(sideToMove)) == RANK_8
        && rank_of(square<KING>(~sideToMove)) == RANK_8;
}

// Loss if king is on the eighth rank (Racing Kings)
inline bool Position::is_race_loss() const {
  if (rank_of(square<KING>(~sideToMove)) != RANK_8)
      return false;
  if (rank_of(square<KING>(sideToMove)) < (sideToMove == WHITE ? RANK_8 : RANK_7))
      return true;
  // Check whether the black king can move to the eighth rank
  Bitboard b = attacks_bb<KING>(square<KING>(sideToMove)) & rank_bb(RANK_8) & ~pieces(sideToMove);
  while (b)
      if (!(attackers_to(pop_lsb(b)) & pieces(~sideToMove)))
          return false;
  return true;
}
#endif

inline bool Position::is_chess960() const {
  return chess960;
}

inline Variant Position::variant() const {
  return var;
}

inline Variant Position::subvariant() const {
  return subvar;
}

inline bool Position::is_variant_end() const {
  switch (var)
  {
#ifdef ANTI
  case ANTI_VARIANT:
      return is_anti_win() || is_anti_loss();
#endif
#ifdef ATOMIC
  case ATOMIC_VARIANT:
      return is_atomic_win() || is_atomic_loss();
#endif
#ifdef EXTINCTION
  case EXTINCTION_VARIANT:
      return is_extinction_win() || is_extinction_loss();
#endif
#ifdef HORDE
  case HORDE_VARIANT:
      return is_horde_loss();
#endif
#ifdef KOTH
  case KOTH_VARIANT:
      return is_koth_win() || is_koth_loss();
#endif
#ifdef LOSERS
  case LOSERS_VARIANT:
      return is_losers_win() || is_losers_loss();
#endif
#ifdef RACE
  case RACE_VARIANT:
      return is_race_draw() || is_race_win() || is_race_loss();
#endif
#ifdef THREECHECK
  case THREECHECK_VARIANT:
      return is_three_check_win() || is_three_check_loss();
#endif
  default:
      return false;
  }
}

inline Value Position::variant_result(int ply, Value draw_value) const {
  switch (var)
  {
#ifdef ANTI
  case ANTI_VARIANT:
      if (is_anti_win())
          return mate_in(ply);
      if (is_anti_loss())
          return mated_in(ply);
      break;
#endif
#ifdef ATOMIC
  case ATOMIC_VARIANT:
      if (is_atomic_win())
          return mate_in(ply);
      if (is_atomic_loss())
          return mated_in(ply);
      break;
#endif
#ifdef EXTINCTION
  case EXTINCTION_VARIANT:
      if (is_extinction_win())
          return mate_in(ply);
      if (is_extinction_loss())
          return mated_in(ply);
      break;
#endif
#ifdef HORDE
  case HORDE_VARIANT:
      if (is_horde_loss())
          return mated_in(ply);
      break;
#endif
#ifdef KOTH
  case KOTH_VARIANT:
      if (is_koth_win())
          return mate_in(ply);
      if (is_koth_loss())
          return mated_in(ply);
      break;
#endif
#ifdef LOSERS
  case LOSERS_VARIANT:
      if (is_losers_win())
          return mate_in(ply);
      if (is_losers_loss())
          return mated_in(ply);
      break;
#endif
#ifdef RACE
  case RACE_VARIANT:
      if (is_race_draw())
          return draw_value;
      if (is_race_win())
          return mate_in(ply);
      if (is_race_loss())
          return mated_in(ply);
      break;
#endif
#ifdef THREECHECK
  case THREECHECK_VARIANT:
      if (is_three_check_win())
          return mate_in(ply);
      if (is_three_check_loss())
          return mated_in(ply);
      break;
#endif
  default:;
  }
  // variant_result should not be called if is_variant_end is false.
  assert(false);
  return VALUE_ZERO;
}

inline Value Position::checkmate_value(int ply) const {
  switch (subvar)
  {
#ifdef ANTIHELPMATE
  case ANTIHELPMATE_VARIANT:
      return sideToMove == WHITE ? mate_in(ply) : mated_in(ply);
#endif
#ifdef HELPMATE
  case HELPMATE_VARIANT:
      return sideToMove == BLACK ? mate_in(ply) : mated_in(ply);
#endif
#ifdef LOSERS
  case LOSERS_VARIANT:
      return mate_in(ply);
#endif
  default:;
  }
  return mated_in(ply);
}

inline Value Position::stalemate_value(int ply, Value drawValue) const {
#ifdef ANTI
  if (is_anti())
  {
#ifdef SUICIDE
      if (is_suicide())
      {
          int balance = pieceCount[make_piece(sideToMove, ALL_PIECES)] - pieceCount[make_piece(~sideToMove, ALL_PIECES)];
          if (balance > 0)
              return mated_in(ply);
          if (balance < 0)
              return mate_in(ply);
          return drawValue;
      }
#endif
      return mate_in(ply);
  }
#endif
#ifdef LOSERS
  if (is_losers())
      return mate_in(ply);
#endif
  return drawValue;
}

inline bool Position::capture(Move m) const {
  assert(is_ok(m));
  return     (!empty(to_sq(m)) && type_of(m) != CASTLING)
          ||  type_of(m) == EN_PASSANT;
}

// returns true if a move is generated from the capture stage
// having also queen promotions covered, i.e. consistency with the capture stage move generation
// is needed to avoid the generation of duplicate moves.
inline bool Position::capture_stage(Move m) const {
  assert(is_ok(m));
  return  capture(m) || promotion_type(m) == QUEEN;
}

inline Piece Position::captured_piece() const {
  return st->capturedPiece;
}

inline Thread* Position::this_thread() const {
  return thisThread;
}

inline void Position::put_piece(Piece pc, Square s) {

  board[s] = pc;
  byTypeBB[ALL_PIECES] |= byTypeBB[type_of(pc)] |= s;
  byColorBB[color_of(pc)] |= s;
  pieceCount[pc]++;
  pieceCount[make_piece(color_of(pc), ALL_PIECES)]++;
  psq += PSQT::psq[var][pc][s];
}

inline void Position::remove_piece(Square s) {

  Piece pc = board[s];
  byTypeBB[ALL_PIECES] ^= s;
  byTypeBB[type_of(pc)] ^= s;
  byColorBB[color_of(pc)] ^= s;
  board[s] = NO_PIECE;
  pieceCount[pc]--;
  pieceCount[make_piece(color_of(pc), ALL_PIECES)]--;
  psq -= PSQT::psq[var][pc][s];
}

inline void Position::move_piece(Square from, Square to) {

  Piece pc = board[from];
  Bitboard fromTo = from | to;
  byTypeBB[ALL_PIECES] ^= fromTo;
  byTypeBB[type_of(pc)] ^= fromTo;
  byColorBB[color_of(pc)] ^= fromTo;
  board[from] = NO_PIECE;
  board[to] = pc;
  psq += PSQT::psq[var][pc][to] - PSQT::psq[var][pc][from];
}

#ifdef CRAZYHOUSE
inline void Position::drop_piece(Piece pc, Square s) {
  assert(pieceCountInHand[color_of(pc)][type_of(pc)]);
  put_piece(pc, s);
  remove_from_hand(color_of(pc), type_of(pc));
}

inline void Position::undrop_piece(Piece pc, Square s) {
  remove_piece(s);
  board[s] = NO_PIECE;
  add_to_hand(color_of(pc), type_of(pc));
  assert(pieceCountInHand[color_of(pc)][type_of(pc)]);
}
#endif

inline void Position::do_move(Move m, StateInfo& newSt) {
  do_move(m, newSt, gives_check(m));
}

inline StateInfo* Position::state() const {

  return st;
}

} // namespace Stockfish

#endif // #ifndef POSITION_H_INCLUDED<|MERGE_RESOLUTION|>--- conflicted
+++ resolved
@@ -172,16 +172,12 @@
   void undo_null_move();
 
   // Static Exchange Evaluation
-<<<<<<< HEAD
 #ifdef ATOMIC
   template<Variant V>
   Value see(Move m) const;
   template<Variant V>
   Value see(Move m, PieceType nextVictim, Square s) const;
 #endif
-  bool see_ge(Move m, Bitboard& occupied, Value threshold = VALUE_ZERO) const;
-=======
->>>>>>> 54ad9867
   bool see_ge(Move m, Value threshold = VALUE_ZERO) const;
 
   // Accessing hash keys

--- conflicted
+++ resolved
@@ -128,7 +128,6 @@
   // Attacks to/from a given square
   Bitboard attackers_to(Square s) const;
   Bitboard attackers_to(Square s, Bitboard occupied) const;
-<<<<<<< HEAD
 #ifdef RELAY
   template<PieceType, PieceType> Bitboard relayed_attackers_to(Square s, Color c) const;
   template<PieceType, PieceType> Bitboard relayed_attackers_to(Square s, Color c, Bitboard occupied) const;
@@ -137,11 +136,6 @@
   Bitboard slider_attackers_to(Square s) const;
   Bitboard slider_attackers_to(Square s, Bitboard occupied) const;
 #endif
-  Bitboard attacks_from(PieceType pt, Square s) const;
-  template<PieceType> Bitboard attacks_from(Square s) const;
-  template<PieceType> Bitboard attacks_from(Square s, Color c) const;
-=======
->>>>>>> 616eb600
   Bitboard slider_blockers(Bitboard sliders, Square s, Bitboard& pinners) const;
 
   // Properties of moves
@@ -752,7 +746,7 @@
 inline bool Position::can_capture() const {
   Square ep = ep_square();
   assert(ep == SQ_NONE
-         || (attacks_from<PAWN>(ep, ~sideToMove) & pieces(sideToMove, PAWN)));
+         || (pawn_attacks_bb(~sideToMove, ep) & pieces(sideToMove, PAWN)));
   if (ep != SQ_NONE)
       return true;
   Bitboard target = pieces(~sideToMove);
@@ -762,7 +756,7 @@
   while (b2)
   {
       Square s = pop_lsb(&b2);
-      if (attacks_from(type_of(piece_on(s)), s) & target)
+      if (attacks_bb(type_of(piece_on(s)), s, pieces()) & target)
           return true;
   }
   return false;
@@ -800,7 +794,7 @@
 
   // A king may capture undefended pieces
   Square ksq = square<KING>(sideToMove);
-  Bitboard attacks = attacks_from<KING>(ksq) & pieces(~sideToMove);
+  Bitboard attacks = attacks_bb<KING>(ksq) & pieces(~sideToMove);
 
   // If not in check, unpinned non-king pieces and pawns may freely capture
   if (!attacks && !checkers() && !st->blockersForKing[sideToMove] && ep_square() == SQ_NONE)
@@ -816,10 +810,10 @@
 
   Square ep = ep_square();
   assert(ep == SQ_NONE
-         || (attacks_from<PAWN>(ep, ~sideToMove) & pieces(sideToMove, PAWN)));
+         || (pawn_attacks_bb(~sideToMove, ep) & pieces(sideToMove, PAWN)));
   if (ep != SQ_NONE)
   {
-      Bitboard b = attacks_from<PAWN>(ep, ~sideToMove) & pieces(sideToMove, PAWN);
+      Bitboard b = pawn_attacks_bb(~sideToMove, ep) & pieces(sideToMove, PAWN);
       while (b)
       {
           // Test en passant legality by simulating the move
@@ -842,7 +836,7 @@
   {
       Square s = pop_lsb(&b);
       PieceType pt = type_of(piece_on(s));
-      attacks = pt == PAWN ? attacks_from<PAWN>(s, sideToMove) : attacks_from(pt, s);
+      attacks = pt == PAWN ? pawn_attacks_bb(sideToMove, s) : attacks_bb(pt, s, pieces());
 
       // A pinned piece may only capture along the pin
       if (st->blockersForKing[sideToMove] & s)
@@ -966,7 +960,7 @@
   if (rank_of(square<KING>(sideToMove)) < (sideToMove == WHITE ? RANK_8 : RANK_7))
       return true;
   // Check whether the black king can move to the eighth rank
-  Bitboard b = attacks_from<KING>(square<KING>(sideToMove)) & rank_bb(RANK_8) & ~pieces(sideToMove);
+  Bitboard b = attacks_bb<KING>(square<KING>(sideToMove)) & rank_bb(RANK_8) & ~pieces(sideToMove);
   while (b)
       if (!(attackers_to(pop_lsb(&b)) & pieces(~sideToMove)))
           return false;

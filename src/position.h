--- conflicted
+++ resolved
@@ -56,23 +56,19 @@
   // Not copied when making a move (will be recomputed anyhow)
   Key        key;
   Bitboard   checkersBB;
-<<<<<<< HEAD
-  Piece      capturedPiece;
-#ifdef ATOMIC
-  Bitboard blastByTypeBB[PIECE_TYPE_NB];
-  Bitboard blastByColorBB[COLOR_NB];
-#endif
-#ifdef CRAZYHOUSE
-  bool       capturedpromoted;
-#endif
-=======
->>>>>>> 21ad356c
   StateInfo* previous;
   Bitboard   blockersForKing[COLOR_NB];
   Bitboard   pinners[COLOR_NB];
   Bitboard   checkSquares[PIECE_TYPE_NB];
   Piece      capturedPiece;
   int        repetition;
+#ifdef ATOMIC
+  Bitboard   blastByTypeBB[PIECE_TYPE_NB];
+  Bitboard   blastByColorBB[COLOR_NB];
+#endif
+#ifdef CRAZYHOUSE
+  bool       capturedpromoted;
+#endif
 
   // Used by NNUE
 #ifdef USE_NNUE
@@ -104,15 +100,9 @@
   Position& operator=(const Position&) = delete;
 
   // FEN string input/output
-<<<<<<< HEAD
   Position& set(const std::string& fenStr, bool isChess960, Variant v, StateInfo* si, Thread* th);
   Position& set(const std::string& code, Color c, Variant v, StateInfo* si);
-  const std::string fen() const;
-=======
-  Position& set(const std::string& fenStr, bool isChess960, StateInfo* si, Thread* th);
-  Position& set(const std::string& code, Color c, StateInfo* si);
   std::string fen() const;
->>>>>>> 21ad356c
 
   // Position representation
   Bitboard pieces(PieceType pt) const;
@@ -594,17 +584,6 @@
   return st->checkSquares[pt];
 }
 
-<<<<<<< HEAD
-inline bool Position::is_discovered_check_on_king(Color c, Move m) const {
-#ifdef CRAZYHOUSE
-  if (is_house() && type_of(m) == DROP)
-      return false;
-#endif
-  return st->blockersForKing[c] & from_sq(m);
-}
-
-=======
->>>>>>> 21ad356c
 inline bool Position::pawn_passed(Color c, Square s) const {
 #ifdef HORDE
   if (is_horde() && is_horde_color(c))
@@ -777,7 +756,7 @@
       return true;
   while (b2)
   {
-      Square s = pop_lsb(&b2);
+      Square s = pop_lsb(b2);
       if (attacks_bb(type_of(piece_on(s)), s, pieces()) & target)
           return true;
   }
@@ -822,7 +801,7 @@
   if (!attacks && !checkers() && !st->blockersForKing[sideToMove] && ep_square() == SQ_NONE)
       return can_capture();
   while (attacks)
-      if (!(attackers_to(pop_lsb(&attacks), pieces() ^ ksq) & pieces(~sideToMove)))
+      if (!(attackers_to(pop_lsb(attacks), pieces() ^ ksq) & pieces(~sideToMove)))
           return true;
 
   // Any non-king capture must capture the checking piece(s)
@@ -839,7 +818,7 @@
       while (b)
       {
           // Test en passant legality by simulating the move
-          Square from = pop_lsb(&b);
+          Square from = pop_lsb(b);
           Square capsq = ep - pawn_push(sideToMove);
           Bitboard occupied = (pieces() ^ from ^ capsq) | ep;
 
@@ -856,7 +835,7 @@
   Bitboard b = pieces(sideToMove) ^ ksq;
   while (b)
   {
-      Square s = pop_lsb(&b);
+      Square s = pop_lsb(b);
       PieceType pt = type_of(piece_on(s));
       attacks = pt == PAWN ? pawn_attacks_bb(sideToMove, s) : attacks_bb(pt, s, pieces());
 
@@ -988,7 +967,7 @@
   // Check whether the black king can move to the eighth rank
   Bitboard b = attacks_bb<KING>(square<KING>(sideToMove)) & rank_bb(RANK_8) & ~pieces(sideToMove);
   while (b)
-      if (!(attackers_to(pop_lsb(&b)) & pieces(~sideToMove)))
+      if (!(attackers_to(pop_lsb(b)) & pieces(~sideToMove)))
           return false;
   return true;
 }
@@ -1211,15 +1190,7 @@
   byTypeBB[ALL_PIECES] ^= s;
   byTypeBB[type_of(pc)] ^= s;
   byColorBB[color_of(pc)] ^= s;
-<<<<<<< HEAD
-#ifdef ATOMIC
-  if (is_atomic())
-      board[s] = NO_PIECE;
-#endif
-  /* board[s] = NO_PIECE;  Not needed, overwritten by the capturing one */
-=======
   board[s] = NO_PIECE;
->>>>>>> 21ad356c
   pieceCount[pc]--;
   pieceCount[make_piece(color_of(pc), ALL_PIECES)]--;
   psq -= PSQT::psq[var][pc][s];

--- conflicted
+++ resolved
@@ -402,13 +402,8 @@
         // accumulator. Then, we update the current accumulator (pos.state()).
 
         // Gather all features to be updated.
-<<<<<<< HEAD
-        Square ksq = pos.square<KING>(perspective);
-        IndexList removed[2], added[2];
-=======
         const Square ksq = pos.square<KING>(perspective);
         FeatureSet::IndexList removed[2], added[2];
->>>>>>> 2c86ae19
         FeatureSet::append_changed_indices(
           ksq, next->dirtyPiece, perspective, removed[0], added[0]);
         for (StateInfo *st2 = pos.state(); st2 != next; st2 = st2->previous)

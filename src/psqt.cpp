--- conflicted
+++ resolved
@@ -821,8 +821,7 @@
 
       for (Square s = SQ_A1; s <= SQ_H8; ++s)
       {
-<<<<<<< HEAD
-          File f = edge_distance(file_of(s));
+          File f = File(edge_distance(file_of(s)));
           psq[var][ pc][ s] = score + ((var == CHESS_VARIANT && type_of(pc) == PAWN) ? PBonus[rank_of(s)][file_of(s)]
                                                                                      : Bonus[var][pc][rank_of(s)][f]);
 #ifdef RACE
@@ -837,12 +836,6 @@
       {
           psq[var][ pc][SQ_NONE] = score + inHandBonus[type_of(pc)];
           psq[var][~pc][SQ_NONE] = -psq[var][pc][SQ_NONE];
-=======
-          File f = File(edge_distance(file_of(s)));
-          psq[ pc][ s] = score + (type_of(pc) == PAWN ? PBonus[rank_of(s)][file_of(s)]
-                                                      : Bonus[pc][rank_of(s)][f]);
-          psq[~pc][flip_rank(s)] = -psq[pc][s];
->>>>>>> 2c5f0efa
       }
 #endif
   }

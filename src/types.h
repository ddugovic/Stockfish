--- conflicted
+++ resolved
@@ -865,7 +865,11 @@
   return from_sq(m) != to_sq(m); // Catch MOVE_NULL and MOVE_NONE
 }
 
-<<<<<<< HEAD
+/// Based on a congruential pseudo random number generator
+constexpr Key make_key(uint64_t seed) {
+  return seed * 6364136223846793005ULL + 1442695040888963407ULL;
+}
+
 inline Variant main_variant(Variant v) {
   if (v < VARIANT_NB)
       return v;
@@ -923,11 +927,6 @@
       assert(false);
       return CHESS_VARIANT; // Silence a warning
   }
-=======
-/// Based on a congruential pseudo random number generator
-constexpr Key make_key(uint64_t seed) {
-  return seed * 6364136223846793005ULL + 1442695040888963407ULL;
->>>>>>> 16836f39
 }
 
 #endif // #ifndef TYPES_H_INCLUDED

/*
  Stockfish, a UCI chess playing engine derived from Glaurung 2.1
  Copyright (C) 2004-2020 The Stockfish developers (see AUTHORS file)

  Stockfish is free software: you can redistribute it and/or modify
  it under the terms of the GNU General Public License as published by
  the Free Software Foundation, either version 3 of the License, or
  (at your option) any later version.

  Stockfish is distributed in the hope that it will be useful,
  but WITHOUT ANY WARRANTY; without even the implied warranty of
  MERCHANTABILITY or FITNESS FOR A PARTICULAR PURPOSE.  See the
  GNU General Public License for more details.

  You should have received a copy of the GNU General Public License
  along with this program.  If not, see <http://www.gnu.org/licenses/>.
*/

#ifndef TYPES_H_INCLUDED
#define TYPES_H_INCLUDED

/// When compiling with provided Makefile (e.g. for Linux and OSX), configuration
/// is done automatically. To get started type 'make help'.
///
/// When Makefile is not used (e.g. with Microsoft Visual Studio) some switches
/// need to be set manually:
///
/// -DNDEBUG      | Disable debugging mode. Always use this for release.
///
/// -DNO_PREFETCH | Disable use of prefetch asm-instruction. You may need this to
///               | run on some very old machines.
///
/// -DUSE_POPCNT  | Add runtime support for use of popcnt asm-instruction. Works
///               | only in 64-bit mode and requires hardware with popcnt support.
///
/// -DUSE_PEXT    | Add runtime support for use of pext asm-instruction. Works
///               | only in 64-bit mode and requires hardware with pext support.

#include <cassert>
#include <cctype>
#include <cstdint>
#include <cstdlib>
#include <algorithm>
#include <string>
#include <vector>

#if defined(_MSC_VER)
// Disable some silly and noisy warning from MSVC compiler
#pragma warning(disable: 4127) // Conditional expression is constant
#pragma warning(disable: 4146) // Unary minus operator applied to unsigned type
#pragma warning(disable: 4800) // Forcing value to bool 'true' or 'false'
#endif

/// Predefined macros hell:
///
/// __GNUC__           Compiler is gcc, Clang or Intel on Linux
/// __INTEL_COMPILER   Compiler is Intel
/// _MSC_VER           Compiler is MSVC or Intel on Windows
/// _WIN32             Building on Windows (any)
/// _WIN64             Building on Windows 64 bit

#if defined(_WIN64) && defined(_MSC_VER) // No Makefile used
#  include <intrin.h> // Microsoft header for _BitScanForward64()
#  define IS_64BIT
#endif

#if defined(USE_POPCNT) && (defined(__INTEL_COMPILER) || defined(_MSC_VER))
#  include <nmmintrin.h> // Intel and Microsoft header for _mm_popcnt_u64()
#endif

#if !defined(NO_PREFETCH) && (defined(__INTEL_COMPILER) || defined(_MSC_VER))
#  include <xmmintrin.h> // Intel and Microsoft header for _mm_prefetch()
#endif

#if defined(USE_PEXT)
#  include <immintrin.h> // Header for _pext_u64() intrinsic
#  define pext(b, m) _pext_u64(b, m)
#else
#  define pext(b, m) 0
#endif

#ifdef USE_POPCNT
constexpr bool HasPopCnt = true;
#else
constexpr bool HasPopCnt = false;
#endif

#ifdef USE_PEXT
constexpr bool HasPext = true;
#else
constexpr bool HasPext = false;
#endif

#ifdef IS_64BIT
constexpr bool Is64Bit = true;
#else
constexpr bool Is64Bit = false;
#endif

typedef uint64_t Key;
typedef uint64_t Bitboard;

#if defined(CRAZYHOUSE) || defined(HORDE)
constexpr int MAX_MOVES = 512;
#else
constexpr int MAX_MOVES = 256;
#endif
constexpr int MAX_PLY   = 246;

enum Variant {
  //main variants
  CHESS_VARIANT,
#ifdef ANTI
  ANTI_VARIANT,
#endif
#ifdef ATOMIC
  ATOMIC_VARIANT,
#endif
#ifdef CRAZYHOUSE
  CRAZYHOUSE_VARIANT,
#endif
#ifdef EXTINCTION
  EXTINCTION_VARIANT,
#endif
#ifdef GRID
  GRID_VARIANT,
#endif
#ifdef HORDE
  HORDE_VARIANT,
#endif
#ifdef KOTH
  KOTH_VARIANT,
#endif
#ifdef LOSERS
  LOSERS_VARIANT,
#endif
#ifdef RACE
  RACE_VARIANT,
#endif
#ifdef THREECHECK
  THREECHECK_VARIANT,
#endif
#ifdef TWOKINGS
  TWOKINGS_VARIANT,
#endif
  VARIANT_NB,
  LAST_VARIANT = VARIANT_NB - 1,
  //subvariants
#ifdef ANTIHELPMATE
  ANTIHELPMATE_VARIANT,
#endif
#ifdef HELPMATE
  HELPMATE_VARIANT,
#endif
#ifdef GIVEAWAY
  GIVEAWAY_VARIANT,
#endif
#ifdef SUICIDE
  SUICIDE_VARIANT,
#endif
#ifdef BUGHOUSE
  BUGHOUSE_VARIANT,
#endif
#ifdef DISPLACEDGRID
  DISPLACEDGRID_VARIANT,
#endif
#ifdef LOOP
  LOOP_VARIANT,
#endif
#ifdef PLACEMENT
  PLACEMENT_VARIANT,
#endif
#ifdef KNIGHTRELAY
  KNIGHTRELAY_VARIANT,
#endif
#ifdef RELAY
  RELAY_VARIANT,
#endif
#ifdef SLIPPEDGRID
  SLIPPEDGRID_VARIANT,
#endif
#ifdef TWOKINGSSYMMETRIC
  TWOKINGSSYMMETRIC_VARIANT,
#endif
  SUBVARIANT_NB,
};

//static const constexpr char* variants[] doesn't play nicely with uci.h
static std::vector<std::string> variants = {
//main variants
"chess",
#ifdef ANTI
"antichess",
#endif
#ifdef ATOMIC
"atomic",
#endif
#ifdef CRAZYHOUSE
"crazyhouse",
#endif
#ifdef EXTINCTION
"extinction",
#endif
#ifdef GRID
"grid",
#endif
#ifdef HORDE
"horde",
#endif
#ifdef KOTH
"kingofthehill",
#endif
#ifdef LOSERS
"losers",
#endif
#ifdef RACE
"racingkings",
#endif
#ifdef THREECHECK
"3check",
#endif
#ifdef TWOKINGS
"twokings",
#endif
//subvariants
#ifdef ANTIHELPMATE
"antihelpmate",
#endif
#ifdef HELPMATE
"helpmate",
#endif
#ifdef GIVEAWAY
"giveaway",
#endif
#ifdef SUICIDE
"suicide",
#endif
#ifdef BUGHOUSE
"bughouse",
#endif
#ifdef DISPLACEDGRID
"displacedgrid",
#endif
#ifdef LOOP
"loop",
#endif
#ifdef PLACEMENT
"placement",
#endif
#ifdef KNIGHTRELAY
"knightrelay",
#endif
#ifdef RELAY
"relay",
#endif
#ifdef SLIPPEDGRID
"slippedgrid",
#endif
#ifdef TWOKINGSSYMMETRIC
"twokingssymmetric",
#endif
};

/// A move needs 16 bits to be stored
///
/// bit  0- 5: destination square (from 0 to 63)
/// bit  6-11: origin square (from 0 to 63)
/// bit 12-13: promotion piece type - 2 (from KNIGHT-2 to QUEEN-2)
/// bit 14-15: special move flag: promotion (1), en passant (2), castling (3)
/// NOTE: EN-PASSANT bit is set only when a pawn can be captured
///
/// Special cases are MOVE_NONE and MOVE_NULL. We can sneak these in because in
/// any normal move destination square is always different from origin square
/// while MOVE_NONE and MOVE_NULL have the same origin and destination square.

enum Move : int {
  MOVE_NONE,
  MOVE_NULL = 65
};

enum MoveType {
  NORMAL,
  PROMOTION = 1 << 14,
  ENPASSANT = 2 << 14,
  CASTLING  = 3 << 14,
  // special moves use promotion piece type bits as flags
#if defined(ANTI) || defined(CRAZYHOUSE) || defined(EXTINCTION)
  SPECIAL = ENPASSANT,
#endif
#ifdef CRAZYHOUSE
  DROP = 1 << 12,
#endif
#if defined(ANTI) || defined(EXTINCTION)
  KING_PROMOTION = 2 << 12, // not used as an actual move type
#endif
};

enum Color {
  WHITE, BLACK, COLOR_NB = 2
};

enum CastlingRights {
  NO_CASTLING,
  WHITE_OO,
  WHITE_OOO = WHITE_OO << 1,
  BLACK_OO  = WHITE_OO << 2,
  BLACK_OOO = WHITE_OO << 3,

  KING_SIDE      = WHITE_OO  | BLACK_OO,
  QUEEN_SIDE     = WHITE_OOO | BLACK_OOO,
  WHITE_CASTLING = WHITE_OO  | WHITE_OOO,
  BLACK_CASTLING = BLACK_OO  | BLACK_OOO,
  ANY_CASTLING   = WHITE_CASTLING | BLACK_CASTLING,

  CASTLING_RIGHT_NB = 16
};

#ifdef GRID
enum GridLayout {
  NORMAL_GRID,
#ifdef DISPLACEDGRID
  DISPLACED_GRID,
#endif
#ifdef SLIPPEDGRID
  SLIPPED_GRID,
#endif
  GRIDLAYOUT_NB
};
#endif

#ifdef THREECHECK
enum CheckCount : int {
  CHECKS_0 = 0, CHECKS_1 = 1, CHECKS_2 = 2, CHECKS_3 = 3, CHECKS_NB = 4
};
#endif

enum Phase {
  PHASE_ENDGAME,
  PHASE_MIDGAME = 128,
  MG = 0, EG = 1, PHASE_NB = 2
};

enum ScaleFactor {
  SCALE_FACTOR_DRAW    = 0,
  SCALE_FACTOR_NORMAL  = 64,
  SCALE_FACTOR_MAX     = 128,
  SCALE_FACTOR_NONE    = 255
};

enum Bound {
  BOUND_NONE,
  BOUND_UPPER,
  BOUND_LOWER,
  BOUND_EXACT = BOUND_UPPER | BOUND_LOWER
};

enum Value : int {
  VALUE_ZERO      = 0,
  VALUE_DRAW      = 0,
  VALUE_KNOWN_WIN = 10000,
  VALUE_MATE      = 32000,
  VALUE_INFINITE  = 32001,
  VALUE_NONE      = 32002,

  VALUE_TB_WIN_IN_MAX_PLY  =  VALUE_MATE - 2 * MAX_PLY,
  VALUE_TB_LOSS_IN_MAX_PLY = -VALUE_TB_WIN_IN_MAX_PLY,
  VALUE_MATE_IN_MAX_PLY  =  VALUE_MATE - MAX_PLY,
  VALUE_MATED_IN_MAX_PLY = -VALUE_MATE_IN_MAX_PLY,

  PawnValueMg   = 126,   PawnValueEg   = 208,
  KnightValueMg = 781,   KnightValueEg = 854,
  BishopValueMg = 825,   BishopValueEg = 915,
  RookValueMg   = 1276,  RookValueEg   = 1380,
  QueenValueMg  = 2538,  QueenValueEg  = 2682,
#ifdef ANTI
  PawnValueMgAnti   = -108,  PawnValueEgAnti   = -165,
  KnightValueMgAnti = -155,  KnightValueEgAnti = 194,
  BishopValueMgAnti = -270,  BishopValueEgAnti = 133,
  RookValueMgAnti   = -472,  RookValueEgAnti   = 56,
  QueenValueMgAnti  = -114,  QueenValueEgAnti  = -218,
  KingValueMgAnti   = -23,   KingValueEgAnti   = 173,
#endif
#ifdef ATOMIC
  PawnValueMgAtomic   = 244,   PawnValueEgAtomic   = 367,
  KnightValueMgAtomic = 437,   KnightValueEgAtomic = 652,
  BishopValueMgAtomic = 552,   BishopValueEgAtomic = 716,
  RookValueMgAtomic   = 787,   RookValueEgAtomic   = 1074,
  QueenValueMgAtomic  = 1447,  QueenValueEgAtomic  = 1892,
#endif
#ifdef CRAZYHOUSE
  PawnValueMgHouse   = 149,   PawnValueEgHouse   = 206,
  KnightValueMgHouse = 447,   KnightValueEgHouse = 527,
  BishopValueMgHouse = 450,   BishopValueEgHouse = 521,
  RookValueMgHouse   = 619,   RookValueEgHouse   = 669,
  QueenValueMgHouse  = 878,   QueenValueEgHouse  = 965,
#endif
#ifdef EXTINCTION
  PawnValueMgExtinction   = 209,   PawnValueEgExtinction   = 208,
  KnightValueMgExtinction = 823,   KnightValueEgExtinction = 1091,
  BishopValueMgExtinction = 1097,  BishopValueEgExtinction = 1055,
  RookValueMgExtinction   = 726,   RookValueEgExtinction   = 950,
  QueenValueMgExtinction  = 2111,  QueenValueEgExtinction  = 2014,
  KingValueMgExtinction   = 919,   KingValueEgExtinction   = 1093,
#endif
#ifdef GRID
  PawnValueMgGrid   = 38,    PawnValueEgGrid   = 55,
  KnightValueMgGrid = 993,   KnightValueEgGrid = 903,
  BishopValueMgGrid = 685,   BishopValueEgGrid = 750,
  RookValueMgGrid   = 1018,  RookValueEgGrid   = 1055,
  QueenValueMgGrid  = 2556,  QueenValueEgGrid  = 2364,
#endif
#ifdef HORDE
  PawnValueMgHorde   = 321,   PawnValueEgHorde   = 326,
  KnightValueMgHorde = 888,   KnightValueEgHorde = 991,
  BishopValueMgHorde = 743,   BishopValueEgHorde = 1114,
  RookValueMgHorde   = 948,   RookValueEgHorde   = 1230,
  QueenValueMgHorde  = 2736,  QueenValueEgHorde  = 2554,
  KingValueMgHorde   = 2073,  KingValueEgHorde   = 921,
#endif
#ifdef KOTH
  PawnValueMgHill   = 136,   PawnValueEgHill   = 225,
  KnightValueMgHill = 657,   KnightValueEgHill = 781,
  BishopValueMgHill = 763,   BishopValueEgHill = 849,
  RookValueMgHill   = 1010,  RookValueEgHill   = 1175,
  QueenValueMgHill  = 2104,  QueenValueEgHill  = 2402,
#endif
#ifdef LOSERS
  PawnValueMgLosers   = -40,   PawnValueEgLosers   = -25,
  KnightValueMgLosers = -23,   KnightValueEgLosers = 369,
  BishopValueMgLosers = -206,  BishopValueEgLosers = 245,
  RookValueMgLosers   = -415,  RookValueEgLosers   = 80,
  QueenValueMgLosers  = -111,  QueenValueEgLosers  = -209,
#endif
#ifdef RACE
  KnightValueMgRace = 777,   KnightValueEgRace = 881,
  BishopValueMgRace = 1025,  BishopValueEgRace = 1070,
  RookValueMgRace   = 1272,  RookValueEgRace   = 1847,
  QueenValueMgRace  = 1674,  QueenValueEgRace  = 2280,
#endif
#ifdef THREECHECK
  PawnValueMgThreeCheck   = 119,   PawnValueEgThreeCheck   = 205,
  KnightValueMgThreeCheck = 645,   KnightValueEgThreeCheck = 770,
  BishopValueMgThreeCheck = 693,   BishopValueEgThreeCheck = 754,
  RookValueMgThreeCheck   = 1027,  RookValueEgThreeCheck   = 1418,
  QueenValueMgThreeCheck  = 1947,  QueenValueEgThreeCheck  = 2323,
#endif
#ifdef TWOKINGS
  PawnValueMgTwoKings   = 206,   PawnValueEgTwoKings   = 265,
  KnightValueMgTwoKings = 887,   KnightValueEgTwoKings = 871,
  BishopValueMgTwoKings = 940,   BishopValueEgTwoKings = 898,
  RookValueMgTwoKings   = 1360,  RookValueEgTwoKings   = 1415,
  QueenValueMgTwoKings  = 2455,  QueenValueEgTwoKings  = 2846,
  KingValueMgTwoKings   = 554,   KingValueEgTwoKings   = 806,
#endif
  Tempo = 28,

  MidgameLimit  = 15258, EndgameLimit  = 3915
};

enum PieceType {
  NO_PIECE_TYPE, PAWN, KNIGHT, BISHOP, ROOK, QUEEN, KING,
  ALL_PIECES = 0,
  PIECE_TYPE_NB = 8
};

enum Piece {
  NO_PIECE,
  W_PAWN = 1, W_KNIGHT, W_BISHOP, W_ROOK, W_QUEEN, W_KING,
  B_PAWN = 9, B_KNIGHT, B_BISHOP, B_ROOK, B_QUEEN, B_KING,
  PIECE_NB = 16
};

<<<<<<< HEAD
// An ID used to track the pieces. Max. 32 pieces on board.
enum PieceId {
  PIECE_ID_ZERO   = 0,
  PIECE_ID_KING   = 30,
  PIECE_ID_WKING  = 30,
  PIECE_ID_BKING  = 31,
  PIECE_ID_NONE   = 32
};

inline PieceId operator++(PieceId& d, int) {

  PieceId x = d;
  d = PieceId(int(d) + 1);
  return x;
}

constexpr Value PieceValue[VARIANT_NB][PHASE_NB][PIECE_NB] = {
{
=======
constexpr Value PieceValue[PHASE_NB][PIECE_NB] = {
>>>>>>> 242a7d9f
  { VALUE_ZERO, PawnValueMg, KnightValueMg, BishopValueMg, RookValueMg, QueenValueMg, VALUE_ZERO, VALUE_ZERO,
    VALUE_ZERO, PawnValueMg, KnightValueMg, BishopValueMg, RookValueMg, QueenValueMg, VALUE_ZERO, VALUE_ZERO },
  { VALUE_ZERO, PawnValueEg, KnightValueEg, BishopValueEg, RookValueEg, QueenValueEg, VALUE_ZERO, VALUE_ZERO,
    VALUE_ZERO, PawnValueEg, KnightValueEg, BishopValueEg, RookValueEg, QueenValueEg, VALUE_ZERO, VALUE_ZERO }
},
#ifdef ANTI
{
  { VALUE_ZERO, PawnValueMgAnti, KnightValueMgAnti, BishopValueMgAnti, RookValueMgAnti, QueenValueMgAnti, KingValueMgAnti, VALUE_ZERO,
    VALUE_ZERO, PawnValueEgAnti, KnightValueEgAnti, BishopValueEgAnti, RookValueEgAnti, QueenValueEgAnti, KingValueEgAnti, VALUE_ZERO },
  { VALUE_ZERO, PawnValueMgAnti, KnightValueMgAnti, BishopValueMgAnti, RookValueMgAnti, QueenValueMgAnti, KingValueMgAnti, VALUE_ZERO,
    VALUE_ZERO, PawnValueEgAnti, KnightValueEgAnti, BishopValueEgAnti, RookValueEgAnti, QueenValueEgAnti, KingValueEgAnti, VALUE_ZERO }
},
#endif
#ifdef ATOMIC
{
  { VALUE_ZERO, PawnValueMgAtomic, KnightValueMgAtomic, BishopValueMgAtomic, RookValueMgAtomic, QueenValueMgAtomic, VALUE_ZERO, VALUE_ZERO,
    VALUE_ZERO, PawnValueEgAtomic, KnightValueEgAtomic, BishopValueEgAtomic, RookValueEgAtomic, QueenValueEgAtomic, VALUE_ZERO, VALUE_ZERO },
  { VALUE_ZERO, PawnValueMgAtomic, KnightValueMgAtomic, BishopValueMgAtomic, RookValueMgAtomic, QueenValueMgAtomic, VALUE_ZERO, VALUE_ZERO,
    VALUE_ZERO, PawnValueEgAtomic, KnightValueEgAtomic, BishopValueEgAtomic, RookValueEgAtomic, QueenValueEgAtomic, VALUE_ZERO, VALUE_ZERO }
},
#endif
#ifdef CRAZYHOUSE
{
  { VALUE_ZERO, PawnValueMgHouse, KnightValueMgHouse, BishopValueMgHouse, RookValueMgHouse, QueenValueMgHouse, VALUE_ZERO, VALUE_ZERO,
    VALUE_ZERO, PawnValueEgHouse, KnightValueEgHouse, BishopValueEgHouse, RookValueEgHouse, QueenValueEgHouse, VALUE_ZERO, VALUE_ZERO },
  { VALUE_ZERO, PawnValueMgHouse, KnightValueMgHouse, BishopValueMgHouse, RookValueMgHouse, QueenValueMgHouse, VALUE_ZERO, VALUE_ZERO,
    VALUE_ZERO, PawnValueEgHouse, KnightValueEgHouse, BishopValueEgHouse, RookValueEgHouse, QueenValueEgHouse, VALUE_ZERO, VALUE_ZERO }
},
#endif
#ifdef EXTINCTION
{
  { VALUE_ZERO, PawnValueMgExtinction, KnightValueMgExtinction, BishopValueMgExtinction, RookValueMgExtinction, QueenValueMgExtinction, KingValueMgExtinction, VALUE_ZERO,
    VALUE_ZERO, PawnValueEgExtinction, KnightValueEgExtinction, BishopValueEgExtinction, RookValueEgExtinction, QueenValueEgExtinction, KingValueEgExtinction, VALUE_ZERO },
  { VALUE_ZERO, PawnValueMgExtinction, KnightValueMgExtinction, BishopValueMgExtinction, RookValueMgExtinction, QueenValueMgExtinction, KingValueMgExtinction, VALUE_ZERO,
    VALUE_ZERO, PawnValueEgExtinction, KnightValueEgExtinction, BishopValueEgExtinction, RookValueEgExtinction, QueenValueEgExtinction, KingValueEgExtinction, VALUE_ZERO }
},
#endif
#ifdef GRID
{
  { VALUE_ZERO, PawnValueMgGrid, KnightValueMgGrid, BishopValueMgGrid, RookValueMgGrid, QueenValueMgGrid, VALUE_ZERO, VALUE_ZERO,
    VALUE_ZERO, PawnValueEgGrid, KnightValueEgGrid, BishopValueEgGrid, RookValueEgGrid, QueenValueEgGrid, VALUE_ZERO, VALUE_ZERO },
  { VALUE_ZERO, PawnValueMgGrid, KnightValueMgGrid, BishopValueMgGrid, RookValueMgGrid, QueenValueMgGrid, VALUE_ZERO, VALUE_ZERO,
    VALUE_ZERO, PawnValueEgGrid, KnightValueEgGrid, BishopValueEgGrid, RookValueEgGrid, QueenValueEgGrid, VALUE_ZERO, VALUE_ZERO }
},
#endif
#ifdef HORDE
{
  { VALUE_ZERO, PawnValueMgHorde, KnightValueMgHorde, BishopValueMgHorde, RookValueMgHorde, QueenValueMgHorde, KingValueMgHorde, VALUE_ZERO,
    VALUE_ZERO, PawnValueEgHorde, KnightValueEgHorde, BishopValueEgHorde, RookValueEgHorde, QueenValueEgHorde, KingValueEgHorde, VALUE_ZERO },
  { VALUE_ZERO, PawnValueMgHorde, KnightValueMgHorde, BishopValueMgHorde, RookValueMgHorde, QueenValueMgHorde, KingValueMgHorde, VALUE_ZERO,
    VALUE_ZERO, PawnValueEgHorde, KnightValueEgHorde, BishopValueEgHorde, RookValueEgHorde, QueenValueEgHorde, KingValueEgHorde, VALUE_ZERO }
},
#endif
#ifdef KOTH
{
  { VALUE_ZERO, PawnValueMgHill, KnightValueMgHill, BishopValueMgHill, RookValueMgHill, QueenValueMgHill, VALUE_ZERO, VALUE_ZERO,
    VALUE_ZERO, PawnValueEgHill, KnightValueEgHill, BishopValueEgHill, RookValueEgHill, QueenValueEgHill, VALUE_ZERO, VALUE_ZERO },
  { VALUE_ZERO, PawnValueMgHill, KnightValueMgHill, BishopValueMgHill, RookValueMgHill, QueenValueMgHill, VALUE_ZERO, VALUE_ZERO,
    VALUE_ZERO, PawnValueEgHill, KnightValueEgHill, BishopValueEgHill, RookValueEgHill, QueenValueEgHill, VALUE_ZERO, VALUE_ZERO }
},
#endif
#ifdef LOSERS
{
  { VALUE_ZERO, PawnValueMgLosers, KnightValueMgLosers, BishopValueMgLosers, RookValueMgLosers, QueenValueMgLosers, VALUE_ZERO, VALUE_ZERO,
    VALUE_ZERO, PawnValueEgLosers, KnightValueEgLosers, BishopValueEgLosers, RookValueEgLosers, QueenValueEgLosers, VALUE_ZERO, VALUE_ZERO },
  { VALUE_ZERO, PawnValueMgLosers, KnightValueMgLosers, BishopValueMgLosers, RookValueMgLosers, QueenValueMgLosers, VALUE_ZERO, VALUE_ZERO,
    VALUE_ZERO, PawnValueEgLosers, KnightValueEgLosers, BishopValueEgLosers, RookValueEgLosers, QueenValueEgLosers, VALUE_ZERO, VALUE_ZERO }
},
#endif
#ifdef RACE
{
  { VALUE_ZERO, VALUE_ZERO, KnightValueMgRace, BishopValueMgRace, RookValueMgRace, QueenValueMgRace, VALUE_ZERO, VALUE_ZERO,
    VALUE_ZERO, VALUE_ZERO, KnightValueEgRace, BishopValueEgRace, RookValueEgRace, QueenValueEgRace, VALUE_ZERO, VALUE_ZERO },
  { VALUE_ZERO, VALUE_ZERO, KnightValueMgRace, BishopValueMgRace, RookValueMgRace, QueenValueMgRace, VALUE_ZERO, VALUE_ZERO,
    VALUE_ZERO, VALUE_ZERO, KnightValueEgRace, BishopValueEgRace, RookValueEgRace, QueenValueEgRace, VALUE_ZERO, VALUE_ZERO }
},
#endif
#ifdef THREECHECK
{
  { VALUE_ZERO, PawnValueMgThreeCheck, KnightValueMgThreeCheck, BishopValueMgThreeCheck, RookValueMgThreeCheck, QueenValueMgThreeCheck, VALUE_ZERO, VALUE_ZERO,
    VALUE_ZERO, PawnValueEgThreeCheck, KnightValueEgThreeCheck, BishopValueEgThreeCheck, RookValueEgThreeCheck, QueenValueEgThreeCheck, VALUE_ZERO, VALUE_ZERO },
  { VALUE_ZERO, PawnValueMgThreeCheck, KnightValueMgThreeCheck, BishopValueMgThreeCheck, RookValueMgThreeCheck, QueenValueMgThreeCheck, VALUE_ZERO, VALUE_ZERO,
    VALUE_ZERO, PawnValueEgThreeCheck, KnightValueEgThreeCheck, BishopValueEgThreeCheck, RookValueEgThreeCheck, QueenValueEgThreeCheck, VALUE_ZERO, VALUE_ZERO }
},
#endif
#ifdef TWOKINGS
{
  { VALUE_ZERO, PawnValueMgTwoKings, KnightValueMgTwoKings, BishopValueMgTwoKings, RookValueMgTwoKings, QueenValueMgTwoKings, KingValueMgTwoKings, VALUE_ZERO,
    VALUE_ZERO, PawnValueEgTwoKings, KnightValueEgTwoKings, BishopValueEgTwoKings, RookValueEgTwoKings, QueenValueEgTwoKings, KingValueEgTwoKings, VALUE_ZERO },
  { VALUE_ZERO, PawnValueMgTwoKings, KnightValueMgTwoKings, BishopValueMgTwoKings, RookValueMgTwoKings, QueenValueMgTwoKings, KingValueMgTwoKings, VALUE_ZERO,
    VALUE_ZERO, PawnValueEgTwoKings, KnightValueEgTwoKings, BishopValueEgTwoKings, RookValueEgTwoKings, QueenValueEgTwoKings, KingValueEgTwoKings, VALUE_ZERO }
},
#endif
};

typedef int Depth;

enum : int {
  DEPTH_QS_CHECKS     =  0,
  DEPTH_QS_NO_CHECKS  = -1,
  DEPTH_QS_RECAPTURES = -5,

  DEPTH_NONE   = -6,

  DEPTH_OFFSET = -7 // value used only for TT entry occupancy check
};

enum Square : int {
  SQ_A1, SQ_B1, SQ_C1, SQ_D1, SQ_E1, SQ_F1, SQ_G1, SQ_H1,
  SQ_A2, SQ_B2, SQ_C2, SQ_D2, SQ_E2, SQ_F2, SQ_G2, SQ_H2,
  SQ_A3, SQ_B3, SQ_C3, SQ_D3, SQ_E3, SQ_F3, SQ_G3, SQ_H3,
  SQ_A4, SQ_B4, SQ_C4, SQ_D4, SQ_E4, SQ_F4, SQ_G4, SQ_H4,
  SQ_A5, SQ_B5, SQ_C5, SQ_D5, SQ_E5, SQ_F5, SQ_G5, SQ_H5,
  SQ_A6, SQ_B6, SQ_C6, SQ_D6, SQ_E6, SQ_F6, SQ_G6, SQ_H6,
  SQ_A7, SQ_B7, SQ_C7, SQ_D7, SQ_E7, SQ_F7, SQ_G7, SQ_H7,
  SQ_A8, SQ_B8, SQ_C8, SQ_D8, SQ_E8, SQ_F8, SQ_G8, SQ_H8,
  SQ_NONE,

  SQUARE_ZERO = 0,
  SQUARE_NB   = 64
};

enum Direction : int {
  NORTH =  8,
  EAST  =  1,
  SOUTH = -NORTH,
  WEST  = -EAST,

  NORTH_EAST = NORTH + EAST,
  SOUTH_EAST = SOUTH + EAST,
  SOUTH_WEST = SOUTH + WEST,
  NORTH_WEST = NORTH + WEST
};

enum File : int {
  FILE_A, FILE_B, FILE_C, FILE_D, FILE_E, FILE_F, FILE_G, FILE_H, FILE_NB
};

enum Rank : int {
  RANK_1, RANK_2, RANK_3, RANK_4, RANK_5, RANK_6, RANK_7, RANK_8, RANK_NB
};

// Keep track of what a move changes on the board (used by NNUE)
struct DirtyPiece {

  // Number of changed pieces
  int dirty_num;

  // Max 3 pieces can change in one move. A promotion with capture moves
  // both the pawn and the captured piece to SQ_NONE and the piece promoted
  // to from SQ_NONE to the capture square.
  Piece piece[3];

<<<<<<< HEAD
  // What changed from the piece with that piece number
  ExtPieceSquare old_piece[2];
  ExtPieceSquare new_piece[2];
#ifdef ATOMIC
  Bitboard blastByTypeBB[PIECE_TYPE_NB];
  Bitboard blastByColorBB[COLOR_NB];
#endif
=======
  // From and to squares, which may be SQ_NONE
  Square from[3];
  Square to[3];
>>>>>>> 242a7d9f
};

/// Score enum stores a middlegame and an endgame value in a single integer (enum).
/// The least significant 16 bits are used to store the middlegame value and the
/// upper 16 bits are used to store the endgame value. We have to take care to
/// avoid left-shifting a signed int to avoid undefined behavior.
enum Score : int { SCORE_ZERO };

constexpr Score make_score(int mg, int eg) {
  return Score((int)((unsigned int)eg << 16) + mg);
}

/// Extracting the signed lower and upper 16 bits is not so trivial because
/// according to the standard a simple cast to short is implementation defined
/// and so is a right shift of a signed integer.
inline Value eg_value(Score s) {
  union { uint16_t u; int16_t s; } eg = { uint16_t(unsigned(s + 0x8000) >> 16) };
  return Value(eg.s);
}

inline Value mg_value(Score s) {
  union { uint16_t u; int16_t s; } mg = { uint16_t(unsigned(s)) };
  return Value(mg.s);
}

#define ENABLE_BASE_OPERATORS_ON(T)                                \
constexpr T operator+(T d1, int d2) { return T(int(d1) + d2); }    \
constexpr T operator-(T d1, int d2) { return T(int(d1) - d2); }    \
constexpr T operator-(T d) { return T(-int(d)); }                  \
inline T& operator+=(T& d1, int d2) { return d1 = d1 + d2; }       \
inline T& operator-=(T& d1, int d2) { return d1 = d1 - d2; }

#define ENABLE_INCR_OPERATORS_ON(T)                                \
inline T& operator++(T& d) { return d = T(int(d) + 1); }           \
inline T& operator--(T& d) { return d = T(int(d) - 1); }

#define ENABLE_FULL_OPERATORS_ON(T)                                \
ENABLE_BASE_OPERATORS_ON(T)                                        \
constexpr T operator*(int i, T d) { return T(i * int(d)); }        \
constexpr T operator*(T d, int i) { return T(int(d) * i); }        \
constexpr T operator/(T d, int i) { return T(int(d) / i); }        \
constexpr int operator/(T d1, T d2) { return int(d1) / int(d2); }  \
inline T& operator*=(T& d, int i) { return d = T(int(d) * i); }    \
inline T& operator/=(T& d, int i) { return d = T(int(d) / i); }

ENABLE_FULL_OPERATORS_ON(Value)
ENABLE_FULL_OPERATORS_ON(Direction)

ENABLE_INCR_OPERATORS_ON(Variant)
#ifdef THREECHECK
ENABLE_INCR_OPERATORS_ON(CheckCount)
#endif
ENABLE_INCR_OPERATORS_ON(Piece)
ENABLE_INCR_OPERATORS_ON(PieceType)
ENABLE_INCR_OPERATORS_ON(Square)
ENABLE_INCR_OPERATORS_ON(File)
ENABLE_INCR_OPERATORS_ON(Rank)

ENABLE_BASE_OPERATORS_ON(Score)

#undef ENABLE_FULL_OPERATORS_ON
#undef ENABLE_INCR_OPERATORS_ON
#undef ENABLE_BASE_OPERATORS_ON

/// Additional operators to add a Direction to a Square
constexpr Square operator+(Square s, Direction d) { return Square(int(s) + int(d)); }
constexpr Square operator-(Square s, Direction d) { return Square(int(s) - int(d)); }
inline Square& operator+=(Square& s, Direction d) { return s = s + d; }
inline Square& operator-=(Square& s, Direction d) { return s = s - d; }

/// Only declared but not defined. We don't want to multiply two scores due to
/// a very high risk of overflow. So user should explicitly convert to integer.
Score operator*(Score, Score) = delete;

/// Division of a Score must be handled separately for each term
inline Score operator/(Score s, int i) {
  return make_score(mg_value(s) / i, eg_value(s) / i);
}

/// Multiplication of a Score by an integer. We check for overflow in debug mode.
inline Score operator*(Score s, int i) {

  Score result = Score(int(s) * i);

  assert(eg_value(result) == (i * eg_value(s)));
  assert(mg_value(result) == (i * mg_value(s)));
  assert((i == 0) || (result / i) == s);

  return result;
}

/// Multiplication of a Score by a boolean
inline Score operator*(Score s, bool b) {
  return b ? s : SCORE_ZERO;
}

constexpr Color operator~(Color c) {
  return Color(c ^ BLACK); // Toggle color
}

constexpr Square flip_rank(Square s) { // Swap A1 <-> A8
  return Square(s ^ SQ_A8);
}

constexpr Square flip_file(Square s) { // Swap A1 <-> H1
  return Square(s ^ SQ_H1);
}

constexpr Piece operator~(Piece pc) {
  return Piece(pc ^ 8); // Swap color of piece B_KNIGHT <-> W_KNIGHT
}

constexpr CastlingRights operator&(Color c, CastlingRights cr) {
  return CastlingRights((c == WHITE ? WHITE_CASTLING : BLACK_CASTLING) & cr);
}

constexpr Value mate_in(int ply) {
  return VALUE_MATE - ply;
}

constexpr Value mated_in(int ply) {
  return -VALUE_MATE + ply;
}

constexpr Square make_square(File f, Rank r) {
  return Square((r << 3) + f);
}

constexpr Piece make_piece(Color c, PieceType pt) {
  return Piece((c << 3) + pt);
}

constexpr PieceType type_of(Piece pc) {
  return PieceType(pc & 7);
}

inline Color color_of(Piece pc) {
  assert(pc != NO_PIECE);
  return Color(pc >> 3);
}

constexpr bool is_ok(Square s) {
  return s >= SQ_A1 && s <= SQ_H8;
}

constexpr File file_of(Square s) {
  return File(s & 7);
}

constexpr Rank rank_of(Square s) {
  return Rank(s >> 3);
}

constexpr Square relative_square(Color c, Square s) {
  return Square(s ^ (c * 56));
}

constexpr Rank relative_rank(Color c, Rank r) {
  return Rank(r ^ (c * 7));
}

constexpr Rank relative_rank(Color c, Square s) {
  return relative_rank(c, rank_of(s));
}

constexpr Direction pawn_push(Color c) {
  return c == WHITE ? NORTH : SOUTH;
}

#ifdef RACE
constexpr Square horizontal_flip(Square s) {
  return Square(s ^ (FILE_NB - 1)); // Horizontal flip SQ_A1 -> SQ_H1
}
#endif

inline MoveType type_of(Move m);

inline Square from_sq(Move m) {
#ifdef CRAZYHOUSE
  if (type_of(m) == DROP)
      return SQ_NONE;
#endif
  return Square((m >> 6) & 0x3F);
}

constexpr Square to_sq(Move m) {
  return Square(m & 0x3F);
}

<<<<<<< HEAD
// Return relative square when turning the board 180 degrees
constexpr Square rotate180(Square sq) {
  return (Square)(sq ^ 0x3F);
}

inline int from_to(Move m) {
#ifdef CRAZYHOUSE
  if (type_of(m) == DROP)
      return (to_sq(m) << 6) + to_sq(m);
#endif
=======
constexpr int from_to(Move m) {
>>>>>>> 242a7d9f
 return m & 0xFFF;
}

inline MoveType type_of(Move m) {
#if defined(ANTI) || defined(CRAZYHOUSE) || defined(EXTINCTION)
  if ((m & (3 << 14)) == SPECIAL && (m & (3 << 12)))
  {
#ifdef CRAZYHOUSE
      if ((m & (3 << 12)) == DROP)
          return DROP;
#endif
#if defined(ANTI) || defined(EXTINCTION)
      if ((m & (3 << 12)) == KING_PROMOTION)
          return PROMOTION;
#endif
  }
#endif
  return MoveType(m & (3 << 14));
}

inline PieceType promotion_type(Move m) {
#if defined(ANTI) || defined(EXTINCTION)
  if ((m & (3 << 14)) == SPECIAL && (m & (3 << 12)) == KING_PROMOTION)
      return KING;
#endif
  return PieceType(((m >> 12) & 3) + KNIGHT);
}

constexpr Move make_move(Square from, Square to) {
  return Move((from << 6) + to);
}

inline Move reverse_move(Move m) {
  return make_move(to_sq(m), from_sq(m));
}

template<MoveType T>
inline Move make(Square from, Square to, PieceType pt = KNIGHT) {
#if defined(ANTI) || defined(EXTINCTION)
  if (pt == KING)
      return Move(SPECIAL + KING_PROMOTION + (from << 6) + to);
#endif
  return Move(T + ((pt - KNIGHT) << 12) + (from << 6) + to);
}

#ifdef CRAZYHOUSE
constexpr Move make_drop(Square to, Piece pc) {
  return Move(SPECIAL + DROP + (pc << 6) + to);
}

constexpr Piece dropped_piece(Move m) {
  return Piece((m >> 6) & 0x0F);
}
#endif

inline bool is_ok(Move m) {
  return from_sq(m) != to_sq(m); // Catch MOVE_NULL and MOVE_NONE
}

/// Based on a congruential pseudo random number generator
constexpr Key make_key(uint64_t seed) {
  return seed * 6364136223846793005ULL + 1442695040888963407ULL;
}

inline Variant main_variant(Variant v) {
  if (v < VARIANT_NB)
      return v;
  switch(v)
  {
#ifdef ANTIHELPMATE
  case ANTIHELPMATE_VARIANT:
      return CHESS_VARIANT;
#endif
#ifdef HELPMATE
  case HELPMATE_VARIANT:
      return CHESS_VARIANT;
#endif
#ifdef GIVEAWAY
  case GIVEAWAY_VARIANT:
      return ANTI_VARIANT;
#endif
#ifdef SUICIDE
  case SUICIDE_VARIANT:
      return ANTI_VARIANT;
#endif
#ifdef BUGHOUSE
  case BUGHOUSE_VARIANT:
      return CRAZYHOUSE_VARIANT;
#endif
#ifdef DISPLACEDGRID
  case DISPLACEDGRID_VARIANT:
      return GRID_VARIANT;
#endif
#ifdef LOOP
  case LOOP_VARIANT:
      return CRAZYHOUSE_VARIANT;
#endif
#ifdef PLACEMENT
  case PLACEMENT_VARIANT:
      return CRAZYHOUSE_VARIANT;
#endif
#ifdef KNIGHTRELAY
  case KNIGHTRELAY_VARIANT:
      return CHESS_VARIANT;
#endif
#ifdef RELAY
  case RELAY_VARIANT:
      return CHESS_VARIANT;
#endif
#ifdef SLIPPEDGRID
  case SLIPPEDGRID_VARIANT:
      return GRID_VARIANT;
#endif
#ifdef TWOKINGSSYMMETRIC
  case TWOKINGSSYMMETRIC_VARIANT:
      return TWOKINGS_VARIANT;
#endif
  default:
      assert(false);
      return CHESS_VARIANT; // Silence a warning
  }
}

#endif // #ifndef TYPES_H_INCLUDED

#include "tune.h" // Global visibility to tuning setup<|MERGE_RESOLUTION|>--- conflicted
+++ resolved
@@ -470,28 +470,8 @@
   PIECE_NB = 16
 };
 
-<<<<<<< HEAD
-// An ID used to track the pieces. Max. 32 pieces on board.
-enum PieceId {
-  PIECE_ID_ZERO   = 0,
-  PIECE_ID_KING   = 30,
-  PIECE_ID_WKING  = 30,
-  PIECE_ID_BKING  = 31,
-  PIECE_ID_NONE   = 32
-};
-
-inline PieceId operator++(PieceId& d, int) {
-
-  PieceId x = d;
-  d = PieceId(int(d) + 1);
-  return x;
-}
-
 constexpr Value PieceValue[VARIANT_NB][PHASE_NB][PIECE_NB] = {
 {
-=======
-constexpr Value PieceValue[PHASE_NB][PIECE_NB] = {
->>>>>>> 242a7d9f
   { VALUE_ZERO, PawnValueMg, KnightValueMg, BishopValueMg, RookValueMg, QueenValueMg, VALUE_ZERO, VALUE_ZERO,
     VALUE_ZERO, PawnValueMg, KnightValueMg, BishopValueMg, RookValueMg, QueenValueMg, VALUE_ZERO, VALUE_ZERO },
   { VALUE_ZERO, PawnValueEg, KnightValueEg, BishopValueEg, RookValueEg, QueenValueEg, VALUE_ZERO, VALUE_ZERO,
@@ -645,19 +625,13 @@
   // to from SQ_NONE to the capture square.
   Piece piece[3];
 
-<<<<<<< HEAD
-  // What changed from the piece with that piece number
-  ExtPieceSquare old_piece[2];
-  ExtPieceSquare new_piece[2];
+  // From and to squares, which may be SQ_NONE
+  Square from[3];
+  Square to[3];
 #ifdef ATOMIC
   Bitboard blastByTypeBB[PIECE_TYPE_NB];
   Bitboard blastByColorBB[COLOR_NB];
 #endif
-=======
-  // From and to squares, which may be SQ_NONE
-  Square from[3];
-  Square to[3];
->>>>>>> 242a7d9f
 };
 
 /// Score enum stores a middlegame and an endgame value in a single integer (enum).
@@ -847,20 +821,11 @@
   return Square(m & 0x3F);
 }
 
-<<<<<<< HEAD
-// Return relative square when turning the board 180 degrees
-constexpr Square rotate180(Square sq) {
-  return (Square)(sq ^ 0x3F);
-}
-
 inline int from_to(Move m) {
 #ifdef CRAZYHOUSE
   if (type_of(m) == DROP)
       return (to_sq(m) << 6) + to_sq(m);
 #endif
-=======
-constexpr int from_to(Move m) {
->>>>>>> 242a7d9f
  return m & 0xFFF;
 }
 

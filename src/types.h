/*
  Stockfish, a UCI chess playing engine derived from Glaurung 2.1
  Copyright (C) 2004-2021 The Stockfish developers (see AUTHORS file)

  Stockfish is free software: you can redistribute it and/or modify
  it under the terms of the GNU General Public License as published by
  the Free Software Foundation, either version 3 of the License, or
  (at your option) any later version.

  Stockfish is distributed in the hope that it will be useful,
  but WITHOUT ANY WARRANTY; without even the implied warranty of
  MERCHANTABILITY or FITNESS FOR A PARTICULAR PURPOSE.  See the
  GNU General Public License for more details.

  You should have received a copy of the GNU General Public License
  along with this program.  If not, see <http://www.gnu.org/licenses/>.
*/

#ifndef TYPES_H_INCLUDED
#define TYPES_H_INCLUDED

/// When compiling with provided Makefile (e.g. for Linux and OSX), configuration
/// is done automatically. To get started type 'make help'.
///
/// When Makefile is not used (e.g. with Microsoft Visual Studio) some switches
/// need to be set manually:
///
/// -DNDEBUG      | Disable debugging mode. Always use this for release.
///
/// -DNO_PREFETCH | Disable use of prefetch asm-instruction. You may need this to
///               | run on some very old machines.
///
/// -DUSE_POPCNT  | Add runtime support for use of popcnt asm-instruction. Works
///               | only in 64-bit mode and requires hardware with popcnt support.
///
/// -DUSE_PEXT    | Add runtime support for use of pext asm-instruction. Works
///               | only in 64-bit mode and requires hardware with pext support.

#include <cassert>
#include <cctype>
#include <cstdint>
#include <cstdlib>
#include <algorithm>
#include <string>
#include <vector>

#if defined(_MSC_VER)
// Disable some silly and noisy warning from MSVC compiler
#pragma warning(disable: 4127) // Conditional expression is constant
#pragma warning(disable: 4146) // Unary minus operator applied to unsigned type
#pragma warning(disable: 4800) // Forcing value to bool 'true' or 'false'
#endif

/// Predefined macros hell:
///
/// __GNUC__           Compiler is gcc, Clang or Intel on Linux
/// __INTEL_COMPILER   Compiler is Intel
/// _MSC_VER           Compiler is MSVC or Intel on Windows
/// _WIN32             Building on Windows (any)
/// _WIN64             Building on Windows 64 bit

#if defined(__GNUC__ ) && (__GNUC__ < 9 || (__GNUC__ == 9 && __GNUC_MINOR__ <= 2)) && defined(_WIN32) && !defined(__clang__)
#define ALIGNAS_ON_STACK_VARIABLES_BROKEN
#endif

#define ASSERT_ALIGNED(ptr, alignment) assert(reinterpret_cast<uintptr_t>(ptr) % alignment == 0)

#if defined(_WIN64) && defined(_MSC_VER) // No Makefile used
#  include <intrin.h> // Microsoft header for _BitScanForward64()
#  define IS_64BIT
#endif

#if defined(USE_POPCNT) && (defined(__INTEL_COMPILER) || defined(_MSC_VER))
#  include <nmmintrin.h> // Intel and Microsoft header for _mm_popcnt_u64()
#endif

#if !defined(NO_PREFETCH) && (defined(__INTEL_COMPILER) || defined(_MSC_VER))
#  include <xmmintrin.h> // Intel and Microsoft header for _mm_prefetch()
#endif

#if defined(USE_PEXT)
#  include <immintrin.h> // Header for _pext_u64() intrinsic
#  define pext(b, m) _pext_u64(b, m)
#else
#  define pext(b, m) 0
#endif

#ifdef USE_POPCNT
constexpr bool HasPopCnt = true;
#else
constexpr bool HasPopCnt = false;
#endif

#ifdef USE_PEXT
constexpr bool HasPext = true;
#else
constexpr bool HasPext = false;
#endif

#ifdef IS_64BIT
constexpr bool Is64Bit = true;
#else
constexpr bool Is64Bit = false;
#endif

typedef uint64_t Key;
typedef uint64_t Bitboard;

#if defined(CRAZYHOUSE) || defined(HORDE)
constexpr int MAX_MOVES = 512;
#else
constexpr int MAX_MOVES = 256;
#endif
constexpr int MAX_PLY   = 246;

enum Variant {
  //main variants
  CHESS_VARIANT,
#ifdef ANTI
  ANTI_VARIANT,
#endif
#ifdef ATOMIC
  ATOMIC_VARIANT,
#endif
#ifdef CRAZYHOUSE
  CRAZYHOUSE_VARIANT,
#endif
#ifdef EXTINCTION
  EXTINCTION_VARIANT,
#endif
#ifdef GRID
  GRID_VARIANT,
#endif
#ifdef HORDE
  HORDE_VARIANT,
#endif
#ifdef KOTH
  KOTH_VARIANT,
#endif
#ifdef LOSERS
  LOSERS_VARIANT,
#endif
#ifdef RACE
  RACE_VARIANT,
#endif
#ifdef THREECHECK
  THREECHECK_VARIANT,
#endif
#ifdef TWOKINGS
  TWOKINGS_VARIANT,
#endif
  VARIANT_NB,
  LAST_VARIANT = VARIANT_NB - 1,
  //subvariants
#ifdef ANTIHELPMATE
  ANTIHELPMATE_VARIANT,
#endif
#ifdef HELPMATE
  HELPMATE_VARIANT,
#endif
#ifdef GIVEAWAY
  GIVEAWAY_VARIANT,
#endif
#ifdef SUICIDE
  SUICIDE_VARIANT,
#endif
#ifdef BUGHOUSE
  BUGHOUSE_VARIANT,
#endif
#ifdef DISPLACEDGRID
  DISPLACEDGRID_VARIANT,
#endif
#ifdef LOOP
  LOOP_VARIANT,
#endif
#ifdef PLACEMENT
  PLACEMENT_VARIANT,
#endif
#ifdef KNIGHTRELAY
  KNIGHTRELAY_VARIANT,
#endif
#ifdef RELAY
  RELAY_VARIANT,
#endif
#ifdef SLIPPEDGRID
  SLIPPEDGRID_VARIANT,
#endif
#ifdef TWOKINGSSYMMETRIC
  TWOKINGSSYMMETRIC_VARIANT,
#endif
  SUBVARIANT_NB,
};

//static const constexpr char* variants[] doesn't play nicely with uci.h
static std::vector<std::string> variants = {
//main variants
"chess",
#ifdef ANTI
"antichess",
#endif
#ifdef ATOMIC
"atomic",
#endif
#ifdef CRAZYHOUSE
"crazyhouse",
#endif
#ifdef EXTINCTION
"extinction",
#endif
#ifdef GRID
"grid",
#endif
#ifdef HORDE
"horde",
#endif
#ifdef KOTH
"kingofthehill",
#endif
#ifdef LOSERS
"losers",
#endif
#ifdef RACE
"racingkings",
#endif
#ifdef THREECHECK
"3check",
#endif
#ifdef TWOKINGS
"twokings",
#endif
//subvariants
#ifdef ANTIHELPMATE
"antihelpmate",
#endif
#ifdef HELPMATE
"helpmate",
#endif
#ifdef GIVEAWAY
"giveaway",
#endif
#ifdef SUICIDE
"suicide",
#endif
#ifdef BUGHOUSE
"bughouse",
#endif
#ifdef DISPLACEDGRID
"displacedgrid",
#endif
#ifdef LOOP
"loop",
#endif
#ifdef PLACEMENT
"placement",
#endif
#ifdef KNIGHTRELAY
"knightrelay",
#endif
#ifdef RELAY
"relay",
#endif
#ifdef SLIPPEDGRID
"slippedgrid",
#endif
#ifdef TWOKINGSSYMMETRIC
"twokingssymmetric",
#endif
};

/// A move needs 16 bits to be stored
///
/// bit  0- 5: destination square (from 0 to 63)
/// bit  6-11: origin square (from 0 to 63)
/// bit 12-13: promotion piece type - 2 (from KNIGHT-2 to QUEEN-2)
/// bit 14-15: special move flag: promotion (1), en passant (2), castling (3)
/// NOTE: en passant bit is set only when a pawn can be captured
///
/// Special cases are MOVE_NONE and MOVE_NULL. We can sneak these in because in
/// any normal move destination square is always different from origin square
/// while MOVE_NONE and MOVE_NULL have the same origin and destination square.

enum Move : int {
  MOVE_NONE,
  MOVE_NULL = 65
};

enum MoveType {
  NORMAL,
  PROMOTION = 1 << 14,
<<<<<<< HEAD
  ENPASSANT = 2 << 14,
  CASTLING  = 3 << 14,
  // special moves use promotion piece type bits as flags
#if defined(ANTI) || defined(CRAZYHOUSE) || defined(EXTINCTION)
  SPECIAL = ENPASSANT,
#endif
#ifdef CRAZYHOUSE
  DROP = 1 << 12,
#endif
#if defined(ANTI) || defined(EXTINCTION)
  KING_PROMOTION = 2 << 12, // not used as an actual move type
#endif
=======
  EN_PASSANT = 2 << 14,
  CASTLING  = 3 << 14
>>>>>>> ee3f7b6b
};

enum Color {
  WHITE, BLACK, COLOR_NB = 2
};

enum CastlingRights {
  NO_CASTLING,
  WHITE_OO,
  WHITE_OOO = WHITE_OO << 1,
  BLACK_OO  = WHITE_OO << 2,
  BLACK_OOO = WHITE_OO << 3,

  KING_SIDE      = WHITE_OO  | BLACK_OO,
  QUEEN_SIDE     = WHITE_OOO | BLACK_OOO,
  WHITE_CASTLING = WHITE_OO  | WHITE_OOO,
  BLACK_CASTLING = BLACK_OO  | BLACK_OOO,
  ANY_CASTLING   = WHITE_CASTLING | BLACK_CASTLING,

  CASTLING_RIGHT_NB = 16
};

#ifdef GRID
enum GridLayout {
  NORMAL_GRID,
#ifdef DISPLACEDGRID
  DISPLACED_GRID,
#endif
#ifdef SLIPPEDGRID
  SLIPPED_GRID,
#endif
  GRIDLAYOUT_NB
};
#endif

#ifdef THREECHECK
enum CheckCount : int {
  CHECKS_0 = 0, CHECKS_1 = 1, CHECKS_2 = 2, CHECKS_3 = 3, CHECKS_NB = 4
};
#endif

enum Phase {
  PHASE_ENDGAME,
  PHASE_MIDGAME = 128,
  MG = 0, EG = 1, PHASE_NB = 2
};

enum ScaleFactor {
  SCALE_FACTOR_DRAW    = 0,
  SCALE_FACTOR_NORMAL  = 64,
  SCALE_FACTOR_MAX     = 128,
  SCALE_FACTOR_NONE    = 255
};

enum Bound {
  BOUND_NONE,
  BOUND_UPPER,
  BOUND_LOWER,
  BOUND_EXACT = BOUND_UPPER | BOUND_LOWER
};

enum Value : int {
  VALUE_ZERO      = 0,
  VALUE_DRAW      = 0,
  VALUE_KNOWN_WIN = 10000,
  VALUE_MATE      = 32000,
  VALUE_INFINITE  = 32001,
  VALUE_NONE      = 32002,

  VALUE_TB_WIN_IN_MAX_PLY  =  VALUE_MATE - 2 * MAX_PLY,
  VALUE_TB_LOSS_IN_MAX_PLY = -VALUE_TB_WIN_IN_MAX_PLY,
  VALUE_MATE_IN_MAX_PLY  =  VALUE_MATE - MAX_PLY,
  VALUE_MATED_IN_MAX_PLY = -VALUE_MATE_IN_MAX_PLY,

  PawnValueMg   = 126,   PawnValueEg   = 208,
  KnightValueMg = 781,   KnightValueEg = 854,
  BishopValueMg = 825,   BishopValueEg = 915,
  RookValueMg   = 1276,  RookValueEg   = 1380,
  QueenValueMg  = 2538,  QueenValueEg  = 2682,
#ifdef ANTI
  PawnValueMgAnti   = -108,  PawnValueEgAnti   = -165,
  KnightValueMgAnti = -155,  KnightValueEgAnti = 194,
  BishopValueMgAnti = -270,  BishopValueEgAnti = 133,
  RookValueMgAnti   = -472,  RookValueEgAnti   = 56,
  QueenValueMgAnti  = -114,  QueenValueEgAnti  = -218,
  KingValueMgAnti   = -23,   KingValueEgAnti   = 173,
#endif
#ifdef ATOMIC
  PawnValueMgAtomic   = 244,   PawnValueEgAtomic   = 367,
  KnightValueMgAtomic = 437,   KnightValueEgAtomic = 652,
  BishopValueMgAtomic = 552,   BishopValueEgAtomic = 716,
  RookValueMgAtomic   = 787,   RookValueEgAtomic   = 1074,
  QueenValueMgAtomic  = 1447,  QueenValueEgAtomic  = 1892,
#endif
#ifdef CRAZYHOUSE
  PawnValueMgHouse   = 149,   PawnValueEgHouse   = 206,
  KnightValueMgHouse = 447,   KnightValueEgHouse = 527,
  BishopValueMgHouse = 450,   BishopValueEgHouse = 521,
  RookValueMgHouse   = 619,   RookValueEgHouse   = 669,
  QueenValueMgHouse  = 878,   QueenValueEgHouse  = 965,
#endif
#ifdef EXTINCTION
  PawnValueMgExtinction   = 209,   PawnValueEgExtinction   = 208,
  KnightValueMgExtinction = 823,   KnightValueEgExtinction = 1091,
  BishopValueMgExtinction = 1097,  BishopValueEgExtinction = 1055,
  RookValueMgExtinction   = 726,   RookValueEgExtinction   = 950,
  QueenValueMgExtinction  = 2111,  QueenValueEgExtinction  = 2014,
  KingValueMgExtinction   = 919,   KingValueEgExtinction   = 1093,
#endif
#ifdef GRID
  PawnValueMgGrid   = 38,    PawnValueEgGrid   = 55,
  KnightValueMgGrid = 993,   KnightValueEgGrid = 903,
  BishopValueMgGrid = 685,   BishopValueEgGrid = 750,
  RookValueMgGrid   = 1018,  RookValueEgGrid   = 1055,
  QueenValueMgGrid  = 2556,  QueenValueEgGrid  = 2364,
#endif
#ifdef HORDE
  PawnValueMgHorde   = 321,   PawnValueEgHorde   = 326,
  KnightValueMgHorde = 888,   KnightValueEgHorde = 991,
  BishopValueMgHorde = 743,   BishopValueEgHorde = 1114,
  RookValueMgHorde   = 948,   RookValueEgHorde   = 1230,
  QueenValueMgHorde  = 2736,  QueenValueEgHorde  = 2554,
  KingValueMgHorde   = 2073,  KingValueEgHorde   = 921,
#endif
#ifdef KOTH
  PawnValueMgHill   = 136,   PawnValueEgHill   = 225,
  KnightValueMgHill = 657,   KnightValueEgHill = 781,
  BishopValueMgHill = 763,   BishopValueEgHill = 849,
  RookValueMgHill   = 1010,  RookValueEgHill   = 1175,
  QueenValueMgHill  = 2104,  QueenValueEgHill  = 2402,
#endif
#ifdef LOSERS
  PawnValueMgLosers   = -40,   PawnValueEgLosers   = -25,
  KnightValueMgLosers = -23,   KnightValueEgLosers = 369,
  BishopValueMgLosers = -206,  BishopValueEgLosers = 245,
  RookValueMgLosers   = -415,  RookValueEgLosers   = 80,
  QueenValueMgLosers  = -111,  QueenValueEgLosers  = -209,
#endif
#ifdef RACE
  KnightValueMgRace = 777,   KnightValueEgRace = 881,
  BishopValueMgRace = 1025,  BishopValueEgRace = 1070,
  RookValueMgRace   = 1272,  RookValueEgRace   = 1847,
  QueenValueMgRace  = 1674,  QueenValueEgRace  = 2280,
#endif
#ifdef THREECHECK
  PawnValueMgThreeCheck   = 119,   PawnValueEgThreeCheck   = 205,
  KnightValueMgThreeCheck = 645,   KnightValueEgThreeCheck = 770,
  BishopValueMgThreeCheck = 693,   BishopValueEgThreeCheck = 754,
  RookValueMgThreeCheck   = 1027,  RookValueEgThreeCheck   = 1418,
  QueenValueMgThreeCheck  = 1947,  QueenValueEgThreeCheck  = 2323,
#endif
#ifdef TWOKINGS
  PawnValueMgTwoKings   = 206,   PawnValueEgTwoKings   = 265,
  KnightValueMgTwoKings = 887,   KnightValueEgTwoKings = 871,
  BishopValueMgTwoKings = 940,   BishopValueEgTwoKings = 898,
  RookValueMgTwoKings   = 1360,  RookValueEgTwoKings   = 1415,
  QueenValueMgTwoKings  = 2455,  QueenValueEgTwoKings  = 2846,
  KingValueMgTwoKings   = 554,   KingValueEgTwoKings   = 806,
#endif
  Tempo = 28,

  MidgameLimit  = 15258, EndgameLimit  = 3915
};

enum PieceType {
  NO_PIECE_TYPE, PAWN, KNIGHT, BISHOP, ROOK, QUEEN, KING,
  ALL_PIECES = 0,
  PIECE_TYPE_NB = 8
};

enum Piece {
  NO_PIECE,
  W_PAWN = PAWN,     W_KNIGHT, W_BISHOP, W_ROOK, W_QUEEN, W_KING,
  B_PAWN = PAWN + 8, B_KNIGHT, B_BISHOP, B_ROOK, B_QUEEN, B_KING,
  PIECE_NB = 16
};

constexpr Value PieceValue[VARIANT_NB][PHASE_NB][PIECE_NB] = {
{
  { VALUE_ZERO, PawnValueMg, KnightValueMg, BishopValueMg, RookValueMg, QueenValueMg, VALUE_ZERO, VALUE_ZERO,
    VALUE_ZERO, PawnValueMg, KnightValueMg, BishopValueMg, RookValueMg, QueenValueMg, VALUE_ZERO, VALUE_ZERO },
  { VALUE_ZERO, PawnValueEg, KnightValueEg, BishopValueEg, RookValueEg, QueenValueEg, VALUE_ZERO, VALUE_ZERO,
    VALUE_ZERO, PawnValueEg, KnightValueEg, BishopValueEg, RookValueEg, QueenValueEg, VALUE_ZERO, VALUE_ZERO }
},
#ifdef ANTI
{
  { VALUE_ZERO, PawnValueMgAnti, KnightValueMgAnti, BishopValueMgAnti, RookValueMgAnti, QueenValueMgAnti, KingValueMgAnti, VALUE_ZERO,
    VALUE_ZERO, PawnValueEgAnti, KnightValueEgAnti, BishopValueEgAnti, RookValueEgAnti, QueenValueEgAnti, KingValueEgAnti, VALUE_ZERO },
  { VALUE_ZERO, PawnValueMgAnti, KnightValueMgAnti, BishopValueMgAnti, RookValueMgAnti, QueenValueMgAnti, KingValueMgAnti, VALUE_ZERO,
    VALUE_ZERO, PawnValueEgAnti, KnightValueEgAnti, BishopValueEgAnti, RookValueEgAnti, QueenValueEgAnti, KingValueEgAnti, VALUE_ZERO }
},
#endif
#ifdef ATOMIC
{
  { VALUE_ZERO, PawnValueMgAtomic, KnightValueMgAtomic, BishopValueMgAtomic, RookValueMgAtomic, QueenValueMgAtomic, VALUE_ZERO, VALUE_ZERO,
    VALUE_ZERO, PawnValueEgAtomic, KnightValueEgAtomic, BishopValueEgAtomic, RookValueEgAtomic, QueenValueEgAtomic, VALUE_ZERO, VALUE_ZERO },
  { VALUE_ZERO, PawnValueMgAtomic, KnightValueMgAtomic, BishopValueMgAtomic, RookValueMgAtomic, QueenValueMgAtomic, VALUE_ZERO, VALUE_ZERO,
    VALUE_ZERO, PawnValueEgAtomic, KnightValueEgAtomic, BishopValueEgAtomic, RookValueEgAtomic, QueenValueEgAtomic, VALUE_ZERO, VALUE_ZERO }
},
#endif
#ifdef CRAZYHOUSE
{
  { VALUE_ZERO, PawnValueMgHouse, KnightValueMgHouse, BishopValueMgHouse, RookValueMgHouse, QueenValueMgHouse, VALUE_ZERO, VALUE_ZERO,
    VALUE_ZERO, PawnValueEgHouse, KnightValueEgHouse, BishopValueEgHouse, RookValueEgHouse, QueenValueEgHouse, VALUE_ZERO, VALUE_ZERO },
  { VALUE_ZERO, PawnValueMgHouse, KnightValueMgHouse, BishopValueMgHouse, RookValueMgHouse, QueenValueMgHouse, VALUE_ZERO, VALUE_ZERO,
    VALUE_ZERO, PawnValueEgHouse, KnightValueEgHouse, BishopValueEgHouse, RookValueEgHouse, QueenValueEgHouse, VALUE_ZERO, VALUE_ZERO }
},
#endif
#ifdef EXTINCTION
{
  { VALUE_ZERO, PawnValueMgExtinction, KnightValueMgExtinction, BishopValueMgExtinction, RookValueMgExtinction, QueenValueMgExtinction, KingValueMgExtinction, VALUE_ZERO,
    VALUE_ZERO, PawnValueEgExtinction, KnightValueEgExtinction, BishopValueEgExtinction, RookValueEgExtinction, QueenValueEgExtinction, KingValueEgExtinction, VALUE_ZERO },
  { VALUE_ZERO, PawnValueMgExtinction, KnightValueMgExtinction, BishopValueMgExtinction, RookValueMgExtinction, QueenValueMgExtinction, KingValueMgExtinction, VALUE_ZERO,
    VALUE_ZERO, PawnValueEgExtinction, KnightValueEgExtinction, BishopValueEgExtinction, RookValueEgExtinction, QueenValueEgExtinction, KingValueEgExtinction, VALUE_ZERO }
},
#endif
#ifdef GRID
{
  { VALUE_ZERO, PawnValueMgGrid, KnightValueMgGrid, BishopValueMgGrid, RookValueMgGrid, QueenValueMgGrid, VALUE_ZERO, VALUE_ZERO,
    VALUE_ZERO, PawnValueEgGrid, KnightValueEgGrid, BishopValueEgGrid, RookValueEgGrid, QueenValueEgGrid, VALUE_ZERO, VALUE_ZERO },
  { VALUE_ZERO, PawnValueMgGrid, KnightValueMgGrid, BishopValueMgGrid, RookValueMgGrid, QueenValueMgGrid, VALUE_ZERO, VALUE_ZERO,
    VALUE_ZERO, PawnValueEgGrid, KnightValueEgGrid, BishopValueEgGrid, RookValueEgGrid, QueenValueEgGrid, VALUE_ZERO, VALUE_ZERO }
},
#endif
#ifdef HORDE
{
  { VALUE_ZERO, PawnValueMgHorde, KnightValueMgHorde, BishopValueMgHorde, RookValueMgHorde, QueenValueMgHorde, KingValueMgHorde, VALUE_ZERO,
    VALUE_ZERO, PawnValueEgHorde, KnightValueEgHorde, BishopValueEgHorde, RookValueEgHorde, QueenValueEgHorde, KingValueEgHorde, VALUE_ZERO },
  { VALUE_ZERO, PawnValueMgHorde, KnightValueMgHorde, BishopValueMgHorde, RookValueMgHorde, QueenValueMgHorde, KingValueMgHorde, VALUE_ZERO,
    VALUE_ZERO, PawnValueEgHorde, KnightValueEgHorde, BishopValueEgHorde, RookValueEgHorde, QueenValueEgHorde, KingValueEgHorde, VALUE_ZERO }
},
#endif
#ifdef KOTH
{
  { VALUE_ZERO, PawnValueMgHill, KnightValueMgHill, BishopValueMgHill, RookValueMgHill, QueenValueMgHill, VALUE_ZERO, VALUE_ZERO,
    VALUE_ZERO, PawnValueEgHill, KnightValueEgHill, BishopValueEgHill, RookValueEgHill, QueenValueEgHill, VALUE_ZERO, VALUE_ZERO },
  { VALUE_ZERO, PawnValueMgHill, KnightValueMgHill, BishopValueMgHill, RookValueMgHill, QueenValueMgHill, VALUE_ZERO, VALUE_ZERO,
    VALUE_ZERO, PawnValueEgHill, KnightValueEgHill, BishopValueEgHill, RookValueEgHill, QueenValueEgHill, VALUE_ZERO, VALUE_ZERO }
},
#endif
#ifdef LOSERS
{
  { VALUE_ZERO, PawnValueMgLosers, KnightValueMgLosers, BishopValueMgLosers, RookValueMgLosers, QueenValueMgLosers, VALUE_ZERO, VALUE_ZERO,
    VALUE_ZERO, PawnValueEgLosers, KnightValueEgLosers, BishopValueEgLosers, RookValueEgLosers, QueenValueEgLosers, VALUE_ZERO, VALUE_ZERO },
  { VALUE_ZERO, PawnValueMgLosers, KnightValueMgLosers, BishopValueMgLosers, RookValueMgLosers, QueenValueMgLosers, VALUE_ZERO, VALUE_ZERO,
    VALUE_ZERO, PawnValueEgLosers, KnightValueEgLosers, BishopValueEgLosers, RookValueEgLosers, QueenValueEgLosers, VALUE_ZERO, VALUE_ZERO }
},
#endif
#ifdef RACE
{
  { VALUE_ZERO, VALUE_ZERO, KnightValueMgRace, BishopValueMgRace, RookValueMgRace, QueenValueMgRace, VALUE_ZERO, VALUE_ZERO,
    VALUE_ZERO, VALUE_ZERO, KnightValueEgRace, BishopValueEgRace, RookValueEgRace, QueenValueEgRace, VALUE_ZERO, VALUE_ZERO },
  { VALUE_ZERO, VALUE_ZERO, KnightValueMgRace, BishopValueMgRace, RookValueMgRace, QueenValueMgRace, VALUE_ZERO, VALUE_ZERO,
    VALUE_ZERO, VALUE_ZERO, KnightValueEgRace, BishopValueEgRace, RookValueEgRace, QueenValueEgRace, VALUE_ZERO, VALUE_ZERO }
},
#endif
#ifdef THREECHECK
{
  { VALUE_ZERO, PawnValueMgThreeCheck, KnightValueMgThreeCheck, BishopValueMgThreeCheck, RookValueMgThreeCheck, QueenValueMgThreeCheck, VALUE_ZERO, VALUE_ZERO,
    VALUE_ZERO, PawnValueEgThreeCheck, KnightValueEgThreeCheck, BishopValueEgThreeCheck, RookValueEgThreeCheck, QueenValueEgThreeCheck, VALUE_ZERO, VALUE_ZERO },
  { VALUE_ZERO, PawnValueMgThreeCheck, KnightValueMgThreeCheck, BishopValueMgThreeCheck, RookValueMgThreeCheck, QueenValueMgThreeCheck, VALUE_ZERO, VALUE_ZERO,
    VALUE_ZERO, PawnValueEgThreeCheck, KnightValueEgThreeCheck, BishopValueEgThreeCheck, RookValueEgThreeCheck, QueenValueEgThreeCheck, VALUE_ZERO, VALUE_ZERO }
},
#endif
#ifdef TWOKINGS
{
  { VALUE_ZERO, PawnValueMgTwoKings, KnightValueMgTwoKings, BishopValueMgTwoKings, RookValueMgTwoKings, QueenValueMgTwoKings, KingValueMgTwoKings, VALUE_ZERO,
    VALUE_ZERO, PawnValueEgTwoKings, KnightValueEgTwoKings, BishopValueEgTwoKings, RookValueEgTwoKings, QueenValueEgTwoKings, KingValueEgTwoKings, VALUE_ZERO },
  { VALUE_ZERO, PawnValueMgTwoKings, KnightValueMgTwoKings, BishopValueMgTwoKings, RookValueMgTwoKings, QueenValueMgTwoKings, KingValueMgTwoKings, VALUE_ZERO,
    VALUE_ZERO, PawnValueEgTwoKings, KnightValueEgTwoKings, BishopValueEgTwoKings, RookValueEgTwoKings, QueenValueEgTwoKings, KingValueEgTwoKings, VALUE_ZERO }
},
#endif
};

typedef int Depth;

enum : int {
  DEPTH_QS_CHECKS     =  0,
  DEPTH_QS_NO_CHECKS  = -1,
  DEPTH_QS_RECAPTURES = -5,

  DEPTH_NONE   = -6,

  DEPTH_OFFSET = -7 // value used only for TT entry occupancy check
};

enum Square : int {
  SQ_A1, SQ_B1, SQ_C1, SQ_D1, SQ_E1, SQ_F1, SQ_G1, SQ_H1,
  SQ_A2, SQ_B2, SQ_C2, SQ_D2, SQ_E2, SQ_F2, SQ_G2, SQ_H2,
  SQ_A3, SQ_B3, SQ_C3, SQ_D3, SQ_E3, SQ_F3, SQ_G3, SQ_H3,
  SQ_A4, SQ_B4, SQ_C4, SQ_D4, SQ_E4, SQ_F4, SQ_G4, SQ_H4,
  SQ_A5, SQ_B5, SQ_C5, SQ_D5, SQ_E5, SQ_F5, SQ_G5, SQ_H5,
  SQ_A6, SQ_B6, SQ_C6, SQ_D6, SQ_E6, SQ_F6, SQ_G6, SQ_H6,
  SQ_A7, SQ_B7, SQ_C7, SQ_D7, SQ_E7, SQ_F7, SQ_G7, SQ_H7,
  SQ_A8, SQ_B8, SQ_C8, SQ_D8, SQ_E8, SQ_F8, SQ_G8, SQ_H8,
  SQ_NONE,

  SQUARE_ZERO = 0,
  SQUARE_NB   = 64
};

enum Direction : int {
  NORTH =  8,
  EAST  =  1,
  SOUTH = -NORTH,
  WEST  = -EAST,

  NORTH_EAST = NORTH + EAST,
  SOUTH_EAST = SOUTH + EAST,
  SOUTH_WEST = SOUTH + WEST,
  NORTH_WEST = NORTH + WEST
};

enum File : int {
  FILE_A, FILE_B, FILE_C, FILE_D, FILE_E, FILE_F, FILE_G, FILE_H, FILE_NB
};

enum Rank : int {
  RANK_1, RANK_2, RANK_3, RANK_4, RANK_5, RANK_6, RANK_7, RANK_8, RANK_NB
};

// Keep track of what a move changes on the board (used by NNUE)
struct DirtyPiece {

  // Number of changed pieces
  int dirty_num;

  // Max 3 pieces can change in one move. A promotion with capture moves
  // both the pawn and the captured piece to SQ_NONE and the piece promoted
  // to from SQ_NONE to the capture square.
  Piece piece[3];

  // From and to squares, which may be SQ_NONE
  Square from[3];
  Square to[3];
};

/// Score enum stores a middlegame and an endgame value in a single integer (enum).
/// The least significant 16 bits are used to store the middlegame value and the
/// upper 16 bits are used to store the endgame value. We have to take care to
/// avoid left-shifting a signed int to avoid undefined behavior.
enum Score : int { SCORE_ZERO };

constexpr Score make_score(int mg, int eg) {
  return Score((int)((unsigned int)eg << 16) + mg);
}

/// Extracting the signed lower and upper 16 bits is not so trivial because
/// according to the standard a simple cast to short is implementation defined
/// and so is a right shift of a signed integer.
inline Value eg_value(Score s) {
  union { uint16_t u; int16_t s; } eg = { uint16_t(unsigned(s + 0x8000) >> 16) };
  return Value(eg.s);
}

inline Value mg_value(Score s) {
  union { uint16_t u; int16_t s; } mg = { uint16_t(unsigned(s)) };
  return Value(mg.s);
}

#define ENABLE_BASE_OPERATORS_ON(T)                                \
constexpr T operator+(T d1, int d2) { return T(int(d1) + d2); }    \
constexpr T operator-(T d1, int d2) { return T(int(d1) - d2); }    \
constexpr T operator-(T d) { return T(-int(d)); }                  \
inline T& operator+=(T& d1, int d2) { return d1 = d1 + d2; }       \
inline T& operator-=(T& d1, int d2) { return d1 = d1 - d2; }

#define ENABLE_INCR_OPERATORS_ON(T)                                \
inline T& operator++(T& d) { return d = T(int(d) + 1); }           \
inline T& operator--(T& d) { return d = T(int(d) - 1); }

#define ENABLE_FULL_OPERATORS_ON(T)                                \
ENABLE_BASE_OPERATORS_ON(T)                                        \
constexpr T operator*(int i, T d) { return T(i * int(d)); }        \
constexpr T operator*(T d, int i) { return T(int(d) * i); }        \
constexpr T operator/(T d, int i) { return T(int(d) / i); }        \
constexpr int operator/(T d1, T d2) { return int(d1) / int(d2); }  \
inline T& operator*=(T& d, int i) { return d = T(int(d) * i); }    \
inline T& operator/=(T& d, int i) { return d = T(int(d) / i); }

ENABLE_FULL_OPERATORS_ON(Value)
ENABLE_FULL_OPERATORS_ON(Direction)

ENABLE_INCR_OPERATORS_ON(Variant)
#ifdef THREECHECK
ENABLE_INCR_OPERATORS_ON(CheckCount)
#endif
ENABLE_INCR_OPERATORS_ON(Piece)
ENABLE_INCR_OPERATORS_ON(PieceType)
ENABLE_INCR_OPERATORS_ON(Square)
ENABLE_INCR_OPERATORS_ON(File)
ENABLE_INCR_OPERATORS_ON(Rank)

ENABLE_BASE_OPERATORS_ON(Score)

#undef ENABLE_FULL_OPERATORS_ON
#undef ENABLE_INCR_OPERATORS_ON
#undef ENABLE_BASE_OPERATORS_ON

/// Additional operators to add a Direction to a Square
constexpr Square operator+(Square s, Direction d) { return Square(int(s) + int(d)); }
constexpr Square operator-(Square s, Direction d) { return Square(int(s) - int(d)); }
inline Square& operator+=(Square& s, Direction d) { return s = s + d; }
inline Square& operator-=(Square& s, Direction d) { return s = s - d; }

/// Only declared but not defined. We don't want to multiply two scores due to
/// a very high risk of overflow. So user should explicitly convert to integer.
Score operator*(Score, Score) = delete;

/// Division of a Score must be handled separately for each term
inline Score operator/(Score s, int i) {
  return make_score(mg_value(s) / i, eg_value(s) / i);
}

/// Multiplication of a Score by an integer. We check for overflow in debug mode.
inline Score operator*(Score s, int i) {

  Score result = Score(int(s) * i);

  assert(eg_value(result) == (i * eg_value(s)));
  assert(mg_value(result) == (i * mg_value(s)));
  assert((i == 0) || (result / i) == s);

  return result;
}

/// Multiplication of a Score by a boolean
inline Score operator*(Score s, bool b) {
  return b ? s : SCORE_ZERO;
}

constexpr Color operator~(Color c) {
  return Color(c ^ BLACK); // Toggle color
}

constexpr Square flip_rank(Square s) { // Swap A1 <-> A8
  return Square(s ^ SQ_A8);
}

constexpr Square flip_file(Square s) { // Swap A1 <-> H1
  return Square(s ^ SQ_H1);
}

constexpr Piece operator~(Piece pc) {
  return Piece(pc ^ 8); // Swap color of piece B_KNIGHT <-> W_KNIGHT
}

constexpr CastlingRights operator&(Color c, CastlingRights cr) {
  return CastlingRights((c == WHITE ? WHITE_CASTLING : BLACK_CASTLING) & cr);
}

constexpr Value mate_in(int ply) {
  return VALUE_MATE - ply;
}

constexpr Value mated_in(int ply) {
  return -VALUE_MATE + ply;
}

constexpr Square make_square(File f, Rank r) {
  return Square((r << 3) + f);
}

constexpr Piece make_piece(Color c, PieceType pt) {
  return Piece((c << 3) + pt);
}

constexpr PieceType type_of(Piece pc) {
  return PieceType(pc & 7);
}

inline Color color_of(Piece pc) {
  assert(pc != NO_PIECE);
  return Color(pc >> 3);
}

constexpr bool is_ok(Square s) {
  return s >= SQ_A1 && s <= SQ_H8;
}

constexpr File file_of(Square s) {
  return File(s & 7);
}

constexpr Rank rank_of(Square s) {
  return Rank(s >> 3);
}

constexpr Square relative_square(Color c, Square s) {
  return Square(s ^ (c * 56));
}

constexpr Rank relative_rank(Color c, Rank r) {
  return Rank(r ^ (c * 7));
}

constexpr Rank relative_rank(Color c, Square s) {
  return relative_rank(c, rank_of(s));
}

constexpr Direction pawn_push(Color c) {
  return c == WHITE ? NORTH : SOUTH;
}

#ifdef RACE
constexpr Square horizontal_flip(Square s) {
  return Square(s ^ (FILE_NB - 1)); // Horizontal flip SQ_A1 -> SQ_H1
}
#endif

inline MoveType type_of(Move m);

inline Square from_sq(Move m) {
#ifdef CRAZYHOUSE
  if (type_of(m) == DROP)
      return SQ_NONE;
#endif
  return Square((m >> 6) & 0x3F);
}

constexpr Square to_sq(Move m) {
  return Square(m & 0x3F);
}

inline int from_to(Move m) {
#ifdef CRAZYHOUSE
  if (type_of(m) == DROP)
      return (to_sq(m) << 6) + to_sq(m);
#endif
 return m & 0xFFF;
}

inline MoveType type_of(Move m) {
#if defined(ANTI) || defined(CRAZYHOUSE) || defined(EXTINCTION)
  if ((m & (3 << 14)) == SPECIAL && (m & (3 << 12)))
  {
#ifdef CRAZYHOUSE
      if ((m & (3 << 12)) == DROP)
          return DROP;
#endif
#if defined(ANTI) || defined(EXTINCTION)
      if ((m & (3 << 12)) == KING_PROMOTION)
          return PROMOTION;
#endif
  }
#endif
  return MoveType(m & (3 << 14));
}

inline PieceType promotion_type(Move m) {
#if defined(ANTI) || defined(EXTINCTION)
  if ((m & (3 << 14)) == SPECIAL && (m & (3 << 12)) == KING_PROMOTION)
      return KING;
#endif
  return PieceType(((m >> 12) & 3) + KNIGHT);
}

constexpr Move make_move(Square from, Square to) {
  return Move((from << 6) + to);
}

inline Move reverse_move(Move m) {
  return make_move(to_sq(m), from_sq(m));
}

template<MoveType T>
inline Move make(Square from, Square to, PieceType pt = KNIGHT) {
#if defined(ANTI) || defined(EXTINCTION)
  if (pt == KING)
      return Move(SPECIAL + KING_PROMOTION + (from << 6) + to);
#endif
  return Move(T + ((pt - KNIGHT) << 12) + (from << 6) + to);
}

#ifdef CRAZYHOUSE
constexpr Move make_drop(Square to, Piece pc) {
  return Move(SPECIAL + DROP + (pc << 6) + to);
}

constexpr Piece dropped_piece(Move m) {
  return Piece((m >> 6) & 0x0F);
}
#endif

inline bool is_ok(Move m) {
  return from_sq(m) != to_sq(m); // Catch MOVE_NULL and MOVE_NONE
}

/// Based on a congruential pseudo random number generator
constexpr Key make_key(uint64_t seed) {
  return seed * 6364136223846793005ULL + 1442695040888963407ULL;
}

inline Variant main_variant(Variant v) {
  if (v < VARIANT_NB)
      return v;
  switch(v)
  {
#ifdef ANTIHELPMATE
  case ANTIHELPMATE_VARIANT:
      return CHESS_VARIANT;
#endif
#ifdef HELPMATE
  case HELPMATE_VARIANT:
      return CHESS_VARIANT;
#endif
#ifdef GIVEAWAY
  case GIVEAWAY_VARIANT:
      return ANTI_VARIANT;
#endif
#ifdef SUICIDE
  case SUICIDE_VARIANT:
      return ANTI_VARIANT;
#endif
#ifdef BUGHOUSE
  case BUGHOUSE_VARIANT:
      return CRAZYHOUSE_VARIANT;
#endif
#ifdef DISPLACEDGRID
  case DISPLACEDGRID_VARIANT:
      return GRID_VARIANT;
#endif
#ifdef LOOP
  case LOOP_VARIANT:
      return CRAZYHOUSE_VARIANT;
#endif
#ifdef PLACEMENT
  case PLACEMENT_VARIANT:
      return CRAZYHOUSE_VARIANT;
#endif
#ifdef KNIGHTRELAY
  case KNIGHTRELAY_VARIANT:
      return CHESS_VARIANT;
#endif
#ifdef RELAY
  case RELAY_VARIANT:
      return CHESS_VARIANT;
#endif
#ifdef SLIPPEDGRID
  case SLIPPEDGRID_VARIANT:
      return GRID_VARIANT;
#endif
#ifdef TWOKINGSSYMMETRIC
  case TWOKINGSSYMMETRIC_VARIANT:
      return TWOKINGS_VARIANT;
#endif
  default:
      assert(false);
      return CHESS_VARIANT; // Silence a warning
  }
}

#endif // #ifndef TYPES_H_INCLUDED

#include "tune.h" // Global visibility to tuning setup<|MERGE_RESOLUTION|>--- conflicted
+++ resolved
@@ -287,12 +287,11 @@
 enum MoveType {
   NORMAL,
   PROMOTION = 1 << 14,
-<<<<<<< HEAD
-  ENPASSANT = 2 << 14,
+  EN_PASSANT = 2 << 14,
   CASTLING  = 3 << 14,
   // special moves use promotion piece type bits as flags
 #if defined(ANTI) || defined(CRAZYHOUSE) || defined(EXTINCTION)
-  SPECIAL = ENPASSANT,
+  SPECIAL = EN_PASSANT,
 #endif
 #ifdef CRAZYHOUSE
   DROP = 1 << 12,
@@ -300,10 +299,6 @@
 #if defined(ANTI) || defined(EXTINCTION)
   KING_PROMOTION = 2 << 12, // not used as an actual move type
 #endif
-=======
-  EN_PASSANT = 2 << 14,
-  CASTLING  = 3 << 14
->>>>>>> ee3f7b6b
 };
 
 enum Color {

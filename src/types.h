/*
  Stockfish, a UCI chess playing engine derived from Glaurung 2.1
  Copyright (C) 2004-2021 The Stockfish developers (see AUTHORS file)

  Stockfish is free software: you can redistribute it and/or modify
  it under the terms of the GNU General Public License as published by
  the Free Software Foundation, either version 3 of the License, or
  (at your option) any later version.

  Stockfish is distributed in the hope that it will be useful,
  but WITHOUT ANY WARRANTY; without even the implied warranty of
  MERCHANTABILITY or FITNESS FOR A PARTICULAR PURPOSE.  See the
  GNU General Public License for more details.

  You should have received a copy of the GNU General Public License
  along with this program.  If not, see <http://www.gnu.org/licenses/>.
*/

#ifndef TYPES_H_INCLUDED
#define TYPES_H_INCLUDED

/// When compiling with provided Makefile (e.g. for Linux and OSX), configuration
/// is done automatically. To get started type 'make help'.
///
/// When Makefile is not used (e.g. with Microsoft Visual Studio) some switches
/// need to be set manually:
///
/// -DNDEBUG      | Disable debugging mode. Always use this for release.
///
/// -DNO_PREFETCH | Disable use of prefetch asm-instruction. You may need this to
///               | run on some very old machines.
///
/// -DUSE_POPCNT  | Add runtime support for use of popcnt asm-instruction. Works
///               | only in 64-bit mode and requires hardware with popcnt support.
///
/// -DUSE_PEXT    | Add runtime support for use of pext asm-instruction. Works
///               | only in 64-bit mode and requires hardware with pext support.

#include <cassert>
#include <cctype>
#include <cstdint>
#include <cstdlib>
#include <algorithm>
#include <string>
#include <vector>

#if defined(_MSC_VER)
// Disable some silly and noisy warning from MSVC compiler
#pragma warning(disable: 4127) // Conditional expression is constant
#pragma warning(disable: 4146) // Unary minus operator applied to unsigned type
#pragma warning(disable: 4800) // Forcing value to bool 'true' or 'false'
#endif

/// Predefined macros hell:
///
/// __GNUC__           Compiler is gcc, Clang or Intel on Linux
/// __INTEL_COMPILER   Compiler is Intel
/// _MSC_VER           Compiler is MSVC or Intel on Windows
/// _WIN32             Building on Windows (any)
/// _WIN64             Building on Windows 64 bit

#if defined(__GNUC__ ) && (__GNUC__ < 9 || (__GNUC__ == 9 && __GNUC_MINOR__ <= 2)) && defined(_WIN32) && !defined(__clang__)
#define ALIGNAS_ON_STACK_VARIABLES_BROKEN
#endif

#define ASSERT_ALIGNED(ptr, alignment) assert(reinterpret_cast<uintptr_t>(ptr) % alignment == 0)

#if defined(_WIN64) && defined(_MSC_VER) // No Makefile used
#  include <intrin.h> // Microsoft header for _BitScanForward64()
#  define IS_64BIT
#endif

#if defined(USE_POPCNT) && (defined(__INTEL_COMPILER) || defined(_MSC_VER))
#  include <nmmintrin.h> // Intel and Microsoft header for _mm_popcnt_u64()
#endif

#if !defined(NO_PREFETCH) && (defined(__INTEL_COMPILER) || defined(_MSC_VER))
#  include <xmmintrin.h> // Intel and Microsoft header for _mm_prefetch()
#endif

#if defined(USE_PEXT)
#  include <immintrin.h> // Header for _pext_u64() intrinsic
#  define pext(b, m) _pext_u64(b, m)
#else
#  define pext(b, m) 0
#endif

namespace Stockfish {

#ifdef USE_POPCNT
constexpr bool HasPopCnt = true;
#else
constexpr bool HasPopCnt = false;
#endif

#ifdef USE_PEXT
constexpr bool HasPext = true;
#else
constexpr bool HasPext = false;
#endif

#ifdef IS_64BIT
constexpr bool Is64Bit = true;
#else
constexpr bool Is64Bit = false;
#endif

typedef uint64_t Key;
typedef uint64_t Bitboard;

#if defined(CRAZYHOUSE) || defined(HORDE)
constexpr int MAX_MOVES = 512;
#else
constexpr int MAX_MOVES = 256;
#endif
constexpr int MAX_PLY   = 246;

enum Variant {
  //main variants
  CHESS_VARIANT,
#ifdef ANTI
  ANTI_VARIANT,
#endif
#ifdef ATOMIC
  ATOMIC_VARIANT,
#endif
#ifdef CRAZYHOUSE
  CRAZYHOUSE_VARIANT,
#endif
#ifdef EXTINCTION
  EXTINCTION_VARIANT,
#endif
#ifdef GRID
  GRID_VARIANT,
#endif
#ifdef HORDE
  HORDE_VARIANT,
#endif
#ifdef KOTH
  KOTH_VARIANT,
#endif
#ifdef LOSERS
  LOSERS_VARIANT,
#endif
#ifdef RACE
  RACE_VARIANT,
#endif
#ifdef THREECHECK
  THREECHECK_VARIANT,
#endif
#ifdef TWOKINGS
  TWOKINGS_VARIANT,
#endif
  VARIANT_NB,
  LAST_VARIANT = VARIANT_NB - 1,
  //subvariants
#ifdef ANTIHELPMATE
  ANTIHELPMATE_VARIANT,
#endif
#ifdef HELPMATE
  HELPMATE_VARIANT,
#endif
#ifdef GIVEAWAY
  GIVEAWAY_VARIANT,
#endif
#ifdef SUICIDE
  SUICIDE_VARIANT,
#endif
#ifdef BUGHOUSE
  BUGHOUSE_VARIANT,
#endif
#ifdef DISPLACEDGRID
  DISPLACEDGRID_VARIANT,
#endif
#ifdef LOOP
  LOOP_VARIANT,
#endif
#ifdef PLACEMENT
  PLACEMENT_VARIANT,
#endif
#ifdef KNIGHTRELAY
  KNIGHTRELAY_VARIANT,
#endif
#ifdef RELAY
  RELAY_VARIANT,
#endif
#ifdef SLIPPEDGRID
  SLIPPEDGRID_VARIANT,
#endif
#ifdef TWOKINGSSYMMETRIC
  TWOKINGSSYMMETRIC_VARIANT,
#endif
  SUBVARIANT_NB,
};

//static const constexpr char* variants[] doesn't play nicely with uci.h
static std::vector<std::string> variants = {
//main variants
"chess",
#ifdef ANTI
"antichess",
#endif
#ifdef ATOMIC
"atomic",
#endif
#ifdef CRAZYHOUSE
"crazyhouse",
#endif
#ifdef EXTINCTION
"extinction",
#endif
#ifdef GRID
"grid",
#endif
#ifdef HORDE
"horde",
#endif
#ifdef KOTH
"kingofthehill",
#endif
#ifdef LOSERS
"losers",
#endif
#ifdef RACE
"racingkings",
#endif
#ifdef THREECHECK
"3check",
#endif
#ifdef TWOKINGS
"twokings",
#endif
//subvariants
#ifdef ANTIHELPMATE
"antihelpmate",
#endif
#ifdef HELPMATE
"helpmate",
#endif
#ifdef GIVEAWAY
"giveaway",
#endif
#ifdef SUICIDE
"suicide",
#endif
#ifdef BUGHOUSE
"bughouse",
#endif
#ifdef DISPLACEDGRID
"displacedgrid",
#endif
#ifdef LOOP
"loop",
#endif
#ifdef PLACEMENT
"placement",
#endif
#ifdef KNIGHTRELAY
"knightrelay",
#endif
#ifdef RELAY
"relay",
#endif
#ifdef SLIPPEDGRID
"slippedgrid",
#endif
#ifdef TWOKINGSSYMMETRIC
"twokingssymmetric",
#endif
};

/// A move needs 16 bits to be stored
///
/// bit  0- 5: destination square (from 0 to 63)
/// bit  6-11: origin square (from 0 to 63)
/// bit 12-13: promotion piece type - 2 (from KNIGHT-2 to QUEEN-2)
/// bit 14-15: special move flag: promotion (1), en passant (2), castling (3)
/// NOTE: en passant bit is set only when a pawn can be captured
///
/// Special cases are MOVE_NONE and MOVE_NULL. We can sneak these in because in
/// any normal move destination square is always different from origin square
/// while MOVE_NONE and MOVE_NULL have the same origin and destination square.

enum Move : int {
  MOVE_NONE,
  MOVE_NULL = 65
};

enum MoveType {
  NORMAL,
  PROMOTION = 1 << 14,
  EN_PASSANT = 2 << 14,
  CASTLING  = 3 << 14,
  // special moves use promotion piece type bits as flags
#if defined(ANTI) || defined(CRAZYHOUSE) || defined(EXTINCTION)
  SPECIAL = EN_PASSANT,
#endif
#ifdef CRAZYHOUSE
  DROP = 1 << 12,
#endif
#if defined(ANTI) || defined(EXTINCTION)
  KING_PROMOTION = 2 << 12, // not used as an actual move type
#endif
};

enum Color {
  WHITE, BLACK, COLOR_NB = 2
};

enum CastlingRights {
  NO_CASTLING,
  WHITE_OO,
  WHITE_OOO = WHITE_OO << 1,
  BLACK_OO  = WHITE_OO << 2,
  BLACK_OOO = WHITE_OO << 3,

  KING_SIDE      = WHITE_OO  | BLACK_OO,
  QUEEN_SIDE     = WHITE_OOO | BLACK_OOO,
  WHITE_CASTLING = WHITE_OO  | WHITE_OOO,
  BLACK_CASTLING = BLACK_OO  | BLACK_OOO,
  ANY_CASTLING   = WHITE_CASTLING | BLACK_CASTLING,

  CASTLING_RIGHT_NB = 16
};

#ifdef GRID
enum GridLayout {
  NORMAL_GRID,
#ifdef DISPLACEDGRID
  DISPLACED_GRID,
#endif
#ifdef SLIPPEDGRID
  SLIPPED_GRID,
#endif
  GRIDLAYOUT_NB
};
#endif

#ifdef THREECHECK
enum CheckCount : int {
  CHECKS_0 = 0, CHECKS_1 = 1, CHECKS_2 = 2, CHECKS_3 = 3, CHECKS_NB = 4
};
#endif

enum Phase {
  PHASE_ENDGAME,
  PHASE_MIDGAME = 128,
  MG = 0, EG = 1, PHASE_NB = 2
};

enum ScaleFactor {
  SCALE_FACTOR_DRAW    = 0,
  SCALE_FACTOR_NORMAL  = 64,
  SCALE_FACTOR_MAX     = 128,
  SCALE_FACTOR_NONE    = 255
};

enum Bound {
  BOUND_NONE,
  BOUND_UPPER,
  BOUND_LOWER,
  BOUND_EXACT = BOUND_UPPER | BOUND_LOWER
};

enum ExplosionState {
  EXPLOSION_NONE,
  MUST_CALM_DOWN
};

enum Value : int {
  VALUE_ZERO      = 0,
  VALUE_DRAW      = 0,
  VALUE_KNOWN_WIN = 10000,
  VALUE_MATE      = 32000,
  VALUE_INFINITE  = 32001,
  VALUE_NONE      = 32002,

  VALUE_TB_WIN_IN_MAX_PLY  =  VALUE_MATE - 2 * MAX_PLY,
  VALUE_TB_LOSS_IN_MAX_PLY = -VALUE_TB_WIN_IN_MAX_PLY,
  VALUE_MATE_IN_MAX_PLY  =  VALUE_MATE - MAX_PLY,
  VALUE_MATED_IN_MAX_PLY = -VALUE_MATE_IN_MAX_PLY,

  PawnValueMg   = 126,   PawnValueEg   = 208,
  KnightValueMg = 781,   KnightValueEg = 854,
  BishopValueMg = 825,   BishopValueEg = 915,
  RookValueMg   = 1276,  RookValueEg   = 1380,
  QueenValueMg  = 2538,  QueenValueEg  = 2682,
<<<<<<< HEAD
#ifdef ANTI
  PawnValueMgAnti   = -108,  PawnValueEgAnti   = -165,
  KnightValueMgAnti = -155,  KnightValueEgAnti = 194,
  BishopValueMgAnti = -270,  BishopValueEgAnti = 133,
  RookValueMgAnti   = -472,  RookValueEgAnti   = 56,
  QueenValueMgAnti  = -114,  QueenValueEgAnti  = -218,
  KingValueMgAnti   = -23,   KingValueEgAnti   = 173,
#endif
#ifdef ATOMIC
  PawnValueMgAtomic   = 235,   PawnValueEgAtomic   = 346,
  KnightValueMgAtomic = 434,   KnightValueEgAtomic = 668,
  BishopValueMgAtomic = 564,   BishopValueEgAtomic = 728,
  RookValueMgAtomic   = 789,   RookValueEgAtomic   = 1058,
  QueenValueMgAtomic  = 1437,  QueenValueEgAtomic  = 1927,
#endif
#ifdef CRAZYHOUSE
  PawnValueMgHouse   = 149,   PawnValueEgHouse   = 206,
  KnightValueMgHouse = 447,   KnightValueEgHouse = 527,
  BishopValueMgHouse = 450,   BishopValueEgHouse = 521,
  RookValueMgHouse   = 619,   RookValueEgHouse   = 669,
  QueenValueMgHouse  = 878,   QueenValueEgHouse  = 965,
#endif
#ifdef EXTINCTION
  PawnValueMgExtinction   = 209,   PawnValueEgExtinction   = 208,
  KnightValueMgExtinction = 823,   KnightValueEgExtinction = 1091,
  BishopValueMgExtinction = 1097,  BishopValueEgExtinction = 1055,
  RookValueMgExtinction   = 726,   RookValueEgExtinction   = 950,
  QueenValueMgExtinction  = 2111,  QueenValueEgExtinction  = 2014,
  KingValueMgExtinction   = 919,   KingValueEgExtinction   = 1093,
#endif
#ifdef GRID
  PawnValueMgGrid   = 38,    PawnValueEgGrid   = 55,
  KnightValueMgGrid = 993,   KnightValueEgGrid = 903,
  BishopValueMgGrid = 685,   BishopValueEgGrid = 750,
  RookValueMgGrid   = 1018,  RookValueEgGrid   = 1055,
  QueenValueMgGrid  = 2556,  QueenValueEgGrid  = 2364,
#endif
#ifdef HORDE
  PawnValueMgHorde   = 321,   PawnValueEgHorde   = 326,
  KnightValueMgHorde = 888,   KnightValueEgHorde = 991,
  BishopValueMgHorde = 743,   BishopValueEgHorde = 1114,
  RookValueMgHorde   = 948,   RookValueEgHorde   = 1230,
  QueenValueMgHorde  = 2736,  QueenValueEgHorde  = 2554,
  KingValueMgHorde   = 2073,  KingValueEgHorde   = 921,
#endif
#ifdef KOTH
  PawnValueMgHill   = 136,   PawnValueEgHill   = 225,
  KnightValueMgHill = 657,   KnightValueEgHill = 781,
  BishopValueMgHill = 763,   BishopValueEgHill = 849,
  RookValueMgHill   = 1010,  RookValueEgHill   = 1175,
  QueenValueMgHill  = 2104,  QueenValueEgHill  = 2402,
#endif
#ifdef LOSERS
  PawnValueMgLosers   = -40,   PawnValueEgLosers   = -25,
  KnightValueMgLosers = -23,   KnightValueEgLosers = 369,
  BishopValueMgLosers = -206,  BishopValueEgLosers = 245,
  RookValueMgLosers   = -415,  RookValueEgLosers   = 80,
  QueenValueMgLosers  = -111,  QueenValueEgLosers  = -209,
#endif
#ifdef RACE
  KnightValueMgRace = 777,   KnightValueEgRace = 881,
  BishopValueMgRace = 1025,  BishopValueEgRace = 1070,
  RookValueMgRace   = 1272,  RookValueEgRace   = 1847,
  QueenValueMgRace  = 1674,  QueenValueEgRace  = 2280,
#endif
#ifdef THREECHECK
  PawnValueMgThreeCheck   = 111,   PawnValueEgThreeCheck   = 205,
  KnightValueMgThreeCheck = 565,   KnightValueEgThreeCheck = 736,
  BishopValueMgThreeCheck = 633,   BishopValueEgThreeCheck = 729,
  RookValueMgThreeCheck   = 1032,  RookValueEgThreeCheck   = 1426,
  QueenValueMgThreeCheck  = 1914,  QueenValueEgThreeCheck  = 2303,
#endif
#ifdef TWOKINGS
  PawnValueMgTwoKings   = 206,   PawnValueEgTwoKings   = 265,
  KnightValueMgTwoKings = 887,   KnightValueEgTwoKings = 871,
  BishopValueMgTwoKings = 940,   BishopValueEgTwoKings = 898,
  RookValueMgTwoKings   = 1360,  RookValueEgTwoKings   = 1415,
  QueenValueMgTwoKings  = 2455,  QueenValueEgTwoKings  = 2846,
  KingValueMgTwoKings   = 554,   KingValueEgTwoKings   = 806,
#endif
  Tempo = 28,
=======
>>>>>>> 21ad356c

  MidgameLimit  = 15258, EndgameLimit  = 3915
};

enum PieceType {
  NO_PIECE_TYPE, PAWN, KNIGHT, BISHOP, ROOK, QUEEN, KING,
  ALL_PIECES = 0,
  PIECE_TYPE_NB = 8
};

enum Piece {
  NO_PIECE,
  W_PAWN = PAWN,     W_KNIGHT, W_BISHOP, W_ROOK, W_QUEEN, W_KING,
  B_PAWN = PAWN + 8, B_KNIGHT, B_BISHOP, B_ROOK, B_QUEEN, B_KING,
  PIECE_NB = 16
};

constexpr Value PieceValue[VARIANT_NB][PHASE_NB][PIECE_NB] = {
{
  { VALUE_ZERO, PawnValueMg, KnightValueMg, BishopValueMg, RookValueMg, QueenValueMg, VALUE_ZERO, VALUE_ZERO,
    VALUE_ZERO, PawnValueMg, KnightValueMg, BishopValueMg, RookValueMg, QueenValueMg, VALUE_ZERO, VALUE_ZERO },
  { VALUE_ZERO, PawnValueEg, KnightValueEg, BishopValueEg, RookValueEg, QueenValueEg, VALUE_ZERO, VALUE_ZERO,
    VALUE_ZERO, PawnValueEg, KnightValueEg, BishopValueEg, RookValueEg, QueenValueEg, VALUE_ZERO, VALUE_ZERO }
},
#ifdef ANTI
{
  { VALUE_ZERO, PawnValueMgAnti, KnightValueMgAnti, BishopValueMgAnti, RookValueMgAnti, QueenValueMgAnti, KingValueMgAnti, VALUE_ZERO,
    VALUE_ZERO, PawnValueMgAnti, KnightValueMgAnti, BishopValueMgAnti, RookValueMgAnti, QueenValueMgAnti, KingValueMgAnti, VALUE_ZERO },
  { VALUE_ZERO, PawnValueEgAnti, KnightValueEgAnti, BishopValueEgAnti, RookValueEgAnti, QueenValueEgAnti, KingValueEgAnti, VALUE_ZERO,
    VALUE_ZERO, PawnValueEgAnti, KnightValueEgAnti, BishopValueEgAnti, RookValueEgAnti, QueenValueEgAnti, KingValueEgAnti, VALUE_ZERO }
},
#endif
#ifdef ATOMIC
{
  { VALUE_ZERO, PawnValueMgAtomic, KnightValueMgAtomic, BishopValueMgAtomic, RookValueMgAtomic, QueenValueMgAtomic, VALUE_ZERO, VALUE_ZERO,
    VALUE_ZERO, PawnValueMgAtomic, KnightValueMgAtomic, BishopValueMgAtomic, RookValueMgAtomic, QueenValueMgAtomic, VALUE_ZERO, VALUE_ZERO },
  { VALUE_ZERO, PawnValueEgAtomic, KnightValueEgAtomic, BishopValueEgAtomic, RookValueEgAtomic, QueenValueEgAtomic, VALUE_ZERO, VALUE_ZERO,
    VALUE_ZERO, PawnValueEgAtomic, KnightValueEgAtomic, BishopValueEgAtomic, RookValueEgAtomic, QueenValueEgAtomic, VALUE_ZERO, VALUE_ZERO }
},
#endif
#ifdef CRAZYHOUSE
{
  { VALUE_ZERO, PawnValueMgHouse, KnightValueMgHouse, BishopValueMgHouse, RookValueMgHouse, QueenValueMgHouse, VALUE_ZERO, VALUE_ZERO,
    VALUE_ZERO, PawnValueMgHouse, KnightValueMgHouse, BishopValueMgHouse, RookValueMgHouse, QueenValueMgHouse, VALUE_ZERO, VALUE_ZERO },
  { VALUE_ZERO, PawnValueEgHouse, KnightValueEgHouse, BishopValueEgHouse, RookValueEgHouse, QueenValueEgHouse, VALUE_ZERO, VALUE_ZERO,
    VALUE_ZERO, PawnValueEgHouse, KnightValueEgHouse, BishopValueEgHouse, RookValueEgHouse, QueenValueEgHouse, VALUE_ZERO, VALUE_ZERO }
},
#endif
#ifdef EXTINCTION
{
  { VALUE_ZERO, PawnValueMgExtinction, KnightValueMgExtinction, BishopValueMgExtinction, RookValueMgExtinction, QueenValueMgExtinction, KingValueMgExtinction, VALUE_ZERO,
    VALUE_ZERO, PawnValueMgExtinction, KnightValueMgExtinction, BishopValueMgExtinction, RookValueMgExtinction, QueenValueMgExtinction, KingValueMgExtinction, VALUE_ZERO },
  { VALUE_ZERO, PawnValueEgExtinction, KnightValueEgExtinction, BishopValueEgExtinction, RookValueEgExtinction, QueenValueEgExtinction, KingValueEgExtinction, VALUE_ZERO,
    VALUE_ZERO, PawnValueEgExtinction, KnightValueEgExtinction, BishopValueEgExtinction, RookValueEgExtinction, QueenValueEgExtinction, KingValueEgExtinction, VALUE_ZERO }
},
#endif
#ifdef GRID
{
  { VALUE_ZERO, PawnValueMgGrid, KnightValueMgGrid, BishopValueMgGrid, RookValueMgGrid, QueenValueMgGrid, VALUE_ZERO, VALUE_ZERO,
    VALUE_ZERO, PawnValueMgGrid, KnightValueMgGrid, BishopValueMgGrid, RookValueMgGrid, QueenValueMgGrid, VALUE_ZERO, VALUE_ZERO },
  { VALUE_ZERO, PawnValueEgGrid, KnightValueEgGrid, BishopValueEgGrid, RookValueEgGrid, QueenValueEgGrid, VALUE_ZERO, VALUE_ZERO,
    VALUE_ZERO, PawnValueEgGrid, KnightValueEgGrid, BishopValueEgGrid, RookValueEgGrid, QueenValueEgGrid, VALUE_ZERO, VALUE_ZERO }
},
#endif
#ifdef HORDE
{
  { VALUE_ZERO, PawnValueMgHorde, KnightValueMgHorde, BishopValueMgHorde, RookValueMgHorde, QueenValueMgHorde, KingValueMgHorde, VALUE_ZERO,
    VALUE_ZERO, PawnValueMgHorde, KnightValueMgHorde, BishopValueMgHorde, RookValueMgHorde, QueenValueMgHorde, KingValueMgHorde, VALUE_ZERO },
  { VALUE_ZERO, PawnValueEgHorde, KnightValueEgHorde, BishopValueEgHorde, RookValueEgHorde, QueenValueEgHorde, KingValueEgHorde, VALUE_ZERO,
    VALUE_ZERO, PawnValueEgHorde, KnightValueEgHorde, BishopValueEgHorde, RookValueEgHorde, QueenValueEgHorde, KingValueEgHorde, VALUE_ZERO }
},
#endif
#ifdef KOTH
{
  { VALUE_ZERO, PawnValueMgHill, KnightValueMgHill, BishopValueMgHill, RookValueMgHill, QueenValueMgHill, VALUE_ZERO, VALUE_ZERO,
    VALUE_ZERO, PawnValueMgHill, KnightValueMgHill, BishopValueMgHill, RookValueMgHill, QueenValueMgHill, VALUE_ZERO, VALUE_ZERO },
  { VALUE_ZERO, PawnValueEgHill, KnightValueEgHill, BishopValueEgHill, RookValueEgHill, QueenValueEgHill, VALUE_ZERO, VALUE_ZERO,
    VALUE_ZERO, PawnValueEgHill, KnightValueEgHill, BishopValueEgHill, RookValueEgHill, QueenValueEgHill, VALUE_ZERO, VALUE_ZERO }
},
#endif
#ifdef LOSERS
{
  { VALUE_ZERO, PawnValueMgLosers, KnightValueMgLosers, BishopValueMgLosers, RookValueMgLosers, QueenValueMgLosers, VALUE_ZERO, VALUE_ZERO,
    VALUE_ZERO, PawnValueMgLosers, KnightValueMgLosers, BishopValueMgLosers, RookValueMgLosers, QueenValueMgLosers, VALUE_ZERO, VALUE_ZERO },
  { VALUE_ZERO, PawnValueEgLosers, KnightValueEgLosers, BishopValueEgLosers, RookValueEgLosers, QueenValueEgLosers, VALUE_ZERO, VALUE_ZERO,
    VALUE_ZERO, PawnValueEgLosers, KnightValueEgLosers, BishopValueEgLosers, RookValueEgLosers, QueenValueEgLosers, VALUE_ZERO, VALUE_ZERO }
},
#endif
#ifdef RACE
{
  { VALUE_ZERO, VALUE_ZERO, KnightValueMgRace, BishopValueMgRace, RookValueMgRace, QueenValueMgRace, VALUE_ZERO, VALUE_ZERO,
    VALUE_ZERO, VALUE_ZERO, KnightValueMgRace, BishopValueMgRace, RookValueMgRace, QueenValueMgRace, VALUE_ZERO, VALUE_ZERO },
  { VALUE_ZERO, VALUE_ZERO, KnightValueEgRace, BishopValueEgRace, RookValueEgRace, QueenValueEgRace, VALUE_ZERO, VALUE_ZERO,
    VALUE_ZERO, VALUE_ZERO, KnightValueEgRace, BishopValueEgRace, RookValueEgRace, QueenValueEgRace, VALUE_ZERO, VALUE_ZERO }
},
#endif
#ifdef THREECHECK
{
  { VALUE_ZERO, PawnValueMgThreeCheck, KnightValueMgThreeCheck, BishopValueMgThreeCheck, RookValueMgThreeCheck, QueenValueMgThreeCheck, VALUE_ZERO, VALUE_ZERO,
    VALUE_ZERO, PawnValueMgThreeCheck, KnightValueMgThreeCheck, BishopValueMgThreeCheck, RookValueMgThreeCheck, QueenValueMgThreeCheck, VALUE_ZERO, VALUE_ZERO },
  { VALUE_ZERO, PawnValueEgThreeCheck, KnightValueEgThreeCheck, BishopValueEgThreeCheck, RookValueEgThreeCheck, QueenValueEgThreeCheck, VALUE_ZERO, VALUE_ZERO,
    VALUE_ZERO, PawnValueEgThreeCheck, KnightValueEgThreeCheck, BishopValueEgThreeCheck, RookValueEgThreeCheck, QueenValueEgThreeCheck, VALUE_ZERO, VALUE_ZERO }
},
#endif
#ifdef TWOKINGS
{
  { VALUE_ZERO, PawnValueMgTwoKings, KnightValueMgTwoKings, BishopValueMgTwoKings, RookValueMgTwoKings, QueenValueMgTwoKings, KingValueMgTwoKings, VALUE_ZERO,
    VALUE_ZERO, PawnValueMgTwoKings, KnightValueMgTwoKings, BishopValueMgTwoKings, RookValueMgTwoKings, QueenValueMgTwoKings, KingValueMgTwoKings, VALUE_ZERO },
  { VALUE_ZERO, PawnValueEgTwoKings, KnightValueEgTwoKings, BishopValueEgTwoKings, RookValueEgTwoKings, QueenValueEgTwoKings, KingValueEgTwoKings, VALUE_ZERO,
    VALUE_ZERO, PawnValueEgTwoKings, KnightValueEgTwoKings, BishopValueEgTwoKings, RookValueEgTwoKings, QueenValueEgTwoKings, KingValueEgTwoKings, VALUE_ZERO }
},
#endif
};

typedef int Depth;

enum : int {
  DEPTH_QS_CHECKS     =  0,
  DEPTH_QS_NO_CHECKS  = -1,
  DEPTH_QS_RECAPTURES = -5,

  DEPTH_NONE   = -6,

  DEPTH_OFFSET = -7 // value used only for TT entry occupancy check
};

enum Square : int {
  SQ_A1, SQ_B1, SQ_C1, SQ_D1, SQ_E1, SQ_F1, SQ_G1, SQ_H1,
  SQ_A2, SQ_B2, SQ_C2, SQ_D2, SQ_E2, SQ_F2, SQ_G2, SQ_H2,
  SQ_A3, SQ_B3, SQ_C3, SQ_D3, SQ_E3, SQ_F3, SQ_G3, SQ_H3,
  SQ_A4, SQ_B4, SQ_C4, SQ_D4, SQ_E4, SQ_F4, SQ_G4, SQ_H4,
  SQ_A5, SQ_B5, SQ_C5, SQ_D5, SQ_E5, SQ_F5, SQ_G5, SQ_H5,
  SQ_A6, SQ_B6, SQ_C6, SQ_D6, SQ_E6, SQ_F6, SQ_G6, SQ_H6,
  SQ_A7, SQ_B7, SQ_C7, SQ_D7, SQ_E7, SQ_F7, SQ_G7, SQ_H7,
  SQ_A8, SQ_B8, SQ_C8, SQ_D8, SQ_E8, SQ_F8, SQ_G8, SQ_H8,
  SQ_NONE,

  SQUARE_ZERO = 0,
  SQUARE_NB   = 64
};

enum Direction : int {
  NORTH =  8,
  EAST  =  1,
  SOUTH = -NORTH,
  WEST  = -EAST,

  NORTH_EAST = NORTH + EAST,
  SOUTH_EAST = SOUTH + EAST,
  SOUTH_WEST = SOUTH + WEST,
  NORTH_WEST = NORTH + WEST
};

enum File : int {
  FILE_A, FILE_B, FILE_C, FILE_D, FILE_E, FILE_F, FILE_G, FILE_H, FILE_NB
};

enum Rank : int {
  RANK_1, RANK_2, RANK_3, RANK_4, RANK_5, RANK_6, RANK_7, RANK_8, RANK_NB
};

// Keep track of what a move changes on the board (used by NNUE)
struct DirtyPiece {

  // Number of changed pieces
  int dirty_num;

  // Max 3 pieces can change in one move. A promotion with capture moves
  // both the pawn and the captured piece to SQ_NONE and the piece promoted
  // to from SQ_NONE to the capture square.
  Piece piece[3];

  // From and to squares, which may be SQ_NONE
  Square from[3];
  Square to[3];
};

/// Score enum stores a middlegame and an endgame value in a single integer (enum).
/// The least significant 16 bits are used to store the middlegame value and the
/// upper 16 bits are used to store the endgame value. We have to take care to
/// avoid left-shifting a signed int to avoid undefined behavior.
enum Score : int { SCORE_ZERO };

constexpr Score make_score(int mg, int eg) {
  return Score((int)((unsigned int)eg << 16) + mg);
}

/// Extracting the signed lower and upper 16 bits is not so trivial because
/// according to the standard a simple cast to short is implementation defined
/// and so is a right shift of a signed integer.
inline Value eg_value(Score s) {
  union { uint16_t u; int16_t s; } eg = { uint16_t(unsigned(s + 0x8000) >> 16) };
  return Value(eg.s);
}

inline Value mg_value(Score s) {
  union { uint16_t u; int16_t s; } mg = { uint16_t(unsigned(s)) };
  return Value(mg.s);
}

#define ENABLE_BASE_OPERATORS_ON(T)                                \
constexpr T operator+(T d1, int d2) { return T(int(d1) + d2); }    \
constexpr T operator-(T d1, int d2) { return T(int(d1) - d2); }    \
constexpr T operator-(T d) { return T(-int(d)); }                  \
inline T& operator+=(T& d1, int d2) { return d1 = d1 + d2; }       \
inline T& operator-=(T& d1, int d2) { return d1 = d1 - d2; }

#define ENABLE_INCR_OPERATORS_ON(T)                                \
inline T& operator++(T& d) { return d = T(int(d) + 1); }           \
inline T& operator--(T& d) { return d = T(int(d) - 1); }

#define ENABLE_FULL_OPERATORS_ON(T)                                \
ENABLE_BASE_OPERATORS_ON(T)                                        \
constexpr T operator*(int i, T d) { return T(i * int(d)); }        \
constexpr T operator*(T d, int i) { return T(int(d) * i); }        \
constexpr T operator/(T d, int i) { return T(int(d) / i); }        \
constexpr int operator/(T d1, T d2) { return int(d1) / int(d2); }  \
inline T& operator*=(T& d, int i) { return d = T(int(d) * i); }    \
inline T& operator/=(T& d, int i) { return d = T(int(d) / i); }

ENABLE_FULL_OPERATORS_ON(Value)
ENABLE_FULL_OPERATORS_ON(Direction)

ENABLE_INCR_OPERATORS_ON(Variant)
#ifdef THREECHECK
ENABLE_INCR_OPERATORS_ON(CheckCount)
#endif
ENABLE_INCR_OPERATORS_ON(Piece)
ENABLE_INCR_OPERATORS_ON(PieceType)
ENABLE_INCR_OPERATORS_ON(Square)
ENABLE_INCR_OPERATORS_ON(File)
ENABLE_INCR_OPERATORS_ON(Rank)

ENABLE_BASE_OPERATORS_ON(Score)

#undef ENABLE_FULL_OPERATORS_ON
#undef ENABLE_INCR_OPERATORS_ON
#undef ENABLE_BASE_OPERATORS_ON

/// Additional operators to add a Direction to a Square
constexpr Square operator+(Square s, Direction d) { return Square(int(s) + int(d)); }
constexpr Square operator-(Square s, Direction d) { return Square(int(s) - int(d)); }
inline Square& operator+=(Square& s, Direction d) { return s = s + d; }
inline Square& operator-=(Square& s, Direction d) { return s = s - d; }

/// Only declared but not defined. We don't want to multiply two scores due to
/// a very high risk of overflow. So user should explicitly convert to integer.
Score operator*(Score, Score) = delete;

/// Division of a Score must be handled separately for each term
inline Score operator/(Score s, int i) {
  return make_score(mg_value(s) / i, eg_value(s) / i);
}

/// Multiplication of a Score by an integer. We check for overflow in debug mode.
inline Score operator*(Score s, int i) {

  Score result = Score(int(s) * i);

  assert(eg_value(result) == (i * eg_value(s)));
  assert(mg_value(result) == (i * mg_value(s)));
  assert((i == 0) || (result / i) == s);

  return result;
}

/// Multiplication of a Score by a boolean
inline Score operator*(Score s, bool b) {
  return b ? s : SCORE_ZERO;
}

constexpr Color operator~(Color c) {
  return Color(c ^ BLACK); // Toggle color
}

constexpr Square flip_rank(Square s) { // Swap A1 <-> A8
  return Square(s ^ SQ_A8);
}

constexpr Square flip_file(Square s) { // Swap A1 <-> H1
  return Square(s ^ SQ_H1);
}

constexpr Piece operator~(Piece pc) {
  return Piece(pc ^ 8); // Swap color of piece B_KNIGHT <-> W_KNIGHT
}

constexpr CastlingRights operator&(Color c, CastlingRights cr) {
  return CastlingRights((c == WHITE ? WHITE_CASTLING : BLACK_CASTLING) & cr);
}

constexpr Value mate_in(int ply) {
  return VALUE_MATE - ply;
}

constexpr Value mated_in(int ply) {
  return -VALUE_MATE + ply;
}

constexpr Square make_square(File f, Rank r) {
  return Square((r << 3) + f);
}

constexpr Piece make_piece(Color c, PieceType pt) {
  return Piece((c << 3) + pt);
}

constexpr PieceType type_of(Piece pc) {
  return PieceType(pc & 7);
}

inline Color color_of(Piece pc) {
  assert(pc != NO_PIECE);
  return Color(pc >> 3);
}

constexpr bool is_ok(Square s) {
  return s >= SQ_A1 && s <= SQ_H8;
}

constexpr File file_of(Square s) {
  return File(s & 7);
}

constexpr Rank rank_of(Square s) {
  return Rank(s >> 3);
}

constexpr Square relative_square(Color c, Square s) {
  return Square(s ^ (c * 56));
}

constexpr Rank relative_rank(Color c, Rank r) {
  return Rank(r ^ (c * 7));
}

constexpr Rank relative_rank(Color c, Square s) {
  return relative_rank(c, rank_of(s));
}

constexpr Direction pawn_push(Color c) {
  return c == WHITE ? NORTH : SOUTH;
}

#ifdef RACE
constexpr Square horizontal_flip(Square s) {
  return Square(s ^ (FILE_NB - 1)); // Horizontal flip SQ_A1 -> SQ_H1
}
#endif

inline MoveType type_of(Move m);

inline Square from_sq(Move m) {
#ifdef CRAZYHOUSE
  if (type_of(m) == DROP)
      return SQ_NONE;
#endif
  return Square((m >> 6) & 0x3F);
}

constexpr Square to_sq(Move m) {
  return Square(m & 0x3F);
}

inline int from_to(Move m) {
#ifdef CRAZYHOUSE
  if (type_of(m) == DROP)
      return (to_sq(m) << 6) + to_sq(m);
#endif
 return m & 0xFFF;
}

inline MoveType type_of(Move m) {
#if defined(ANTI) || defined(CRAZYHOUSE) || defined(EXTINCTION)
  if ((m & (3 << 14)) == SPECIAL && (m & (3 << 12)))
  {
#ifdef CRAZYHOUSE
      if ((m & (3 << 12)) == DROP)
          return DROP;
#endif
#if defined(ANTI) || defined(EXTINCTION)
      if ((m & (3 << 12)) == KING_PROMOTION)
          return PROMOTION;
#endif
  }
#endif
  return MoveType(m & (3 << 14));
}

inline PieceType promotion_type(Move m) {
#if defined(ANTI) || defined(EXTINCTION)
  if ((m & (3 << 14)) == SPECIAL && (m & (3 << 12)) == KING_PROMOTION)
      return KING;
#endif
  return PieceType(((m >> 12) & 3) + KNIGHT);
}

constexpr Move make_move(Square from, Square to) {
  return Move((from << 6) + to);
}

inline Move reverse_move(Move m) {
  return make_move(to_sq(m), from_sq(m));
}

template<MoveType T>
inline Move make(Square from, Square to, PieceType pt = KNIGHT) {
#if defined(ANTI) || defined(EXTINCTION)
  if (pt == KING)
      return Move(SPECIAL + KING_PROMOTION + (from << 6) + to);
#endif
  return Move(T + ((pt - KNIGHT) << 12) + (from << 6) + to);
}

#ifdef CRAZYHOUSE
constexpr Move make_drop(Square to, Piece pc) {
  return Move(SPECIAL + DROP + (pc << 6) + to);
}

constexpr Piece dropped_piece(Move m) {
  return Piece((m >> 6) & 0x0F);
}
#endif

inline bool is_ok(Move m) {
  return from_sq(m) != to_sq(m); // Catch MOVE_NULL and MOVE_NONE
}

/// Based on a congruential pseudo random number generator
constexpr Key make_key(uint64_t seed) {
  return seed * 6364136223846793005ULL + 1442695040888963407ULL;
}

<<<<<<< HEAD
inline Variant main_variant(Variant v) {
  if (v < VARIANT_NB)
      return v;
  switch(v)
  {
#ifdef ANTIHELPMATE
  case ANTIHELPMATE_VARIANT:
      return CHESS_VARIANT;
#endif
#ifdef HELPMATE
  case HELPMATE_VARIANT:
      return CHESS_VARIANT;
#endif
#ifdef GIVEAWAY
  case GIVEAWAY_VARIANT:
      return ANTI_VARIANT;
#endif
#ifdef SUICIDE
  case SUICIDE_VARIANT:
      return ANTI_VARIANT;
#endif
#ifdef BUGHOUSE
  case BUGHOUSE_VARIANT:
      return CRAZYHOUSE_VARIANT;
#endif
#ifdef DISPLACEDGRID
  case DISPLACEDGRID_VARIANT:
      return GRID_VARIANT;
#endif
#ifdef LOOP
  case LOOP_VARIANT:
      return CRAZYHOUSE_VARIANT;
#endif
#ifdef PLACEMENT
  case PLACEMENT_VARIANT:
      return CRAZYHOUSE_VARIANT;
#endif
#ifdef KNIGHTRELAY
  case KNIGHTRELAY_VARIANT:
      return CHESS_VARIANT;
#endif
#ifdef RELAY
  case RELAY_VARIANT:
      return CHESS_VARIANT;
#endif
#ifdef SLIPPEDGRID
  case SLIPPEDGRID_VARIANT:
      return GRID_VARIANT;
#endif
#ifdef TWOKINGSSYMMETRIC
  case TWOKINGSSYMMETRIC_VARIANT:
      return TWOKINGS_VARIANT;
#endif
  default:
      assert(false);
      return CHESS_VARIANT; // Silence a warning
  }
}
=======
} // namespace Stockfish
>>>>>>> 21ad356c

#endif // #ifndef TYPES_H_INCLUDED

#include "tune.h" // Global visibility to tuning setup<|MERGE_RESOLUTION|>--- conflicted
+++ resolved
@@ -385,7 +385,6 @@
   BishopValueMg = 825,   BishopValueEg = 915,
   RookValueMg   = 1276,  RookValueEg   = 1380,
   QueenValueMg  = 2538,  QueenValueEg  = 2682,
-<<<<<<< HEAD
 #ifdef ANTI
   PawnValueMgAnti   = -108,  PawnValueEgAnti   = -165,
   KnightValueMgAnti = -155,  KnightValueEgAnti = 194,
@@ -466,9 +465,6 @@
   QueenValueMgTwoKings  = 2455,  QueenValueEgTwoKings  = 2846,
   KingValueMgTwoKings   = 554,   KingValueEgTwoKings   = 806,
 #endif
-  Tempo = 28,
-=======
->>>>>>> 21ad356c
 
   MidgameLimit  = 15258, EndgameLimit  = 3915
 };
@@ -902,7 +898,6 @@
   return seed * 6364136223846793005ULL + 1442695040888963407ULL;
 }
 
-<<<<<<< HEAD
 inline Variant main_variant(Variant v) {
   if (v < VARIANT_NB)
       return v;
@@ -961,9 +956,7 @@
       return CHESS_VARIANT; // Silence a warning
   }
 }
-=======
 } // namespace Stockfish
->>>>>>> 21ad356c
 
 #endif // #ifndef TYPES_H_INCLUDED
 

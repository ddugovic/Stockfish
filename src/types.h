/*
  Stockfish, a UCI chess playing engine derived from Glaurung 2.1
  Copyright (C) 2004-2008 Tord Romstad (Glaurung author)
  Copyright (C) 2008-2015 Marco Costalba, Joona Kiiski, Tord Romstad
  Copyright (C) 2015-2017 Marco Costalba, Joona Kiiski, Gary Linscott, Tord Romstad

  Stockfish is free software: you can redistribute it and/or modify
  it under the terms of the GNU General Public License as published by
  the Free Software Foundation, either version 3 of the License, or
  (at your option) any later version.

  Stockfish is distributed in the hope that it will be useful,
  but WITHOUT ANY WARRANTY; without even the implied warranty of
  MERCHANTABILITY or FITNESS FOR A PARTICULAR PURPOSE.  See the
  GNU General Public License for more details.

  You should have received a copy of the GNU General Public License
  along with this program.  If not, see <http://www.gnu.org/licenses/>.
*/

#ifndef TYPES_H_INCLUDED
#define TYPES_H_INCLUDED

/// When compiling with provided Makefile (e.g. for Linux and OSX), configuration
/// is done automatically. To get started type 'make help'.
///
/// When Makefile is not used (e.g. with Microsoft Visual Studio) some switches
/// need to be set manually:
///
/// -DNDEBUG      | Disable debugging mode. Always use this for release.
///
/// -DNO_PREFETCH | Disable use of prefetch asm-instruction. You may need this to
///               | run on some very old machines.
///
/// -DUSE_POPCNT  | Add runtime support for use of popcnt asm-instruction. Works
///               | only in 64-bit mode and requires hardware with popcnt support.
///
/// -DUSE_PEXT    | Add runtime support for use of pext asm-instruction. Works
///               | only in 64-bit mode and requires hardware with pext support.

#include <cassert>
#include <cctype>
#include <climits>
#include <cstdint>
#include <cstdlib>
#include <string>
#include <vector>

#if defined(_MSC_VER)
// Disable some silly and noisy warning from MSVC compiler
#pragma warning(disable: 4127) // Conditional expression is constant
#pragma warning(disable: 4146) // Unary minus operator applied to unsigned type
#pragma warning(disable: 4800) // Forcing value to bool 'true' or 'false'
#endif

/// Predefined macros hell:
///
/// __GNUC__           Compiler is gcc, Clang or Intel on Linux
/// __INTEL_COMPILER   Compiler is Intel
/// _MSC_VER           Compiler is MSVC or Intel on Windows
/// _WIN32             Building on Windows (any)
/// _WIN64             Building on Windows 64 bit

#if defined(_WIN64) && defined(_MSC_VER) // No Makefile used
#  include <intrin.h> // Microsoft header for _BitScanForward64()
#  define IS_64BIT
#endif

#if defined(USE_POPCNT) && (defined(__INTEL_COMPILER) || defined(_MSC_VER))
#  include <nmmintrin.h> // Intel and Microsoft header for _mm_popcnt_u64()
#endif

#if !defined(NO_PREFETCH) && (defined(__INTEL_COMPILER) || defined(_MSC_VER))
#  include <xmmintrin.h> // Intel and Microsoft header for _mm_prefetch()
#endif

#if defined(USE_PEXT)
#  include <immintrin.h> // Header for _pext_u64() intrinsic
#  define pext(b, m) _pext_u64(b, m)
#else
#  define pext(b, m) 0
#endif

#ifdef USE_POPCNT
const bool HasPopCnt = true;
#else
const bool HasPopCnt = false;
#endif

#ifdef USE_PEXT
const bool HasPext = true;
#else
const bool HasPext = false;
#endif

#ifdef IS_64BIT
const bool Is64Bit = true;
#else
const bool Is64Bit = false;
#endif

typedef uint64_t Key;
typedef uint64_t Bitboard;

#if defined(CRAZYHOUSE) || defined(HORDE)
const int MAX_MOVES = 512;
#else
const int MAX_MOVES = 256;
#endif
const int MAX_PLY   = 128;

enum Variant {
  //main variants
  CHESS_VARIANT,
#ifdef ANTI
  ANTI_VARIANT,
#endif
#ifdef ATOMIC
  ATOMIC_VARIANT,
#endif
#ifdef CRAZYHOUSE
  CRAZYHOUSE_VARIANT,
#endif
#ifdef EXTINCTION
  EXTINCTION_VARIANT,
#endif
#ifdef GRID
  GRID_VARIANT,
#endif
#ifdef HORDE
  HORDE_VARIANT,
#endif
#ifdef KOTH
  KOTH_VARIANT,
#endif
#ifdef LOSERS
  LOSERS_VARIANT,
#endif
#ifdef RACE
  RACE_VARIANT,
#endif
#ifdef RELAY
  RELAY_VARIANT,
#endif
#ifdef THREECHECK
  THREECHECK_VARIANT,
#endif
#ifdef TWOKINGS
  TWOKINGS_VARIANT,
#endif
  VARIANT_NB,
  LAST_VARIANT = VARIANT_NB - 1,
  //subvariants
#ifdef SUICIDE
  SUICIDE_VARIANT,
#endif
#ifdef BUGHOUSE
  BUGHOUSE_VARIANT,
#endif
#ifdef DISPLACEDGRID
  DISPLACEDGRID_VARIANT,
#endif
#ifdef LOOP
  LOOP_VARIANT,
#endif
#ifdef SLIPPEDGRID
  SLIPPEDGRID_VARIANT,
#endif
#ifdef TWOKINGSSYMMETRIC
  TWOKINGSSYMMETRIC_VARIANT,
#endif
  SUBVARIANT_NB,
};

//static const constexpr char* variants[] doesn't play nicely with uci.h
static std::vector<std::string> variants = {
//main variants
"chess",
#ifdef ANTI
"giveaway",
#endif
#ifdef ATOMIC
"atomic",
#endif
#ifdef CRAZYHOUSE
"crazyhouse",
#endif
#ifdef EXTINCTION
"extinction",
#endif
#ifdef GRID
"grid",
#endif
#ifdef HORDE
"horde",
#endif
#ifdef KOTH
"kingofthehill",
#endif
#ifdef LOSERS
"losers",
#endif
#ifdef RACE
"racingkings",
#endif
#ifdef RELAY
"relay",
#endif
#ifdef THREECHECK
"3check",
#endif
#ifdef TWOKINGS
"twokings",
#endif
//subvariants
#ifdef SUICIDE
"suicide",
#endif
#ifdef BUGHOUSE
"bughouse",
#endif
#ifdef DISPLACEDGRID
"displacedgrid",
#endif
#ifdef LOOP
"loop",
#endif
#ifdef SLIPPEDGRID
"slippedgrid",
#endif
#ifdef TWOKINGSSYMMETRIC
"twokingssymmetric",
#endif
};

/// A move needs 16 bits to be stored
///
/// bit  0- 5: destination square (from 0 to 63)
/// bit  6-11: origin square (from 0 to 63)
/// bit 12-13: promotion piece type - 2 (from KNIGHT-2 to QUEEN-2)
/// bit 14-15: special move flag: promotion (1), en passant (2), castling (3)
/// NOTE: EN-PASSANT bit is set only when a pawn can be captured
///
/// Special cases are MOVE_NONE and MOVE_NULL. We can sneak these in because in
/// any normal move destination square is always different from origin square
/// while MOVE_NONE and MOVE_NULL have the same origin and destination square.

enum Move : int {
  MOVE_NONE,
  MOVE_NULL = 65
};

enum MoveType {
  NORMAL,
  PROMOTION = 1 << 14,
  ENPASSANT = 2 << 14,
  CASTLING  = 3 << 14,
  // special moves use promotion piece type bits as flags
#if defined(ANTI) || defined(CRAZYHOUSE) || defined(EXTINCTION)
  SPECIAL = ENPASSANT,
#endif
#ifdef CRAZYHOUSE
  DROP = 1 << 12,
#endif
#if defined(ANTI) || defined(EXTINCTION)
  KING_PROMOTION = 2 << 12, // not used as an actual move type
#endif
};

enum Color {
  WHITE, BLACK, COLOR_NB = 2
};

enum CastlingSide {
  KING_SIDE, QUEEN_SIDE, CASTLING_SIDE_NB = 2
};

enum CastlingRight {
  NO_CASTLING,
  WHITE_OO,
  WHITE_OOO = WHITE_OO << 1,
  BLACK_OO  = WHITE_OO << 2,
  BLACK_OOO = WHITE_OO << 3,
  ANY_CASTLING = WHITE_OO | WHITE_OOO | BLACK_OO | BLACK_OOO,
  CASTLING_RIGHT_NB = 16
};

template<Color C, CastlingSide S> struct MakeCastling {
  static constexpr CastlingRight
  right = C == WHITE ? S == QUEEN_SIDE ? WHITE_OOO : WHITE_OO
                     : S == QUEEN_SIDE ? BLACK_OOO : BLACK_OO;
};

#ifdef GRID
enum GridLayout {
  NORMAL_GRID,
#ifdef DISPLACEDGRID
  DISPLACED_GRID,
#endif
#ifdef SLIPPEDGRID
  SLIPPED_GRID,
#endif
  GRIDLAYOUT_NB
};
#endif

#ifdef THREECHECK
enum CheckCount : int {
  CHECKS_0 = 0, CHECKS_1 = 1, CHECKS_2 = 2, CHECKS_3 = 3, CHECKS_NB = 4
};
#endif

enum Phase {
  PHASE_ENDGAME,
  PHASE_MIDGAME = 128,
  MG = 0, EG = 1, PHASE_NB = 2
};

enum ScaleFactor {
  SCALE_FACTOR_DRAW    = 0,
  SCALE_FACTOR_ONEPAWN = 48,
  SCALE_FACTOR_NORMAL  = 64,
  SCALE_FACTOR_MAX     = 128,
  SCALE_FACTOR_NONE    = 255
};

enum Bound {
  BOUND_NONE,
  BOUND_UPPER,
  BOUND_LOWER,
  BOUND_EXACT = BOUND_UPPER | BOUND_LOWER
};

enum Value : int {
  VALUE_ZERO      = 0,
  VALUE_DRAW      = 0,
  VALUE_KNOWN_WIN = 10000,
  VALUE_MATE      = 32000,
  VALUE_INFINITE  = 32001,
  VALUE_NONE      = 32002,

  VALUE_MATE_IN_MAX_PLY  =  VALUE_MATE - 2 * MAX_PLY,
  VALUE_MATED_IN_MAX_PLY = -VALUE_MATE + 2 * MAX_PLY,

  PawnValueMg   = 171,   PawnValueEg   = 240,
  KnightValueMg = 764,   KnightValueEg = 848,
  BishopValueMg = 826,   BishopValueEg = 891,
  RookValueMg   = 1282,  RookValueEg   = 1373,
  QueenValueMg  = 2526,  QueenValueEg  = 2646,
#ifdef ANTI
  PawnValueMgAnti   = -108,  PawnValueEgAnti   = -165,
  KnightValueMgAnti = -155,  KnightValueEgAnti = 194,
  BishopValueMgAnti = -270,  BishopValueEgAnti = 133,
  RookValueMgAnti   = -472,  RookValueEgAnti   = 56,
  QueenValueMgAnti  = -114,  QueenValueEgAnti  = -218,
  KingValueMgAnti   = -23,   KingValueEgAnti   = 173,
#endif
#ifdef ATOMIC
  PawnValueMgAtomic   = 244,   PawnValueEgAtomic   = 367,
  KnightValueMgAtomic = 437,   KnightValueEgAtomic = 652,
  BishopValueMgAtomic = 552,   BishopValueEgAtomic = 716,
  RookValueMgAtomic   = 787,   RookValueEgAtomic   = 1074,
  QueenValueMgAtomic  = 1447,  QueenValueEgAtomic  = 1892,
#endif
#ifdef CRAZYHOUSE
  PawnValueMgHouse   = 140,   PawnValueEgHouse   = 232,
  KnightValueMgHouse = 441,   KnightValueEgHouse = 538,
  BishopValueMgHouse = 464,   BishopValueEgHouse = 508,
  RookValueMgHouse   = 673,   RookValueEgHouse   = 727,
  QueenValueMgHouse  = 832,   QueenValueEgHouse  = 1046,
#endif
#ifdef EXTINCTION
  PawnValueMgExtinction   = 209,   PawnValueEgExtinction   = 208,
  KnightValueMgExtinction = 823,   KnightValueEgExtinction = 1091,
  BishopValueMgExtinction = 1097,  BishopValueEgExtinction = 1055,
  RookValueMgExtinction   = 726,   RookValueEgExtinction   = 950,
  QueenValueMgExtinction  = 2111,  QueenValueEgExtinction  = 2014,
  KingValueMgExtinction   = 919,   KingValueEgExtinction   = 1093,
#endif
#ifdef GRID
  PawnValueMgGrid   = 38,    PawnValueEgGrid   = 55,
  KnightValueMgGrid = 993,   KnightValueEgGrid = 903,
  BishopValueMgGrid = 685,   BishopValueEgGrid = 750,
  RookValueMgGrid   = 1018,  RookValueEgGrid   = 1055,
  QueenValueMgGrid  = 2556,  QueenValueEgGrid  = 2364,
#endif
#ifdef HORDE
  PawnValueMgHorde   = 321,   PawnValueEgHorde   = 326,
  KnightValueMgHorde = 888,   KnightValueEgHorde = 991,
  BishopValueMgHorde = 743,   BishopValueEgHorde = 1114,
  RookValueMgHorde   = 948,   RookValueEgHorde   = 1230,
  QueenValueMgHorde  = 2736,  QueenValueEgHorde  = 2554,
  KingValueMgHorde   = 2073,  KingValueEgHorde   = 921,
#endif
#ifdef KOTH
  PawnValueMgHill   = 136,   PawnValueEgHill   = 225,
  KnightValueMgHill = 657,   KnightValueEgHill = 781,
  BishopValueMgHill = 763,   BishopValueEgHill = 849,
  RookValueMgHill   = 1010,  RookValueEgHill   = 1175,
  QueenValueMgHill  = 2104,  QueenValueEgHill  = 2402,
#endif
#ifdef LOSERS
  PawnValueMgLosers   = -41,   PawnValueEgLosers   = -23,
  KnightValueMgLosers = -22,   KnightValueEgLosers = 329,
  BishopValueMgLosers = -219,  BishopValueEgLosers = 231,
  RookValueMgLosers   = -457,  RookValueEgLosers   = 77,
  QueenValueMgLosers  = -122,  QueenValueEgLosers  = -213,
#endif
#ifdef RACE
  KnightValueMgRace = 777,   KnightValueEgRace = 881,
  BishopValueMgRace = 1025,  BishopValueEgRace = 1070,
  RookValueMgRace   = 1272,  RookValueEgRace   = 1847,
  QueenValueMgRace  = 1674,  QueenValueEgRace  = 2280,
#endif
#ifdef THREECHECK
  PawnValueMgThreeCheck   = 119,   PawnValueEgThreeCheck   = 205,
  KnightValueMgThreeCheck = 645,   KnightValueEgThreeCheck = 770,
  BishopValueMgThreeCheck = 693,   BishopValueEgThreeCheck = 754,
  RookValueMgThreeCheck   = 1027,  RookValueEgThreeCheck   = 1418,
  QueenValueMgThreeCheck  = 1947,  QueenValueEgThreeCheck  = 2323,
#endif
#ifdef TWOKINGS
  PawnValueMgTwoKings   = 171,   PawnValueEgTwoKings   = 240,
  KnightValueMgTwoKings = 764,   KnightValueEgTwoKings = 848,
  BishopValueMgTwoKings = 826,   BishopValueEgTwoKings = 891,
  RookValueMgTwoKings   = 1282,  RookValueEgTwoKings   = 1373,
  QueenValueMgTwoKings  = 2526,  QueenValueEgTwoKings  = 2646,
  KingValueMgTwoKings   = 526,   KingValueEgTwoKings   = 780,
#endif

  MidgameLimit  = 15258, EndgameLimit  = 3915
};

enum PieceType {
  NO_PIECE_TYPE, PAWN, KNIGHT, BISHOP, ROOK, QUEEN, KING,
  ALL_PIECES = 0,
  QUEEN_DIAGONAL = 7,
  PIECE_TYPE_NB = 8
};

enum Piece {
  NO_PIECE,
  W_PAWN = 1, W_KNIGHT, W_BISHOP, W_ROOK, W_QUEEN, W_KING,
  B_PAWN = 9, B_KNIGHT, B_BISHOP, B_ROOK, B_QUEEN, B_KING,
  PIECE_NB = 16
};

extern Value PieceValue[VARIANT_NB][PHASE_NB][PIECE_NB];

enum Depth : int {

  ONE_PLY = 1,

  DEPTH_ZERO          =  0 * ONE_PLY,
  DEPTH_QS_CHECKS     =  0 * ONE_PLY,
  DEPTH_QS_NO_CHECKS  = -1 * ONE_PLY,
  DEPTH_QS_RECAPTURES = -5 * ONE_PLY,

  DEPTH_NONE = -6 * ONE_PLY,
  DEPTH_MAX  = MAX_PLY * ONE_PLY
};

static_assert(!(ONE_PLY & (ONE_PLY - 1)), "ONE_PLY is not a power of 2");

enum Square {
  SQ_A1, SQ_B1, SQ_C1, SQ_D1, SQ_E1, SQ_F1, SQ_G1, SQ_H1,
  SQ_A2, SQ_B2, SQ_C2, SQ_D2, SQ_E2, SQ_F2, SQ_G2, SQ_H2,
  SQ_A3, SQ_B3, SQ_C3, SQ_D3, SQ_E3, SQ_F3, SQ_G3, SQ_H3,
  SQ_A4, SQ_B4, SQ_C4, SQ_D4, SQ_E4, SQ_F4, SQ_G4, SQ_H4,
  SQ_A5, SQ_B5, SQ_C5, SQ_D5, SQ_E5, SQ_F5, SQ_G5, SQ_H5,
  SQ_A6, SQ_B6, SQ_C6, SQ_D6, SQ_E6, SQ_F6, SQ_G6, SQ_H6,
  SQ_A7, SQ_B7, SQ_C7, SQ_D7, SQ_E7, SQ_F7, SQ_G7, SQ_H7,
  SQ_A8, SQ_B8, SQ_C8, SQ_D8, SQ_E8, SQ_F8, SQ_G8, SQ_H8,
  SQ_NONE,

  SQUARE_NB = 64,

  NORTH =  8,
  EAST  =  1,
  SOUTH = -NORTH,
  WEST  = -EAST,

  NORTH_EAST = NORTH + EAST,
  SOUTH_EAST = SOUTH + EAST,
  SOUTH_WEST = SOUTH + WEST,
  NORTH_WEST = NORTH + WEST
};

enum File : int {
  FILE_A, FILE_B, FILE_C, FILE_D, FILE_E, FILE_F, FILE_G, FILE_H, FILE_NB
};

enum Rank : int {
  RANK_1, RANK_2, RANK_3, RANK_4, RANK_5, RANK_6, RANK_7, RANK_8, RANK_NB
};


/// Score enum stores a middlegame and an endgame value in a single integer
/// (enum). The least significant 16 bits are used to store the endgame value
/// and the upper 16 bits are used to store the middlegame value. Take some
/// care to avoid left-shifting a signed int to avoid undefined behavior.
enum Score : int { SCORE_ZERO };

constexpr Score make_score(int mg, int eg) {
  return Score((int)((unsigned int)eg << 16) + mg);
}

/// Extracting the signed lower and upper 16 bits is not so trivial because
/// according to the standard a simple cast to short is implementation defined
/// and so is a right shift of a signed integer.
inline Value eg_value(Score s) {
  union { uint16_t u; int16_t s; } eg = { uint16_t(unsigned(s + 0x8000) >> 16) };
  return Value(eg.s);
}

inline Value mg_value(Score s) {
  union { uint16_t u; int16_t s; } mg = { uint16_t(unsigned(s)) };
  return Value(mg.s);
}

#define ENABLE_BASE_OPERATORS_ON(T)                                \
constexpr T operator+(T d1, T d2) { return T(int(d1) + int(d2)); } \
constexpr T operator-(T d1, T d2) { return T(int(d1) - int(d2)); } \
constexpr T operator-(T d) { return T(-int(d)); }                  \
inline T& operator+=(T& d1, T d2) { return d1 = d1 + d2; }         \
inline T& operator-=(T& d1, T d2) { return d1 = d1 - d2; }         \

#define ENABLE_FULL_OPERATORS_ON(T)                                \
ENABLE_BASE_OPERATORS_ON(T)                                        \
constexpr T operator*(int i, T d) { return T(i * int(d)); }        \
constexpr T operator*(T d, int i) { return T(int(d) * i); }        \
inline T& operator++(T& d) { return d = T(int(d) + 1); }           \
inline T& operator--(T& d) { return d = T(int(d) - 1); }           \
constexpr T operator/(T d, int i) { return T(int(d) / i); }        \
constexpr int operator/(T d1, T d2) { return int(d1) / int(d2); }  \
inline T& operator*=(T& d, int i) { return d = T(int(d) * i); }    \
inline T& operator/=(T& d, int i) { return d = T(int(d) / i); }

ENABLE_FULL_OPERATORS_ON(Variant)
ENABLE_FULL_OPERATORS_ON(Value)
ENABLE_FULL_OPERATORS_ON(PieceType)
ENABLE_FULL_OPERATORS_ON(Piece)
ENABLE_FULL_OPERATORS_ON(Color)
#ifdef THREECHECK
ENABLE_FULL_OPERATORS_ON(CheckCount)
#endif
ENABLE_FULL_OPERATORS_ON(Depth)
ENABLE_FULL_OPERATORS_ON(Square)
ENABLE_FULL_OPERATORS_ON(File)
ENABLE_FULL_OPERATORS_ON(Rank)

ENABLE_BASE_OPERATORS_ON(Score)

#undef ENABLE_FULL_OPERATORS_ON
#undef ENABLE_BASE_OPERATORS_ON

/// Additional operators to add integers to a Value
constexpr Value operator+(Value v, int i) { return Value(int(v) + i); }
constexpr Value operator-(Value v, int i) { return Value(int(v) - i); }
inline Value& operator+=(Value& v, int i) { return v = v + i; }
inline Value& operator-=(Value& v, int i) { return v = v - i; }

/// Only declared but not defined. We don't want to multiply two scores due to
/// a very high risk of overflow. So user should explicitly convert to integer.
Score operator*(Score s1, Score s2) = delete;

/// Division of a Score must be handled separately for each term
inline Score operator/(Score s, int i) {
  return make_score(mg_value(s) / i, eg_value(s) / i);
}

/// Multiplication of a Score by an integer. We check for overflow in debug mode.
inline Score operator*(Score s, int i) {

  Score result = Score(int(s) * i);

  assert(eg_value(result) == (i * eg_value(s)));
  assert(mg_value(result) == (i * mg_value(s)));
  assert((i == 0) || (result / i) == s );

  return result;
}

constexpr Color operator~(Color c) {
  return Color(c ^ BLACK); // Toggle color
}

constexpr Square operator~(Square s) {
  return Square(s ^ SQ_A8); // Vertical flip SQ_A1 -> SQ_A8
}

constexpr Piece operator~(Piece pc) {
  return Piece(pc ^ 8); // Swap color of piece B_KNIGHT -> W_KNIGHT
}

constexpr CastlingRight operator|(Color c, CastlingSide s) {
  return CastlingRight(WHITE_OO << ((s == QUEEN_SIDE) + 2 * c));
}

constexpr Value mate_in(int ply) {
  return VALUE_MATE - ply;
}

constexpr Value mated_in(int ply) {
  return -VALUE_MATE + ply;
}

constexpr Square make_square(File f, Rank r) {
  return Square((r << 3) + f);
}

constexpr Piece make_piece(Color c, PieceType pt) {
  return Piece((c << 3) + pt);
}

constexpr PieceType type_of(Piece pc) {
  return PieceType(pc & 7);
}

inline Color color_of(Piece pc) {
  assert(pc != NO_PIECE);
  return Color(pc >> 3);
}

constexpr bool is_ok(Square s) {
  return s >= SQ_A1 && s <= SQ_H8;
}

constexpr File file_of(Square s) {
  return File(s & 7);
}

constexpr Rank rank_of(Square s) {
  return Rank(s >> 3);
}

constexpr Square relative_square(Color c, Square s) {
  return Square(s ^ (c * 56));
}

constexpr Rank relative_rank(Color c, Rank r) {
  return Rank(r ^ (c * 7));
}

constexpr Rank relative_rank(Color c, Square s) {
  return relative_rank(c, rank_of(s));
}

inline bool opposite_colors(Square s1, Square s2) {
  int s = int(s1) ^ int(s2);
  return ((s >> 3) ^ s) & 1;
}

constexpr Square pawn_push(Color c) {
  return c == WHITE ? NORTH : SOUTH;
}

<<<<<<< HEAD
#ifdef RACE
inline Square horizontal_flip(Square s) {
  return Square(s ^ SQ_H1); // Horizontal flip SQ_A1 -> SQ_H1
}
#endif

inline MoveType type_of(Move m);

inline Square from_sq(Move m) {
#ifdef CRAZYHOUSE
  if (type_of(m) == DROP)
      return SQ_NONE;
#endif
=======
constexpr Square from_sq(Move m) {
>>>>>>> 28b6a457
  return Square((m >> 6) & 0x3F);
}

constexpr Square to_sq(Move m) {
  return Square(m & 0x3F);
}

<<<<<<< HEAD
inline int from_to(Move m) {
#ifdef CRAZYHOUSE
  if (type_of(m) == DROP)
      return (m & 0x3F) + 0x1000;
#endif
 return m & 0xFFF;
}

inline MoveType type_of(Move m) {
#if defined(ANTI) || defined(CRAZYHOUSE) || defined(EXTINCTION)
  if ((m & (3 << 14)) == SPECIAL && (m & (3 << 12)))
  {
#ifdef CRAZYHOUSE
      if ((m & (3 << 12)) == DROP)
          return DROP;
#endif
#if defined(ANTI) || defined(EXTINCTION)
      if ((m & (3 << 12)) == KING_PROMOTION)
          return PROMOTION;
#endif
  }
#endif
  return MoveType(m & (3 << 14));
}

inline PieceType promotion_type(Move m) {
#if defined(ANTI) || defined(EXTINCTION)
  if ((m & (3 << 14)) == SPECIAL && (m & (3 << 12)) == KING_PROMOTION)
      return KING;
#endif
=======
constexpr int from_to(Move m) {
 return m & 0xFFF;
}

constexpr MoveType type_of(Move m) {
  return MoveType(m & (3 << 14));
}

constexpr PieceType promotion_type(Move m) {
>>>>>>> 28b6a457
  return PieceType(((m >> 12) & 3) + KNIGHT);
}

inline Move make_move(Square from, Square to) {
  return Move((from << 6) + to);
}

template<MoveType T>
<<<<<<< HEAD
inline Move make(Square from, Square to, PieceType pt = KNIGHT) {
#if defined(ANTI) || defined(EXTINCTION)
  if (pt == KING)
      return Move(SPECIAL + KING_PROMOTION + (from << 6) + to);
#endif
  return Move(T + ((pt - KNIGHT) << 12) + (from << 6) + to);
}

#ifdef CRAZYHOUSE
inline Move make_drop(Square to, Piece pc) {
  return Move(SPECIAL + DROP + (pc << 6) + to);
}

inline Piece dropped_piece(Move m) {
  return Piece((m >> 6) & 15);
}
#endif

inline bool is_ok(Move m) {
=======
constexpr Move make(Square from, Square to, PieceType pt = KNIGHT) {
  return Move(T + ((pt - KNIGHT) << 12) + (from << 6) + to);
}

constexpr bool is_ok(Move m) {
>>>>>>> 28b6a457
  return from_sq(m) != to_sq(m); // Catch MOVE_NULL and MOVE_NONE
}

inline Variant main_variant(Variant v) {
  if (v < VARIANT_NB)
      return v;
  switch(v)
  {
#ifdef SUICIDE
  case SUICIDE_VARIANT:
      return ANTI_VARIANT;
#endif
#ifdef BUGHOUSE
  case BUGHOUSE_VARIANT:
      return CRAZYHOUSE_VARIANT;
#endif
#ifdef DISPLACEDGRID
  case DISPLACEDGRID_VARIANT:
      return GRID_VARIANT;
#endif
#ifdef LOOP
  case LOOP_VARIANT:
      return CRAZYHOUSE_VARIANT;
#endif
#ifdef SLIPPEDGRID
  case SLIPPEDGRID_VARIANT:
      return GRID_VARIANT;
#endif
#ifdef TWOKINGSSYMMETRIC
  case TWOKINGSSYMMETRIC_VARIANT:
      return TWOKINGS_VARIANT;
#endif
  default:
      assert(false);
      return CHESS_VARIANT; // Silence a warning
  }
}

#endif // #ifndef TYPES_H_INCLUDED<|MERGE_RESOLUTION|>--- conflicted
+++ resolved
@@ -655,9 +655,8 @@
   return c == WHITE ? NORTH : SOUTH;
 }
 
-<<<<<<< HEAD
 #ifdef RACE
-inline Square horizontal_flip(Square s) {
+constexpr Square horizontal_flip(Square s) {
   return Square(s ^ SQ_H1); // Horizontal flip SQ_A1 -> SQ_H1
 }
 #endif
@@ -669,9 +668,6 @@
   if (type_of(m) == DROP)
       return SQ_NONE;
 #endif
-=======
-constexpr Square from_sq(Move m) {
->>>>>>> 28b6a457
   return Square((m >> 6) & 0x3F);
 }
 
@@ -679,7 +675,6 @@
   return Square(m & 0x3F);
 }
 
-<<<<<<< HEAD
 inline int from_to(Move m) {
 #ifdef CRAZYHOUSE
   if (type_of(m) == DROP)
@@ -710,17 +705,6 @@
   if ((m & (3 << 14)) == SPECIAL && (m & (3 << 12)) == KING_PROMOTION)
       return KING;
 #endif
-=======
-constexpr int from_to(Move m) {
- return m & 0xFFF;
-}
-
-constexpr MoveType type_of(Move m) {
-  return MoveType(m & (3 << 14));
-}
-
-constexpr PieceType promotion_type(Move m) {
->>>>>>> 28b6a457
   return PieceType(((m >> 12) & 3) + KNIGHT);
 }
 
@@ -729,7 +713,6 @@
 }
 
 template<MoveType T>
-<<<<<<< HEAD
 inline Move make(Square from, Square to, PieceType pt = KNIGHT) {
 #if defined(ANTI) || defined(EXTINCTION)
   if (pt == KING)
@@ -739,23 +722,16 @@
 }
 
 #ifdef CRAZYHOUSE
-inline Move make_drop(Square to, Piece pc) {
+constexpr Move make_drop(Square to, Piece pc) {
   return Move(SPECIAL + DROP + (pc << 6) + to);
 }
 
-inline Piece dropped_piece(Move m) {
+constexpr Piece dropped_piece(Move m) {
   return Piece((m >> 6) & 15);
 }
 #endif
 
 inline bool is_ok(Move m) {
-=======
-constexpr Move make(Square from, Square to, PieceType pt = KNIGHT) {
-  return Move(T + ((pt - KNIGHT) << 12) + (from << 6) + to);
-}
-
-constexpr bool is_ok(Move m) {
->>>>>>> 28b6a457
   return from_sq(m) != to_sq(m); // Catch MOVE_NULL and MOVE_NONE
 }
 

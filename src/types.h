--- conflicted
+++ resolved
@@ -874,7 +874,6 @@
   return from_sq(m) != to_sq(m); // Catch MOVE_NULL and MOVE_NONE
 }
 
-<<<<<<< HEAD
 inline Variant main_variant(Variant v) {
   if (v < VARIANT_NB)
       return v;
@@ -935,8 +934,5 @@
 }
 
 #endif // #ifndef TYPES_H_INCLUDED
-=======
-#endif // #ifndef TYPES_H_INCLUDED
-
-#include "tune.h" // Global visibility to tuning setup
->>>>>>> c527c3ad
+
+#include "tune.h" // Global visibility to tuning setup
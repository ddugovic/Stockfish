--- conflicted
+++ resolved
@@ -1001,14 +1001,10 @@
         &&  eval < 15000) // 50% larger than VALUE_KNOWN_WIN, but smaller than TB wins.
         return eval;
 
-<<<<<<< HEAD
-    // Step 8. Null move search with verification search (~40 Elo)
+    // Step 8. Null move search with verification search (~22 Elo)
 #ifdef GRID
     if (pos.is_grid()) {} else
 #endif
-=======
-    // Step 8. Null move search with verification search (~22 Elo)
->>>>>>> 7d82f0d1
     if (   !PvNode
         && (ss-1)->currentMove != MOVE_NULL
         && (ss-1)->statScore < 23767
@@ -1263,30 +1259,22 @@
 
               history += thisThread->mainHistory[us][from_to(move)];
 
-<<<<<<< HEAD
-              // Futility pruning: parent node (~5 Elo)
+              // Futility pruning: parent node (~9 Elo)
 #ifdef LOSERS
               if (pos.is_losers()) {} else
 #endif
-=======
-              // Futility pruning: parent node (~9 Elo)
->>>>>>> 7d82f0d1
               if (   !ss->inCheck
                   && lmrDepth < 8
                   && ss->staticEval + FutilityMarginParent[pos.variant()][0] + FutilityMarginParent[pos.variant()][1] * lmrDepth + history / 64 <= alpha)
                   continue;
 
-<<<<<<< HEAD
-              // Prune moves with negative SEE (~20 Elo)
+              // Prune moves with negative SEE (~3 Elo)
 #ifdef ANTI
               if (pos.is_anti()) {} else
 #endif
 #ifdef HELPMATE
               if (pos.is_helpmate()) {} else
 #endif
-=======
-              // Prune moves with negative SEE (~3 Elo)
->>>>>>> 7d82f0d1
               if (!pos.see_ge(move, Value(-21 * lmrDepth * lmrDepth - 21 * lmrDepth)))
                   continue;
           }

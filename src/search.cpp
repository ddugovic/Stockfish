--- conflicted
+++ resolved
@@ -1468,15 +1468,11 @@
       // Step 17. Full depth search when LMR is skipped or fails high
       if (doFullDepthSearch)
       {
-<<<<<<< HEAD
-          value = -search<NonPV>(pos, ss+1, -(alpha+1), -alpha, newDepth, !cutNode);
+          value = -search<NonPV>(pos, ss+1, -(alpha+1), -alpha, newDepth + doDeeperSearch, !cutNode);
 #ifdef HELPMATE
           if (pos.is_helpmate())
               value = -value;
 #endif
-=======
-          value = -search<NonPV>(pos, ss+1, -(alpha+1), -alpha, newDepth + doDeeperSearch, !cutNode);
->>>>>>> 8e823459
 
           // If the move passed LMR update its stats
           if (didLMR && !captureOrPromotion)

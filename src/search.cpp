/*
  Stockfish, a UCI chess playing engine derived from Glaurung 2.1
  Copyright (C) 2004-2021 The Stockfish developers (see AUTHORS file)

  Stockfish is free software: you can redistribute it and/or modify
  it under the terms of the GNU General Public License as published by
  the Free Software Foundation, either version 3 of the License, or
  (at your option) any later version.

  Stockfish is distributed in the hope that it will be useful,
  but WITHOUT ANY WARRANTY; without even the implied warranty of
  MERCHANTABILITY or FITNESS FOR A PARTICULAR PURPOSE.  See the
  GNU General Public License for more details.

  You should have received a copy of the GNU General Public License
  along with this program.  If not, see <http://www.gnu.org/licenses/>.
*/

#include <algorithm>
#include <cassert>
#include <cmath>
#include <cstring>   // For std::memset
#include <iostream>
#include <sstream>

#include "evaluate.h"
#include "misc.h"
#include "movegen.h"
#include "movepick.h"
#include "position.h"
#include "search.h"
#include "thread.h"
#include "timeman.h"
#include "tt.h"
#include "uci.h"
#include "syzygy/tbprobe.h"

namespace Stockfish {

namespace Search {

  LimitsType Limits;
}

namespace Tablebases {

  int Cardinality;
  bool RootInTB;
  bool UseRule50;
  Depth ProbeDepth;
}

namespace TB = Tablebases;

using std::string;
using Eval::evaluate;
using namespace Search;

namespace {

  // Time threshold for printing upperbound/lowerbound info
  const int PV_MIN_ELAPSED = 2500;

  // Different node types, used as a template parameter
  enum NodeType { NonPV, PV, Root };

  // Futility margin
  constexpr int FutilityMarginFactor[VARIANT_NB] = {
  214,
#ifdef ANTI
  611,
#endif
#ifdef ATOMIC
  585,
#endif
#ifdef CRAZYHOUSE
  150,
#endif
#ifdef EXTINCTION
  175,
#endif
#ifdef GRID
  206,
#endif
#ifdef HORDE
  176,
#endif
#ifdef KOTH
  217,
#endif
#ifdef LOSERS
  618,
#endif
#ifdef RACE
  361,
#endif
#ifdef THREECHECK
  248,
#endif
#ifdef TWOKINGS
  175,
#endif
  };
  constexpr int FutilityMarginParent[VARIANT_NB][2] = {
  { 172, 145 },
#ifdef ANTI
  { 331, 372 },
#endif
#ifdef ATOMIC
  { 512, 400 },
#endif
#ifdef CRAZYHOUSE
  { 256, 200 },
#endif
#ifdef EXTINCTION
  { 256, 200 },
#endif
#ifdef GRID
  { 278, 168 },
#endif
#ifdef HORDE
  { 261, 162 },
#endif
#ifdef KOTH
  { 418, 305 },
#endif
#ifdef LOSERS
  { 299, 281 },
#endif
#ifdef RACE
  { VALUE_INFINITE, VALUE_INFINITE },
#endif
#ifdef THREECHECK
  { 420, 332 },
#endif
#ifdef TWOKINGS
  { 256, 200 },
#endif
  };
  constexpr int ProbcutMargin[VARIANT_NB] = {
  209,
#ifdef ANTI
  216,
#endif
#ifdef ATOMIC
  200,
#endif
#ifdef CRAZYHOUSE
  200,
#endif
#ifdef EXTINCTION
  400,
#endif
#ifdef GRID
  222,
#endif
#ifdef HORDE
  153,
#endif
#ifdef KOTH
  324,
#endif
#ifdef LOSERS
  200,
#endif
#ifdef RACE
  242,
#endif
#ifdef THREECHECK
  418,
#endif
#ifdef TWOKINGS
  200,
#endif
  };
  Value futility_margin(Variant var, Depth d, bool improving) {
    return Value(FutilityMarginFactor[var] * (d - improving));
  }

  // Reductions lookup table, initialized at startup
  int Reductions[MAX_MOVES]; // [depth or moveNumber]

  Depth reduction(bool i, Depth d, int mn, bool rangeReduction) {
    int r = Reductions[d] * Reductions[mn];
    return (r + 534) / 1024 + (!i && r > 904) + rangeReduction;
  }

  constexpr int futility_move_count(bool improving, Depth depth) {
    return (3 + depth * depth) / (2 - improving);
  }

  // History and stats update bonus, based on depth
  int stat_bonus(Depth d) {
    return std::min((6 * d + 229) * d - 215 , 2000);
  }

  // Add a small random component to draw evaluations to avoid 3-fold blindness
  Value value_draw(Thread* thisThread) {
    return VALUE_DRAW + Value(2 * (thisThread->nodes & 1) - 1);
  }

  // Check if the current thread is in a search explosion
  ExplosionState search_explosion(Thread* thisThread) {

    uint64_t nodesNow = thisThread->nodes;
    bool explosive =    thisThread->doubleExtensionAverage[WHITE].is_greater(2, 100)
                     || thisThread->doubleExtensionAverage[BLACK].is_greater(2, 100);

    if (explosive)
       thisThread->nodesLastExplosive = nodesNow;
    else
       thisThread->nodesLastNormal = nodesNow;

    if (   explosive
        && thisThread->state == EXPLOSION_NONE
        && nodesNow - thisThread->nodesLastNormal > 6000000)
        thisThread->state = MUST_CALM_DOWN;

    if (   thisThread->state == MUST_CALM_DOWN
        && nodesNow - thisThread->nodesLastExplosive > 6000000)
        thisThread->state = EXPLOSION_NONE;

    return thisThread->state;
  }

  // Skill structure is used to implement strength limit. If we have an uci_elo then
  // we convert it to a suitable fractional skill level using anchoring to CCRL Elo
  // (goldfish 1.13 = 2000) and a fit through Ordo derived Elo for match (TC 60+0.6)
  // results spanning a wide range of k values.
  struct Skill {
    Skill(int skill_level, int uci_elo) {
        if (uci_elo)
            level = std::clamp(std::pow((uci_elo - 1346.6) / 143.4, 1 / 0.806), 0.0, 20.0);
        else
            level = double(skill_level);
    }
    bool enabled() const { return level < 20.0; }
    bool time_to_pick(Depth depth) const { return depth == 1 + int(level); }
    Move pick_best(size_t multiPV);

    double level;
    Move best = MOVE_NONE;
  };

  template <NodeType nodeType>
  Value search(Position& pos, Stack* ss, Value alpha, Value beta, Depth depth, bool cutNode);

  template <NodeType nodeType>
  Value qsearch(Position& pos, Stack* ss, Value alpha, Value beta, Depth depth = 0);

  Value value_to_tt(Value v, int ply);
  Value value_from_tt(Value v, int ply, int r50c);
  void update_pv(Move* pv, Move move, Move* childPv);
  void update_continuation_histories(Stack* ss, Piece pc, Square to, int bonus);
  void update_quiet_stats(const Position& pos, Stack* ss, Move move, int bonus, int depth);
  void update_all_stats(const Position& pos, Stack* ss, Move bestMove, Value bestValue, Value beta, Square prevSq,
                        Move* quietsSearched, int quietCount, Move* capturesSearched, int captureCount, Depth depth);

  // perft() is our utility to verify move generation. All the leaf nodes up
  // to the given depth are generated and counted, and the sum is returned.
  template<bool Root>
  uint64_t perft(Position& pos, Depth depth) {

    StateInfo st;
#ifdef USE_NNUE
    ASSERT_ALIGNED(&st, Eval::NNUE::CacheLineSize);
#endif

    uint64_t cnt, nodes = 0;
    const bool leaf = (depth == 2);

    for (const auto& m : MoveList<LEGAL>(pos))
    {
        if (Root && depth <= 1)
            cnt = 1, nodes++;
        else
        {
            pos.do_move(m, st);
            cnt = leaf ? MoveList<LEGAL>(pos).size() : perft<false>(pos, depth - 1);
            nodes += cnt;
            pos.undo_move(m);
        }
        if (Root)
            sync_cout << UCI::move(m, pos.is_chess960()) << ": " << cnt << sync_endl;
    }
    return nodes;
  }

} // namespace


/// Search::init() is called at startup to initialize various lookup tables

void Search::init() {

  for (int i = 1; i < MAX_MOVES; ++i)
      Reductions[i] = int((21.9 + std::log(Threads.size()) / 2) * std::log(i));
}


/// Search::clear() resets search state to its initial value

void Search::clear() {

  Threads.main()->wait_for_search_finished();

  Time.availableNodes = 0;
  TT.clear();
  Threads.clear();
  Tablebases::init(UCI::variant_from_name(Options["UCI_Variant"]), Options["SyzygyPath"]); // Free mapped files
}


/// MainThread::search() is started when the program receives the UCI 'go'
/// command. It searches from the root position and outputs the "bestmove".

void MainThread::search() {

  if (Limits.perft)
  {
      nodes = perft<true>(rootPos, Limits.perft);
      sync_cout << "\nNodes searched: " << nodes << "\n" << sync_endl;
      return;
  }

  Color us = rootPos.side_to_move();
  Time.init(rootPos.variant(), Limits, us, rootPos.game_ply());
  TT.new_search();

#ifdef USE_NNUE
  Eval::NNUE::verify();
#endif

  if (rootMoves.empty())
  {
      rootMoves.emplace_back(MOVE_NONE);
      Value score = rootPos.is_variant_end() ? rootPos.variant_result()
                   : rootPos.checkers() ? rootPos.checkmate_value()
                   : rootPos.stalemate_value();
      sync_cout << "info depth 0 score " << UCI::value(score) << sync_endl;
  }
  else
  {
      Threads.start_searching(); // start non-main threads
      Thread::search();          // main thread start searching
  }

  // When we reach the maximum depth, we can arrive here without a raise of
  // Threads.stop. However, if we are pondering or in an infinite search,
  // the UCI protocol states that we shouldn't print the best move before the
  // GUI sends a "stop" or "ponderhit" command. We therefore simply wait here
  // until the GUI sends one of those commands.

  while (!Threads.stop && (ponder || Limits.infinite))
  {} // Busy wait for a stop or a ponder reset

  // Stop the threads if not already stopped (also raise the stop if
  // "ponderhit" just reset Threads.ponder).
  Threads.stop = true;

  // Wait until all threads have finished
  Threads.wait_for_search_finished();

  // When playing in 'nodes as time' mode, subtract the searched nodes from
  // the available ones before exiting.
  if (Limits.npmsec)
      Time.availableNodes += Limits.inc[us] - Threads.nodes_searched();

  Thread* bestThread = this;
  Skill skill = Skill(Options["Skill Level"], Options["UCI_LimitStrength"] ? int(Options["UCI_Elo"]) : 0);

  if (   int(Options["MultiPV"]) == 1
      && !Limits.depth
      && !skill.enabled()
      && rootMoves[0].pv[0] != MOVE_NONE)
      bestThread = Threads.get_best_thread();

  bestPreviousScore = bestThread->rootMoves[0].score;

  // Send again PV info if we have a new best thread
  if (bestThread != this)
      sync_cout << UCI::pv(bestThread->rootPos, bestThread->completedDepth, -VALUE_INFINITE, VALUE_INFINITE) << sync_endl;

  // Best move could be MOVE_NONE when searching on a terminal position
  sync_cout << "bestmove " << UCI::move(bestThread->rootMoves[0].pv[0], rootPos.is_chess960());

  if (bestThread->rootMoves[0].pv.size() > 1 || bestThread->rootMoves[0].extract_ponder_from_tt(rootPos))
      std::cout << " ponder " << UCI::move(bestThread->rootMoves[0].pv[1], rootPos.is_chess960());

  std::cout << sync_endl;
}


/// Thread::search() is the main iterative deepening loop. It calls search()
/// repeatedly with increasing depth until the allocated thinking time has been
/// consumed, the user stops the search, or the maximum search depth is reached.

void Thread::search() {

  // To allow access to (ss-7) up to (ss+2), the stack must be oversized.
  // The former is needed to allow update_continuation_histories(ss-1, ...),
  // which accesses its argument at ss-6, also near the root.
  // The latter is needed for statScore and killer initialization.
  Stack stack[MAX_PLY+10], *ss = stack+7;
  Move  pv[MAX_PLY+1];
  Value alpha, beta, delta;
  Move  lastBestMove = MOVE_NONE;
  Depth lastBestMoveDepth = 0;
  MainThread* mainThread = (this == Threads.main() ? Threads.main() : nullptr);
  double timeReduction = 1, totBestMoveChanges = 0;
  Color us = rootPos.side_to_move();
  int iterIdx = 0;

  std::memset(ss-7, 0, 10 * sizeof(Stack));
  for (int i = 7; i > 0; i--)
      (ss-i)->continuationHistory = &this->continuationHistory[0][0][NO_PIECE][0]; // Use as a sentinel

  for (int i = 0; i <= MAX_PLY + 2; ++i)
      (ss+i)->ply = i;

  ss->pv = pv;

  bestValue = delta = alpha = -VALUE_INFINITE;
  beta = VALUE_INFINITE;

  if (mainThread)
  {
      if (mainThread->bestPreviousScore == VALUE_INFINITE)
          for (int i = 0; i < 4; ++i)
              mainThread->iterValue[i] = VALUE_ZERO;
      else
          for (int i = 0; i < 4; ++i)
              mainThread->iterValue[i] = mainThread->bestPreviousScore;
  }

  std::copy(&lowPlyHistory[2][0], &lowPlyHistory.back().back() + 1, &lowPlyHistory[0][0]);
  std::fill(&lowPlyHistory[MAX_LPH - 2][0], &lowPlyHistory.back().back() + 1, 0);

  size_t multiPV = size_t(Options["MultiPV"]);
  Skill skill(Options["Skill Level"], Options["UCI_LimitStrength"] ? int(Options["UCI_Elo"]) : 0);

  // When playing with strength handicap enable MultiPV search that we will
  // use behind the scenes to retrieve a set of possible moves.
  if (skill.enabled())
      multiPV = std::max(multiPV, (size_t)4);

  multiPV = std::min(multiPV, rootMoves.size());

  doubleExtensionAverage[WHITE].set(0, 100);  // initialize the running average at 0%
  doubleExtensionAverage[BLACK].set(0, 100);  // initialize the running average at 0%

  nodesLastExplosive = nodes;
  nodesLastNormal    = nodes;
  state              = EXPLOSION_NONE;
  trend              = SCORE_ZERO;
  optimism[ us]      = Value(25);
  optimism[~us]      = -optimism[us];

  int searchAgainCounter = 0;

  // Iterative deepening loop until requested to stop or the target depth is reached
  while (   ++rootDepth < MAX_PLY
         && !Threads.stop
         && !(Limits.depth && mainThread && rootDepth > Limits.depth))
  {
      // Age out PV variability metric
      if (mainThread)
          totBestMoveChanges /= 2;

      // Save the last iteration's scores before first PV line is searched and
      // all the move scores except the (new) PV are set to -VALUE_INFINITE.
      for (RootMove& rm : rootMoves)
          rm.previousScore = rm.score;

      size_t pvFirst = 0;
      pvLast = 0;

      if (!Threads.increaseDepth)
         searchAgainCounter++;

      // MultiPV loop. We perform a full root search for each PV line
      for (pvIdx = 0; pvIdx < multiPV && !Threads.stop; ++pvIdx)
      {
          if (pvIdx == pvLast)
          {
              pvFirst = pvLast;
              for (pvLast++; pvLast < rootMoves.size(); pvLast++)
                  if (rootMoves[pvLast].tbRank != rootMoves[pvFirst].tbRank)
                      break;
          }

          // Reset UCI info selDepth for each depth and each PV line
          selDepth = 0;

          // Reset aspiration window starting size
          if (rootDepth >= 4)
          {
              Value prev = rootMoves[pvIdx].averageScore;
              delta = Value(17) + int(prev) * prev / 16384;
              alpha = std::max(prev - delta,-VALUE_INFINITE);
              beta  = std::min(prev + delta, VALUE_INFINITE);

              // Adjust trend and optimism based on root move's previousScore
              int tr = sigmoid(prev, 0, 0, 147, 113, 1);
              trend = (us == WHITE ?  make_score(tr, tr / 2)
                                   : -make_score(tr, tr / 2));

              int opt = sigmoid(prev, 0, 25, 147, 14464, 256);
              optimism[ us] = Value(opt);
              optimism[~us] = -optimism[us];
          }

          // Start with a small aspiration window and, in the case of a fail
          // high/low, re-search with a bigger window until we don't fail
          // high/low anymore.
          int failedHighCnt = 0;
          while (true)
          {
              Depth adjustedDepth = std::max(1, rootDepth - failedHighCnt - searchAgainCounter);
              bestValue = Stockfish::search<Root>(rootPos, ss, alpha, beta, adjustedDepth, false);
#ifdef HELPMATE
              if (rootPos.is_helpmate()) bestValue = -bestValue;
#endif

              // Bring the best move to the front. It is critical that sorting
              // is done with a stable algorithm because all the values but the
              // first and eventually the new best one are set to -VALUE_INFINITE
              // and we want to keep the same order for all the moves except the
              // new PV that goes to the front. Note that in case of MultiPV
              // search the already searched PV lines are preserved.
              std::stable_sort(rootMoves.begin() + pvIdx, rootMoves.begin() + pvLast);

              // If search has been stopped, we break immediately. Sorting is
              // safe because RootMoves is still valid, although it refers to
              // the previous iteration.
              if (Threads.stop)
                  break;

              // When failing high/low give some update (without cluttering
              // the UI) before a re-search.
              if (   mainThread
                  && multiPV == 1
                  && (bestValue <= alpha || bestValue >= beta)
                  && Time.elapsed() > PV_MIN_ELAPSED)
                  sync_cout << UCI::pv(rootPos, rootDepth, alpha, beta) << sync_endl;

              // In case of failing low/high increase aspiration window and
              // re-search, otherwise exit the loop.
              if (bestValue <= alpha)
              {
                  beta = (alpha + beta) / 2;
                  alpha = std::max(bestValue - delta, -VALUE_INFINITE);

                  failedHighCnt = 0;
                  if (mainThread)
                      mainThread->stopOnPonderhit = false;
              }
              else if (bestValue >= beta)
              {
                  beta = std::min(bestValue + delta, VALUE_INFINITE);
                  ++failedHighCnt;
              }
              else
                  break;

              delta += delta / 4 + 5;

              assert(alpha >= -VALUE_INFINITE && beta <= VALUE_INFINITE);
          }
#ifdef HELPMATE
          if (rootPos.is_helpmate()) bestValue = -bestValue;
#endif

          // Sort the PV lines searched so far and update the GUI
          std::stable_sort(rootMoves.begin() + pvFirst, rootMoves.begin() + pvIdx + 1);

          if (    mainThread
              && (Threads.stop || pvIdx + 1 == multiPV || Time.elapsed() > PV_MIN_ELAPSED))
              sync_cout << UCI::pv(rootPos, rootDepth, alpha, beta) << sync_endl;
      }

      if (!Threads.stop)
          completedDepth = rootDepth;

      if (rootMoves[0].pv[0] != lastBestMove) {
         lastBestMove = rootMoves[0].pv[0];
         lastBestMoveDepth = rootDepth;
      }

      // Have we found a "mate in x"?
      if (   Limits.mate
          && bestValue >= VALUE_MATE_IN_MAX_PLY
          && VALUE_MATE - bestValue <= 2 * Limits.mate)
          Threads.stop = true;

      if (!mainThread)
          continue;

      // If skill level is enabled and time is up, pick a sub-optimal best move
      if (skill.enabled() && skill.time_to_pick(rootDepth))
          skill.pick_best(multiPV);

      // Do we have time for the next iteration? Can we stop searching now?
      if (    Limits.use_time_management()
          && !Threads.stop
          && !mainThread->stopOnPonderhit)
      {
          double fallingEval = (318 + 6 * (mainThread->bestPreviousScore - bestValue)
                                    + 6 * (mainThread->iterValue[iterIdx] - bestValue)) / 825.0;
          fallingEval = std::clamp(fallingEval, 0.5, 1.5);

          // If the bestMove is stable over several iterations, reduce time accordingly
          timeReduction = lastBestMoveDepth + 9 < completedDepth ? 1.92 : 0.95;
          double reduction = (1.47 + mainThread->previousTimeReduction) / (2.32 * timeReduction);

          // Use part of the gained time from a previous stable move for the current move
          for (Thread* th : Threads)
          {
              totBestMoveChanges += th->bestMoveChanges;
              th->bestMoveChanges = 0;
          }
          double bestMoveInstability = 1.073 + std::max(1.0, 2.25 - 9.9 / rootDepth)
                                              * totBestMoveChanges / Threads.size();
          double totalTime = Time.optimum() * fallingEval * reduction * bestMoveInstability;

          // Cap used time in case of a single legal move for a better viewer experience in tournaments
          // yielding correct scores and sufficiently fast moves.
          if (rootMoves.size() == 1)
              totalTime = std::min(500.0, totalTime);

          // Stop the search if we have exceeded the totalTime
          if (Time.elapsed() > totalTime)
          {
              // If we are allowed to ponder do not stop the search now but
              // keep pondering until the GUI sends "ponderhit" or "stop".
              if (mainThread->ponder)
                  mainThread->stopOnPonderhit = true;
              else
                  Threads.stop = true;
          }
          else if (   Threads.increaseDepth
                   && !mainThread->ponder
                   && Time.elapsed() > totalTime * 0.58)
                   Threads.increaseDepth = false;
          else
                   Threads.increaseDepth = true;
      }

      mainThread->iterValue[iterIdx] = bestValue;
      iterIdx = (iterIdx + 1) & 3;
  }

  if (!mainThread)
      return;

  mainThread->previousTimeReduction = timeReduction;

  // If skill level is enabled, swap best PV line with the sub-optimal one
  if (skill.enabled())
      std::swap(rootMoves[0], *std::find(rootMoves.begin(), rootMoves.end(),
                skill.best ? skill.best : skill.pick_best(multiPV)));
}


namespace {

  // search<>() is the main search function for both PV and non-PV nodes

  template <NodeType nodeType>
  Value search(Position& pos, Stack* ss, Value alpha, Value beta, Depth depth, bool cutNode) {

    Thread* thisThread = pos.this_thread();

    // Step 0. Limit search explosion
    if (   ss->ply > 10
        && search_explosion(thisThread) == MUST_CALM_DOWN
        && depth > (ss-1)->depth)
       depth = (ss-1)->depth;

    constexpr bool PvNode = nodeType != NonPV;
    constexpr bool rootNode = nodeType == Root;
    const Depth maxNextDepth = rootNode ? depth : depth + 1;

    // Check if we have an upcoming move which draws by repetition, or
    // if the opponent had an alternative move earlier to this position.
    if (   !rootNode
        && pos.rule50_count() >= 3
        && alpha < VALUE_DRAW
        && pos.has_game_cycle(ss->ply))
    {
        alpha = value_draw(pos.this_thread());
        if (alpha >= beta)
            return alpha;
    }

    // Dive into quiescence search when the depth reaches zero
    if (depth <= 0)
        return qsearch<PvNode ? PV : NonPV>(pos, ss, alpha, beta);

    assert(-VALUE_INFINITE <= alpha && alpha < beta && beta <= VALUE_INFINITE);
    assert(PvNode || (alpha == beta - 1));
    assert(0 < depth && depth < MAX_PLY);
    assert(!(PvNode && cutNode));

    Move pv[MAX_PLY+1], capturesSearched[32], quietsSearched[64];
    StateInfo st;
#ifdef USE_NNUE
    ASSERT_ALIGNED(&st, Eval::NNUE::CacheLineSize);
#endif

    TTEntry* tte;
    Key posKey;
    Move ttMove, move, excludedMove, bestMove;
    Depth extension, newDepth;
    Value bestValue, value, ttValue, eval, maxValue, probCutBeta;
    bool givesCheck, improving, didLMR, priorCapture;
    bool captureOrPromotion, doFullDepthSearch, moveCountPruning,
         ttCapture, singularQuietLMR;
    Piece movedPiece;
    int moveCount, captureCount, quietCount, bestMoveCount, improvement;

    // Step 1. Initialize node
    ss->inCheck        = pos.checkers();
    priorCapture       = pos.captured_piece();
    Color us           = pos.side_to_move();
    moveCount          = bestMoveCount = captureCount = quietCount = ss->moveCount = 0;
    bestValue          = -VALUE_INFINITE;
    maxValue           = VALUE_INFINITE;

    // Check for the available remaining time
    if (thisThread == Threads.main())
        static_cast<MainThread*>(thisThread)->check_time();

    // Used to send selDepth info to GUI (selDepth counts from 1, ply from 0)
    if (PvNode && thisThread->selDepth < ss->ply + 1)
        thisThread->selDepth = ss->ply + 1;

    if (!rootNode)
    {
        if (pos.is_variant_end())
            return pos.variant_result(ss->ply, VALUE_DRAW);

        // Step 2. Check for aborted search and immediate draw
        if (   Threads.stop.load(std::memory_order_relaxed)
            || pos.is_draw(ss->ply)
            || ss->ply >= MAX_PLY)
            return (ss->ply >= MAX_PLY && !ss->inCheck) ? evaluate(pos)
                                                        : value_draw(pos.this_thread());

        // Step 3. Mate distance pruning. Even if we mate at the next move our score
        // would be at best mate_in(ss->ply+1), but if alpha is already bigger because
        // a shorter mate was found upward in the tree then there is no need to search
        // because we will never beat the current alpha. Same logic but with reversed
        // signs applies also in the opposite condition of being mated instead of giving
        // mate. In this case return a fail-high score.
        alpha = std::max(mated_in(ss->ply), alpha);
        beta = std::min(mate_in(ss->ply+1), beta);
        if (alpha >= beta)
            return alpha;
    }
    else
        thisThread->rootDelta = beta - alpha;

    assert(0 <= ss->ply && ss->ply < MAX_PLY);

    (ss+1)->ttPv         = false;
    (ss+1)->excludedMove = bestMove = MOVE_NONE;
    (ss+2)->killers[0]   = (ss+2)->killers[1] = MOVE_NONE;
    ss->doubleExtensions = (ss-1)->doubleExtensions;
    ss->depth            = depth;
    Square prevSq        = to_sq((ss-1)->currentMove);

    // Update the running average statistics for double extensions
    thisThread->doubleExtensionAverage[us].update(ss->depth > (ss-1)->depth);

    // Initialize statScore to zero for the grandchildren of the current position.
    // So statScore is shared between all grandchildren and only the first grandchild
    // starts with statScore = 0. Later grandchildren start with the last calculated
    // statScore of the previous grandchild. This influences the reduction rules in
    // LMR which are based on the statScore of parent position.
    if (!rootNode)
        (ss+2)->statScore = 0;

    // Step 4. Transposition table lookup. We don't want the score of a partial
    // search to overwrite a previous full search TT value, so we use a different
    // position key in case of an excluded move.
    excludedMove = ss->excludedMove;
    posKey = excludedMove == MOVE_NONE ? pos.key() : pos.key() ^ make_key(excludedMove);
    tte = TT.probe(posKey, ss->ttHit);
    ttValue = ss->ttHit ? value_from_tt(tte->value(), ss->ply, pos.rule50_count()) : VALUE_NONE;
    ttMove =  rootNode ? thisThread->rootMoves[thisThread->pvIdx].pv[0]
            : ss->ttHit    ? tte->move() : MOVE_NONE;
    ttCapture = ttMove && pos.capture_or_promotion(ttMove);
    if (!excludedMove)
        ss->ttPv = PvNode || (ss->ttHit && tte->is_pv());

    // Update low ply history for previous move if we are near root and position is or has been in PV
    if (   ss->ttPv
        && depth > 12
        && ss->ply - 1 < MAX_LPH
        && !priorCapture
        && is_ok((ss-1)->currentMove))
        thisThread->lowPlyHistory[ss->ply - 1][from_to((ss-1)->currentMove)] << stat_bonus(depth - 5);

    // At non-PV nodes we check for an early TT cutoff
    if (  !PvNode
        && ss->ttHit
        && tte->depth() > depth - (thisThread->id() % 2 == 1)
        && ttValue != VALUE_NONE // Possible in case of TT access race
        && (ttValue >= beta ? (tte->bound() & BOUND_LOWER)
                            : (tte->bound() & BOUND_UPPER)))
    {
        // If ttMove is quiet, update move sorting heuristics on TT hit
        if (ttMove)
        {
            if (ttValue >= beta)
            {
                // Bonus for a quiet ttMove that fails high
                if (!ttCapture)
                    update_quiet_stats(pos, ss, ttMove, stat_bonus(depth), depth);

                // Extra penalty for early quiet moves of the previous ply
                if ((ss-1)->moveCount <= 2 && !priorCapture)
                    update_continuation_histories(ss-1, pos.piece_on(prevSq), prevSq, -stat_bonus(depth + 1));
            }
            // Penalty for a quiet ttMove that fails low
            else if (!ttCapture)
            {
                int penalty = -stat_bonus(depth);
                thisThread->mainHistory[us][from_to(ttMove)] << penalty;
                update_continuation_histories(ss, pos.moved_piece(ttMove), to_sq(ttMove), penalty);
            }
        }

        // Partial workaround for the graph history interaction problem
        // For high rule50 counts don't produce transposition table cutoffs.
        if (pos.rule50_count() < 90)
            return ttValue;
    }

    // Step 5. Tablebases probe
#ifdef EXTINCTION
    if (pos.is_extinction()) {} else
#endif
#ifdef GRID
    if (pos.is_grid()) {} else
#endif
#ifdef KOTH
    if (pos.is_koth()) {} else
#endif
#ifdef LOSERS
    if (pos.is_losers()) {} else
#endif
#ifdef RACE
    if (pos.is_race()) {} else
#endif
#ifdef THREECHECK
    if (pos.is_three_check()) {} else
#endif
#ifdef HORDE
    if (pos.is_horde()) {} else
#endif
#ifdef HELPMATE
    if (pos.is_helpmate()) {} else
#endif
#ifdef KNIGHTRELAY
    if (pos.is_knight_relay() && pos.pieces(PAWN, KNIGHT)) {} else
#endif
#ifdef RELAY
    if (pos.is_relay()) {} else
#endif
    if (!rootNode && TB::Cardinality)
    {
        int piecesCount = pos.count<ALL_PIECES>();

        if (    piecesCount <= TB::Cardinality
            && (piecesCount <  TB::Cardinality || depth >= TB::ProbeDepth)
            &&  pos.rule50_count() == 0
            && !pos.can_castle(ANY_CASTLING))
        {
            TB::ProbeState err;
            TB::WDLScore wdl = Tablebases::probe_wdl(pos, &err);

            // Force check of time on the next occasion
            if (thisThread == Threads.main())
                static_cast<MainThread*>(thisThread)->callsCnt = 0;

            if (err != TB::ProbeState::FAIL)
            {
                thisThread->tbHits.fetch_add(1, std::memory_order_relaxed);

                int drawScore = TB::UseRule50 ? 1 : 0;

                // use the range VALUE_MATE_IN_MAX_PLY to VALUE_TB_WIN_IN_MAX_PLY to score
                value =  wdl < -drawScore ? VALUE_MATED_IN_MAX_PLY + ss->ply + 1
                       : wdl >  drawScore ? VALUE_MATE_IN_MAX_PLY - ss->ply - 1
                                          : VALUE_DRAW + 2 * wdl * drawScore;

                Bound b =  wdl < -drawScore ? BOUND_UPPER
                         : wdl >  drawScore ? BOUND_LOWER : BOUND_EXACT;

                if (    b == BOUND_EXACT
                    || (b == BOUND_LOWER ? value >= beta : value <= alpha))
                {
                    tte->save(posKey, value_to_tt(value, ss->ply), ss->ttPv, b,
                              std::min(MAX_PLY - 1, depth + 6),
                              MOVE_NONE, VALUE_NONE);

                    return value;
                }

                if (PvNode)
                {
                    if (b == BOUND_LOWER)
                        bestValue = value, alpha = std::max(alpha, bestValue);
                    else
                        maxValue = value;
                }
            }
        }
    }

    CapturePieceToHistory& captureHistory = thisThread->captureHistory;

    // Step 6. Static evaluation of the position
    bool skipEarlyPruning;
    switch (pos.variant())
    {
#ifdef ANTI
    case ANTI_VARIANT:
        skipEarlyPruning = pos.can_capture();
        break;
#endif
#ifdef RACE
    case RACE_VARIANT:
        skipEarlyPruning = pos.pieces(KING) & (Rank7BB | Rank8BB);
        break;
#endif
    default:
        skipEarlyPruning = ss->inCheck;
    }
    if (skipEarlyPruning)
    {
        // Skip early pruning when in check
        ss->staticEval = eval = VALUE_NONE;
        improving = false;
        improvement = 0;
        goto moves_loop;
    }
    else if (ss->ttHit)
    {
        // Never assume anything about values stored in TT
        ss->staticEval = eval = tte->eval();
        if (eval == VALUE_NONE)
            ss->staticEval = eval = evaluate(pos);

        // Randomize draw evaluation
        if (eval == VALUE_DRAW)
            eval = value_draw(thisThread);

        // Can ttValue be used as a better position evaluation?
        if (    ttValue != VALUE_NONE
            && (tte->bound() & (ttValue > eval ? BOUND_LOWER : BOUND_UPPER)))
            eval = ttValue;
    }
    else
    {
        ss->staticEval = eval = evaluate(pos);

        // Save static evaluation into transposition table
        if (!excludedMove)
            tte->save(posKey, VALUE_NONE, ss->ttPv, BOUND_NONE, DEPTH_NONE, MOVE_NONE, eval);
    }
#ifdef HELPMATE
    if (pos.is_helpmate())
        eval = -eval;
#endif

    // Use static evaluation difference to improve quiet move ordering
    if (is_ok((ss-1)->currentMove) && !(ss-1)->inCheck && !priorCapture)
    {
        int bonus = std::clamp(-depth * 4 * int((ss-1)->staticEval + ss->staticEval), -1000, 1000);
        thisThread->mainHistory[~us][from_to((ss-1)->currentMove)] << bonus;
    }

    // Set up the improvement variable, which is the difference between the current
    // static evaluation and the previous static evaluation at our turn (if we were
    // in check at our previous move we look at the move prior to it). The improvement
    // margin and the improving flag are used in various pruning heuristics.
    improvement =   (ss-2)->staticEval != VALUE_NONE ? ss->staticEval - (ss-2)->staticEval
                  : (ss-4)->staticEval != VALUE_NONE ? ss->staticEval - (ss-4)->staticEval
                  :                                    200;

    improving = improvement > 0;

    // Step 7. Futility pruning: child node (~50 Elo).
    // The depth condition is important for mate finding.
#ifdef HELPMATE
    if (pos.is_helpmate())
        goto moves_loop;
#endif
#ifdef LOSERS
    if (pos.is_losers() && pos.can_capture_losers())
        goto moves_loop;
#endif
#ifdef EXTINCTION
    if (pos.is_extinction()) {} else
#endif
    if (   !ss->ttPv
        &&  depth < 9
        &&  eval - futility_margin(pos.variant(), depth, improving) >= beta
        &&  eval < 15000) // 50% larger than VALUE_KNOWN_WIN, but smaller than TB wins.
        return eval;

    // Step 8. Null move search with verification search (~40 Elo)
#ifdef GRID
    if (pos.is_grid()) {} else
#endif
    if (   !PvNode
        && (ss-1)->currentMove != MOVE_NULL
        && (ss-1)->statScore < 23767
        &&  eval >= beta
        &&  eval >= ss->staticEval
        &&  ss->staticEval >= beta - 20 * depth - improvement / 15 + 204
        && !excludedMove
        &&  pos.non_pawn_material(us)
        && (ss->ply >= thisThread->nmpMinPly || us != thisThread->nmpColor))
    {
        assert(eval - beta >= 0);

        // Null move dynamic reduction based on depth and value
        Depth R = std::min(int(eval - beta) / 205, 3) + depth / 3 + 4;

        ss->currentMove = MOVE_NULL;
        ss->continuationHistory = &thisThread->continuationHistory[0][0][NO_PIECE][0];

        pos.do_null_move(st);

        Value nullValue = -search<NonPV>(pos, ss+1, -beta, -beta+1, depth-R, !cutNode);

        pos.undo_null_move();

        if (nullValue >= beta)
        {
            // Do not return unproven mate or TB scores
            if (nullValue >= VALUE_TB_WIN_IN_MAX_PLY)
                nullValue = beta;

            if (thisThread->nmpMinPly || (abs(beta) < VALUE_KNOWN_WIN && depth < 14))
                return nullValue;

            assert(!thisThread->nmpMinPly); // Recursive verification is not allowed

            // Do verification search at high depths, with null move pruning disabled
            // for us, until ply exceeds nmpMinPly.
            thisThread->nmpMinPly = ss->ply + 3 * (depth-R) / 4;
            thisThread->nmpColor = us;

            Value v = search<NonPV>(pos, ss, beta-1, beta, depth-R, false);

            thisThread->nmpMinPly = 0;

            if (v >= beta)
                return nullValue;
        }
    }

    probCutBeta = beta + ProbcutMargin[pos.variant()] - 44 * improving;

    // Step 9. ProbCut (~4 Elo)
    // If we have a good enough capture and a reduced search returns a value
    // much above beta, we can (almost) safely prune the previous move.
    if (   !PvNode
        &&  depth > 4
        &&  abs(beta) < VALUE_TB_WIN_IN_MAX_PLY
        // if value from transposition table is lower than probCutBeta, don't attempt probCut
        // there and in further interactions with transposition table cutoff depth is set to depth - 3
        // because probCut search has depth set to depth - 4 but we also do a move before it
        // so effective depth is equal to depth - 3
        && !(   ss->ttHit
             && tte->depth() >= depth - 3
             && ttValue != VALUE_NONE
             && ttValue < probCutBeta))
    {
        assert(probCutBeta < VALUE_INFINITE);

        MovePicker mp(pos, ttMove, probCutBeta - ss->staticEval, &captureHistory);
        bool ttPv = ss->ttPv;
        ss->ttPv = false;

        while ((move = mp.next_move()) != MOVE_NONE)
            if (move != excludedMove && pos.legal(move))
            {
                assert(pos.capture_or_promotion(move));
                assert(depth >= 5);

                captureOrPromotion = true;

                ss->currentMove = move;
                ss->continuationHistory = &thisThread->continuationHistory[skipEarlyPruning]
                                                                          [captureOrPromotion]
                                                                          [pos.moved_piece(move)]
                                                                          [to_sq(move)];

                pos.do_move(move, st);

                // Perform a preliminary qsearch to verify that the move holds
                value = -qsearch<NonPV>(pos, ss+1, -probCutBeta, -probCutBeta+1);

                // If the qsearch held, perform the regular search
                if (value >= probCutBeta)
                    value = -search<NonPV>(pos, ss+1, -probCutBeta, -probCutBeta+1, depth - 4, !cutNode);

                pos.undo_move(move);

                if (value >= probCutBeta)
                {
                    // if transposition table doesn't have equal or more deep info write probCut data into it
                    if ( !(ss->ttHit
                       && tte->depth() >= depth - 3
                       && ttValue != VALUE_NONE))
                        tte->save(posKey, value_to_tt(value, ss->ply), ttPv,
                            BOUND_LOWER,
                            depth - 3, move, ss->staticEval);
                    return value;
                }
            }
         ss->ttPv = ttPv;
    }

    // Step 10. If the position is not in TT, decrease depth by 2 or 1 depending on node type
    if (   PvNode
        && depth >= 6
        && !ttMove)
        depth -= 2;

    if (   cutNode
        && depth >= 9
        && !ttMove)
        depth--;

moves_loop: // When in check, search starts here

    int rangeReduction = 0;

    // Step 11. A small Probcut idea, when we are in check
    probCutBeta = beta + 409;
    if (   ss->inCheck
        && !PvNode
        && depth >= 4
        && ttCapture
        && (tte->bound() & BOUND_LOWER)
        && tte->depth() >= depth - 3
        && ttValue >= probCutBeta
        && abs(ttValue) <= VALUE_KNOWN_WIN
        && abs(beta) <= VALUE_KNOWN_WIN
       )
        return probCutBeta;


    const PieceToHistory* contHist[] = { (ss-1)->continuationHistory, (ss-2)->continuationHistory,
                                          nullptr                   , (ss-4)->continuationHistory,
                                          nullptr                   , (ss-6)->continuationHistory };

    Move countermove = thisThread->counterMoves[pos.piece_on(prevSq)][prevSq];

    MovePicker mp(pos, ttMove, depth, &thisThread->mainHistory,
                                      &thisThread->lowPlyHistory,
                                      &captureHistory,
                                      contHist,
                                      countermove,
                                      ss->killers,
                                      ss->ply);

    value = bestValue;
    singularQuietLMR = moveCountPruning = false;

    // Indicate PvNodes that will probably fail low if the node was searched
    // at a depth equal or greater than the current depth, and the result of this search was a fail low.
    bool likelyFailLow =    PvNode
                         && ttMove
                         && (tte->bound() & BOUND_UPPER)
                         && tte->depth() >= depth;

    // Step 12. Loop through all pseudo-legal moves until no moves remain
    // or a beta cutoff occurs.
    while ((move = mp.next_move(moveCountPruning)) != MOVE_NONE)
    {
      assert(is_ok(move));

      if (move == excludedMove)
          continue;

      // At root obey the "searchmoves" option and skip moves not listed in Root
      // Move List. As a consequence any illegal move is also skipped. In MultiPV
      // mode we also skip PV moves which have been already searched and those
      // of lower "TB rank" if we are in a TB root position.
      if (rootNode && !std::count(thisThread->rootMoves.begin() + thisThread->pvIdx,
                                  thisThread->rootMoves.begin() + thisThread->pvLast, move))
          continue;

      // Check for legality
      if (!rootNode && !pos.legal(move))
          continue;

      ss->moveCount = ++moveCount;
#ifdef PRINTCURRMOVE
      if (rootNode && thisThread == Threads.main() && Time.elapsed() > PV_MIN_ELAPSED)
          sync_cout << "info depth " << depth
                    << " currmove " << UCI::move(move, pos.is_chess960())
                    << " currmovenumber " << moveCount + thisThread->pvIdx << sync_endl;
#endif
      if (PvNode)
          (ss+1)->pv = nullptr;

      extension = 0;
#ifdef HELPMATE
      if (pos.is_helpmate())
          captureOrPromotion = (type_of(move) == PROMOTION);
#endif
      captureOrPromotion = pos.capture_or_promotion(move);
      movedPiece = pos.moved_piece(move);
      givesCheck = pos.gives_check(move);

      // Calculate new depth for this move
      newDepth = depth - 1;

      // Step 13. Pruning at shallow depth (~200 Elo). Depth conditions are important for mate finding.
      if (  !rootNode
#ifdef HORDE
          && (pos.is_horde() || pos.non_pawn_material(us))
#else
          && pos.non_pawn_material(us)
#endif
          && bestValue > VALUE_TB_LOSS_IN_MAX_PLY)
      {
          // Skip quiet moves if movecount exceeds our FutilityMoveCount threshold
          moveCountPruning = moveCount >= futility_move_count(improving, depth);

          // Reduced depth of the next LMR search
          int lmrDepth = std::max(newDepth - reduction(improving, depth, moveCount, rangeReduction > 2), 0);

          if (   captureOrPromotion
              || givesCheck)
          {
              // Capture history based pruning when the move doesn't give check
              if (   !givesCheck
                  && lmrDepth < 1
                  && captureHistory[movedPiece][to_sq(move)][type_of(pos.piece_on(to_sq(move)))] < 0)
                  continue;

              // SEE based pruning
              if (!pos.see_ge(move, Value(-218) * depth)) // (~25 Elo)
                  continue;
          }
          else
          {
              int history =   (*contHist[0])[movedPiece][to_sq(move)]
                            + (*contHist[1])[movedPiece][to_sq(move)]
                            + (*contHist[3])[movedPiece][to_sq(move)];

              // Continuation history based pruning (~20 Elo)
              if (   lmrDepth < 5
                  && history < -3000 * depth + 3000)
                  continue;

              // Futility pruning: parent node (~5 Elo)
#ifdef LOSERS
              if (pos.is_losers()) {} else
#endif
              if (   !ss->inCheck
                  && lmrDepth < 8
<<<<<<< HEAD
                  && ss->staticEval + FutilityMarginParent[pos.variant()][0] + FutilityMarginParent[pos.variant()][1] * lmrDepth <= alpha)
=======
                  && ss->staticEval + 172 + 145 * lmrDepth + history / 256 <= alpha)
>>>>>>> 0ac8aca8
                  continue;

              // Prune moves with negative SEE (~20 Elo)
#ifdef ANTI
              if (pos.is_anti()) {} else
#endif
#ifdef HELPMATE
              if (pos.is_helpmate()) {} else
#endif
              if (!pos.see_ge(move, Value(-21 * lmrDepth * lmrDepth - 21 * lmrDepth)))
                  continue;
          }
      }

      // Step 14. Extensions (~75 Elo)

      // Singular extension search (~70 Elo). If all moves but one fail low on a
      // search of (alpha-s, beta-s), and just one fails high on (alpha, beta),
      // then that move is singular and should be extended. To verify this we do
      // a reduced search on all the other moves but the ttMove and if the
      // result is lower than ttValue minus a margin, then we will extend the ttMove.
      if (   !rootNode
          &&  depth >= 7
          &&  move == ttMove
          && !excludedMove // Avoid recursive singular search
       /* &&  ttValue != VALUE_NONE Already implicit in the next condition */
          &&  abs(ttValue) < VALUE_KNOWN_WIN
          && (tte->bound() & BOUND_LOWER)
          &&  tte->depth() >= depth - 3)
      {
          Value singularBeta = ttValue - 3 * depth;
          Depth singularDepth = (depth - 1) / 2;

          ss->excludedMove = move;
          value = search<NonPV>(pos, ss, singularBeta - 1, singularBeta, singularDepth, cutNode);
#ifdef HELPMATE
          if (pos.is_helpmate()) value = -value;
#endif
          ss->excludedMove = MOVE_NONE;

          if (value < singularBeta)
          {
              extension = 1;
              singularQuietLMR = !ttCapture;

              // Avoid search explosion by limiting the number of double extensions
              if (   !PvNode
                  && value < singularBeta - 75
                  && ss->doubleExtensions <= 6)
                  extension = 2;
          }

          // Multi-cut pruning
          // Our ttMove is assumed to fail high, and now we failed high also on a reduced
          // search without the ttMove. So we assume this expected Cut-node is not singular,
          // that multiple moves fail high, and we can prune the whole subtree by returning
          // a soft bound.
          else if (singularBeta >= beta)
              return singularBeta;

          // If the eval of ttMove is greater than beta, we reduce it (negative extension)
          else if (ttValue >= beta)
              extension = -2;
      }

      // Capture extensions for PvNodes and cutNodes
      else if (   (PvNode || cutNode)
               && captureOrPromotion
               && moveCount != 1)
          extension = 1;

      // Check extensions
      else if (   givesCheck
               && depth > 6
               && abs(ss->staticEval) > 100)
          extension = 1;

      // Quiet ttMove extensions
      else if (   PvNode
               && move == ttMove
               && move == ss->killers[0]
               && (*contHist[0])[movedPiece][to_sq(move)] >= 10000)
          extension = 1;

      // Add extension to new depth
      newDepth += extension;
      ss->doubleExtensions = (ss-1)->doubleExtensions + (extension == 2);

      // Speculative prefetch as early as possible
      prefetch(TT.first_entry(pos.key_after(move)));

      // Update the current move (this must be done after singular extension search)
      ss->currentMove = move;
      ss->continuationHistory = &thisThread->continuationHistory[skipEarlyPruning]
                                                                [captureOrPromotion]
                                                                [movedPiece]
                                                                [to_sq(move)];

      // Step 15. Make the move
      pos.do_move(move, st, givesCheck);

      // Step 16. Late moves reduction / extension (LMR, ~200 Elo)
      // We use various heuristics for the sons of a node after the first son has
      // been searched. In general we would like to reduce them, but there are many
      // cases where we extend a son if it has good chances to be "interesting".
      if (    depth >= 3
          &&  moveCount > 1 + 2 * rootNode
          && (   !ss->ttPv
              || !captureOrPromotion
              || (cutNode && (ss-1)->moveCount > 1)))
      {
          Depth r = reduction(improving, depth, moveCount, rangeReduction > 2);

          // Decrease reduction at some PvNodes (~2 Elo)
          if (   PvNode
              && bestMoveCount <= 3
              && beta - alpha >= thisThread->rootDelta / 4)
              r--;

          // Decrease reduction if position is or has been on the PV
          // and node is not likely to fail low. (~3 Elo)
          if (   ss->ttPv
              && !likelyFailLow)
              r -= 2;

          // Increase reduction at root and non-PV nodes when the best move does not change frequently
          if (   (rootNode || !PvNode)
              && thisThread->bestMoveChanges <= 2)
              r++;

          // Decrease reduction if opponent's move count is high (~1 Elo)
          if ((ss-1)->moveCount > 13)
              r--;

          // Decrease reduction if ttMove has been singularly extended (~1 Elo)
          if (singularQuietLMR)
              r--;

          // Increase reduction for cut nodes (~3 Elo)
          if (cutNode && move != ss->killers[0])
              r += 2;

          // Increase reduction if ttMove is a capture (~3 Elo)
          if (ttCapture)
              r++;

          ss->statScore =  thisThread->mainHistory[us][from_to(move)]
                         + (*contHist[0])[movedPiece][to_sq(move)]
                         + (*contHist[1])[movedPiece][to_sq(move)]
                         + (*contHist[3])[movedPiece][to_sq(move)]
                         - 4923;

          // Decrease/increase reduction for moves with a good/bad history (~30 Elo)
          r -= ss->statScore / 14721;

          // In general we want to cap the LMR depth search at newDepth. But if reductions
          // are really negative and movecount is low, we allow this move to be searched
          // deeper than the first move (this may lead to hidden double extensions).
          int deeper =   r >= -1                   ? 0
                       : moveCount <= 5            ? 2
                       : PvNode && depth > 6       ? 1
                       : cutNode && moveCount <= 7 ? 1
                       :                             0;

          Depth d = std::clamp(newDepth - r, 1, newDepth + deeper);

          value = -search<NonPV>(pos, ss+1, -(alpha+1), -alpha, d, true);
#ifdef HELPMATE
          if (pos.is_helpmate())
              value = -value;
#endif

          // Range reductions (~3 Elo)
          if (ss->staticEval - value < 30 && depth > 7)
              rangeReduction++;

          // If the son is reduced and fails high it will be re-searched at full depth
          doFullDepthSearch = value > alpha && d < newDepth;
          didLMR = true;
      }
      else
      {
          doFullDepthSearch = !PvNode || moveCount > 1;
          didLMR = false;
      }

      // Step 17. Full depth search when LMR is skipped or fails high
      if (doFullDepthSearch)
      {
          value = -search<NonPV>(pos, ss+1, -(alpha+1), -alpha, newDepth, !cutNode);
#ifdef HELPMATE
          if (pos.is_helpmate())
              value = -value;
#endif

          // If the move passed LMR update its stats
          if (didLMR && !captureOrPromotion)
          {
              int bonus = value > alpha ?  stat_bonus(newDepth)
                                        : -stat_bonus(newDepth);

              update_continuation_histories(ss, movedPiece, to_sq(move), bonus);
          }
      }

      // For PV nodes only, do a full PV search on the first move or after a fail
      // high (in the latter case search only if value < beta), otherwise let the
      // parent node fail low with value <= alpha and try another move.
      if (PvNode && (moveCount == 1 || (value > alpha && (rootNode || value < beta))))
      {
          (ss+1)->pv = pv;
          (ss+1)->pv[0] = MOVE_NONE;

          value = -search<PV>(pos, ss+1, -beta, -alpha,
                              std::min(maxNextDepth, newDepth), false);
#ifdef HELPMATE
          if (pos.is_helpmate())
              value = -value;
#endif
      }

      // Step 18. Undo move
      pos.undo_move(move);

      assert(value > -VALUE_INFINITE && value < VALUE_INFINITE);

      // Step 19. Check for a new best move
      // Finished searching the move. If a stop occurred, the return value of
      // the search cannot be trusted, and we return immediately without
      // updating best move, PV and TT.
      if (Threads.stop.load(std::memory_order_relaxed))
          return VALUE_ZERO;

      if (rootNode)
      {
          RootMove& rm = *std::find(thisThread->rootMoves.begin(),
                                    thisThread->rootMoves.end(), move);

          rm.averageScore = rm.averageScore != -VALUE_INFINITE ? (2 * value + rm.averageScore) / 3 : value;

          // PV move or new best move?
          if (moveCount == 1 || value > alpha)
          {
              rm.score = value;
              rm.selDepth = thisThread->selDepth;
              rm.pv.resize(1);

              assert((ss+1)->pv);

              for (Move* m = (ss+1)->pv; *m != MOVE_NONE; ++m)
                  rm.pv.push_back(*m);

              // We record how often the best move has been changed in each iteration.
              // This information is used for time management and LMR. In MultiPV mode,
              // we must take care to only do this for the first PV line.
              if (   moveCount > 1
                  && !thisThread->pvIdx)
                  ++thisThread->bestMoveChanges;
          }
          else
              // All other moves but the PV are set to the lowest value: this
              // is not a problem when sorting because the sort is stable and the
              // move position in the list is preserved - just the PV is pushed up.
              rm.score = -VALUE_INFINITE;
      }

      if (value > bestValue)
      {
          bestValue = value;

          if (value > alpha)
          {
              bestMove = move;

              if (PvNode && !rootNode) // Update pv even in fail-high case
                  update_pv(ss->pv, move, (ss+1)->pv);

              if (PvNode && value < beta) // Update alpha! Always alpha < beta
              {
                  alpha = value;
                  bestMoveCount++;
              }
              else
              {
                  assert(value >= beta); // Fail high
                  break;
              }
          }
      }

      // If the move is worse than some previously searched move, remember it to update its stats later
      if (move != bestMove)
      {
          if (captureOrPromotion && captureCount < 32)
              capturesSearched[captureCount++] = move;

          else if (!captureOrPromotion && quietCount < 64)
              quietsSearched[quietCount++] = move;
      }
    }

    // The following condition would detect a stop only after move loop has been
    // completed. But in this case bestValue is valid because we have fully
    // searched our subtree, and we can anyhow save the result in TT.
    /*
       if (Threads.stop)
        return VALUE_DRAW;
    */

    // Step 20. Check for mate and stalemate
    // All legal moves have been searched and if there are no legal moves, it
    // must be a mate or a stalemate. If we are in a singular extension search then
    // return a fail low score.

    assert(moveCount || !ss->inCheck || excludedMove || !MoveList<LEGAL>(pos).size());

    if (!moveCount)
    {
        assert(!pos.is_variant_end()); // was already checked
        bestValue = excludedMove ? alpha :
                    ss->inCheck  ? pos.checkmate_value(ss->ply)
                                 : pos.stalemate_value(ss->ply, VALUE_DRAW);
    }

    // If there is a move which produces search value greater than alpha we update stats of searched moves
    else if (bestMove)
        update_all_stats(pos, ss, bestMove, bestValue, beta, prevSq,
                         quietsSearched, quietCount, capturesSearched, captureCount, depth);

    // Bonus for prior countermove that caused the fail low
    else if (   (depth >= 3 || PvNode)
             && !priorCapture)
        update_continuation_histories(ss-1, pos.piece_on(prevSq), prevSq, stat_bonus(depth) * (1 + (PvNode || cutNode)));

    if (PvNode)
        bestValue = std::min(bestValue, maxValue);

    // If no good move is found and the previous position was ttPv, then the previous
    // opponent move is probably good and the new position is added to the search tree.
    if (bestValue <= alpha)
        ss->ttPv = ss->ttPv || ((ss-1)->ttPv && depth > 3);
    // Otherwise, a counter move has been found and if the position is the last leaf
    // in the search tree, remove the position from the search tree.
    else if (depth > 3)
        ss->ttPv = ss->ttPv && (ss+1)->ttPv;

    // Write gathered information in transposition table
    if (!excludedMove && !(rootNode && thisThread->pvIdx))
        tte->save(posKey, value_to_tt(bestValue, ss->ply), ss->ttPv,
                  bestValue >= beta ? BOUND_LOWER :
                  PvNode && bestMove ? BOUND_EXACT : BOUND_UPPER,
                  depth, bestMove, ss->staticEval);

    assert(bestValue > -VALUE_INFINITE && bestValue < VALUE_INFINITE);

    return bestValue;
  }


  // qsearch() is the quiescence search function, which is called by the main search
  // function with zero depth, or recursively with further decreasing depth per call.
  template <NodeType nodeType>
  Value qsearch(Position& pos, Stack* ss, Value alpha, Value beta, Depth depth) {

    static_assert(nodeType != Root);
    constexpr bool PvNode = nodeType == PV;

    assert(alpha >= -VALUE_INFINITE && alpha < beta && beta <= VALUE_INFINITE);
    assert(PvNode || (alpha == beta - 1));
    assert(depth <= 0);

    Move pv[MAX_PLY+1];
    StateInfo st;
#ifdef USE_NNUE
    ASSERT_ALIGNED(&st, Eval::NNUE::CacheLineSize);
#endif

    TTEntry* tte;
    Key posKey;
    Move ttMove, move, bestMove;
    Depth ttDepth;
    Value bestValue, value, ttValue, futilityValue, futilityBase;
    bool pvHit, givesCheck, captureOrPromotion;
    int moveCount;

    if (PvNode)
    {
        (ss+1)->pv = pv;
        ss->pv[0] = MOVE_NONE;
    }

    Thread* thisThread = pos.this_thread();
    bestMove = MOVE_NONE;
    ss->inCheck = pos.checkers();
    moveCount = 0;

    if (pos.is_variant_end())
        return pos.variant_result(ss->ply, VALUE_DRAW);

    // Check for an immediate draw or maximum ply reached
    if (   pos.is_draw(ss->ply)
        || ss->ply >= MAX_PLY)
        return (ss->ply >= MAX_PLY && !ss->inCheck) ? evaluate(pos) : VALUE_DRAW;

    assert(0 <= ss->ply && ss->ply < MAX_PLY);

    // Decide whether or not to include checks: this fixes also the type of
    // TT entry depth that we are going to use. Note that in qsearch we use
    // only two types of depth in TT: DEPTH_QS_CHECKS or DEPTH_QS_NO_CHECKS.
    ttDepth = ss->inCheck || depth >= DEPTH_QS_CHECKS ? DEPTH_QS_CHECKS
                                                  : DEPTH_QS_NO_CHECKS;
    // Transposition table lookup
    posKey = pos.key();
    tte = TT.probe(posKey, ss->ttHit);
    ttValue = ss->ttHit ? value_from_tt(tte->value(), ss->ply, pos.rule50_count()) : VALUE_NONE;
    ttMove = ss->ttHit ? tte->move() : MOVE_NONE;
    pvHit = ss->ttHit && tte->is_pv();

    if (  !PvNode
        && ss->ttHit
        && tte->depth() >= ttDepth
        && ttValue != VALUE_NONE // Only in case of TT access race
        && (ttValue >= beta ? (tte->bound() & BOUND_LOWER)
                            : (tte->bound() & BOUND_UPPER)))
    {
        // When infinite looping in quiescent search give some update
        // (without cluttering the UI)
        if (Threads.nodes_searched() % (PV_MIN_ELAPSED * 4) == 0)
            sync_cout << UCI::pv(pos, ttDepth, alpha, beta) << sync_endl;
        return ttValue;
    }

    // Evaluate the position statically
    if (ss->inCheck)
    {
        ss->staticEval = VALUE_NONE;
        bestValue = futilityBase = -VALUE_INFINITE;
    }
    else
    {
        if (ss->ttHit)
        {
            // Never assume anything about values stored in TT
            if ((ss->staticEval = bestValue = tte->eval()) == VALUE_NONE)
                ss->staticEval = bestValue = evaluate(pos);

            // Can ttValue be used as a better position evaluation?
            if (    ttValue != VALUE_NONE
                && (tte->bound() & (ttValue > bestValue ? BOUND_LOWER : BOUND_UPPER)))
                bestValue = ttValue;
        }
        else
            // In case of null move search use previous static eval with a different sign
            ss->staticEval = bestValue =
            (ss-1)->currentMove != MOVE_NULL ? evaluate(pos)
                                             : -(ss-1)->staticEval;

        // Stand pat. Return immediately if static value is at least beta
        if (bestValue >= beta)
        {
            // Save gathered info in transposition table
            if (!ss->ttHit)
                tte->save(posKey, value_to_tt(bestValue, ss->ply), false, BOUND_LOWER,
                          DEPTH_NONE, MOVE_NONE, ss->staticEval);

            return bestValue;
        }

        if (PvNode && bestValue > alpha)
            alpha = bestValue;

        futilityBase = bestValue + 155;
    }

    const PieceToHistory* contHist[] = { (ss-1)->continuationHistory, (ss-2)->continuationHistory,
                                          nullptr                   , (ss-4)->continuationHistory,
                                          nullptr                   , (ss-6)->continuationHistory };

    // Initialize a MovePicker object for the current position, and prepare
    // to search the moves. Because the depth is <= 0 here, only captures,
    // queen promotions, and other checks (only if depth >= DEPTH_QS_CHECKS)
    // will be generated.
    MovePicker mp(pos, ttMove, depth, &thisThread->mainHistory,
                                      &thisThread->captureHistory,
                                      contHist,
                                      to_sq((ss-1)->currentMove));

    // Loop through the moves until no moves remain or a beta cutoff occurs
    while ((move = mp.next_move()) != MOVE_NONE)
    {
      assert(is_ok(move));

      // Check for legality
      if (!pos.legal(move))
          continue;

      givesCheck = pos.gives_check(move);
      captureOrPromotion = pos.capture_or_promotion(move);

      moveCount++;

      // Futility pruning and moveCount pruning
      if (    bestValue > VALUE_TB_LOSS_IN_MAX_PLY
          && !givesCheck
#ifdef EXTINCTION
          && !pos.is_extinction()
#endif
#ifdef RACE
          && !(pos.is_race() && type_of(pos.piece_on(from_sq(move))) == KING && rank_of(to_sq(move)) == RANK_8)
#endif
#ifdef HELPMATE
          && !pos.is_helpmate()
#endif
          &&  futilityBase > -VALUE_KNOWN_WIN
          &&  type_of(move) != PROMOTION)
      {

          if (moveCount > 2)
              continue;

#ifdef ATOMIC
          if (pos.is_atomic())
              futilityValue = futilityBase + pos.see<ATOMIC_VARIANT>(move);
          else
#endif
#ifdef CRAZYHOUSE
          if (pos.is_house())
              futilityValue = futilityBase + 2 * PieceValue[CRAZYHOUSE_VARIANT][EG][pos.piece_on(to_sq(move))];
          else
#endif
          futilityValue = futilityBase + PieceValue[pos.variant()][EG][pos.piece_on(to_sq(move))];

          if (futilityValue <= alpha)
          {
              bestValue = std::max(bestValue, futilityValue);
              continue;
          }

          if (futilityBase <= alpha && !pos.see_ge(move, VALUE_ZERO + 1))
          {
              bestValue = std::max(bestValue, futilityBase);
              continue;
          }
      }

      // Do not search moves with negative SEE values
      if (    bestValue > VALUE_TB_LOSS_IN_MAX_PLY
          && !pos.see_ge(move))
          continue;

      // Speculative prefetch as early as possible
      prefetch(TT.first_entry(pos.key_after(move)));

      ss->currentMove = move;
      ss->continuationHistory = &thisThread->continuationHistory[ss->inCheck]
                                                                [captureOrPromotion]
                                                                [pos.moved_piece(move)]
                                                                [to_sq(move)];

      // Continuation history based pruning
      if (  !captureOrPromotion
          && bestValue > VALUE_TB_LOSS_IN_MAX_PLY
          && (*contHist[0])[pos.moved_piece(move)][to_sq(move)] < CounterMovePruneThreshold
          && (*contHist[1])[pos.moved_piece(move)][to_sq(move)] < CounterMovePruneThreshold)
          continue;

      // Make and search the move
      pos.do_move(move, st, givesCheck);
      value = -qsearch<nodeType>(pos, ss+1, -beta, -alpha, depth - 1);
#ifdef HELPMATE
      if (pos.is_helpmate())
          value = -value;
#endif
      pos.undo_move(move);

      assert(value > -VALUE_INFINITE && value < VALUE_INFINITE);

      // Check for a new best move
      if (value > bestValue)
      {
          bestValue = value;

          if (value > alpha)
          {
              bestMove = move;

              if (PvNode) // Update pv even in fail-high case
                  update_pv(ss->pv, move, (ss+1)->pv);

              if (PvNode && value < beta) // Update alpha here!
                  alpha = value;
              else
                  break; // Fail high
          }
       }
    }

    // All legal moves have been searched. A special case: if we're in check
    // and no legal moves were found, it is checkmate.
    if (ss->inCheck && bestValue == -VALUE_INFINITE)
    {
        assert(!MoveList<LEGAL>(pos).size());

        return pos.checkmate_value(ss->ply); // Plies to mate from the root
    }

    // Save gathered info in transposition table
    tte->save(posKey, value_to_tt(bestValue, ss->ply), pvHit,
              bestValue >= beta ? BOUND_LOWER : BOUND_UPPER,
              ttDepth, bestMove, ss->staticEval);

    assert(bestValue > -VALUE_INFINITE && bestValue < VALUE_INFINITE);

    return bestValue;
  }


  // value_to_tt() adjusts a mate or TB score from "plies to mate from the root" to
  // "plies to mate from the current position". Standard scores are unchanged.
  // The function is called before storing a value in the transposition table.

  Value value_to_tt(Value v, int ply) {

    assert(v != VALUE_NONE);

    return  v >= VALUE_TB_WIN_IN_MAX_PLY  ? v + ply
          : v <= VALUE_TB_LOSS_IN_MAX_PLY ? v - ply : v;
  }


  // value_from_tt() is the inverse of value_to_tt(): it adjusts a mate or TB score
  // from the transposition table (which refers to the plies to mate/be mated from
  // current position) to "plies to mate/be mated (TB win/loss) from the root". However,
  // for mate scores, to avoid potentially false mate scores related to the 50 moves rule
  // and the graph history interaction, we return an optimal TB score instead.

  Value value_from_tt(Value v, int ply, int r50c) {

    if (v == VALUE_NONE)
        return VALUE_NONE;

    if (v >= VALUE_TB_WIN_IN_MAX_PLY)  // TB win or better
    {
        if (v >= VALUE_MATE_IN_MAX_PLY && VALUE_MATE - v > 99 - r50c)
            return VALUE_MATE_IN_MAX_PLY - 1; // do not return a potentially false mate score

        return v - ply;
    }

    if (v <= VALUE_TB_LOSS_IN_MAX_PLY) // TB loss or worse
    {
        if (v <= VALUE_MATED_IN_MAX_PLY && VALUE_MATE + v > 99 - r50c)
            return VALUE_MATED_IN_MAX_PLY + 1; // do not return a potentially false mate score

        return v + ply;
    }

    return v;
  }


  // update_pv() adds current move and appends child pv[]

  void update_pv(Move* pv, Move move, Move* childPv) {

    for (*pv++ = move; childPv && *childPv != MOVE_NONE; )
        *pv++ = *childPv++;
    *pv = MOVE_NONE;
  }


  // update_all_stats() updates stats at the end of search() when a bestMove is found

  void update_all_stats(const Position& pos, Stack* ss, Move bestMove, Value bestValue, Value beta, Square prevSq,
                        Move* quietsSearched, int quietCount, Move* capturesSearched, int captureCount, Depth depth) {

    int bonus1, bonus2;
    Color us = pos.side_to_move();
    Thread* thisThread = pos.this_thread();
    CapturePieceToHistory& captureHistory = thisThread->captureHistory;
    Piece moved_piece = pos.moved_piece(bestMove);
    PieceType captured = type_of(pos.piece_on(to_sq(bestMove)));

    bonus1 = stat_bonus(depth + 1);
    bonus2 = bestValue > beta + PawnValueMg ? bonus1               // larger bonus
                                            : stat_bonus(depth);   // smaller bonus

    if (!pos.capture_or_promotion(bestMove))
    {
        // Increase stats for the best move in case it was a quiet move
        update_quiet_stats(pos, ss, bestMove, bonus2, depth);

        // Decrease stats for all non-best quiet moves
        for (int i = 0; i < quietCount; ++i)
        {
            thisThread->mainHistory[us][from_to(quietsSearched[i])] << -bonus2;
            update_continuation_histories(ss, pos.moved_piece(quietsSearched[i]), to_sq(quietsSearched[i]), -bonus2);
        }
    }
    else
        // Increase stats for the best move in case it was a capture move
        captureHistory[moved_piece][to_sq(bestMove)][captured] << bonus1;

    // Extra penalty for a quiet early move that was not a TT move or
    // main killer move in previous ply when it gets refuted.
    if (   ((ss-1)->moveCount == 1 + (ss-1)->ttHit || ((ss-1)->currentMove == (ss-1)->killers[0]))
        && !pos.captured_piece())
            update_continuation_histories(ss-1, pos.piece_on(prevSq), prevSq, -bonus1);

    // Decrease stats for all non-best capture moves
    for (int i = 0; i < captureCount; ++i)
    {
        moved_piece = pos.moved_piece(capturesSearched[i]);
        captured = type_of(pos.piece_on(to_sq(capturesSearched[i])));
        captureHistory[moved_piece][to_sq(capturesSearched[i])][captured] << -bonus1;
    }
  }


  // update_continuation_histories() updates histories of the move pairs formed
  // by moves at ply -1, -2, -4, and -6 with current move.

  void update_continuation_histories(Stack* ss, Piece pc, Square to, int bonus) {

    for (int i : {1, 2, 4, 6})
    {
        // Only update first 2 continuation histories if we are in check
        if (ss->inCheck && i > 2)
            break;
        if (is_ok((ss-i)->currentMove))
            (*(ss-i)->continuationHistory)[pc][to] << bonus;
    }
  }


  // update_quiet_stats() updates move sorting heuristics

  void update_quiet_stats(const Position& pos, Stack* ss, Move move, int bonus, int depth) {

    // Update killers
    if (ss->killers[0] != move)
    {
        ss->killers[1] = ss->killers[0];
        ss->killers[0] = move;
    }

    Color us = pos.side_to_move();
    Thread* thisThread = pos.this_thread();
    thisThread->mainHistory[us][from_to(move)] << bonus;
    update_continuation_histories(ss, pos.moved_piece(move), to_sq(move), bonus);

    // Update countermove history
    if (is_ok((ss-1)->currentMove))
    {
        Square prevSq = to_sq((ss-1)->currentMove);
        thisThread->counterMoves[pos.piece_on(prevSq)][prevSq] = move;
    }

    // Update low ply history
    if (depth > 11 && ss->ply < MAX_LPH)
        thisThread->lowPlyHistory[ss->ply][from_to(move)] << stat_bonus(depth - 7);
  }

  // When playing with strength handicap, choose best move among a set of RootMoves
  // using a statistical rule dependent on 'level'. Idea by Heinz van Saanen.

  Move Skill::pick_best(size_t multiPV) {

    const RootMoves& rootMoves = Threads.main()->rootMoves;
    static PRNG rng(now()); // PRNG sequence should be non-deterministic

    // RootMoves are already sorted by score in descending order
    Value topScore = rootMoves[0].score;
    int delta = std::min(topScore - rootMoves[multiPV - 1].score, PawnValueMg);
    int maxScore = -VALUE_INFINITE;
    double weakness = 120 - 2 * level;

    // Choose best move. For each move score we add two terms, both dependent on
    // weakness. One is deterministic and bigger for weaker levels, and one is
    // random. Then we choose the move with the resulting highest score.
    for (size_t i = 0; i < multiPV; ++i)
    {
        // This is our magic formula
        int push = int((  weakness * int(topScore - rootMoves[i].score)
                        + delta * (rng.rand<unsigned>() % int(weakness))) / 128);

        if (rootMoves[i].score + push >= maxScore)
        {
            maxScore = rootMoves[i].score + push;
            best = rootMoves[i].pv[0];
        }
    }

    return best;
  }

} // namespace


/// MainThread::check_time() is used to print debug info and, more importantly,
/// to detect when we are out of available time and thus stop the search.

void MainThread::check_time() {

  if (--callsCnt > 0)
      return;

  // When using nodes, ensure checking rate is not lower than 0.1% of nodes
  callsCnt = Limits.nodes ? std::min(1024, int(Limits.nodes / 1024)) : 1024;

  static TimePoint lastInfoTime = now();

  TimePoint elapsed = Time.elapsed();
  TimePoint tick = Limits.startTime + elapsed;

  if (tick - lastInfoTime >= 1000)
  {
      lastInfoTime = tick;
      dbg_print();
  }

  // We should not stop pondering until told so by the GUI
  if (ponder)
      return;

  if (   (Limits.use_time_management() && (elapsed > Time.maximum() - 10 || stopOnPonderhit))
      || (Limits.movetime && elapsed >= Limits.movetime)
      || (Limits.nodes && Threads.nodes_searched() >= (uint64_t)Limits.nodes))
      Threads.stop = true;
}


/// UCI::pv() formats PV information according to the UCI protocol. UCI requires
/// that all (if any) unsearched PV lines are sent using a previous search score.

string UCI::pv(const Position& pos, Depth depth, Value alpha, Value beta) {

  std::stringstream ss;
  TimePoint elapsed = Time.elapsed() + 1;
  const RootMoves& rootMoves = pos.this_thread()->rootMoves;
  size_t pvIdx = pos.this_thread()->pvIdx;
  size_t multiPV = std::min((size_t)Options["MultiPV"], rootMoves.size());
  uint64_t nodesSearched = Threads.nodes_searched();
  uint64_t tbHits = Threads.tb_hits() + (TB::RootInTB ? rootMoves.size() : 0);

  for (size_t i = 0; i < multiPV; ++i)
  {
      bool updated = rootMoves[i].score != -VALUE_INFINITE;

      if (depth == 1 && !updated && i > 0)
          continue;

      Depth d = updated ? depth : std::max(1, depth - 1);
      Value v = updated ? rootMoves[i].score : rootMoves[i].previousScore;

      if (v == -VALUE_INFINITE)
          v = VALUE_ZERO;

      bool tb = TB::RootInTB && abs(v) < VALUE_MATE_IN_MAX_PLY;
      v = tb ? rootMoves[i].tbScore : v;

      if (ss.rdbuf()->in_avail()) // Not at first line
          ss << "\n";

      ss << "info"
         << " depth "    << d
         << " seldepth " << rootMoves[i].selDepth
         << " multipv "  << i + 1
         << " score "    << UCI::value(v);

      if (Options["UCI_ShowWDL"])
          ss << UCI::wdl(v, pos.game_ply());

      if (!tb && i == pvIdx)
          ss << (v >= beta ? " lowerbound" : v <= alpha ? " upperbound" : "");

      ss << " nodes "    << nodesSearched
         << " nps "      << nodesSearched * 1000 / elapsed;

      if (elapsed > 1000) // Earlier makes little sense
          ss << " hashfull " << TT.hashfull();

      ss << " tbhits "   << tbHits
         << " time "     << elapsed
         << " pv";

      for (Move m : rootMoves[i].pv)
          ss << " " << UCI::move(m, pos.is_chess960());
  }

  return ss.str();
}


/// RootMove::extract_ponder_from_tt() is called in case we have no ponder move
/// before exiting the search, for instance, in case we stop the search during a
/// fail high at root. We try hard to have a ponder move to return to the GUI,
/// otherwise in case of 'ponder on' we have nothing to think on.

bool RootMove::extract_ponder_from_tt(Position& pos) {

    StateInfo st;
#ifdef USE_NNUE
    ASSERT_ALIGNED(&st, Eval::NNUE::CacheLineSize);
#endif

    bool ttHit;

    assert(pv.size() == 1);

    if (pv[0] == MOVE_NONE)
        return false;

    pos.do_move(pv[0], st);
    TTEntry* tte = TT.probe(pos.key(), ttHit);

    if (ttHit)
    {
        Move m = tte->move(); // Local copy to be SMP safe
        if (MoveList<LEGAL>(pos).contains(m))
            pv.push_back(m);
    }

    pos.undo_move(pv[0]);
    return pv.size() > 1;
}

void Tablebases::rank_root_moves(Position& pos, Search::RootMoves& rootMoves) {

    RootInTB = false;
    UseRule50 = bool(Options["Syzygy50MoveRule"]);
    ProbeDepth = int(Options["SyzygyProbeDepth"]);
    Cardinality = int(Options["SyzygyProbeLimit"]);
    bool dtz_available = true;

    // Tables with fewer pieces than SyzygyProbeLimit are searched with
    // ProbeDepth == DEPTH_ZERO
    if (Cardinality > MaxCardinality)
    {
        Cardinality = MaxCardinality;
        ProbeDepth = 0;
    }

    if (Cardinality >= popcount(pos.pieces()) && !pos.can_castle(ANY_CASTLING))
    {
        // Rank moves using DTZ tables
        RootInTB = root_probe(pos, rootMoves);

        if (!RootInTB)
        {
            // DTZ tables are missing; try to rank moves using WDL tables
            dtz_available = false;
            RootInTB = root_probe_wdl(pos, rootMoves);
        }
    }

    if (RootInTB)
    {
        // Sort moves according to TB rank
        std::stable_sort(rootMoves.begin(), rootMoves.end(),
                  [](const RootMove &a, const RootMove &b) { return a.tbRank > b.tbRank; } );

        // Probe during search only if DTZ is not available and we are winning
        if (dtz_available || rootMoves[0].tbScore <= VALUE_DRAW)
            Cardinality = 0;
    }
    else
    {
        // Clean up if root_probe() and root_probe_wdl() have failed
        for (auto& m : rootMoves)
            m.tbRank = 0;
    }
}

} // namespace Stockfish<|MERGE_RESOLUTION|>--- conflicted
+++ resolved
@@ -1270,11 +1270,7 @@
 #endif
               if (   !ss->inCheck
                   && lmrDepth < 8
-<<<<<<< HEAD
-                  && ss->staticEval + FutilityMarginParent[pos.variant()][0] + FutilityMarginParent[pos.variant()][1] * lmrDepth <= alpha)
-=======
-                  && ss->staticEval + 172 + 145 * lmrDepth + history / 256 <= alpha)
->>>>>>> 0ac8aca8
+                  && ss->staticEval + FutilityMarginParent[pos.variant()][0] + FutilityMarginParent[pos.variant()][1] * lmrDepth + history / 256 <= alpha)
                   continue;
 
               // Prune moves with negative SEE (~20 Elo)

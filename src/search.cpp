/*
  Stockfish, a UCI chess playing engine derived from Glaurung 2.1
  Copyright (C) 2004-2022 The Stockfish developers (see AUTHORS file)

  Stockfish is free software: you can redistribute it and/or modify
  it under the terms of the GNU General Public License as published by
  the Free Software Foundation, either version 3 of the License, or
  (at your option) any later version.

  Stockfish is distributed in the hope that it will be useful,
  but WITHOUT ANY WARRANTY; without even the implied warranty of
  MERCHANTABILITY or FITNESS FOR A PARTICULAR PURPOSE.  See the
  GNU General Public License for more details.

  You should have received a copy of the GNU General Public License
  along with this program.  If not, see <http://www.gnu.org/licenses/>.
*/

#include <algorithm>
#include <cassert>
#include <cmath>
#include <cstring>   // For std::memset
#include <iostream>
#include <sstream>

#include "evaluate.h"
#include "misc.h"
#include "movegen.h"
#include "movepick.h"
#include "position.h"
#include "search.h"
#include "thread.h"
#include "timeman.h"
#include "tt.h"
#include "uci.h"
#include "syzygy/tbprobe.h"

namespace Stockfish {

namespace Search {

  LimitsType Limits;
}

namespace Tablebases {

  int Cardinality;
  bool RootInTB;
  bool UseRule50;
  Depth ProbeDepth;
}

namespace TB = Tablebases;

using std::string;
using Eval::evaluate;
using namespace Search;

namespace {

  // Time threshold for printing upperbound/lowerbound info
  const int PV_MIN_ELAPSED = 2500;

  // Different node types, used as a template parameter
  enum NodeType { NonPV, PV, Root };

  // Futility margin
<<<<<<< HEAD
  constexpr int FutilityMarginFactor[VARIANT_NB] = {
  171,
#ifdef ANTI
  611,
#endif
#ifdef ATOMIC
  585,
#endif
#ifdef CRAZYHOUSE
  150,
#endif
#ifdef EXTINCTION
  175,
#endif
#ifdef GRID
  206,
#endif
#ifdef HORDE
  176,
#endif
#ifdef KOTH
  217,
#endif
#ifdef LOSERS
  618,
#endif
#ifdef RACE
  361,
#endif
#ifdef THREECHECK
  248,
#endif
#ifdef TWOKINGS
  175,
#endif
  };
  constexpr int FutilityMarginParent[VARIANT_NB][2] = {
  { 131, 137 },
#ifdef ANTI
  { 331, 372 },
#endif
#ifdef ATOMIC
  { 512, 400 },
#endif
#ifdef CRAZYHOUSE
  { 256, 200 },
#endif
#ifdef EXTINCTION
  { 256, 200 },
#endif
#ifdef GRID
  { 278, 168 },
#endif
#ifdef HORDE
  { 261, 162 },
#endif
#ifdef KOTH
  { 418, 305 },
#endif
#ifdef LOSERS
  { 299, 281 },
#endif
#ifdef RACE
  { VALUE_INFINITE, VALUE_INFINITE },
#endif
#ifdef THREECHECK
  { 420, 332 },
#endif
#ifdef TWOKINGS
  { 256, 200 },
#endif
  };
  constexpr int ProbcutMargin[VARIANT_NB] = {
  229,
#ifdef ANTI
  216,
#endif
#ifdef ATOMIC
  200,
#endif
#ifdef CRAZYHOUSE
  200,
#endif
#ifdef EXTINCTION
  400,
#endif
#ifdef GRID
  222,
#endif
#ifdef HORDE
  153,
#endif
#ifdef KOTH
  324,
#endif
#ifdef LOSERS
  200,
#endif
#ifdef RACE
  242,
#endif
#ifdef THREECHECK
  418,
#endif
#ifdef TWOKINGS
  200,
#endif
  };
  Value futility_margin(Variant var, Depth d, bool improving) {
    return Value(FutilityMarginFactor[var] * (d - improving));
=======
  Value futility_margin(Depth d, bool improving) {
    return Value(147 * (d - improving));
>>>>>>> 3ec6e1d2
  }

  // Reductions lookup table, initialized at startup
  int Reductions[MAX_MOVES]; // [depth or moveNumber]

  Depth reduction(bool i, Depth d, int mn, Value delta, Value rootDelta) {
    int r = Reductions[d] * Reductions[mn];
    return (r + 1627 - int(delta) * 1024 / int(rootDelta)) / 1024 + (!i && r > 992);
  }

  constexpr int futility_move_count(bool improving, Depth depth) {
    return (3 + depth * depth) / (2 - improving);
  }

  // History and stats update bonus, based on depth
  int stat_bonus(Depth d) {
    return std::min((8 * d + 281) * d - 241 , 1949);
  }

  // Add a small random component to draw evaluations to avoid 3-fold blindness
  Value value_draw(Thread* thisThread) {
    return VALUE_DRAW + Value(2 * (thisThread->nodes & 1) - 1);
  }

  // Skill structure is used to implement strength limit. If we have an uci_elo then
  // we convert it to a suitable fractional skill level using anchoring to CCRL Elo
  // (goldfish 1.13 = 2000) and a fit through Ordo derived Elo for match (TC 60+0.6)
  // results spanning a wide range of k values.
  struct Skill {
    Skill(int skill_level, int uci_elo) {
        if (uci_elo)
            level = std::clamp(std::pow((uci_elo - 1346.6) / 143.4, 1 / 0.806), 0.0, 20.0);
        else
            level = double(skill_level);
    }
    bool enabled() const { return level < 20.0; }
    bool time_to_pick(Depth depth) const { return depth == 1 + int(level); }
    Move pick_best(size_t multiPV);

    double level;
    Move best = MOVE_NONE;
  };

  template <NodeType nodeType>
  Value search(Position& pos, Stack* ss, Value alpha, Value beta, Depth depth, bool cutNode);

  template <NodeType nodeType>
  Value qsearch(Position& pos, Stack* ss, Value alpha, Value beta, Depth depth = 0);

  Value value_to_tt(Value v, int ply);
  Value value_from_tt(Value v, int ply, int r50c);
  void update_pv(Move* pv, Move move, Move* childPv);
  void update_continuation_histories(Stack* ss, Piece pc, Square to, int bonus);
  void update_quiet_stats(const Position& pos, Stack* ss, Move move, int bonus);
  void update_all_stats(const Position& pos, Stack* ss, Move bestMove, Value bestValue, Value beta, Square prevSq,
                        Move* quietsSearched, int quietCount, Move* capturesSearched, int captureCount, Depth depth);

  // perft() is our utility to verify move generation. All the leaf nodes up
  // to the given depth are generated and counted, and the sum is returned.
  template<bool Root>
  uint64_t perft(Position& pos, Depth depth) {

    StateInfo st;
#ifdef USE_NNUE
    ASSERT_ALIGNED(&st, Eval::NNUE::CacheLineSize);
#endif

    uint64_t cnt, nodes = 0;
    const bool leaf = (depth == 2);

    for (const auto& m : MoveList<LEGAL>(pos))
    {
        if (Root && depth <= 1)
            cnt = 1, nodes++;
        else
        {
            pos.do_move(m, st);
            cnt = leaf ? MoveList<LEGAL>(pos).size() : perft<false>(pos, depth - 1);
            nodes += cnt;
            pos.undo_move(m);
        }
        if (Root)
            sync_cout << UCI::move(m, pos.is_chess960()) << ": " << cnt << sync_endl;
    }
    return nodes;
  }

} // namespace


/// Search::init() is called at startup to initialize various lookup tables

void Search::init() {

  for (int i = 1; i < MAX_MOVES; ++i)
      Reductions[i] = int((21.14 + std::log(Threads.size()) / 2) * std::log(i));
}


/// Search::clear() resets search state to its initial value

void Search::clear() {

  Threads.main()->wait_for_search_finished();

  Time.availableNodes = 0;
  TT.clear();
  Threads.clear();
  Tablebases::init(UCI::variant_from_name(Options["UCI_Variant"]), Options["SyzygyPath"]); // Free mapped files
}


/// MainThread::search() is started when the program receives the UCI 'go'
/// command. It searches from the root position and outputs the "bestmove".

void MainThread::search() {

  if (Limits.perft)
  {
      nodes = perft<true>(rootPos, Limits.perft);
      sync_cout << "\nNodes searched: " << nodes << "\n" << sync_endl;
      return;
  }

  Color us = rootPos.side_to_move();
  Time.init(rootPos.variant(), Limits, us, rootPos.game_ply());
  TT.new_search();

#ifdef USE_NNUE
  Eval::NNUE::verify();
#endif

  if (rootMoves.empty())
  {
      rootMoves.emplace_back(MOVE_NONE);
      Value score = rootPos.is_variant_end() ? rootPos.variant_result()
                   : rootPos.checkers() ? rootPos.checkmate_value()
                   : rootPos.stalemate_value();
      sync_cout << "info depth 0 score " << UCI::value(score) << sync_endl;
  }
  else
  {
      Threads.start_searching(); // start non-main threads
      Thread::search();          // main thread start searching
  }

  // When we reach the maximum depth, we can arrive here without a raise of
  // Threads.stop. However, if we are pondering or in an infinite search,
  // the UCI protocol states that we shouldn't print the best move before the
  // GUI sends a "stop" or "ponderhit" command. We therefore simply wait here
  // until the GUI sends one of those commands.

  while (!Threads.stop && (ponder || Limits.infinite))
  {} // Busy wait for a stop or a ponder reset

  // Stop the threads if not already stopped (also raise the stop if
  // "ponderhit" just reset Threads.ponder).
  Threads.stop = true;

  // Wait until all threads have finished
  Threads.wait_for_search_finished();

  // When playing in 'nodes as time' mode, subtract the searched nodes from
  // the available ones before exiting.
  if (Limits.npmsec)
      Time.availableNodes += Limits.inc[us] - Threads.nodes_searched();

  Thread* bestThread = this;
  Skill skill = Skill(Options["Skill Level"], Options["UCI_LimitStrength"] ? int(Options["UCI_Elo"]) : 0);

  if (   int(Options["MultiPV"]) == 1
      && !Limits.depth
      && !skill.enabled()
      && rootMoves[0].pv[0] != MOVE_NONE)
      bestThread = Threads.get_best_thread();

  bestPreviousScore = bestThread->rootMoves[0].score;
  bestPreviousAverageScore = bestThread->rootMoves[0].averageScore;

  // Send again PV info if we have a new best thread
  if (bestThread != this)
      sync_cout << UCI::pv(bestThread->rootPos, bestThread->completedDepth, -VALUE_INFINITE, VALUE_INFINITE) << sync_endl;

  // Best move could be MOVE_NONE when searching on a terminal position
  sync_cout << "bestmove " << UCI::move(bestThread->rootMoves[0].pv[0], rootPos.is_chess960());

  if (bestThread->rootMoves[0].pv.size() > 1 || bestThread->rootMoves[0].extract_ponder_from_tt(rootPos))
      std::cout << " ponder " << UCI::move(bestThread->rootMoves[0].pv[1], rootPos.is_chess960());

  std::cout << sync_endl;
}


/// Thread::search() is the main iterative deepening loop. It calls search()
/// repeatedly with increasing depth until the allocated thinking time has been
/// consumed, the user stops the search, or the maximum search depth is reached.

void Thread::search() {

  // To allow access to (ss-7) up to (ss+2), the stack must be oversized.
  // The former is needed to allow update_continuation_histories(ss-1, ...),
  // which accesses its argument at ss-6, also near the root.
  // The latter is needed for statScore and killer initialization.
  Stack stack[MAX_PLY+10], *ss = stack+7;
  Move  pv[MAX_PLY+1];
  Value alpha, beta, delta;
  Move  lastBestMove = MOVE_NONE;
  Depth lastBestMoveDepth = 0;
  MainThread* mainThread = (this == Threads.main() ? Threads.main() : nullptr);
  double timeReduction = 1, totBestMoveChanges = 0;
  Color us = rootPos.side_to_move();
  int iterIdx = 0;

  std::memset(ss-7, 0, 10 * sizeof(Stack));
  for (int i = 7; i > 0; i--)
      (ss-i)->continuationHistory = &this->continuationHistory[0][0][NO_PIECE][0]; // Use as a sentinel

  for (int i = 0; i <= MAX_PLY + 2; ++i)
      (ss+i)->ply = i;

  ss->pv = pv;

  bestValue = delta = alpha = -VALUE_INFINITE;
  beta = VALUE_INFINITE;

  if (mainThread)
  {
      if (mainThread->bestPreviousScore == VALUE_INFINITE)
          for (int i = 0; i < 4; ++i)
              mainThread->iterValue[i] = VALUE_ZERO;
      else
          for (int i = 0; i < 4; ++i)
              mainThread->iterValue[i] = mainThread->bestPreviousScore;
  }

  size_t multiPV = size_t(Options["MultiPV"]);
  Skill skill(Options["Skill Level"], Options["UCI_LimitStrength"] ? int(Options["UCI_Elo"]) : 0);

  // When playing with strength handicap enable MultiPV search that we will
  // use behind the scenes to retrieve a set of possible moves.
  if (skill.enabled())
      multiPV = std::max(multiPV, (size_t)4);

  multiPV = std::min(multiPV, rootMoves.size());

  complexityAverage.set(211, 1);

  trend         = SCORE_ZERO;
  optimism[ us] = Value(33);
  optimism[~us] = -optimism[us];

  int searchAgainCounter = 0;

  // Iterative deepening loop until requested to stop or the target depth is reached
  while (   ++rootDepth < MAX_PLY
         && !Threads.stop
         && !(Limits.depth && mainThread && rootDepth > Limits.depth))
  {
      // Age out PV variability metric
      if (mainThread)
          totBestMoveChanges /= 2;

      // Save the last iteration's scores before first PV line is searched and
      // all the move scores except the (new) PV are set to -VALUE_INFINITE.
      for (RootMove& rm : rootMoves)
          rm.previousScore = rm.score;

      size_t pvFirst = 0;
      pvLast = 0;

      if (!Threads.increaseDepth)
         searchAgainCounter++;

      // MultiPV loop. We perform a full root search for each PV line
      for (pvIdx = 0; pvIdx < multiPV && !Threads.stop; ++pvIdx)
      {
          if (pvIdx == pvLast)
          {
              pvFirst = pvLast;
              for (pvLast++; pvLast < rootMoves.size(); pvLast++)
                  if (rootMoves[pvLast].tbRank != rootMoves[pvFirst].tbRank)
                      break;
          }

          // Reset UCI info selDepth for each depth and each PV line
          selDepth = 0;

          // Reset aspiration window starting size
          if (rootDepth >= 4)
          {
              Value prev = rootMoves[pvIdx].averageScore;
              delta = Value(19) + int(prev) * prev / 18321;
              alpha = std::max(prev - delta,-VALUE_INFINITE);
              beta  = std::min(prev + delta, VALUE_INFINITE);

              // Adjust trend and optimism based on root move's previousScore
              int tr = sigmoid(prev, 4, 11, 92, 119, 1);
              trend = (us == WHITE ?  make_score(tr, tr / 2)
                                   : -make_score(tr, tr / 2));

              int opt = sigmoid(prev, 9, 18, 115, 12250, 187);
              optimism[ us] = Value(opt);
              optimism[~us] = -optimism[us];
          }

          // Start with a small aspiration window and, in the case of a fail
          // high/low, re-search with a bigger window until we don't fail
          // high/low anymore.
          int failedHighCnt = 0;
          while (true)
          {
              Depth adjustedDepth = std::max(1, rootDepth - failedHighCnt - searchAgainCounter);
              bestValue = Stockfish::search<Root>(rootPos, ss, alpha, beta, adjustedDepth, false);
#ifdef HELPMATE
              if (rootPos.is_helpmate()) bestValue = -bestValue;
#endif

              // Bring the best move to the front. It is critical that sorting
              // is done with a stable algorithm because all the values but the
              // first and eventually the new best one are set to -VALUE_INFINITE
              // and we want to keep the same order for all the moves except the
              // new PV that goes to the front. Note that in case of MultiPV
              // search the already searched PV lines are preserved.
              std::stable_sort(rootMoves.begin() + pvIdx, rootMoves.begin() + pvLast);

              // If search has been stopped, we break immediately. Sorting is
              // safe because RootMoves is still valid, although it refers to
              // the previous iteration.
              if (Threads.stop)
                  break;

              // When failing high/low give some update (without cluttering
              // the UI) before a re-search.
              if (   mainThread
                  && multiPV == 1
                  && (bestValue <= alpha || bestValue >= beta)
                  && Time.elapsed() > PV_MIN_ELAPSED)
                  sync_cout << UCI::pv(rootPos, rootDepth, alpha, beta) << sync_endl;

              // In case of failing low/high increase aspiration window and
              // re-search, otherwise exit the loop.
              if (bestValue <= alpha)
              {
                  beta = (alpha + beta) / 2;
                  alpha = std::max(bestValue - delta, -VALUE_INFINITE);

                  failedHighCnt = 0;
                  if (mainThread)
                      mainThread->stopOnPonderhit = false;
              }
              else if (bestValue >= beta)
              {
                  beta = std::min(bestValue + delta, VALUE_INFINITE);
                  ++failedHighCnt;
              }
              else
                  break;

              delta += delta / 4 + 2;

              assert(alpha >= -VALUE_INFINITE && beta <= VALUE_INFINITE);
          }
#ifdef HELPMATE
          if (rootPos.is_helpmate()) bestValue = -bestValue;
#endif

          // Sort the PV lines searched so far and update the GUI
          std::stable_sort(rootMoves.begin() + pvFirst, rootMoves.begin() + pvIdx + 1);

          if (    mainThread
              && (Threads.stop || pvIdx + 1 == multiPV || Time.elapsed() > PV_MIN_ELAPSED))
              sync_cout << UCI::pv(rootPos, rootDepth, alpha, beta) << sync_endl;
      }

      if (!Threads.stop)
          completedDepth = rootDepth;

      if (rootMoves[0].pv[0] != lastBestMove) {
         lastBestMove = rootMoves[0].pv[0];
         lastBestMoveDepth = rootDepth;
      }

      // Have we found a "mate in x"?
      if (   Limits.mate
          && bestValue >= VALUE_MATE_IN_MAX_PLY
          && VALUE_MATE - bestValue <= 2 * Limits.mate)
          Threads.stop = true;

      if (!mainThread)
          continue;

      // If skill level is enabled and time is up, pick a sub-optimal best move
      if (skill.enabled() && skill.time_to_pick(rootDepth))
          skill.pick_best(multiPV);

      // Use part of the gained time from a previous stable move for the current move
      for (Thread* th : Threads)
      {
          totBestMoveChanges += th->bestMoveChanges;
          th->bestMoveChanges = 0;
      }

      // Do we have time for the next iteration? Can we stop searching now?
      if (    Limits.use_time_management()
          && !Threads.stop
          && !mainThread->stopOnPonderhit)
      {
          double fallingEval = (66 + 12 * (mainThread->bestPreviousAverageScore - bestValue)
                                    +  6 * (mainThread->iterValue[iterIdx] - bestValue)) / 809.70;
          fallingEval = std::clamp(fallingEval, 0.5, 1.5);

          // If the bestMove is stable over several iterations, reduce time accordingly
          timeReduction = lastBestMoveDepth + 8 < completedDepth ? 1.73 : 0.94;
          double reduction = (1.66 + mainThread->previousTimeReduction) / (2.35 * timeReduction);
          double bestMoveInstability = 1.073 + std::max(1.0, 2.25 - 9.9 / rootDepth)
                                              * totBestMoveChanges / Threads.size();
          int complexity = mainThread->complexityAverage.value();
          double complexPosition = std::clamp(1.0 + (complexity - 293) / 1525.0, 0.5, 1.5);

          double totalTime = Time.optimum() * fallingEval * reduction * bestMoveInstability * complexPosition;

          // Cap used time in case of a single legal move for a better viewer experience in tournaments
          // yielding correct scores and sufficiently fast moves.
          if (rootMoves.size() == 1)
              totalTime = std::min(500.0, totalTime);

          // Stop the search if we have exceeded the totalTime
          if (Time.elapsed() > totalTime)
          {
              // If we are allowed to ponder do not stop the search now but
              // keep pondering until the GUI sends "ponderhit" or "stop".
              if (mainThread->ponder)
                  mainThread->stopOnPonderhit = true;
              else
                  Threads.stop = true;
          }
          else if (   Threads.increaseDepth
                   && !mainThread->ponder
                   && Time.elapsed() > totalTime * 0.49)
                   Threads.increaseDepth = false;
          else
                   Threads.increaseDepth = true;
      }

      mainThread->iterValue[iterIdx] = bestValue;
      iterIdx = (iterIdx + 1) & 3;
  }

  if (!mainThread)
      return;

  mainThread->previousTimeReduction = timeReduction;

  // If skill level is enabled, swap best PV line with the sub-optimal one
  if (skill.enabled())
      std::swap(rootMoves[0], *std::find(rootMoves.begin(), rootMoves.end(),
                skill.best ? skill.best : skill.pick_best(multiPV)));
}


namespace {

  // search<>() is the main search function for both PV and non-PV nodes

  template <NodeType nodeType>
  Value search(Position& pos, Stack* ss, Value alpha, Value beta, Depth depth, bool cutNode) {

    constexpr bool PvNode = nodeType != NonPV;
    constexpr bool rootNode = nodeType == Root;
    const Depth maxNextDepth = rootNode ? depth : depth + 1;

    // Check if we have an upcoming move which draws by repetition, or
    // if the opponent had an alternative move earlier to this position.
    if (   !rootNode
        && pos.rule50_count() >= 3
        && alpha < VALUE_DRAW
        && pos.has_game_cycle(ss->ply))
    {
        alpha = value_draw(pos.this_thread());
        if (alpha >= beta)
            return alpha;
    }

    // Dive into quiescence search when the depth reaches zero
    if (depth <= 0)
        return qsearch<PvNode ? PV : NonPV>(pos, ss, alpha, beta);

    assert(-VALUE_INFINITE <= alpha && alpha < beta && beta <= VALUE_INFINITE);
    assert(PvNode || (alpha == beta - 1));
    assert(0 < depth && depth < MAX_PLY);
    assert(!(PvNode && cutNode));

    Move pv[MAX_PLY+1], capturesSearched[32], quietsSearched[64];
    StateInfo st;
#ifdef USE_NNUE
    ASSERT_ALIGNED(&st, Eval::NNUE::CacheLineSize);
#endif

    TTEntry* tte;
    Key posKey;
    Move ttMove, move, excludedMove, bestMove;
    Depth extension, newDepth;
    Value bestValue, value, ttValue, eval, maxValue, probCutBeta;
    bool givesCheck, improving, didLMR, priorCapture;
    bool captureOrPromotion, doFullDepthSearch, moveCountPruning, ttCapture;
    Piece movedPiece;
    int moveCount, captureCount, quietCount, bestMoveCount, improvement, complexity;

    // Step 1. Initialize node
    Thread* thisThread = pos.this_thread();
    ss->inCheck        = pos.checkers();
    priorCapture       = pos.captured_piece();
    Color us           = pos.side_to_move();
    moveCount          = bestMoveCount = captureCount = quietCount = ss->moveCount = 0;
    bestValue          = -VALUE_INFINITE;
    maxValue           = VALUE_INFINITE;

    // Check for the available remaining time
    if (thisThread == Threads.main())
        static_cast<MainThread*>(thisThread)->check_time();

    // Used to send selDepth info to GUI (selDepth counts from 1, ply from 0)
    if (PvNode && thisThread->selDepth < ss->ply + 1)
        thisThread->selDepth = ss->ply + 1;

    if (!rootNode)
    {
        if (pos.is_variant_end())
            return pos.variant_result(ss->ply, VALUE_DRAW);

        // Step 2. Check for aborted search and immediate draw
        if (   Threads.stop.load(std::memory_order_relaxed)
            || pos.is_draw(ss->ply)
            || ss->ply >= MAX_PLY)
            return (ss->ply >= MAX_PLY && !ss->inCheck) ? evaluate(pos)
                                                        : value_draw(pos.this_thread());

        // Step 3. Mate distance pruning. Even if we mate at the next move our score
        // would be at best mate_in(ss->ply+1), but if alpha is already bigger because
        // a shorter mate was found upward in the tree then there is no need to search
        // because we will never beat the current alpha. Same logic but with reversed
        // signs applies also in the opposite condition of being mated instead of giving
        // mate. In this case return a fail-high score.
        alpha = std::max(mated_in(ss->ply), alpha);
        beta = std::min(mate_in(ss->ply+1), beta);
        if (alpha >= beta)
            return alpha;
    }
    else
        thisThread->rootDelta = beta - alpha;

    assert(0 <= ss->ply && ss->ply < MAX_PLY);

    (ss+1)->ttPv         = false;
    (ss+1)->excludedMove = bestMove = MOVE_NONE;
    (ss+2)->killers[0]   = (ss+2)->killers[1] = MOVE_NONE;
    ss->doubleExtensions = (ss-1)->doubleExtensions;
    ss->depth            = depth;
    Square prevSq        = to_sq((ss-1)->currentMove);

    // Initialize statScore to zero for the grandchildren of the current position.
    // So statScore is shared between all grandchildren and only the first grandchild
    // starts with statScore = 0. Later grandchildren start with the last calculated
    // statScore of the previous grandchild. This influences the reduction rules in
    // LMR which are based on the statScore of parent position.
    if (!rootNode)
        (ss+2)->statScore = 0;

    // Step 4. Transposition table lookup. We don't want the score of a partial
    // search to overwrite a previous full search TT value, so we use a different
    // position key in case of an excluded move.
    excludedMove = ss->excludedMove;
    posKey = excludedMove == MOVE_NONE ? pos.key() : pos.key() ^ make_key(excludedMove);
    tte = TT.probe(posKey, ss->ttHit);
    ttValue = ss->ttHit ? value_from_tt(tte->value(), ss->ply, pos.rule50_count()) : VALUE_NONE;
    ttMove =  rootNode ? thisThread->rootMoves[thisThread->pvIdx].pv[0]
            : ss->ttHit    ? tte->move() : MOVE_NONE;
    ttCapture = ttMove && pos.capture_or_promotion(ttMove);
    if (!excludedMove)
        ss->ttPv = PvNode || (ss->ttHit && tte->is_pv());

    // At non-PV nodes we check for an early TT cutoff
    if (  !PvNode
        && ss->ttHit
        && tte->depth() > depth - (thisThread->id() % 2 == 1)
        && ttValue != VALUE_NONE // Possible in case of TT access race
        && (ttValue >= beta ? (tte->bound() & BOUND_LOWER)
                            : (tte->bound() & BOUND_UPPER)))
    {
        // If ttMove is quiet, update move sorting heuristics on TT hit (~1 Elo)
        if (ttMove)
        {
            if (ttValue >= beta)
            {
                // Bonus for a quiet ttMove that fails high (~3 Elo)
                if (!ttCapture)
                    update_quiet_stats(pos, ss, ttMove, stat_bonus(depth));

                // Extra penalty for early quiet moves of the previous ply (~0 Elo)
                if ((ss-1)->moveCount <= 2 && !priorCapture)
                    update_continuation_histories(ss-1, pos.piece_on(prevSq), prevSq, -stat_bonus(depth + 1));
            }
            // Penalty for a quiet ttMove that fails low (~1 Elo)
            else if (!ttCapture)
            {
                int penalty = -stat_bonus(depth);
                thisThread->mainHistory[us][from_to(ttMove)] << penalty;
                update_continuation_histories(ss, pos.moved_piece(ttMove), to_sq(ttMove), penalty);
            }
        }

        // Partial workaround for the graph history interaction problem
        // For high rule50 counts don't produce transposition table cutoffs.
        if (pos.rule50_count() < 90)
            return ttValue;
    }

    // Step 5. Tablebases probe
#ifdef EXTINCTION
    if (pos.is_extinction()) {} else
#endif
#ifdef GRID
    if (pos.is_grid()) {} else
#endif
#ifdef KOTH
    if (pos.is_koth()) {} else
#endif
#ifdef LOSERS
    if (pos.is_losers()) {} else
#endif
#ifdef RACE
    if (pos.is_race()) {} else
#endif
#ifdef THREECHECK
    if (pos.is_three_check()) {} else
#endif
#ifdef HORDE
    if (pos.is_horde()) {} else
#endif
#ifdef HELPMATE
    if (pos.is_helpmate()) {} else
#endif
#ifdef KNIGHTRELAY
    if (pos.is_knight_relay() && pos.pieces(PAWN, KNIGHT)) {} else
#endif
#ifdef RELAY
    if (pos.is_relay()) {} else
#endif
    if (!rootNode && TB::Cardinality)
    {
        int piecesCount = pos.count<ALL_PIECES>();

        if (    piecesCount <= TB::Cardinality
            && (piecesCount <  TB::Cardinality || depth >= TB::ProbeDepth)
            &&  pos.rule50_count() == 0
            && !pos.can_castle(ANY_CASTLING))
        {
            TB::ProbeState err;
            TB::WDLScore wdl = Tablebases::probe_wdl(pos, &err);

            // Force check of time on the next occasion
            if (thisThread == Threads.main())
                static_cast<MainThread*>(thisThread)->callsCnt = 0;

            if (err != TB::ProbeState::FAIL)
            {
                thisThread->tbHits.fetch_add(1, std::memory_order_relaxed);

                int drawScore = TB::UseRule50 ? 1 : 0;

                // use the range VALUE_MATE_IN_MAX_PLY to VALUE_TB_WIN_IN_MAX_PLY to score
                value =  wdl < -drawScore ? VALUE_MATED_IN_MAX_PLY + ss->ply + 1
                       : wdl >  drawScore ? VALUE_MATE_IN_MAX_PLY - ss->ply - 1
                                          : VALUE_DRAW + 2 * wdl * drawScore;

                Bound b =  wdl < -drawScore ? BOUND_UPPER
                         : wdl >  drawScore ? BOUND_LOWER : BOUND_EXACT;

                if (    b == BOUND_EXACT
                    || (b == BOUND_LOWER ? value >= beta : value <= alpha))
                {
                    tte->save(posKey, value_to_tt(value, ss->ply), ss->ttPv, b,
                              std::min(MAX_PLY - 1, depth + 6),
                              MOVE_NONE, VALUE_NONE);

                    return value;
                }

                if (PvNode)
                {
                    if (b == BOUND_LOWER)
                        bestValue = value, alpha = std::max(alpha, bestValue);
                    else
                        maxValue = value;
                }
            }
        }
    }

    CapturePieceToHistory& captureHistory = thisThread->captureHistory;

    // Step 6. Static evaluation of the position
    bool skipEarlyPruning;
    switch (pos.variant())
    {
#ifdef ANTI
    case ANTI_VARIANT:
        skipEarlyPruning = pos.can_capture();
        break;
#endif
#ifdef RACE
    case RACE_VARIANT:
        skipEarlyPruning = pos.pieces(KING) & (Rank7BB | Rank8BB);
        break;
#endif
    default:
        skipEarlyPruning = ss->inCheck;
    }
    if (skipEarlyPruning)
    {
        // Skip early pruning when in check
        ss->staticEval = eval = VALUE_NONE;
        improving = false;
        improvement = 0;
        complexity = 0;
        goto moves_loop;
    }
    else if (ss->ttHit)
    {
        // Never assume anything about values stored in TT
        ss->staticEval = eval = tte->eval();
        if (eval == VALUE_NONE)
            ss->staticEval = eval = evaluate(pos);

        // Randomize draw evaluation
        if (eval == VALUE_DRAW)
            eval = value_draw(thisThread);

        // ttValue can be used as a better position evaluation (~4 Elo)
        if (    ttValue != VALUE_NONE
            && (tte->bound() & (ttValue > eval ? BOUND_LOWER : BOUND_UPPER)))
            eval = ttValue;
    }
    else
    {
        ss->staticEval = eval = evaluate(pos);

        // Save static evaluation into transposition table
        if (!excludedMove)
            tte->save(posKey, VALUE_NONE, ss->ttPv, BOUND_NONE, DEPTH_NONE, MOVE_NONE, eval);
    }
#ifdef HELPMATE
    if (pos.is_helpmate())
        eval = -eval;
#endif

    // Use static evaluation difference to improve quiet move ordering (~3 Elo)
    if (is_ok((ss-1)->currentMove) && !(ss-1)->inCheck && !priorCapture)
    {
        int bonus = std::clamp(-16 * int((ss-1)->staticEval + ss->staticEval), -2000, 2000);
        thisThread->mainHistory[~us][from_to((ss-1)->currentMove)] << bonus;
    }

    // Set up the improvement variable, which is the difference between the current
    // static evaluation and the previous static evaluation at our turn (if we were
    // in check at our previous move we look at the move prior to it). The improvement
    // margin and the improving flag are used in various pruning heuristics.
    improvement =   (ss-2)->staticEval != VALUE_NONE ? ss->staticEval - (ss-2)->staticEval
                  : (ss-4)->staticEval != VALUE_NONE ? ss->staticEval - (ss-4)->staticEval
                  :                                    184;

    improving = improvement > 0;
    complexity = abs(ss->staticEval - (us == WHITE ? eg_value(pos.psq_score()) : -eg_value(pos.psq_score())));

    thisThread->complexityAverage.update(complexity);

    // Step 7. Razoring.
    // If eval is really low check with qsearch if it can exceed alpha, if it can't,
    // return a fail low.
#ifdef HELPMATE
    if (pos.is_helpmate())
        goto moves_loop;
#endif
#ifdef LOSERS
    if (pos.is_losers() && pos.can_capture_losers())
        goto moves_loop;
#endif
#ifdef EXTINCTION
    if (pos.is_extinction()) {} else
#endif
    if (   !PvNode
        && depth <= 6
        && eval < alpha - 486 - 314 * depth * depth)
    {
        value = qsearch<NonPV>(pos, ss, alpha - 1, alpha);
        if (value < alpha)
            return value;
    }

    // Step 8. Futility pruning: child node (~25 Elo).
    // The depth condition is important for mate finding.
    if (   !ss->ttPv
        &&  depth < 8
        &&  eval - futility_margin(pos.variant(), depth, improving) - (ss-1)->statScore / 256 >= beta
        &&  eval >= beta
        &&  eval < 22266) // larger than VALUE_KNOWN_WIN, but smaller than TB wins.
        return eval;

    // Step 9. Null move search with verification search (~22 Elo)
#ifdef GRID
    if (pos.is_grid()) {} else
#endif
    if (   !PvNode
        && (ss-1)->currentMove != MOVE_NULL
        && (ss-1)->statScore < 15075
        &&  eval >= beta
        &&  eval >= ss->staticEval
        &&  ss->staticEval >= beta - 18 * depth - improvement / 19 + 215 + complexity / 30
        && !excludedMove
        &&  pos.non_pawn_material(us)
        && (ss->ply >= thisThread->nmpMinPly || us != thisThread->nmpColor))
    {
        assert(eval - beta >= 0);

        // Null move dynamic reduction based on depth, eval and complexity of position
        Depth R = std::min(int(eval - beta) / 184, 4) + depth / 3 + 4 - (complexity > 799);

        ss->currentMove = MOVE_NULL;
        ss->continuationHistory = &thisThread->continuationHistory[0][0][NO_PIECE][0];

        pos.do_null_move(st);

        Value nullValue = -search<NonPV>(pos, ss+1, -beta, -beta+1, depth-R, !cutNode);

        pos.undo_null_move();

        if (nullValue >= beta)
        {
            // Do not return unproven mate or TB scores
            if (nullValue >= VALUE_TB_WIN_IN_MAX_PLY)
                nullValue = beta;

            if (thisThread->nmpMinPly || (abs(beta) < VALUE_KNOWN_WIN && depth < 14))
                return nullValue;

            assert(!thisThread->nmpMinPly); // Recursive verification is not allowed

            // Do verification search at high depths, with null move pruning disabled
            // for us, until ply exceeds nmpMinPly.
            thisThread->nmpMinPly = ss->ply + 3 * (depth-R) / 4;
            thisThread->nmpColor = us;

            Value v = search<NonPV>(pos, ss, beta-1, beta, depth-R, false);

            thisThread->nmpMinPly = 0;

            if (v >= beta)
                return nullValue;
        }
    }

<<<<<<< HEAD
    probCutBeta = beta + ProbcutMargin[pos.variant()] - 47 * improving;
=======
    probCutBeta = beta + 204 - 52 * improving;
>>>>>>> 3ec6e1d2

    // Step 10. ProbCut (~4 Elo)
    // If we have a good enough capture and a reduced search returns a value
    // much above beta, we can (almost) safely prune the previous move.
    if (   !PvNode
        &&  depth > 4
        &&  abs(beta) < VALUE_TB_WIN_IN_MAX_PLY
        // if value from transposition table is lower than probCutBeta, don't attempt probCut
        // there and in further interactions with transposition table cutoff depth is set to depth - 3
        // because probCut search has depth set to depth - 4 but we also do a move before it
        // so effective depth is equal to depth - 3
        && !(   ss->ttHit
             && tte->depth() >= depth - 3
             && ttValue != VALUE_NONE
             && ttValue < probCutBeta))
    {
        assert(probCutBeta < VALUE_INFINITE);

        MovePicker mp(pos, ttMove, probCutBeta - ss->staticEval, &captureHistory);
        bool ttPv = ss->ttPv;
        ss->ttPv = false;

        while ((move = mp.next_move()) != MOVE_NONE)
            if (move != excludedMove && pos.legal(move))
            {
                assert(pos.capture_or_promotion(move));

                captureOrPromotion = true;

                ss->currentMove = move;
                ss->continuationHistory = &thisThread->continuationHistory[skipEarlyPruning]
                                                                          [captureOrPromotion]
                                                                          [pos.moved_piece(move)]
                                                                          [to_sq(move)];

                pos.do_move(move, st);

                // Perform a preliminary qsearch to verify that the move holds
                value = -qsearch<NonPV>(pos, ss+1, -probCutBeta, -probCutBeta+1);

                // If the qsearch held, perform the regular search
                if (value >= probCutBeta)
                    value = -search<NonPV>(pos, ss+1, -probCutBeta, -probCutBeta+1, depth - 4, !cutNode);

                pos.undo_move(move);

                if (value >= probCutBeta)
                {
                    // if transposition table doesn't have equal or more deep info write probCut data into it
                    if ( !(ss->ttHit
                       && tte->depth() >= depth - 3
                       && ttValue != VALUE_NONE))
                        tte->save(posKey, value_to_tt(value, ss->ply), ttPv,
                            BOUND_LOWER,
                            depth - 3, move, ss->staticEval);
                    return value;
                }
            }
         ss->ttPv = ttPv;
    }

    // Step 11. If the position is not in TT, decrease depth by 2 or 1 depending on node type (~3 Elo)
    if (   PvNode
        && depth >= 3
        && !ttMove)
        depth -= 2;

    if (   cutNode
        && depth >= 8
        && !ttMove)
        depth--;

moves_loop: // When in check, search starts here

    // Step 12. A small Probcut idea, when we are in check (~0 Elo)
    probCutBeta = beta + 401;
    if (   ss->inCheck
        && !PvNode
        && depth >= 2
        && ttCapture
        && (tte->bound() & BOUND_LOWER)
        && tte->depth() >= depth - 3
        && ttValue >= probCutBeta
        && abs(ttValue) <= VALUE_KNOWN_WIN
        && abs(beta) <= VALUE_KNOWN_WIN
       )
        return probCutBeta;


    const PieceToHistory* contHist[] = { (ss-1)->continuationHistory, (ss-2)->continuationHistory,
                                          nullptr                   , (ss-4)->continuationHistory,
                                          nullptr                   , (ss-6)->continuationHistory };

    Move countermove = thisThread->counterMoves[pos.piece_on(prevSq)][prevSq];

    MovePicker mp(pos, ttMove, depth, &thisThread->mainHistory,
                                      &captureHistory,
                                      contHist,
                                      countermove,
                                      ss->killers);

    value = bestValue;
    moveCountPruning = false;

    // Indicate PvNodes that will probably fail low if the node was searched
    // at a depth equal or greater than the current depth, and the result of this search was a fail low.
    bool likelyFailLow =    PvNode
                         && ttMove
                         && (tte->bound() & BOUND_UPPER)
                         && tte->depth() >= depth;

    // Step 13. Loop through all pseudo-legal moves until no moves remain
    // or a beta cutoff occurs.
    while ((move = mp.next_move(moveCountPruning)) != MOVE_NONE)
    {
      assert(is_ok(move));

      if (move == excludedMove)
          continue;

      // At root obey the "searchmoves" option and skip moves not listed in Root
      // Move List. As a consequence any illegal move is also skipped. In MultiPV
      // mode we also skip PV moves which have been already searched and those
      // of lower "TB rank" if we are in a TB root position.
      if (rootNode && !std::count(thisThread->rootMoves.begin() + thisThread->pvIdx,
                                  thisThread->rootMoves.begin() + thisThread->pvLast, move))
          continue;

      // Check for legality
      if (!rootNode && !pos.legal(move))
          continue;

      ss->moveCount = ++moveCount;
#ifdef PRINTCURRMOVE
      if (rootNode && thisThread == Threads.main() && Time.elapsed() > PV_MIN_ELAPSED)
          sync_cout << "info depth " << depth
                    << " currmove " << UCI::move(move, pos.is_chess960())
                    << " currmovenumber " << moveCount + thisThread->pvIdx << sync_endl;
#endif
      if (PvNode)
          (ss+1)->pv = nullptr;

      extension = 0;
#ifdef HELPMATE
      if (pos.is_helpmate())
          captureOrPromotion = (type_of(move) == PROMOTION);
#endif
      captureOrPromotion = pos.capture_or_promotion(move);
      movedPiece = pos.moved_piece(move);
      givesCheck = pos.gives_check(move);

      // Calculate new depth for this move
      newDepth = depth - 1;

      Value delta = beta - alpha;

      // Step 14. Pruning at shallow depth (~98 Elo). Depth conditions are important for mate finding.
      if (  !rootNode
#ifdef HORDE
          && (pos.is_horde() || pos.non_pawn_material(us))
#else
          && pos.non_pawn_material(us)
#endif
          && bestValue > VALUE_TB_LOSS_IN_MAX_PLY)
      {
          // Skip quiet moves if movecount exceeds our FutilityMoveCount threshold (~7 Elo)
          moveCountPruning = moveCount >= futility_move_count(improving, depth);

          // Reduced depth of the next LMR search
          int lmrDepth = std::max(newDepth - reduction(improving, depth, moveCount, delta, thisThread->rootDelta), 0);

          if (   captureOrPromotion
              || givesCheck)
          {
              // Futility pruning for captures (~0 Elo)
              if (   !pos.empty(to_sq(move))
                  && !givesCheck
                  && !PvNode
                  && lmrDepth < 7
                  && !ss->inCheck
<<<<<<< HEAD
                  && ss->staticEval + 392 + 207 * lmrDepth + PieceValue[pos.variant()][EG][pos.piece_on(to_sq(move))]
                   + captureHistory[movedPiece][to_sq(move)][type_of(pos.piece_on(to_sq(move)))] / 8 < alpha)
=======
                  && ss->staticEval + 424 + 138 * lmrDepth + PieceValue[EG][pos.piece_on(to_sq(move))]
                   + captureHistory[movedPiece][to_sq(move)][type_of(pos.piece_on(to_sq(move)))] / 7 < alpha)
>>>>>>> 3ec6e1d2
                  continue;

              // SEE based pruning (~9 Elo)
              if (!pos.see_ge(move, Value(-214) * depth))
                  continue;
          }
          else
          {
              int history =   (*contHist[0])[movedPiece][to_sq(move)]
                            + (*contHist[1])[movedPiece][to_sq(move)]
                            + (*contHist[3])[movedPiece][to_sq(move)];

              // Continuation history based pruning (~2 Elo)
              if (   lmrDepth < 5
                  && history < -3875 * (depth - 1))
                  continue;

              history += thisThread->mainHistory[us][from_to(move)];

              // Futility pruning: parent node (~9 Elo)
#ifdef LOSERS
              if (pos.is_losers()) {} else
#endif
              if (   !ss->inCheck
                  && lmrDepth < 11
<<<<<<< HEAD
                  && ss->staticEval + FutilityMarginParent[pos.variant()][0] + FutilityMarginParent[pos.variant()][1] * lmrDepth + history / 64 <= alpha)
                  continue;

              // Prune moves with negative SEE (~3 Elo)
#ifdef ANTI
              if (pos.is_anti()) {} else
#endif
#ifdef HELPMATE
              if (pos.is_helpmate()) {} else
#endif
              if (!pos.see_ge(move, Value(-25 * lmrDepth * lmrDepth - 29 * lmrDepth)))
=======
                  && ss->staticEval + 147 + 125 * lmrDepth + history / 64 <= alpha)
                  continue;

              // Prune moves with negative SEE (~3 Elo)
              if (!pos.see_ge(move, Value(-23 * lmrDepth * lmrDepth - 31 * lmrDepth)))
>>>>>>> 3ec6e1d2
                  continue;
          }
      }

      // Step 15. Extensions (~66 Elo)
      // We take care to not overdo to avoid search getting stuck.
      if (ss->ply < thisThread->rootDepth * 2)
      {
          // Singular extension search (~58 Elo). If all moves but one fail low on a
          // search of (alpha-s, beta-s), and just one fails high on (alpha, beta),
          // then that move is singular and should be extended. To verify this we do
          // a reduced search on all the other moves but the ttMove and if the
          // result is lower than ttValue minus a margin, then we will extend the ttMove.
          if (   !rootNode
              &&  depth >= 6 + 2 * (PvNode && tte->is_pv())
              &&  move == ttMove
              && !excludedMove // Avoid recursive singular search
           /* &&  ttValue != VALUE_NONE Already implicit in the next condition */
              &&  abs(ttValue) < VALUE_KNOWN_WIN
              && (tte->bound() & BOUND_LOWER)
              &&  tte->depth() >= depth - 3)
          {
              Value singularBeta = ttValue - 4 * depth;
              Depth singularDepth = (depth - 1) / 2;

              ss->excludedMove = move;
              value = search<NonPV>(pos, ss, singularBeta - 1, singularBeta, singularDepth, cutNode);
#ifdef HELPMATE
              if (pos.is_helpmate()) value = -value;
#endif
              ss->excludedMove = MOVE_NONE;

              if (value < singularBeta)
              {
                  extension = 1;

                  // Avoid search explosion by limiting the number of double extensions
                  if (  !PvNode
                      && value < singularBeta - 52
                      && ss->doubleExtensions <= 8)
                      extension = 2;
              }

              // Multi-cut pruning
              // Our ttMove is assumed to fail high, and now we failed high also on a reduced
              // search without the ttMove. So we assume this expected Cut-node is not singular,
              // that multiple moves fail high, and we can prune the whole subtree by returning
              // a soft bound.
              else if (singularBeta >= beta)
                  return singularBeta;

              // If the eval of ttMove is greater than beta, we reduce it (negative extension)
              else if (ttValue >= beta)
                  extension = -2;
          }

          // Check extensions (~1 Elo)
          else if (   givesCheck
                   && depth > 8
                   && abs(ss->staticEval) > 81)
              extension = 1;

          // Quiet ttMove extensions (~0 Elo)
          else if (   PvNode
                   && move == ttMove
                   && move == ss->killers[0]
                   && (*contHist[0])[movedPiece][to_sq(move)] >= 7546)
              extension = 1;
      }

      // Add extension to new depth
      newDepth += extension;
      ss->doubleExtensions = (ss-1)->doubleExtensions + (extension == 2);

      // Speculative prefetch as early as possible
      prefetch(TT.first_entry(pos.key_after(move)));

      // Update the current move (this must be done after singular extension search)
      ss->currentMove = move;
      ss->continuationHistory = &thisThread->continuationHistory[skipEarlyPruning]
                                                                [captureOrPromotion]
                                                                [movedPiece]
                                                                [to_sq(move)];

      // Step 16. Make the move
      pos.do_move(move, st, givesCheck);

      bool doDeeperSearch = false;

      // Step 17. Late moves reduction / extension (LMR, ~98 Elo)
      // We use various heuristics for the sons of a node after the first son has
      // been searched. In general we would like to reduce them, but there are many
      // cases where we extend a son if it has good chances to be "interesting".
      if (    depth >= 2
          &&  moveCount > 1 + rootNode
          && (   !ss->ttPv
              || !captureOrPromotion
              || (cutNode && (ss-1)->moveCount > 1)))
      {
          Depth r = reduction(improving, depth, moveCount, delta, thisThread->rootDelta);

          // Decrease reduction at some PvNodes (~2 Elo)
          if (   PvNode
              && bestMoveCount <= 3)
              r--;

          // Decrease reduction if position is or has been on the PV
          // and node is not likely to fail low. (~3 Elo)
          if (   ss->ttPv
              && !likelyFailLow)
              r -= 2;

          // Decrease reduction if opponent's move count is high (~1 Elo)
          if ((ss-1)->moveCount > 7)
              r--;

          // Increase reduction for cut nodes (~3 Elo)
          if (cutNode && move != ss->killers[0])
              r += 2;

          // Increase reduction if ttMove is a capture (~3 Elo)
          if (ttCapture)
              r++;

          ss->statScore =  thisThread->mainHistory[us][from_to(move)]
                         + (*contHist[0])[movedPiece][to_sq(move)]
                         + (*contHist[1])[movedPiece][to_sq(move)]
                         + (*contHist[3])[movedPiece][to_sq(move)]
                         - 4123;

          // Decrease/increase reduction for moves with a good/bad history (~30 Elo)
          r -= ss->statScore / 17417;

          // In general we want to cap the LMR depth search at newDepth. But if reductions
          // are really negative and movecount is low, we allow this move to be searched
          // deeper than the first move (this may lead to hidden double extensions).
          int deeper =   r >= -1                   ? 0
                       : moveCount <= 5            ? 2
                       : PvNode && depth > 3       ? 1
                       : cutNode && moveCount <= 7 ? 1
                       :                             0;

          Depth d = std::clamp(newDepth - r, 1, newDepth + deeper);

          value = -search<NonPV>(pos, ss+1, -(alpha+1), -alpha, d, true);
#ifdef HELPMATE
          if (pos.is_helpmate())
              value = -value;
#endif

          // If the son is reduced and fails high it will be re-searched at full depth
          doFullDepthSearch = value > alpha && d < newDepth;
          doDeeperSearch = value > (alpha + 76 + 11 * (newDepth - d));
          didLMR = true;
      }
      else
      {
          doFullDepthSearch = !PvNode || moveCount > 1;
          didLMR = false;
      }

      // Step 18. Full depth search when LMR is skipped or fails high
      if (doFullDepthSearch)
      {
          value = -search<NonPV>(pos, ss+1, -(alpha+1), -alpha, newDepth + doDeeperSearch, !cutNode);
#ifdef HELPMATE
          if (pos.is_helpmate())
              value = -value;
#endif

          // If the move passed LMR update its stats
          if (didLMR)
          {
              int bonus = value > alpha ?  stat_bonus(newDepth)
                                        : -stat_bonus(newDepth);

              if (captureOrPromotion)
                  bonus /= 6;

              update_continuation_histories(ss, movedPiece, to_sq(move), bonus);
          }
      }

      // For PV nodes only, do a full PV search on the first move or after a fail
      // high (in the latter case search only if value < beta), otherwise let the
      // parent node fail low with value <= alpha and try another move.
      if (PvNode && (moveCount == 1 || (value > alpha && (rootNode || value < beta))))
      {
          (ss+1)->pv = pv;
          (ss+1)->pv[0] = MOVE_NONE;

          value = -search<PV>(pos, ss+1, -beta, -alpha,
                              std::min(maxNextDepth, newDepth), false);
#ifdef HELPMATE
          if (pos.is_helpmate())
              value = -value;
#endif
      }

      // Step 19. Undo move
      pos.undo_move(move);

      assert(value > -VALUE_INFINITE && value < VALUE_INFINITE);

      // Step 20. Check for a new best move
      // Finished searching the move. If a stop occurred, the return value of
      // the search cannot be trusted, and we return immediately without
      // updating best move, PV and TT.
      if (Threads.stop.load(std::memory_order_relaxed))
          return VALUE_ZERO;

      if (rootNode)
      {
          RootMove& rm = *std::find(thisThread->rootMoves.begin(),
                                    thisThread->rootMoves.end(), move);

          rm.averageScore = rm.averageScore != -VALUE_INFINITE ? (2 * value + rm.averageScore) / 3 : value;

          // PV move or new best move?
          if (moveCount == 1 || value > alpha)
          {
              rm.score = value;
              rm.selDepth = thisThread->selDepth;
              rm.pv.resize(1);

              assert((ss+1)->pv);

              for (Move* m = (ss+1)->pv; *m != MOVE_NONE; ++m)
                  rm.pv.push_back(*m);

              // We record how often the best move has been changed in each iteration.
              // This information is used for time management. In MultiPV mode,
              // we must take care to only do this for the first PV line.
              if (   moveCount > 1
                  && !thisThread->pvIdx)
                  ++thisThread->bestMoveChanges;
          }
          else
              // All other moves but the PV are set to the lowest value: this
              // is not a problem when sorting because the sort is stable and the
              // move position in the list is preserved - just the PV is pushed up.
              rm.score = -VALUE_INFINITE;
      }

      if (value > bestValue)
      {
          bestValue = value;

          if (value > alpha)
          {
              bestMove = move;

              if (PvNode && !rootNode) // Update pv even in fail-high case
                  update_pv(ss->pv, move, (ss+1)->pv);

              if (PvNode && value < beta) // Update alpha! Always alpha < beta
              {
                  alpha = value;
                  bestMoveCount++;
              }
              else
              {
                  assert(value >= beta); // Fail high
                  break;
              }
          }
      }

      // If the move is worse than some previously searched move, remember it to update its stats later
      if (move != bestMove)
      {
          if (captureOrPromotion && captureCount < 32)
              capturesSearched[captureCount++] = move;

          else if (!captureOrPromotion && quietCount < 64)
              quietsSearched[quietCount++] = move;
      }
    }

    // The following condition would detect a stop only after move loop has been
    // completed. But in this case bestValue is valid because we have fully
    // searched our subtree, and we can anyhow save the result in TT.
    /*
       if (Threads.stop)
        return VALUE_DRAW;
    */

    // Step 21. Check for mate and stalemate
    // All legal moves have been searched and if there are no legal moves, it
    // must be a mate or a stalemate. If we are in a singular extension search then
    // return a fail low score.

    assert(moveCount || !ss->inCheck || excludedMove || !MoveList<LEGAL>(pos).size());

    if (!moveCount)
    {
        assert(!pos.is_variant_end()); // was already checked
        bestValue = excludedMove ? alpha :
                    ss->inCheck  ? pos.checkmate_value(ss->ply)
                                 : pos.stalemate_value(ss->ply, VALUE_DRAW);
    }

    // If there is a move which produces search value greater than alpha we update stats of searched moves
    else if (bestMove)
        update_all_stats(pos, ss, bestMove, bestValue, beta, prevSq,
                         quietsSearched, quietCount, capturesSearched, captureCount, depth);

    // Bonus for prior countermove that caused the fail low
    else if (   (depth >= 4 || PvNode)
             && !priorCapture)
    {
        //Assign extra bonus if current node is PvNode or cutNode
        //or fail low was really bad
        bool extraBonus =    PvNode
                          || cutNode
                          || bestValue < alpha - 71 * depth;

        update_continuation_histories(ss-1, pos.piece_on(prevSq), prevSq, stat_bonus(depth) * (1 + extraBonus));
    }

    if (PvNode)
        bestValue = std::min(bestValue, maxValue);

    // If no good move is found and the previous position was ttPv, then the previous
    // opponent move is probably good and the new position is added to the search tree.
    if (bestValue <= alpha)
        ss->ttPv = ss->ttPv || ((ss-1)->ttPv && depth > 3);
    // Otherwise, a counter move has been found and if the position is the last leaf
    // in the search tree, remove the position from the search tree.
    else if (depth > 3)
        ss->ttPv = ss->ttPv && (ss+1)->ttPv;

    // Write gathered information in transposition table
    if (!excludedMove && !(rootNode && thisThread->pvIdx))
        tte->save(posKey, value_to_tt(bestValue, ss->ply), ss->ttPv,
                  bestValue >= beta ? BOUND_LOWER :
                  PvNode && bestMove ? BOUND_EXACT : BOUND_UPPER,
                  depth, bestMove, ss->staticEval);

    assert(bestValue > -VALUE_INFINITE && bestValue < VALUE_INFINITE);

    return bestValue;
  }


  // qsearch() is the quiescence search function, which is called by the main search
  // function with zero depth, or recursively with further decreasing depth per call.
  template <NodeType nodeType>
  Value qsearch(Position& pos, Stack* ss, Value alpha, Value beta, Depth depth) {

    static_assert(nodeType != Root);
    constexpr bool PvNode = nodeType == PV;

    assert(alpha >= -VALUE_INFINITE && alpha < beta && beta <= VALUE_INFINITE);
    assert(PvNode || (alpha == beta - 1));
    assert(depth <= 0);

    Move pv[MAX_PLY+1];
    StateInfo st;
#ifdef USE_NNUE
    ASSERT_ALIGNED(&st, Eval::NNUE::CacheLineSize);
#endif

    TTEntry* tte;
    Key posKey;
    Move ttMove, move, bestMove;
    Depth ttDepth;
    Value bestValue, value, ttValue, futilityValue, futilityBase;
    bool pvHit, givesCheck, captureOrPromotion;
    int moveCount;

    if (PvNode)
    {
        (ss+1)->pv = pv;
        ss->pv[0] = MOVE_NONE;
    }

    Thread* thisThread = pos.this_thread();
    bestMove = MOVE_NONE;
    ss->inCheck = pos.checkers();
    moveCount = 0;

    if (pos.is_variant_end())
        return pos.variant_result(ss->ply, VALUE_DRAW);

    // Check for an immediate draw or maximum ply reached
    if (   pos.is_draw(ss->ply)
        || ss->ply >= MAX_PLY)
        return (ss->ply >= MAX_PLY && !ss->inCheck) ? evaluate(pos) : VALUE_DRAW;

    assert(0 <= ss->ply && ss->ply < MAX_PLY);

    // Decide whether or not to include checks: this fixes also the type of
    // TT entry depth that we are going to use. Note that in qsearch we use
    // only two types of depth in TT: DEPTH_QS_CHECKS or DEPTH_QS_NO_CHECKS.
    ttDepth = ss->inCheck || depth >= DEPTH_QS_CHECKS ? DEPTH_QS_CHECKS
                                                  : DEPTH_QS_NO_CHECKS;
    // Transposition table lookup
    posKey = pos.key();
    tte = TT.probe(posKey, ss->ttHit);
    ttValue = ss->ttHit ? value_from_tt(tte->value(), ss->ply, pos.rule50_count()) : VALUE_NONE;
    ttMove = ss->ttHit ? tte->move() : MOVE_NONE;
    pvHit = ss->ttHit && tte->is_pv();

    if (  !PvNode
        && ss->ttHit
        && tte->depth() >= ttDepth
        && ttValue != VALUE_NONE // Only in case of TT access race
        && (ttValue >= beta ? (tte->bound() & BOUND_LOWER)
                            : (tte->bound() & BOUND_UPPER)))
    {
        // When infinite looping in quiescent search give some update
        // (without cluttering the UI)
        if (Threads.nodes_searched() % (PV_MIN_ELAPSED * 4) == 0)
            sync_cout << UCI::pv(pos, ttDepth, alpha, beta) << sync_endl;
        return ttValue;
    }

    // Evaluate the position statically
    if (ss->inCheck)
    {
        ss->staticEval = VALUE_NONE;
        bestValue = futilityBase = -VALUE_INFINITE;
    }
    else
    {
        if (ss->ttHit)
        {
            // Never assume anything about values stored in TT
            if ((ss->staticEval = bestValue = tte->eval()) == VALUE_NONE)
                ss->staticEval = bestValue = evaluate(pos);

            // ttValue can be used as a better position evaluation (~7 Elo)
            if (    ttValue != VALUE_NONE
                && (tte->bound() & (ttValue > bestValue ? BOUND_LOWER : BOUND_UPPER)))
                bestValue = ttValue;
        }
        else
            // In case of null move search use previous static eval with a different sign
            ss->staticEval = bestValue =
            (ss-1)->currentMove != MOVE_NULL ? evaluate(pos)
                                             : -(ss-1)->staticEval;

        // Stand pat. Return immediately if static value is at least beta
        if (bestValue >= beta)
        {
            // Save gathered info in transposition table
            if (!ss->ttHit)
                tte->save(posKey, value_to_tt(bestValue, ss->ply), false, BOUND_LOWER,
                          DEPTH_NONE, MOVE_NONE, ss->staticEval);

            return bestValue;
        }

        if (PvNode && bestValue > alpha)
            alpha = bestValue;

        futilityBase = bestValue + 139;
    }

    const PieceToHistory* contHist[] = { (ss-1)->continuationHistory, (ss-2)->continuationHistory,
                                          nullptr                   , (ss-4)->continuationHistory,
                                          nullptr                   , (ss-6)->continuationHistory };

    // Initialize a MovePicker object for the current position, and prepare
    // to search the moves. Because the depth is <= 0 here, only captures,
    // queen promotions, and other checks (only if depth >= DEPTH_QS_CHECKS)
    // will be generated.
    Square prevSq = to_sq((ss-1)->currentMove);
    MovePicker mp(pos, ttMove, depth, &thisThread->mainHistory,
                                      &thisThread->captureHistory,
                                      contHist,
                                      prevSq);

    int quietCheckEvasions = 0;

    // Loop through the moves until no moves remain or a beta cutoff occurs
    while ((move = mp.next_move()) != MOVE_NONE)
    {
      assert(is_ok(move));

      // Check for legality
      if (!pos.legal(move))
          continue;

      givesCheck = pos.gives_check(move);
      captureOrPromotion = pos.capture_or_promotion(move);

      moveCount++;

      // Futility pruning and moveCount pruning (~5 Elo)
      if (    bestValue > VALUE_TB_LOSS_IN_MAX_PLY
          && !givesCheck
#ifdef EXTINCTION
          && !pos.is_extinction()
#endif
#ifdef RACE
          && !(pos.is_race() && type_of(pos.piece_on(from_sq(move))) == KING && rank_of(to_sq(move)) == RANK_8)
#endif
#ifdef HELPMATE
          && !pos.is_helpmate()
#endif
          &&  to_sq(move) != prevSq
          &&  futilityBase > -VALUE_KNOWN_WIN
          &&  type_of(move) != PROMOTION)
      {

          if (moveCount > 2)
              continue;

#ifdef ATOMIC
          if (pos.is_atomic())
              futilityValue = futilityBase + pos.see<ATOMIC_VARIANT>(move);
          else
#endif
#ifdef CRAZYHOUSE
          if (pos.is_house())
              futilityValue = futilityBase + 2 * PieceValue[CRAZYHOUSE_VARIANT][EG][pos.piece_on(to_sq(move))];
          else
#endif
          futilityValue = futilityBase + PieceValue[pos.variant()][EG][pos.piece_on(to_sq(move))];

          if (futilityValue <= alpha)
          {
              bestValue = std::max(bestValue, futilityValue);
              continue;
          }

          if (futilityBase <= alpha && !pos.see_ge(move, VALUE_ZERO + 1))
          {
              bestValue = std::max(bestValue, futilityBase);
              continue;
          }
      }

      // Do not search moves with negative SEE values (~5 Elo)
      if (    bestValue > VALUE_TB_LOSS_IN_MAX_PLY
          && !pos.see_ge(move))
          continue;

      // Speculative prefetch as early as possible
      prefetch(TT.first_entry(pos.key_after(move)));

      ss->currentMove = move;
      ss->continuationHistory = &thisThread->continuationHistory[ss->inCheck]
                                                                [captureOrPromotion]
                                                                [pos.moved_piece(move)]
                                                                [to_sq(move)];

      // Continuation history based pruning (~2 Elo)
      if (  !captureOrPromotion
          && bestValue > VALUE_TB_LOSS_IN_MAX_PLY
          && (*contHist[0])[pos.moved_piece(move)][to_sq(move)] < CounterMovePruneThreshold
          && (*contHist[1])[pos.moved_piece(move)][to_sq(move)] < CounterMovePruneThreshold)
          continue;

      // movecount pruning for quiet check evasions
      if (  bestValue > VALUE_TB_LOSS_IN_MAX_PLY
          && quietCheckEvasions > 1
          && !captureOrPromotion
          && ss->inCheck)
          continue;

      quietCheckEvasions += !captureOrPromotion && ss->inCheck;

      // Make and search the move
      pos.do_move(move, st, givesCheck);
      value = -qsearch<nodeType>(pos, ss+1, -beta, -alpha, depth - 1);
#ifdef HELPMATE
      if (pos.is_helpmate())
          value = -value;
#endif
      pos.undo_move(move);

      assert(value > -VALUE_INFINITE && value < VALUE_INFINITE);

      // Check for a new best move
      if (value > bestValue)
      {
          bestValue = value;

          if (value > alpha)
          {
              bestMove = move;

              if (PvNode) // Update pv even in fail-high case
                  update_pv(ss->pv, move, (ss+1)->pv);

              if (PvNode && value < beta) // Update alpha here!
                  alpha = value;
              else
                  break; // Fail high
          }
       }
    }

    // All legal moves have been searched. A special case: if we're in check
    // and no legal moves were found, it is checkmate.
    if (ss->inCheck && bestValue == -VALUE_INFINITE)
    {
        assert(!MoveList<LEGAL>(pos).size());

        return pos.checkmate_value(ss->ply); // Plies to mate from the root
    }

    // Save gathered info in transposition table
    tte->save(posKey, value_to_tt(bestValue, ss->ply), pvHit,
              bestValue >= beta ? BOUND_LOWER : BOUND_UPPER,
              ttDepth, bestMove, ss->staticEval);

    assert(bestValue > -VALUE_INFINITE && bestValue < VALUE_INFINITE);

    return bestValue;
  }


  // value_to_tt() adjusts a mate or TB score from "plies to mate from the root" to
  // "plies to mate from the current position". Standard scores are unchanged.
  // The function is called before storing a value in the transposition table.

  Value value_to_tt(Value v, int ply) {

    assert(v != VALUE_NONE);

    return  v >= VALUE_TB_WIN_IN_MAX_PLY  ? v + ply
          : v <= VALUE_TB_LOSS_IN_MAX_PLY ? v - ply : v;
  }


  // value_from_tt() is the inverse of value_to_tt(): it adjusts a mate or TB score
  // from the transposition table (which refers to the plies to mate/be mated from
  // current position) to "plies to mate/be mated (TB win/loss) from the root". However,
  // for mate scores, to avoid potentially false mate scores related to the 50 moves rule
  // and the graph history interaction, we return an optimal TB score instead.

  Value value_from_tt(Value v, int ply, int r50c) {

    if (v == VALUE_NONE)
        return VALUE_NONE;

    if (v >= VALUE_TB_WIN_IN_MAX_PLY)  // TB win or better
    {
        if (v >= VALUE_MATE_IN_MAX_PLY && VALUE_MATE - v > 99 - r50c)
            return VALUE_MATE_IN_MAX_PLY - 1; // do not return a potentially false mate score

        return v - ply;
    }

    if (v <= VALUE_TB_LOSS_IN_MAX_PLY) // TB loss or worse
    {
        if (v <= VALUE_MATED_IN_MAX_PLY && VALUE_MATE + v > 99 - r50c)
            return VALUE_MATED_IN_MAX_PLY + 1; // do not return a potentially false mate score

        return v + ply;
    }

    return v;
  }


  // update_pv() adds current move and appends child pv[]

  void update_pv(Move* pv, Move move, Move* childPv) {

    for (*pv++ = move; childPv && *childPv != MOVE_NONE; )
        *pv++ = *childPv++;
    *pv = MOVE_NONE;
  }


  // update_all_stats() updates stats at the end of search() when a bestMove is found

  void update_all_stats(const Position& pos, Stack* ss, Move bestMove, Value bestValue, Value beta, Square prevSq,
                        Move* quietsSearched, int quietCount, Move* capturesSearched, int captureCount, Depth depth) {

    int bonus1, bonus2;
    Color us = pos.side_to_move();
    Thread* thisThread = pos.this_thread();
    CapturePieceToHistory& captureHistory = thisThread->captureHistory;
    Piece moved_piece = pos.moved_piece(bestMove);
    PieceType captured = type_of(pos.piece_on(to_sq(bestMove)));

    bonus1 = stat_bonus(depth + 1);
    bonus2 = bestValue > beta + PawnValueMg ? bonus1               // larger bonus
                                            : stat_bonus(depth);   // smaller bonus

    if (!pos.capture_or_promotion(bestMove))
    {
        // Increase stats for the best move in case it was a quiet move
        update_quiet_stats(pos, ss, bestMove, bonus2);

        // Decrease stats for all non-best quiet moves
        for (int i = 0; i < quietCount; ++i)
        {
            thisThread->mainHistory[us][from_to(quietsSearched[i])] << -bonus2;
            update_continuation_histories(ss, pos.moved_piece(quietsSearched[i]), to_sq(quietsSearched[i]), -bonus2);
        }
    }
    else
        // Increase stats for the best move in case it was a capture move
        captureHistory[moved_piece][to_sq(bestMove)][captured] << bonus1;

    // Extra penalty for a quiet early move that was not a TT move or
    // main killer move in previous ply when it gets refuted.
    if (   ((ss-1)->moveCount == 1 + (ss-1)->ttHit || ((ss-1)->currentMove == (ss-1)->killers[0]))
        && !pos.captured_piece())
            update_continuation_histories(ss-1, pos.piece_on(prevSq), prevSq, -bonus1);

    // Decrease stats for all non-best capture moves
    for (int i = 0; i < captureCount; ++i)
    {
        moved_piece = pos.moved_piece(capturesSearched[i]);
        captured = type_of(pos.piece_on(to_sq(capturesSearched[i])));
        captureHistory[moved_piece][to_sq(capturesSearched[i])][captured] << -bonus1;
    }
  }


  // update_continuation_histories() updates histories of the move pairs formed
  // by moves at ply -1, -2, -4, and -6 with current move.

  void update_continuation_histories(Stack* ss, Piece pc, Square to, int bonus) {

    for (int i : {1, 2, 4, 6})
    {
        // Only update first 2 continuation histories if we are in check
        if (ss->inCheck && i > 2)
            break;
        if (is_ok((ss-i)->currentMove))
            (*(ss-i)->continuationHistory)[pc][to] << bonus;
    }
  }


  // update_quiet_stats() updates move sorting heuristics

  void update_quiet_stats(const Position& pos, Stack* ss, Move move, int bonus) {

    // Update killers
    if (ss->killers[0] != move)
    {
        ss->killers[1] = ss->killers[0];
        ss->killers[0] = move;
    }

    Color us = pos.side_to_move();
    Thread* thisThread = pos.this_thread();
    thisThread->mainHistory[us][from_to(move)] << bonus;
    update_continuation_histories(ss, pos.moved_piece(move), to_sq(move), bonus);

    // Update countermove history
    if (is_ok((ss-1)->currentMove))
    {
        Square prevSq = to_sq((ss-1)->currentMove);
        thisThread->counterMoves[pos.piece_on(prevSq)][prevSq] = move;
    }
  }

  // When playing with strength handicap, choose best move among a set of RootMoves
  // using a statistical rule dependent on 'level'. Idea by Heinz van Saanen.

  Move Skill::pick_best(size_t multiPV) {

    const RootMoves& rootMoves = Threads.main()->rootMoves;
    static PRNG rng(now()); // PRNG sequence should be non-deterministic

    // RootMoves are already sorted by score in descending order
    Value topScore = rootMoves[0].score;
    int delta = std::min(topScore - rootMoves[multiPV - 1].score, PawnValueMg);
    int maxScore = -VALUE_INFINITE;
    double weakness = 120 - 2 * level;

    // Choose best move. For each move score we add two terms, both dependent on
    // weakness. One is deterministic and bigger for weaker levels, and one is
    // random. Then we choose the move with the resulting highest score.
    for (size_t i = 0; i < multiPV; ++i)
    {
        // This is our magic formula
        int push = int((  weakness * int(topScore - rootMoves[i].score)
                        + delta * (rng.rand<unsigned>() % int(weakness))) / 128);

        if (rootMoves[i].score + push >= maxScore)
        {
            maxScore = rootMoves[i].score + push;
            best = rootMoves[i].pv[0];
        }
    }

    return best;
  }

} // namespace


/// MainThread::check_time() is used to print debug info and, more importantly,
/// to detect when we are out of available time and thus stop the search.

void MainThread::check_time() {

  if (--callsCnt > 0)
      return;

  // When using nodes, ensure checking rate is not lower than 0.1% of nodes
  callsCnt = Limits.nodes ? std::min(1024, int(Limits.nodes / 1024)) : 1024;

  static TimePoint lastInfoTime = now();

  TimePoint elapsed = Time.elapsed();
  TimePoint tick = Limits.startTime + elapsed;

  if (tick - lastInfoTime >= 1000)
  {
      lastInfoTime = tick;
      dbg_print();
  }

  // We should not stop pondering until told so by the GUI
  if (ponder)
      return;

  if (   (Limits.use_time_management() && (elapsed > Time.maximum() - 10 || stopOnPonderhit))
      || (Limits.movetime && elapsed >= Limits.movetime)
      || (Limits.nodes && Threads.nodes_searched() >= (uint64_t)Limits.nodes))
      Threads.stop = true;
}


/// UCI::pv() formats PV information according to the UCI protocol. UCI requires
/// that all (if any) unsearched PV lines are sent using a previous search score.

string UCI::pv(const Position& pos, Depth depth, Value alpha, Value beta) {

  std::stringstream ss;
  TimePoint elapsed = Time.elapsed() + 1;
  const RootMoves& rootMoves = pos.this_thread()->rootMoves;
  size_t pvIdx = pos.this_thread()->pvIdx;
  size_t multiPV = std::min((size_t)Options["MultiPV"], rootMoves.size());
  uint64_t nodesSearched = Threads.nodes_searched();
  uint64_t tbHits = Threads.tb_hits() + (TB::RootInTB ? rootMoves.size() : 0);

  for (size_t i = 0; i < multiPV; ++i)
  {
      bool updated = rootMoves[i].score != -VALUE_INFINITE;

      if (depth == 1 && !updated && i > 0)
          continue;

      Depth d = updated ? depth : std::max(1, depth - 1);
      Value v = updated ? rootMoves[i].score : rootMoves[i].previousScore;

      if (v == -VALUE_INFINITE)
          v = VALUE_ZERO;

      bool tb = TB::RootInTB && abs(v) < VALUE_MATE_IN_MAX_PLY;
      v = tb ? rootMoves[i].tbScore : v;

      if (ss.rdbuf()->in_avail()) // Not at first line
          ss << "\n";

      ss << "info"
         << " depth "    << d
         << " seldepth " << rootMoves[i].selDepth
         << " multipv "  << i + 1
         << " score "    << UCI::value(v);

      if (Options["UCI_ShowWDL"])
          ss << UCI::wdl(v, pos.game_ply());

      if (!tb && i == pvIdx)
          ss << (v >= beta ? " lowerbound" : v <= alpha ? " upperbound" : "");

      ss << " nodes "    << nodesSearched
         << " nps "      << nodesSearched * 1000 / elapsed;

      if (elapsed > 1000) // Earlier makes little sense
          ss << " hashfull " << TT.hashfull();

      ss << " tbhits "   << tbHits
         << " time "     << elapsed
         << " pv";

      for (Move m : rootMoves[i].pv)
          ss << " " << UCI::move(m, pos.is_chess960());
  }

  return ss.str();
}


/// RootMove::extract_ponder_from_tt() is called in case we have no ponder move
/// before exiting the search, for instance, in case we stop the search during a
/// fail high at root. We try hard to have a ponder move to return to the GUI,
/// otherwise in case of 'ponder on' we have nothing to think on.

bool RootMove::extract_ponder_from_tt(Position& pos) {

    StateInfo st;
#ifdef USE_NNUE
    ASSERT_ALIGNED(&st, Eval::NNUE::CacheLineSize);
#endif

    bool ttHit;

    assert(pv.size() == 1);

    if (pv[0] == MOVE_NONE)
        return false;

    pos.do_move(pv[0], st);
    TTEntry* tte = TT.probe(pos.key(), ttHit);

    if (ttHit)
    {
        Move m = tte->move(); // Local copy to be SMP safe
        if (MoveList<LEGAL>(pos).contains(m))
            pv.push_back(m);
    }

    pos.undo_move(pv[0]);
    return pv.size() > 1;
}

void Tablebases::rank_root_moves(Position& pos, Search::RootMoves& rootMoves) {

    RootInTB = false;
    UseRule50 = bool(Options["Syzygy50MoveRule"]);
    ProbeDepth = int(Options["SyzygyProbeDepth"]);
    Cardinality = int(Options["SyzygyProbeLimit"]);
    bool dtz_available = true;

    // Tables with fewer pieces than SyzygyProbeLimit are searched with
    // ProbeDepth == DEPTH_ZERO
    if (Cardinality > MaxCardinality)
    {
        Cardinality = MaxCardinality;
        ProbeDepth = 0;
    }

    if (Cardinality >= popcount(pos.pieces()) && !pos.can_castle(ANY_CASTLING))
    {
        // Rank moves using DTZ tables
        RootInTB = root_probe(pos, rootMoves);

        if (!RootInTB)
        {
            // DTZ tables are missing; try to rank moves using WDL tables
            dtz_available = false;
            RootInTB = root_probe_wdl(pos, rootMoves);
        }
    }

    if (RootInTB)
    {
        // Sort moves according to TB rank
        std::stable_sort(rootMoves.begin(), rootMoves.end(),
                  [](const RootMove &a, const RootMove &b) { return a.tbRank > b.tbRank; } );

        // Probe during search only if DTZ is not available and we are winning
        if (dtz_available || rootMoves[0].tbScore <= VALUE_DRAW)
            Cardinality = 0;
    }
    else
    {
        // Clean up if root_probe() and root_probe_wdl() have failed
        for (auto& m : rootMoves)
            m.tbRank = 0;
    }
}

} // namespace Stockfish<|MERGE_RESOLUTION|>--- conflicted
+++ resolved
@@ -65,9 +65,8 @@
   enum NodeType { NonPV, PV, Root };
 
   // Futility margin
-<<<<<<< HEAD
   constexpr int FutilityMarginFactor[VARIANT_NB] = {
-  171,
+  147,
 #ifdef ANTI
   611,
 #endif
@@ -103,7 +102,7 @@
 #endif
   };
   constexpr int FutilityMarginParent[VARIANT_NB][2] = {
-  { 131, 137 },
+  { 147, 125 },
 #ifdef ANTI
   { 331, 372 },
 #endif
@@ -139,7 +138,7 @@
 #endif
   };
   constexpr int ProbcutMargin[VARIANT_NB] = {
-  229,
+  204,
 #ifdef ANTI
   216,
 #endif
@@ -176,10 +175,6 @@
   };
   Value futility_margin(Variant var, Depth d, bool improving) {
     return Value(FutilityMarginFactor[var] * (d - improving));
-=======
-  Value futility_margin(Depth d, bool improving) {
-    return Value(147 * (d - improving));
->>>>>>> 3ec6e1d2
   }
 
   // Reductions lookup table, initialized at startup
@@ -1041,11 +1036,7 @@
         }
     }
 
-<<<<<<< HEAD
-    probCutBeta = beta + ProbcutMargin[pos.variant()] - 47 * improving;
-=======
-    probCutBeta = beta + 204 - 52 * improving;
->>>>>>> 3ec6e1d2
+    probCutBeta = beta + ProbcutMargin[pos.variant()] - 52 * improving;
 
     // Step 10. ProbCut (~4 Elo)
     // If we have a good enough capture and a reduced search returns a value
@@ -1226,13 +1217,8 @@
                   && !PvNode
                   && lmrDepth < 7
                   && !ss->inCheck
-<<<<<<< HEAD
-                  && ss->staticEval + 392 + 207 * lmrDepth + PieceValue[pos.variant()][EG][pos.piece_on(to_sq(move))]
-                   + captureHistory[movedPiece][to_sq(move)][type_of(pos.piece_on(to_sq(move)))] / 8 < alpha)
-=======
-                  && ss->staticEval + 424 + 138 * lmrDepth + PieceValue[EG][pos.piece_on(to_sq(move))]
+                  && ss->staticEval + 424 + 138 * lmrDepth + PieceValue[pos.variant()][EG][pos.piece_on(to_sq(move))]
                    + captureHistory[movedPiece][to_sq(move)][type_of(pos.piece_on(to_sq(move)))] / 7 < alpha)
->>>>>>> 3ec6e1d2
                   continue;
 
               // SEE based pruning (~9 Elo)
@@ -1258,7 +1244,6 @@
 #endif
               if (   !ss->inCheck
                   && lmrDepth < 11
-<<<<<<< HEAD
                   && ss->staticEval + FutilityMarginParent[pos.variant()][0] + FutilityMarginParent[pos.variant()][1] * lmrDepth + history / 64 <= alpha)
                   continue;
 
@@ -1269,14 +1254,7 @@
 #ifdef HELPMATE
               if (pos.is_helpmate()) {} else
 #endif
-              if (!pos.see_ge(move, Value(-25 * lmrDepth * lmrDepth - 29 * lmrDepth)))
-=======
-                  && ss->staticEval + 147 + 125 * lmrDepth + history / 64 <= alpha)
-                  continue;
-
-              // Prune moves with negative SEE (~3 Elo)
               if (!pos.see_ge(move, Value(-23 * lmrDepth * lmrDepth - 31 * lmrDepth)))
->>>>>>> 3ec6e1d2
                   continue;
           }
       }

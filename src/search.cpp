/*
  Stockfish, a UCI chess playing engine derived from Glaurung 2.1
  Copyright (C) 2004-2020 The Stockfish developers (see AUTHORS file)

  Stockfish is free software: you can redistribute it and/or modify
  it under the terms of the GNU General Public License as published by
  the Free Software Foundation, either version 3 of the License, or
  (at your option) any later version.

  Stockfish is distributed in the hope that it will be useful,
  but WITHOUT ANY WARRANTY; without even the implied warranty of
  MERCHANTABILITY or FITNESS FOR A PARTICULAR PURPOSE.  See the
  GNU General Public License for more details.

  You should have received a copy of the GNU General Public License
  along with this program.  If not, see <http://www.gnu.org/licenses/>.
*/

#include <algorithm>
#include <cassert>
#include <cmath>
#include <cstring>   // For std::memset
#include <iostream>
#include <sstream>

#include "evaluate.h"
#include "misc.h"
#include "movegen.h"
#include "movepick.h"
#include "position.h"
#include "search.h"
#include "thread.h"
#include "timeman.h"
#include "tt.h"
#include "uci.h"
#include "syzygy/tbprobe.h"

namespace Search {

  LimitsType Limits;
}

namespace Tablebases {

  int Cardinality;
  bool RootInTB;
  bool UseRule50;
  Depth ProbeDepth;
}

namespace TB = Tablebases;

using std::string;
using Eval::evaluate;
using namespace Search;

namespace {

  // Time threshold for printing upperbound/lowerbound info
  const int PV_MIN_ELAPSED = 2500;

  // Different node types, used as a template parameter
  enum NodeType { NonPV, PV };

  constexpr uint64_t TtHitAverageWindow     = 4096;
  constexpr uint64_t TtHitAverageResolution = 1024;

  // Razor and futility margins
<<<<<<< HEAD
  constexpr int RazorMargin[VARIANT_NB] = {
  510,
#ifdef ANTI
  2234,
#endif
#ifdef ATOMIC
  600,
#endif
#ifdef CRAZYHOUSE
  600,
#endif
#ifdef EXTINCTION
  600,
#endif
#ifdef GRID
  600,
#endif
#ifdef HORDE
  600,
#endif
#ifdef KOTH
  600,
#endif
#ifdef LOSERS
  2351,
#endif
#ifdef RACE
  600,
#endif
#ifdef THREECHECK
  600,
#endif
#ifdef TWOKINGS
  600,
#endif
  };
  constexpr int FutilityMarginFactor[VARIANT_NB] = {
  223,
#ifdef ANTI
  611,
#endif
#ifdef ATOMIC
  585,
#endif
#ifdef CRAZYHOUSE
  150,
#endif
#ifdef EXTINCTION
  175,
#endif
#ifdef GRID
  206,
#endif
#ifdef HORDE
  176,
#endif
#ifdef KOTH
  217,
#endif
#ifdef LOSERS
  618,
#endif
#ifdef RACE
  361,
#endif
#ifdef THREECHECK
  248,
#endif
#ifdef TWOKINGS
  175,
#endif
  };
  constexpr int FutilityMarginParent[VARIANT_NB][2] = {
  { 283, 170 },
#ifdef ANTI
  { 331, 372 },
#endif
#ifdef ATOMIC
  { 512, 400 },
#endif
#ifdef CRAZYHOUSE
  { 256, 200 },
#endif
#ifdef EXTINCTION
  { 256, 200 },
#endif
#ifdef GRID
  { 278, 168 },
#endif
#ifdef HORDE
  { 261, 162 },
#endif
#ifdef KOTH
  { 418, 305 },
#endif
#ifdef LOSERS
  { 299, 281 },
#endif
#ifdef RACE
  { VALUE_INFINITE, VALUE_INFINITE },
#endif
#ifdef THREECHECK
  { 420, 332 },
#endif
#ifdef TWOKINGS
  { 256, 200 },
#endif
  };
  constexpr int ProbcutMargin[VARIANT_NB] = {
  176,
#ifdef ANTI
  216,
#endif
#ifdef ATOMIC
  200,
#endif
#ifdef CRAZYHOUSE
  200,
#endif
#ifdef EXTINCTION
  400,
#endif
#ifdef GRID
  222,
#endif
#ifdef HORDE
  153,
#endif
#ifdef KOTH
  324,
#endif
#ifdef LOSERS
  200,
#endif
#ifdef RACE
  242,
#endif
#ifdef THREECHECK
  418,
#endif
#ifdef TWOKINGS
  200,
#endif
  };
  Value futility_margin(Variant var, Depth d, bool improving) {
    return Value(FutilityMarginFactor[var] * (d - improving));
=======
  constexpr int RazorMargin = 510;
  Value futility_margin(Depth d, bool improving) {
    return Value(234 * (d - improving));
>>>>>>> 7615e348
  }

  // Reductions lookup table, initialized at startup
  int Reductions[MAX_MOVES]; // [depth or moveNumber]

  Depth reduction(bool i, Depth d, int mn) {
    int r = Reductions[d] * Reductions[mn];
    return (r + 503) / 1024 + (!i && r > 915);
  }

  constexpr int futility_move_count(bool improving, Depth depth) {
    return (3 + depth * depth) / (2 - improving);
  }

  // History and stats update bonus, based on depth
  int stat_bonus(Depth d) {
    return d > 13 ? 29 : 17 * d * d + 134 * d - 134;
  }

  // Add a small random component to draw evaluations to avoid 3fold-blindness
  Value value_draw(Thread* thisThread) {
    return VALUE_DRAW + Value(2 * (thisThread->nodes & 1) - 1);
  }

  // Skill structure is used to implement strength limit
  struct Skill {
    explicit Skill(int l) : level(l) {}
    bool enabled() const { return level < 20; }
    bool time_to_pick(Depth depth) const { return depth == 1 + std::max(level, 0); }
    Move pick_best(size_t multiPV);

    int level;
    Move best = MOVE_NONE;
  };

  // Breadcrumbs are used to mark nodes as being searched by a given thread
  struct Breadcrumb {
    std::atomic<Thread*> thread;
    std::atomic<Key> key;
  };
  std::array<Breadcrumb, 1024> breadcrumbs;

  // ThreadHolding structure keeps track of which thread left breadcrumbs at the given
  // node for potential reductions. A free node will be marked upon entering the moves
  // loop by the constructor, and unmarked upon leaving that loop by the destructor.
  struct ThreadHolding {
    explicit ThreadHolding(Thread* thisThread, Key posKey, int ply) {
       location = ply < 8 ? &breadcrumbs[posKey & (breadcrumbs.size() - 1)] : nullptr;
       otherThread = false;
       owning = false;
       if (location)
       {
          // See if another already marked this location, if not, mark it ourselves
          Thread* tmp = (*location).thread.load(std::memory_order_relaxed);
          if (tmp == nullptr)
          {
              (*location).thread.store(thisThread, std::memory_order_relaxed);
              (*location).key.store(posKey, std::memory_order_relaxed);
              owning = true;
          }
          else if (   tmp != thisThread
                   && (*location).key.load(std::memory_order_relaxed) == posKey)
              otherThread = true;
       }
    }

    ~ThreadHolding() {
       if (owning) // Free the marked location
           (*location).thread.store(nullptr, std::memory_order_relaxed);
    }

    bool marked() { return otherThread; }

    private:
    Breadcrumb* location;
    bool otherThread, owning;
  };

  template <NodeType NT>
  Value search(Position& pos, Stack* ss, Value alpha, Value beta, Depth depth, bool cutNode);

  template <NodeType NT>
  Value qsearch(Position& pos, Stack* ss, Value alpha, Value beta, Depth depth = 0);

  Value value_to_tt(Value v, int ply);
  Value value_from_tt(Value v, int ply, int r50c);
  void update_pv(Move* pv, Move move, Move* childPv);
  void update_continuation_histories(Stack* ss, Piece pc, Square to, int bonus);
  void update_quiet_stats(const Position& pos, Stack* ss, Move move, int bonus, int depth);
  void update_all_stats(const Position& pos, Stack* ss, Move bestMove, Value bestValue, Value beta, Square prevSq,
                        Move* quietsSearched, int quietCount, Move* capturesSearched, int captureCount, Depth depth);

  // perft() is our utility to verify move generation. All the leaf nodes up
  // to the given depth are generated and counted, and the sum is returned.
  template<bool Root>
  uint64_t perft(Position& pos, Depth depth) {

    StateInfo st;
#ifdef USE_NNUE
    ASSERT_ALIGNED(&st, Eval::NNUE::kCacheLineSize);
#endif

    uint64_t cnt, nodes = 0;
    const bool leaf = (depth == 2);

    for (const auto& m : MoveList<LEGAL>(pos))
    {
        if (Root && depth <= 1)
            cnt = 1, nodes++;
        else
        {
            pos.do_move(m, st);
            cnt = leaf ? MoveList<LEGAL>(pos).size() : perft<false>(pos, depth - 1);
            nodes += cnt;
            pos.undo_move(m);
        }
        if (Root)
            sync_cout << UCI::move(m, pos.is_chess960()) << ": " << cnt << sync_endl;
    }
    return nodes;
  }

} // namespace


/// Search::init() is called at startup to initialize various lookup tables

void Search::init() {

  for (int i = 1; i < MAX_MOVES; ++i)
      Reductions[i] = int((21.3 + 2 * std::log(Threads.size())) * std::log(i + 0.25 * std::log(i)));
}


/// Search::clear() resets search state to its initial value

void Search::clear() {

  Threads.main()->wait_for_search_finished();

  Time.availableNodes = 0;
  TT.clear();
  Threads.clear();
  Tablebases::init(UCI::variant_from_name(Options["UCI_Variant"]), Options["SyzygyPath"]); // Free mapped files
}


/// MainThread::search() is started when the program receives the UCI 'go'
/// command. It searches from the root position and outputs the "bestmove".

void MainThread::search() {

  if (Limits.perft)
  {
      nodes = perft<true>(rootPos, Limits.perft);
      sync_cout << "\nNodes searched: " << nodes << "\n" << sync_endl;
      return;
  }

  Color us = rootPos.side_to_move();
  Time.init(rootPos.variant(), Limits, us, rootPos.game_ply());
  TT.new_search();

#ifdef USE_NNUE
  Eval::NNUE::verify();
#endif

  if (rootMoves.empty())
  {
      rootMoves.emplace_back(MOVE_NONE);
      Value score = rootPos.is_variant_end() ? rootPos.variant_result()
                   : rootPos.checkers() ? rootPos.checkmate_value()
                   : rootPos.stalemate_value();
      sync_cout << "info depth 0 score " << UCI::value(score) << sync_endl;
  }
  else
  {
      Threads.start_searching(); // start non-main threads
      Thread::search();          // main thread start searching
  }

  // When we reach the maximum depth, we can arrive here without a raise of
  // Threads.stop. However, if we are pondering or in an infinite search,
  // the UCI protocol states that we shouldn't print the best move before the
  // GUI sends a "stop" or "ponderhit" command. We therefore simply wait here
  // until the GUI sends one of those commands.

  while (!Threads.stop && (ponder || Limits.infinite))
  {} // Busy wait for a stop or a ponder reset

  // Stop the threads if not already stopped (also raise the stop if
  // "ponderhit" just reset Threads.ponder).
  Threads.stop = true;

  // Wait until all threads have finished
  Threads.wait_for_search_finished();

  // When playing in 'nodes as time' mode, subtract the searched nodes from
  // the available ones before exiting.
  if (Limits.npmsec)
      Time.availableNodes += Limits.inc[us] - Threads.nodes_searched();

  Thread* bestThread = this;

  if (   int(Options["MultiPV"]) == 1
      && !Limits.depth
      && !(Skill(Options["Skill Level"]).enabled() || int(Options["UCI_LimitStrength"]))
      && rootMoves[0].pv[0] != MOVE_NONE)
      bestThread = Threads.get_best_thread();

  bestPreviousScore = bestThread->rootMoves[0].score;

  // Send again PV info if we have a new best thread
  if (bestThread != this)
      sync_cout << UCI::pv(bestThread->rootPos, bestThread->completedDepth, -VALUE_INFINITE, VALUE_INFINITE) << sync_endl;

  // Best move could be MOVE_NONE when searching on a terminal position
  sync_cout << "bestmove " << UCI::move(bestThread->rootMoves[0].pv[0], rootPos.is_chess960());

  if (bestThread->rootMoves[0].pv.size() > 1 || bestThread->rootMoves[0].extract_ponder_from_tt(rootPos))
      std::cout << " ponder " << UCI::move(bestThread->rootMoves[0].pv[1], rootPos.is_chess960());

  std::cout << sync_endl;
}


/// Thread::search() is the main iterative deepening loop. It calls search()
/// repeatedly with increasing depth until the allocated thinking time has been
/// consumed, the user stops the search, or the maximum search depth is reached.

void Thread::search() {

  // To allow access to (ss-7) up to (ss+2), the stack must be oversized.
  // The former is needed to allow update_continuation_histories(ss-1, ...),
  // which accesses its argument at ss-6, also near the root.
  // The latter is needed for statScores and killer initialization.
  Stack stack[MAX_PLY+10], *ss = stack+7;
  Move  pv[MAX_PLY+1];
  Value bestValue, alpha, beta, delta;
  Move  lastBestMove = MOVE_NONE;
  Depth lastBestMoveDepth = 0;
  MainThread* mainThread = (this == Threads.main() ? Threads.main() : nullptr);
  double timeReduction = 1, totBestMoveChanges = 0;
  Color us = rootPos.side_to_move();
  int iterIdx = 0;

  std::memset(ss-7, 0, 10 * sizeof(Stack));
  for (int i = 7; i > 0; i--)
      (ss-i)->continuationHistory = &this->continuationHistory[0][0][NO_PIECE][0]; // Use as a sentinel

  ss->pv = pv;

  bestValue = delta = alpha = -VALUE_INFINITE;
  beta = VALUE_INFINITE;

  if (mainThread)
  {
      if (mainThread->bestPreviousScore == VALUE_INFINITE)
          for (int i = 0; i < 4; ++i)
              mainThread->iterValue[i] = VALUE_ZERO;
      else
          for (int i = 0; i < 4; ++i)
              mainThread->iterValue[i] = mainThread->bestPreviousScore;
  }

  std::copy(&lowPlyHistory[2][0], &lowPlyHistory.back().back() + 1, &lowPlyHistory[0][0]);
  std::fill(&lowPlyHistory[MAX_LPH - 2][0], &lowPlyHistory.back().back() + 1, 0);

  size_t multiPV = size_t(Options["MultiPV"]);

  // Pick integer skill levels, but non-deterministically round up or down
  // such that the average integer skill corresponds to the input floating point one.
  // UCI_Elo (between 0 and 3000) is converted to a suitable fractional skill level.
  PRNG rng(now());
  double floatLevel = Options["UCI_LimitStrength"] ?
                      std::clamp((Options["UCI_Elo"] - 1500.0) / 75.0, -20.0, 20.0) :
                        double(Options["Skill Level"]);
  int intLevel = int(floatLevel) +
                 ((floatLevel - int(floatLevel)) * 1024 > rng.rand<unsigned>() % 1024  ? 1 : 0);
  Skill skill(intLevel);

  // When playing with strength handicap enable MultiPV search that we will
  // use behind the scenes to retrieve a set of possible moves.
  if (skill.enabled())
      multiPV = std::max(multiPV, (size_t)4);

  multiPV = std::min(multiPV, rootMoves.size());
  ttHitAverage = TtHitAverageWindow * TtHitAverageResolution / 2;

  int ct = int(Options["Contempt"]) * PawnValueEg / 100; // From centipawns

  // In analysis mode, adjust contempt in accordance with user preference
  if (Limits.infinite || Options["UCI_AnalyseMode"])
      ct =  Options["Analysis Contempt"] == "Off"  ? 0
          : Options["Analysis Contempt"] == "Both" ? ct
          : Options["Analysis Contempt"] == "White" && us == BLACK ? -ct
          : Options["Analysis Contempt"] == "Black" && us == WHITE ? -ct
          : ct;

  // Evaluation score is from the white point of view
  contempt = (us == WHITE ?  make_score(ct, ct / 2)
                          : -make_score(ct, ct / 2));

  int searchAgainCounter = 0;

  // Iterative deepening loop until requested to stop or the target depth is reached
  while (   ++rootDepth < MAX_PLY
         && !Threads.stop
         && !(Limits.depth && mainThread && rootDepth > Limits.depth))
  {
      // Age out PV variability metric
      if (mainThread)
          totBestMoveChanges /= 2;

      // Save the last iteration's scores before first PV line is searched and
      // all the move scores except the (new) PV are set to -VALUE_INFINITE.
      for (RootMove& rm : rootMoves)
          rm.previousScore = rm.score;

      size_t pvFirst = 0;
      pvLast = 0;

      if (!Threads.increaseDepth)
         searchAgainCounter++;

      // MultiPV loop. We perform a full root search for each PV line
      for (pvIdx = 0; pvIdx < multiPV && !Threads.stop; ++pvIdx)
      {
          if (pvIdx == pvLast)
          {
              pvFirst = pvLast;
              for (pvLast++; pvLast < rootMoves.size(); pvLast++)
                  if (rootMoves[pvLast].tbRank != rootMoves[pvFirst].tbRank)
                      break;
          }

          // Reset UCI info selDepth for each depth and each PV line
          selDepth = 0;

          // Reset aspiration window starting size
          if (rootDepth >= 4)
          {
              Value prev = rootMoves[pvIdx].previousScore;
              delta = Value(17);
              alpha = std::max(prev - delta,-VALUE_INFINITE);
              beta  = std::min(prev + delta, VALUE_INFINITE);

              // Adjust contempt based on root move's previousScore (dynamic contempt)
              int dct = ct + (113 - ct / 2) * prev / (abs(prev) + 147);

              contempt = (us == WHITE ?  make_score(dct, dct / 2)
                                      : -make_score(dct, dct / 2));
          }

          // Start with a small aspiration window and, in the case of a fail
          // high/low, re-search with a bigger window until we don't fail
          // high/low anymore.
          failedHighCnt = 0;
          while (true)
          {
              Depth adjustedDepth = std::max(1, rootDepth - failedHighCnt - searchAgainCounter);
              bestValue = ::search<PV>(rootPos, ss, alpha, beta, adjustedDepth, false);
#ifdef HELPMATE
              if (rootPos.is_helpmate()) bestValue = -bestValue;
#endif

              // Bring the best move to the front. It is critical that sorting
              // is done with a stable algorithm because all the values but the
              // first and eventually the new best one are set to -VALUE_INFINITE
              // and we want to keep the same order for all the moves except the
              // new PV that goes to the front. Note that in case of MultiPV
              // search the already searched PV lines are preserved.
              std::stable_sort(rootMoves.begin() + pvIdx, rootMoves.begin() + pvLast);

              // If search has been stopped, we break immediately. Sorting is
              // safe because RootMoves is still valid, although it refers to
              // the previous iteration.
              if (Threads.stop)
                  break;

              // When failing high/low give some update (without cluttering
              // the UI) before a re-search.
              if (   mainThread
                  && multiPV == 1
                  && (bestValue <= alpha || bestValue >= beta)
                  && Time.elapsed() > PV_MIN_ELAPSED)
                  sync_cout << UCI::pv(rootPos, rootDepth, alpha, beta) << sync_endl;

              // In case of failing low/high increase aspiration window and
              // re-search, otherwise exit the loop.
              if (bestValue <= alpha)
              {
                  beta = (alpha + beta) / 2;
                  alpha = std::max(bestValue - delta, -VALUE_INFINITE);

                  failedHighCnt = 0;
                  if (mainThread)
                      mainThread->stopOnPonderhit = false;
              }
              else if (bestValue >= beta)
              {
                  beta = std::min(bestValue + delta, VALUE_INFINITE);
                  ++failedHighCnt;
              }
              else
                  break;

              delta += delta / 4 + 5;

              assert(alpha >= -VALUE_INFINITE && beta <= VALUE_INFINITE);
          }
#ifdef HELPMATE
          if (rootPos.is_helpmate()) bestValue = -bestValue;
#endif

          // Sort the PV lines searched so far and update the GUI
          std::stable_sort(rootMoves.begin() + pvFirst, rootMoves.begin() + pvIdx + 1);

          if (    mainThread
              && (Threads.stop || pvIdx + 1 == multiPV || Time.elapsed() > PV_MIN_ELAPSED))
              sync_cout << UCI::pv(rootPos, rootDepth, alpha, beta) << sync_endl;
      }

      if (!Threads.stop)
          completedDepth = rootDepth;

      if (rootMoves[0].pv[0] != lastBestMove) {
         lastBestMove = rootMoves[0].pv[0];
         lastBestMoveDepth = rootDepth;
      }

      // Have we found a "mate in x"?
      if (   Limits.mate
          && bestValue >= VALUE_MATE_IN_MAX_PLY
          && VALUE_MATE - bestValue <= 2 * Limits.mate)
          Threads.stop = true;

      if (!mainThread)
          continue;

      // If skill level is enabled and time is up, pick a sub-optimal best move
      if (skill.enabled() && skill.time_to_pick(rootDepth))
          skill.pick_best(multiPV);

      // Do we have time for the next iteration? Can we stop searching now?
      if (    Limits.use_time_management()
          && !Threads.stop
          && !mainThread->stopOnPonderhit)
      {
          double fallingEval = (318 + 6 * (mainThread->bestPreviousScore - bestValue)
                                    + 6 * (mainThread->iterValue[iterIdx] - bestValue)) / 825.0;
          fallingEval = std::clamp(fallingEval, 0.5, 1.5);

          // If the bestMove is stable over several iterations, reduce time accordingly
          timeReduction = lastBestMoveDepth + 9 < completedDepth ? 1.92 : 0.95;
          double reduction = (1.47 + mainThread->previousTimeReduction) / (2.32 * timeReduction);

          // Use part of the gained time from a previous stable move for the current move
          for (Thread* th : Threads)
          {
              totBestMoveChanges += th->bestMoveChanges;
              th->bestMoveChanges = 0;
          }
          double bestMoveInstability = 1 + 2 * totBestMoveChanges / Threads.size();

          double totalTime = Time.optimum() * fallingEval * reduction * bestMoveInstability;

          // Cap used time in case of a single legal move for a better viewer experience in tournaments
          // yielding correct scores and sufficiently fast moves.
          if (rootMoves.size() == 1)
              totalTime = std::min(500.0, totalTime);

          // Stop the search if we have exceeded the totalTime
          if (Time.elapsed() > totalTime)
          {
              // If we are allowed to ponder do not stop the search now but
              // keep pondering until the GUI sends "ponderhit" or "stop".
              if (mainThread->ponder)
                  mainThread->stopOnPonderhit = true;
              else
                  Threads.stop = true;
          }
          else if (   Threads.increaseDepth
                   && !mainThread->ponder
                   && Time.elapsed() > totalTime * 0.58)
                   Threads.increaseDepth = false;
          else
                   Threads.increaseDepth = true;
      }

      mainThread->iterValue[iterIdx] = bestValue;
      iterIdx = (iterIdx + 1) & 3;
  }

  if (!mainThread)
      return;

  mainThread->previousTimeReduction = timeReduction;

  // If skill level is enabled, swap best PV line with the sub-optimal one
  if (skill.enabled())
      std::swap(rootMoves[0], *std::find(rootMoves.begin(), rootMoves.end(),
                skill.best ? skill.best : skill.pick_best(multiPV)));
}


namespace {

  // search<>() is the main search function for both PV and non-PV nodes

  template <NodeType NT>
  Value search(Position& pos, Stack* ss, Value alpha, Value beta, Depth depth, bool cutNode) {

    constexpr bool PvNode = NT == PV;
    const bool rootNode = PvNode && ss->ply == 0;
    const Depth maxNextDepth = rootNode ? depth : depth + 1;

    // Check if we have an upcoming move which draws by repetition, or
    // if the opponent had an alternative move earlier to this position.
    if (   pos.rule50_count() >= 3
        && alpha < VALUE_DRAW
        && !rootNode
        && pos.has_game_cycle(ss->ply))
    {
        alpha = value_draw(pos.this_thread());
        if (alpha >= beta)
            return alpha;
    }

    // Dive into quiescence search when the depth reaches zero
    if (depth <= 0)
        return qsearch<NT>(pos, ss, alpha, beta);

    assert(-VALUE_INFINITE <= alpha && alpha < beta && beta <= VALUE_INFINITE);
    assert(PvNode || (alpha == beta - 1));
    assert(0 < depth && depth < MAX_PLY);
    assert(!(PvNode && cutNode));

    Move pv[MAX_PLY+1], capturesSearched[32], quietsSearched[64];
    StateInfo st;
#ifdef USE_NNUE
    ASSERT_ALIGNED(&st, Eval::NNUE::kCacheLineSize);
#endif

    TTEntry* tte;
    Key posKey;
    Move ttMove, move, excludedMove, bestMove;
    Depth extension, newDepth;
    Value bestValue, value, ttValue, eval, maxValue, probCutBeta;
    bool formerPv, givesCheck, improving, didLMR, priorCapture;
    bool captureOrPromotion, doFullDepthSearch, moveCountPruning,
         ttCapture, singularQuietLMR;
    Piece movedPiece;
    int moveCount, captureCount, quietCount;

    // Step 1. Initialize node
    Thread* thisThread = pos.this_thread();
    ss->inCheck = pos.checkers();
    priorCapture = pos.captured_piece();
    Color us = pos.side_to_move();
    moveCount = captureCount = quietCount = ss->moveCount = 0;
    bestValue = -VALUE_INFINITE;
    maxValue = VALUE_INFINITE;

    // Check for the available remaining time
    if (thisThread == Threads.main())
        static_cast<MainThread*>(thisThread)->check_time();

    // Used to send selDepth info to GUI (selDepth counts from 1, ply from 0)
    if (PvNode && thisThread->selDepth < ss->ply + 1)
        thisThread->selDepth = ss->ply + 1;

    if (!rootNode)
    {
        if (pos.is_variant_end())
            return pos.variant_result(ss->ply, VALUE_DRAW);

        // Step 2. Check for aborted search and immediate draw
        if (   Threads.stop.load(std::memory_order_relaxed)
            || pos.is_draw(ss->ply)
            || ss->ply >= MAX_PLY)
            return (ss->ply >= MAX_PLY && !ss->inCheck) ? evaluate(pos)
                                                        : value_draw(pos.this_thread());

        // Step 3. Mate distance pruning. Even if we mate at the next move our score
        // would be at best mate_in(ss->ply+1), but if alpha is already bigger because
        // a shorter mate was found upward in the tree then there is no need to search
        // because we will never beat the current alpha. Same logic but with reversed
        // signs applies also in the opposite condition of being mated instead of giving
        // mate. In this case return a fail-high score.
        alpha = std::max(mated_in(ss->ply), alpha);
        beta = std::min(mate_in(ss->ply+1), beta);
        if (alpha >= beta)
            return alpha;
    }

    assert(0 <= ss->ply && ss->ply < MAX_PLY);

    (ss+1)->ply = ss->ply + 1;
    (ss+1)->ttPv = false;
    (ss+1)->excludedMove = bestMove = MOVE_NONE;
    (ss+2)->killers[0] = (ss+2)->killers[1] = MOVE_NONE;
    Square prevSq = to_sq((ss-1)->currentMove);

    // Initialize statScore to zero for the grandchildren of the current position.
    // So statScore is shared between all grandchildren and only the first grandchild
    // starts with statScore = 0. Later grandchildren start with the last calculated
    // statScore of the previous grandchild. This influences the reduction rules in
    // LMR which are based on the statScore of parent position.
    if (!rootNode)
        (ss+2)->statScore = 0;

    // Step 4. Transposition table lookup. We don't want the score of a partial
    // search to overwrite a previous full search TT value, so we use a different
    // position key in case of an excluded move.
    excludedMove = ss->excludedMove;
    posKey = excludedMove == MOVE_NONE ? pos.key() : pos.key() ^ make_key(excludedMove);
    tte = TT.probe(posKey, ss->ttHit);
    ttValue = ss->ttHit ? value_from_tt(tte->value(), ss->ply, pos.rule50_count()) : VALUE_NONE;
    ttMove =  rootNode ? thisThread->rootMoves[thisThread->pvIdx].pv[0]
            : ss->ttHit    ? tte->move() : MOVE_NONE;
    if (!excludedMove)
        ss->ttPv = PvNode || (ss->ttHit && tte->is_pv());
    formerPv = ss->ttPv && !PvNode;

    if (   ss->ttPv
        && depth > 12
        && ss->ply - 1 < MAX_LPH
        && !priorCapture
        && is_ok((ss-1)->currentMove))
        thisThread->lowPlyHistory[ss->ply - 1][from_to((ss-1)->currentMove)] << stat_bonus(depth - 5);

    // thisThread->ttHitAverage can be used to approximate the running average of ttHit
    thisThread->ttHitAverage =   (TtHitAverageWindow - 1) * thisThread->ttHitAverage / TtHitAverageWindow
                                + TtHitAverageResolution * ss->ttHit;

    // At non-PV nodes we check for an early TT cutoff
    if (  !PvNode
        && ss->ttHit
        && tte->depth() >= depth
        && ttValue != VALUE_NONE // Possible in case of TT access race
        && (ttValue >= beta ? (tte->bound() & BOUND_LOWER)
                            : (tte->bound() & BOUND_UPPER)))
    {
        // If ttMove is quiet, update move sorting heuristics on TT hit
        if (ttMove)
        {
            if (ttValue >= beta)
            {
                if (!pos.capture_or_promotion(ttMove))
                    update_quiet_stats(pos, ss, ttMove, stat_bonus(depth), depth);

                // Extra penalty for early quiet moves of the previous ply
                if ((ss-1)->moveCount <= 2 && !priorCapture)
                    update_continuation_histories(ss-1, pos.piece_on(prevSq), prevSq, -stat_bonus(depth + 1));
            }
            // Penalty for a quiet ttMove that fails low
            else if (!pos.capture_or_promotion(ttMove))
            {
                int penalty = -stat_bonus(depth);
                thisThread->mainHistory[us][from_to(ttMove)] << penalty;
                update_continuation_histories(ss, pos.moved_piece(ttMove), to_sq(ttMove), penalty);
            }
        }

        if (pos.rule50_count() < 90)
            return ttValue;
    }

    // Step 5. Tablebases probe
#ifdef EXTINCTION
    if (pos.is_extinction()) {} else
#endif
#ifdef GRID
    if (pos.is_grid()) {} else
#endif
#ifdef KOTH
    if (pos.is_koth()) {} else
#endif
#ifdef LOSERS
    if (pos.is_losers()) {} else
#endif
#ifdef RACE
    if (pos.is_race()) {} else
#endif
#ifdef THREECHECK
    if (pos.is_three_check()) {} else
#endif
#ifdef HORDE
    if (pos.is_horde()) {} else
#endif
#ifdef HELPMATE
    if (pos.is_helpmate()) {} else
#endif
#ifdef KNIGHTRELAY
    if (pos.is_knight_relay() && pos.pieces(PAWN, KNIGHT)) {} else
#endif
#ifdef RELAY
    if (pos.is_relay()) {} else
#endif
    if (!rootNode && TB::Cardinality)
    {
        int piecesCount = pos.count<ALL_PIECES>();

        if (    piecesCount <= TB::Cardinality
            && (piecesCount <  TB::Cardinality || depth >= TB::ProbeDepth)
            &&  pos.rule50_count() == 0
            && !pos.can_castle(ANY_CASTLING))
        {
            TB::ProbeState err;
            TB::WDLScore wdl = Tablebases::probe_wdl(pos, &err);

            // Force check of time on the next occasion
            if (thisThread == Threads.main())
                static_cast<MainThread*>(thisThread)->callsCnt = 0;

            if (err != TB::ProbeState::FAIL)
            {
                thisThread->tbHits.fetch_add(1, std::memory_order_relaxed);

                int drawScore = TB::UseRule50 ? 1 : 0;

                // use the range VALUE_MATE_IN_MAX_PLY to VALUE_TB_WIN_IN_MAX_PLY to score
                value =  wdl < -drawScore ? VALUE_MATED_IN_MAX_PLY + ss->ply + 1
                       : wdl >  drawScore ? VALUE_MATE_IN_MAX_PLY - ss->ply - 1
                                          : VALUE_DRAW + 2 * wdl * drawScore;

                Bound b =  wdl < -drawScore ? BOUND_UPPER
                         : wdl >  drawScore ? BOUND_LOWER : BOUND_EXACT;

                if (    b == BOUND_EXACT
                    || (b == BOUND_LOWER ? value >= beta : value <= alpha))
                {
                    tte->save(posKey, value_to_tt(value, ss->ply), ss->ttPv, b,
                              std::min(MAX_PLY - 1, depth + 6),
                              MOVE_NONE, VALUE_NONE);

                    return value;
                }

                if (PvNode)
                {
                    if (b == BOUND_LOWER)
                        bestValue = value, alpha = std::max(alpha, bestValue);
                    else
                        maxValue = value;
                }
            }
        }
    }

    CapturePieceToHistory& captureHistory = thisThread->captureHistory;

    // Step 6. Static evaluation of the position
    if (ss->inCheck)
    {
        // Skip early pruning when in check
        ss->staticEval = eval = VALUE_NONE;
        improving = false;
        goto moves_loop;
    }
    else if (ss->ttHit)
    {
        // Never assume anything about values stored in TT
        ss->staticEval = eval = tte->eval();
        if (eval == VALUE_NONE)
            ss->staticEval = eval = evaluate(pos);

        if (eval == VALUE_DRAW)
            eval = value_draw(thisThread);

        // Can ttValue be used as a better position evaluation?
        if (    ttValue != VALUE_NONE
            && (tte->bound() & (ttValue > eval ? BOUND_LOWER : BOUND_UPPER)))
            eval = ttValue;
    }
    else
    {
        if ((ss-1)->currentMove != MOVE_NULL)
            ss->staticEval = eval = evaluate(pos);
        else
            ss->staticEval = eval = -(ss-1)->staticEval + 2 * Tempo;

        tte->save(posKey, VALUE_NONE, ss->ttPv, BOUND_NONE, DEPTH_NONE, MOVE_NONE, eval);
    }
#ifdef HELPMATE
    if (pos.is_helpmate())
        eval = -eval;
#endif

    // Step 7. Razoring (~1 Elo)
#ifdef ANTI
    if (pos.is_anti() && pos.can_capture())
    {
        improving = false;
        goto moves_loop;
    }
#endif
#ifdef LOSERS
    if (pos.is_losers() && pos.can_capture_losers())
    {
        improving =   ss->staticEval >= (ss-2)->staticEval
                   || (ss-2)->staticEval == VALUE_NONE;
        goto moves_loop;
    }
#endif
#ifdef HELPMATE
    if (pos.is_helpmate())
    {
        improving = false;
        goto moves_loop;
    }
#endif
#ifdef RACE
    if (pos.is_race() && (pos.pieces(KING) & (Rank7BB | Rank8BB)))
    {
        improving = false;
        goto moves_loop;
    }
#endif
    if (   !rootNode // The required rootNode PV handling is not available in qsearch
        &&  depth == 1
        &&  eval <= alpha - RazorMargin[pos.variant()])
        return qsearch<NT>(pos, ss, alpha, beta);

    improving =  (ss-2)->staticEval == VALUE_NONE
               ? ss->staticEval > (ss-4)->staticEval || (ss-4)->staticEval == VALUE_NONE
               : ss->staticEval > (ss-2)->staticEval;

    // Step 8. Futility pruning: child node (~50 Elo)
#ifdef EXTINCTION
    if (pos.is_extinction()) {} else
#endif
    if (   !PvNode
        &&  depth < 8
        &&  eval - futility_margin(pos.variant(), depth, improving) >= beta
        &&  eval < VALUE_KNOWN_WIN) // Do not return unproven wins
        return eval;

    // Step 9. Null move search with verification search (~40 Elo)
#ifdef GRID
    if (pos.is_grid()) {} else
#endif
    if (   !PvNode
        && (ss-1)->currentMove != MOVE_NULL
        && (ss-1)->statScore < 22977
        &&  eval >= beta
        &&  eval >= ss->staticEval
        &&  ss->staticEval >= beta - 30 * depth - 28 * improving + 84 * ss->ttPv + 168
        && !excludedMove
        &&  pos.non_pawn_material(us)
        && (ss->ply >= thisThread->nmpMinPly || us != thisThread->nmpColor))
    {
        assert(eval - beta >= 0);

        // Null move dynamic reduction based on depth and value
<<<<<<< HEAD
        Depth R;
        switch (pos.variant())
        {
#ifdef ANTI
        case ANTI_VARIANT:
            R = (823 + 67 * depth) / 256 + std::min(int(eval - beta) / 400, 3);
        break;
#endif
#ifdef ATOMIC
        case ATOMIC_VARIANT:
            R = (823 + 67 * depth) / 256 + std::min(int(eval - beta) / 400, 3);
        break;
#endif
        default:
            R = (982 + 85 * depth) / 256 + std::min(int(eval - beta) / 192, 3);
        }
=======
        Depth R = (1015 + 85 * depth) / 256 + std::min(int(eval - beta) / 191, 3);
>>>>>>> 7615e348

        ss->currentMove = MOVE_NULL;
        ss->continuationHistory = &thisThread->continuationHistory[0][0][NO_PIECE][0];

        pos.do_null_move(st);

        Value nullValue = -search<NonPV>(pos, ss+1, -beta, -beta+1, depth-R, !cutNode);

        pos.undo_null_move();

        if (nullValue >= beta)
        {
            // Do not return unproven mate or TB scores
            if (nullValue >= VALUE_TB_WIN_IN_MAX_PLY)
                nullValue = beta;

            if (thisThread->nmpMinPly || (abs(beta) < VALUE_KNOWN_WIN && depth < 14))
                return nullValue;

            assert(!thisThread->nmpMinPly); // Recursive verification is not allowed

            // Do verification search at high depths, with null move pruning disabled
            // for us, until ply exceeds nmpMinPly.
            thisThread->nmpMinPly = ss->ply + 3 * (depth-R) / 4;
            thisThread->nmpColor = us;

            Value v = search<NonPV>(pos, ss, beta-1, beta, depth-R, false);

            thisThread->nmpMinPly = 0;

            if (v >= beta)
                return nullValue;
        }
    }

<<<<<<< HEAD
    probCutBeta = beta + ProbcutMargin[pos.variant()] - 49 * improving;
=======
    probCutBeta = beta + 183 - 49 * improving;
>>>>>>> 7615e348

    // Step 10. ProbCut (~10 Elo)
    // If we have a good enough capture and a reduced search returns a value
    // much above beta, we can (almost) safely prune the previous move.
    if (   !PvNode
        &&  depth > 4
        &&  abs(beta) < VALUE_TB_WIN_IN_MAX_PLY
        // if value from transposition table is lower than probCutBeta, don't attempt probCut
        // there and in further interactions with transposition table cutoff depth is set to depth - 3
        // because probCut search has depth set to depth - 4 but we also do a move before it
        // so effective depth is equal to depth - 3
        && !(   ss->ttHit
             && tte->depth() >= depth - 3
             && ttValue != VALUE_NONE
             && ttValue < probCutBeta))
    {
        // if ttMove is a capture and value from transposition table is good enough produce probCut
        // cutoff without digging into actual probCut search
        if (   ss->ttHit
            && tte->depth() >= depth - 3
            && ttValue != VALUE_NONE
            && ttValue >= probCutBeta
            && ttMove
            && pos.capture_or_promotion(ttMove))
            return probCutBeta;

        assert(probCutBeta < VALUE_INFINITE);
        MovePicker mp(pos, ttMove, probCutBeta - ss->staticEval, &captureHistory);
        int probCutCount = 0;
        bool ttPv = ss->ttPv;
        ss->ttPv = false;

        while (   (move = mp.next_move()) != MOVE_NONE
               && probCutCount < 2 + 2 * cutNode)
            if (move != excludedMove && pos.legal(move))
            {
                assert(pos.capture_or_promotion(move));
                assert(depth >= 5);

                captureOrPromotion = true;
                probCutCount++;

                ss->currentMove = move;
                ss->continuationHistory = &thisThread->continuationHistory[ss->inCheck]
                                                                          [captureOrPromotion]
                                                                          [pos.moved_piece(move)]
                                                                          [to_sq(move)];

                pos.do_move(move, st);

                // Perform a preliminary qsearch to verify that the move holds
                value = -qsearch<NonPV>(pos, ss+1, -probCutBeta, -probCutBeta+1);

                // If the qsearch held, perform the regular search
                if (value >= probCutBeta)
                    value = -search<NonPV>(pos, ss+1, -probCutBeta, -probCutBeta+1, depth - 4, !cutNode);

                pos.undo_move(move);

                if (value >= probCutBeta)
                {
                    // if transposition table doesn't have equal or more deep info write probCut data into it
                    if ( !(ss->ttHit
                       && tte->depth() >= depth - 3
                       && ttValue != VALUE_NONE))
                        tte->save(posKey, value_to_tt(value, ss->ply), ttPv,
                            BOUND_LOWER,
                            depth - 3, move, ss->staticEval);
                    return value;
                }
            }
         ss->ttPv = ttPv;
    }

    // Step 11. If the position is not in TT, decrease depth by 2
    if (   PvNode
        && depth >= 6
        && !ttMove)
        depth -= 2;

moves_loop: // When in check, search starts from here

    const PieceToHistory* contHist[] = { (ss-1)->continuationHistory, (ss-2)->continuationHistory,
                                          nullptr                   , (ss-4)->continuationHistory,
                                          nullptr                   , (ss-6)->continuationHistory };

    Move countermove = thisThread->counterMoves[pos.piece_on(prevSq)][prevSq];

    MovePicker mp(pos, ttMove, depth, &thisThread->mainHistory,
                                      &thisThread->lowPlyHistory,
                                      &captureHistory,
                                      contHist,
                                      countermove,
                                      ss->killers,
                                      ss->ply);

    value = bestValue;
    singularQuietLMR = moveCountPruning = false;
    ttCapture = ttMove && pos.capture_or_promotion(ttMove);

    // Mark this node as being searched
    ThreadHolding th(thisThread, posKey, ss->ply);

    // Step 12. Loop through all pseudo-legal moves until no moves remain
    // or a beta cutoff occurs.
    while ((move = mp.next_move(moveCountPruning)) != MOVE_NONE)
    {
      assert(is_ok(move));

      if (move == excludedMove)
          continue;

      // At root obey the "searchmoves" option and skip moves not listed in Root
      // Move List. As a consequence any illegal move is also skipped. In MultiPV
      // mode we also skip PV moves which have been already searched and those
      // of lower "TB rank" if we are in a TB root position.
      if (rootNode && !std::count(thisThread->rootMoves.begin() + thisThread->pvIdx,
                                  thisThread->rootMoves.begin() + thisThread->pvLast, move))
          continue;

      // Check for legality
      if (!rootNode && !pos.legal(move))
          continue;

      ss->moveCount = ++moveCount;
#ifdef PRINTCURRMOVE
      if (rootNode && thisThread == Threads.main() && Time.elapsed() > PV_MIN_ELAPSED)
          sync_cout << "info depth " << depth
                    << " currmove " << UCI::move(move, pos.is_chess960())
                    << " currmovenumber " << moveCount + thisThread->pvIdx << sync_endl;
#endif
      if (PvNode)
          (ss+1)->pv = nullptr;

      extension = 0;
#ifdef HELPMATE
      if (pos.is_helpmate())
          captureOrPromotion = (type_of(move) == PROMOTION);
#endif
      captureOrPromotion = pos.capture_or_promotion(move);
      movedPiece = pos.moved_piece(move);
      givesCheck = pos.gives_check(move);

      // Calculate new depth for this move
      newDepth = depth - 1;

      // Step 13. Pruning at shallow depth (~200 Elo)
      if (  !rootNode
#ifdef HORDE
          && (pos.is_horde() || pos.non_pawn_material(us))
#else
          && pos.non_pawn_material(us)
#endif
          && bestValue > VALUE_TB_LOSS_IN_MAX_PLY)
      {
          // Skip quiet moves if movecount exceeds our FutilityMoveCount threshold
          moveCountPruning = moveCount >= futility_move_count(improving, depth);

          // Reduced depth of the next LMR search
          int lmrDepth = std::max(newDepth - reduction(improving, depth, moveCount), 0);

          if (   !captureOrPromotion
              && !givesCheck)
          {
              // Countermoves based pruning (~20 Elo)
              if (   lmrDepth < 4 + ((ss-1)->statScore > 0 || (ss-1)->moveCount == 1)
                  && (*contHist[0])[movedPiece][to_sq(move)] < CounterMovePruneThreshold
                  && (*contHist[1])[movedPiece][to_sq(move)] < CounterMovePruneThreshold)
                  continue;

              // Futility pruning: parent node (~5 Elo)
#ifdef LOSERS
              if (pos.is_losers()) {} else
#endif
              if (   lmrDepth < 7
                  && !ss->inCheck
<<<<<<< HEAD
                  && ss->staticEval + FutilityMarginParent[pos.variant()][0] + FutilityMarginParent[pos.variant()][1] * lmrDepth <= alpha
=======
                  && ss->staticEval + 266 + 170 * lmrDepth <= alpha
>>>>>>> 7615e348
                  &&  (*contHist[0])[movedPiece][to_sq(move)]
                    + (*contHist[1])[movedPiece][to_sq(move)]
                    + (*contHist[3])[movedPiece][to_sq(move)]
                    + (*contHist[5])[movedPiece][to_sq(move)] / 2 < 27376)
                  continue;

              // Prune moves with negative SEE (~20 Elo)
<<<<<<< HEAD
#ifdef ANTI
              if (pos.is_anti()) {} else
#endif
#ifdef HELPMATE
              if (pos.is_helpmate()) {} else
#endif
              if (!pos.see_ge(move, Value(-(29 - std::min(lmrDepth, 18)) * lmrDepth * lmrDepth)))
=======
              if (!pos.see_ge(move, Value(-(30 - std::min(lmrDepth, 18)) * lmrDepth * lmrDepth)))
>>>>>>> 7615e348
                  continue;
          }
          else
          {
              // Capture history based pruning when the move doesn't give check
              if (   !givesCheck
                  && lmrDepth < 1
                  && captureHistory[movedPiece][to_sq(move)][type_of(pos.piece_on(to_sq(move)))] < 0)
                  continue;

              // SEE based pruning
              if (!pos.see_ge(move, Value(-213) * depth)) // (~25 Elo)
                  continue;
          }
      }

      // Step 14. Extensions (~75 Elo)

      // Singular extension search (~70 Elo). If all moves but one fail low on a
      // search of (alpha-s, beta-s), and just one fails high on (alpha, beta),
      // then that move is singular and should be extended. To verify this we do
      // a reduced search on all the other moves but the ttMove and if the
      // result is lower than ttValue minus a margin, then we will extend the ttMove.
      if (    depth >= 7
          &&  move == ttMove
          && !rootNode
          && !excludedMove // Avoid recursive singular search
       /* &&  ttValue != VALUE_NONE Already implicit in the next condition */
          &&  abs(ttValue) < VALUE_KNOWN_WIN
          && (tte->bound() & BOUND_LOWER)
          &&  tte->depth() >= depth - 3)
      {
          Value singularBeta = ttValue - ((formerPv + 4) * depth) / 2;
          Depth singularDepth = (depth - 1 + 3 * formerPv) / 2;
          ss->excludedMove = move;
          value = search<NonPV>(pos, ss, singularBeta - 1, singularBeta, singularDepth, cutNode);
#ifdef HELPMATE
          if (pos.is_helpmate()) value = -value;
#endif
          ss->excludedMove = MOVE_NONE;

          if (value < singularBeta)
          {
              extension = 1;
              singularQuietLMR = !ttCapture;
          }

          // Multi-cut pruning
          // Our ttMove is assumed to fail high, and now we failed high also on a reduced
          // search without the ttMove. So we assume this expected Cut-node is not singular,
          // that multiple moves fail high, and we can prune the whole subtree by returning
          // a soft bound.
          else if (singularBeta >= beta)
              return singularBeta;

          // If the eval of ttMove is greater than beta we try also if there is another
          // move that pushes it over beta, if so also produce a cutoff.
          else if (ttValue >= beta)
          {
              ss->excludedMove = move;
              value = search<NonPV>(pos, ss, beta - 1, beta, (depth + 3) / 2, cutNode);
              ss->excludedMove = MOVE_NONE;

              if (value >= beta)
                  return beta;
          }
      }

      // Check extension (~2 Elo)
#ifdef CRAZYHOUSE
      else if (type_of(move) == DROP)
      {
          if (givesCheck && pos.see_ge(move))
              extension = 1;
      }
#endif
      else if (    givesCheck
               && (pos.is_discovery_check_on_king(~us, move) || pos.see_ge(move)))
          extension = 1;

      // Last captures extension
      else if (   PieceValue[pos.variant()][EG][pos.captured_piece()] > PawnValueEg
               && pos.non_pawn_material() <= 2 * RookValueMg)
          extension = 1;

      // Late irreversible move extension
      if (   move == ttMove
          && pos.rule50_count() > 80
          && (captureOrPromotion || type_of(movedPiece) == PAWN))
          extension = 2;

      // Add extension to new depth
      newDepth += extension;

      // Speculative prefetch as early as possible
      prefetch(TT.first_entry(pos.key_after(move)));

      // Update the current move (this must be done after singular extension search)
      ss->currentMove = move;
      ss->continuationHistory = &thisThread->continuationHistory[ss->inCheck]
                                                                [captureOrPromotion]
                                                                [movedPiece]
                                                                [to_sq(move)];

      // Step 15. Make the move
      pos.do_move(move, st, givesCheck);

      // Step 16. Reduced depth search (LMR, ~200 Elo). If the move fails high it will be
      // re-searched at full depth.
      if (    depth >= 3
          &&  moveCount > 1 + 2 * rootNode
          && (  !captureOrPromotion
              || moveCountPruning
              || ss->staticEval + PieceValue[pos.variant()][EG][pos.captured_piece()] <= alpha
              || cutNode
              || thisThread->ttHitAverage < 432 * TtHitAverageResolution * TtHitAverageWindow / 1024))
      {
          Depth r = reduction(improving, depth, moveCount);

          // Decrease reduction if the ttHit running average is large
          if (thisThread->ttHitAverage > 537 * TtHitAverageResolution * TtHitAverageWindow / 1024)
              r--;

          // Increase reduction if other threads are searching this position
          if (th.marked())
              r++;

          // Decrease reduction if position is or has been on the PV (~10 Elo)
          if (ss->ttPv)
              r -= 2;

          // Increase reduction at root and non-PV nodes when the best move does not change frequently
          if ((rootNode || !PvNode) && depth > 10 && thisThread->bestMoveChanges <= 2)
              r++;

          if (moveCountPruning && !formerPv)
              r++;

          // Decrease reduction if opponent's move count is high (~5 Elo)
          if ((ss-1)->moveCount > 13)
              r--;

          // Decrease reduction if ttMove has been singularly extended (~3 Elo)
          if (singularQuietLMR)
              r--;

          if (!captureOrPromotion)
          {
              // Increase reduction if ttMove is a capture (~5 Elo)
              if (ttCapture)
                  r++;

              // Increase reduction at root if failing high
              r += rootNode ? thisThread->failedHighCnt * thisThread->failedHighCnt * moveCount / 512 : 0;

              // Increase reduction for cut nodes (~10 Elo)
              if (cutNode)
                  r += 2;

              // Decrease reduction for moves that escape a capture. Filter out
              // castling moves, because they are coded as "king captures rook" and
              // hence break make_move(). (~2 Elo)
              else if (    type_of(move) == NORMAL
                       && !pos.see_ge(reverse_move(move)))
                  r -= 2 + ss->ttPv - (type_of(movedPiece) == PAWN);

              ss->statScore =  thisThread->mainHistory[us][from_to(move)]
                             + (*contHist[0])[movedPiece][to_sq(move)]
                             + (*contHist[1])[movedPiece][to_sq(move)]
                             + (*contHist[3])[movedPiece][to_sq(move)]
                             - 5287;

              // Decrease/increase reduction by comparing opponent's stat score (~10 Elo)
              if (ss->statScore >= -105 && (ss-1)->statScore < -103)
                  r--;

              else if ((ss-1)->statScore >= -122 && ss->statScore < -129)
                  r++;

              // Decrease/increase reduction for moves with a good/bad history (~30 Elo)
              r -= ss->statScore / 14884;
          }
          else
          {
              // Increase reduction for captures/promotions if late move and at low depth
              if (depth < 8 && moveCount > 2)
                  r++;

              // Unless giving check, this capture is likely bad
              if (   !givesCheck
<<<<<<< HEAD
                  && ss->staticEval + PieceValue[pos.variant()][EG][pos.captured_piece()] + 213 * depth <= alpha)
=======
                  && ss->staticEval + PieceValue[EG][pos.captured_piece()] + 210 * depth <= alpha)
>>>>>>> 7615e348
                  r++;
          }

          Depth d = std::clamp(newDepth - r, 1, newDepth);

          value = -search<NonPV>(pos, ss+1, -(alpha+1), -alpha, d, true);
#ifdef HELPMATE
          if (pos.is_helpmate())
              value = -value;
#endif

          doFullDepthSearch = value > alpha && d != newDepth;

          didLMR = true;
      }
      else
      {
          doFullDepthSearch = !PvNode || moveCount > 1;

          didLMR = false;
      }

      // Step 17. Full depth search when LMR is skipped or fails high
      if (doFullDepthSearch)
      {
          value = -search<NonPV>(pos, ss+1, -(alpha+1), -alpha, newDepth, !cutNode);
#ifdef HELPMATE
          if (pos.is_helpmate())
              value = -value;
#endif

          if (didLMR && !captureOrPromotion)
          {
              int bonus = value > alpha ?  stat_bonus(newDepth)
                                        : -stat_bonus(newDepth);

              if (move == ss->killers[0])
                  bonus += bonus / 4;

              update_continuation_histories(ss, movedPiece, to_sq(move), bonus);
          }
      }

      // For PV nodes only, do a full PV search on the first move or after a fail
      // high (in the latter case search only if value < beta), otherwise let the
      // parent node fail low with value <= alpha and try another move.
      if (PvNode && (moveCount == 1 || (value > alpha && (rootNode || value < beta))))
      {
          (ss+1)->pv = pv;
          (ss+1)->pv[0] = MOVE_NONE;

          value = -search<PV>(pos, ss+1, -beta, -alpha,
                              std::min(maxNextDepth, newDepth), false);
#ifdef HELPMATE
          if (pos.is_helpmate())
              value = -value;
#endif
      }

      // Step 18. Undo move
      pos.undo_move(move);

      assert(value > -VALUE_INFINITE && value < VALUE_INFINITE);

      // Step 19. Check for a new best move
      // Finished searching the move. If a stop occurred, the return value of
      // the search cannot be trusted, and we return immediately without
      // updating best move, PV and TT.
      if (Threads.stop.load(std::memory_order_relaxed))
          return VALUE_ZERO;

      if (rootNode)
      {
          RootMove& rm = *std::find(thisThread->rootMoves.begin(),
                                    thisThread->rootMoves.end(), move);

          // PV move or new best move?
          if (moveCount == 1 || value > alpha)
          {
              rm.score = value;
              rm.selDepth = thisThread->selDepth;
              rm.pv.resize(1);

              assert((ss+1)->pv);

              for (Move* m = (ss+1)->pv; *m != MOVE_NONE; ++m)
                  rm.pv.push_back(*m);

              // We record how often the best move has been changed in each
              // iteration. This information is used for time management: when
              // the best move changes frequently, we allocate some more time.
              if (moveCount > 1)
                  ++thisThread->bestMoveChanges;
          }
          else
              // All other moves but the PV are set to the lowest value: this
              // is not a problem when sorting because the sort is stable and the
              // move position in the list is preserved - just the PV is pushed up.
              rm.score = -VALUE_INFINITE;
      }

      if (value > bestValue)
      {
          bestValue = value;

          if (value > alpha)
          {
              bestMove = move;

              if (PvNode && !rootNode) // Update pv even in fail-high case
                  update_pv(ss->pv, move, (ss+1)->pv);

              if (PvNode && value < beta) // Update alpha! Always alpha < beta
                  alpha = value;
              else
              {
                  assert(value >= beta); // Fail high
                  ss->statScore = 0;
                  break;
              }
          }
      }

      if (move != bestMove)
      {
          if (captureOrPromotion && captureCount < 32)
              capturesSearched[captureCount++] = move;

          else if (!captureOrPromotion && quietCount < 64)
              quietsSearched[quietCount++] = move;
      }
    }

    // The following condition would detect a stop only after move loop has been
    // completed. But in this case bestValue is valid because we have fully
    // searched our subtree, and we can anyhow save the result in TT.
    /*
       if (Threads.stop)
        return VALUE_DRAW;
    */

    // Step 20. Check for mate and stalemate
    // All legal moves have been searched and if there are no legal moves, it
    // must be a mate or a stalemate. If we are in a singular extension search then
    // return a fail low score.

    assert(moveCount || !ss->inCheck || excludedMove || !MoveList<LEGAL>(pos).size());

    if (!moveCount)
    {
        assert(!pos.is_variant_end()); // was already checked
        bestValue = excludedMove ? alpha
                   :     ss->inCheck ? pos.checkmate_value(ss->ply)
                                     : pos.stalemate_value(ss->ply, VALUE_DRAW);
    }
    else if (bestMove)
        update_all_stats(pos, ss, bestMove, bestValue, beta, prevSq,
                         quietsSearched, quietCount, capturesSearched, captureCount, depth);

    // Bonus for prior countermove that caused the fail low
    else if (   (depth >= 3 || PvNode)
             && !priorCapture)
        update_continuation_histories(ss-1, pos.piece_on(prevSq), prevSq, stat_bonus(depth));

    if (PvNode)
        bestValue = std::min(bestValue, maxValue);

    // If no good move is found and the previous position was ttPv, then the previous
    // opponent move is probably good and the new position is added to the search tree.
    if (bestValue <= alpha)
        ss->ttPv = ss->ttPv || ((ss-1)->ttPv && depth > 3);
    // Otherwise, a counter move has been found and if the position is the last leaf
    // in the search tree, remove the position from the search tree.
    else if (depth > 3)
        ss->ttPv = ss->ttPv && (ss+1)->ttPv;

    if (!excludedMove && !(rootNode && thisThread->pvIdx))
        tte->save(posKey, value_to_tt(bestValue, ss->ply), ss->ttPv,
                  bestValue >= beta ? BOUND_LOWER :
                  PvNode && bestMove ? BOUND_EXACT : BOUND_UPPER,
                  depth, bestMove, ss->staticEval);

    assert(bestValue > -VALUE_INFINITE && bestValue < VALUE_INFINITE);

    return bestValue;
  }


  // qsearch() is the quiescence search function, which is called by the main search
  // function with zero depth, or recursively with further decreasing depth per call.
  template <NodeType NT>
  Value qsearch(Position& pos, Stack* ss, Value alpha, Value beta, Depth depth) {

    constexpr bool PvNode = NT == PV;

    assert(alpha >= -VALUE_INFINITE && alpha < beta && beta <= VALUE_INFINITE);
    assert(PvNode || (alpha == beta - 1));
    assert(depth <= 0);

    Move pv[MAX_PLY+1];
    StateInfo st;
#ifdef USE_NNUE
    ASSERT_ALIGNED(&st, Eval::NNUE::kCacheLineSize);
#endif

    TTEntry* tte;
    Key posKey;
    Move ttMove, move, bestMove;
    Depth ttDepth;
    Value bestValue, value, ttValue, futilityValue, futilityBase, oldAlpha;
    bool pvHit, givesCheck, captureOrPromotion;
    int moveCount;

    if (PvNode)
    {
        oldAlpha = alpha; // To flag BOUND_EXACT when eval above alpha and no available moves
        (ss+1)->pv = pv;
        ss->pv[0] = MOVE_NONE;
    }

    Thread* thisThread = pos.this_thread();
    (ss+1)->ply = ss->ply + 1;
    bestMove = MOVE_NONE;
    ss->inCheck = pos.checkers();
    moveCount = 0;

    if (pos.is_variant_end())
        return pos.variant_result(ss->ply, VALUE_DRAW);

    // Check for an immediate draw or maximum ply reached
    if (   pos.is_draw(ss->ply)
        || ss->ply >= MAX_PLY)
        return (ss->ply >= MAX_PLY && !ss->inCheck) ? evaluate(pos) : VALUE_DRAW;

    assert(0 <= ss->ply && ss->ply < MAX_PLY);

    // Decide whether or not to include checks: this fixes also the type of
    // TT entry depth that we are going to use. Note that in qsearch we use
    // only two types of depth in TT: DEPTH_QS_CHECKS or DEPTH_QS_NO_CHECKS.
    ttDepth = ss->inCheck || depth >= DEPTH_QS_CHECKS ? DEPTH_QS_CHECKS
                                                  : DEPTH_QS_NO_CHECKS;
    // Transposition table lookup
    posKey = pos.key();
    tte = TT.probe(posKey, ss->ttHit);
    ttValue = ss->ttHit ? value_from_tt(tte->value(), ss->ply, pos.rule50_count()) : VALUE_NONE;
    ttMove = ss->ttHit ? tte->move() : MOVE_NONE;
    pvHit = ss->ttHit && tte->is_pv();

    if (  !PvNode
        && ss->ttHit
        && tte->depth() >= ttDepth
        && ttValue != VALUE_NONE // Only in case of TT access race
        && (ttValue >= beta ? (tte->bound() & BOUND_LOWER)
                            : (tte->bound() & BOUND_UPPER)))
        return ttValue;

    // Evaluate the position statically
    if (ss->inCheck)
    {
        ss->staticEval = VALUE_NONE;
        bestValue = futilityBase = -VALUE_INFINITE;
    }
    else
    {
        if (ss->ttHit)
        {
            // Never assume anything about values stored in TT
            if ((ss->staticEval = bestValue = tte->eval()) == VALUE_NONE)
                ss->staticEval = bestValue = evaluate(pos);

            // Can ttValue be used as a better position evaluation?
            if (    ttValue != VALUE_NONE
                && (tte->bound() & (ttValue > bestValue ? BOUND_LOWER : BOUND_UPPER)))
                bestValue = ttValue;
        }
        else
            ss->staticEval = bestValue =
            (ss-1)->currentMove != MOVE_NULL ? evaluate(pos)
                                             : -(ss-1)->staticEval + 2 * Tempo;

        // Stand pat. Return immediately if static value is at least beta
        if (bestValue >= beta)
        {
            if (!ss->ttHit)
                tte->save(posKey, value_to_tt(bestValue, ss->ply), false, BOUND_LOWER,
                          DEPTH_NONE, MOVE_NONE, ss->staticEval);

            return bestValue;
        }

        if (PvNode && bestValue > alpha)
            alpha = bestValue;

        futilityBase = bestValue + 155;
    }

    const PieceToHistory* contHist[] = { (ss-1)->continuationHistory, (ss-2)->continuationHistory,
                                          nullptr                   , (ss-4)->continuationHistory,
                                          nullptr                   , (ss-6)->continuationHistory };

    // Initialize a MovePicker object for the current position, and prepare
    // to search the moves. Because the depth is <= 0 here, only captures,
    // queen and checking knight promotions, and other checks(only if depth >= DEPTH_QS_CHECKS)
    // will be generated.
    MovePicker mp(pos, ttMove, depth, &thisThread->mainHistory,
                                      &thisThread->captureHistory,
                                      contHist,
                                      to_sq((ss-1)->currentMove));

    // Loop through the moves until no moves remain or a beta cutoff occurs
    while ((move = mp.next_move()) != MOVE_NONE)
    {
      assert(is_ok(move));

      givesCheck = pos.gives_check(move);
      captureOrPromotion = pos.capture_or_promotion(move);

      moveCount++;

      // Futility pruning
      if (    bestValue > VALUE_TB_LOSS_IN_MAX_PLY
          && !givesCheck
#ifdef EXTINCTION
          && !pos.is_extinction()
#endif
#ifdef RACE
          && !(pos.is_race() && type_of(pos.piece_on(from_sq(move))) == KING && rank_of(to_sq(move)) == RANK_8)
#endif
#ifdef HELPMATE
          && !pos.is_helpmate()
#endif
          &&  futilityBase > -VALUE_KNOWN_WIN
          && !pos.advanced_pawn_push(move))
      {
          assert(type_of(move) != ENPASSANT); // Due to !pos.advanced_pawn_push

          // moveCount pruning
          if (moveCount > 2)
              continue;

#ifdef ATOMIC
          if (pos.is_atomic())
              futilityValue = futilityBase + pos.see<ATOMIC_VARIANT>(move);
          else
#endif
#ifdef CRAZYHOUSE
          if (pos.is_house())
              futilityValue = futilityBase + 2 * PieceValue[CRAZYHOUSE_VARIANT][EG][pos.piece_on(to_sq(move))];
          else
#endif
          futilityValue = futilityBase + PieceValue[pos.variant()][EG][pos.piece_on(to_sq(move))];

          if (futilityValue <= alpha)
          {
              bestValue = std::max(bestValue, futilityValue);
              continue;
          }

          if (futilityBase <= alpha && !pos.see_ge(move, VALUE_ZERO + 1))
          {
              bestValue = std::max(bestValue, futilityBase);
              continue;
          }
      }

      // Do not search moves with negative SEE values
      if (    bestValue > VALUE_TB_LOSS_IN_MAX_PLY
          && !(givesCheck && pos.is_discovery_check_on_king(~pos.side_to_move(), move))
          && !pos.see_ge(move))
          continue;

      // Speculative prefetch as early as possible
      prefetch(TT.first_entry(pos.key_after(move)));

      // Check for legality just before making the move
      if (!pos.legal(move))
      {
          moveCount--;
          continue;
      }

      ss->currentMove = move;
      ss->continuationHistory = &thisThread->continuationHistory[ss->inCheck]
                                                                [captureOrPromotion]
                                                                [pos.moved_piece(move)]
                                                                [to_sq(move)];

      // CounterMove based pruning
      if (  !captureOrPromotion
          && bestValue > VALUE_TB_LOSS_IN_MAX_PLY
          && (*contHist[0])[pos.moved_piece(move)][to_sq(move)] < CounterMovePruneThreshold
          && (*contHist[1])[pos.moved_piece(move)][to_sq(move)] < CounterMovePruneThreshold)
          continue;

      // Make and search the move
      pos.do_move(move, st, givesCheck);
      value = -qsearch<NT>(pos, ss+1, -beta, -alpha, depth - 1);
#ifdef HELPMATE
      if (pos.is_helpmate())
          value = -value;
#endif
      pos.undo_move(move);

      assert(value > -VALUE_INFINITE && value < VALUE_INFINITE);

      // Check for a new best move
      if (value > bestValue)
      {
          bestValue = value;

          if (value > alpha)
          {
              bestMove = move;

              if (PvNode) // Update pv even in fail-high case
                  update_pv(ss->pv, move, (ss+1)->pv);

              if (PvNode && value < beta) // Update alpha here!
                  alpha = value;
              else
                  break; // Fail high
          }
       }
    }

    // All legal moves have been searched. A special case: if we're in check
    // and no legal moves were found, it is checkmate.
    if (ss->inCheck && bestValue == -VALUE_INFINITE)
    {
        assert(!MoveList<LEGAL>(pos).size());

        return pos.checkmate_value(ss->ply); // Plies to mate from the root
    }

    tte->save(posKey, value_to_tt(bestValue, ss->ply), pvHit,
              bestValue >= beta ? BOUND_LOWER :
              PvNode && bestValue > oldAlpha  ? BOUND_EXACT : BOUND_UPPER,
              ttDepth, bestMove, ss->staticEval);

    assert(bestValue > -VALUE_INFINITE && bestValue < VALUE_INFINITE);

    return bestValue;
  }


  // value_to_tt() adjusts a mate or TB score from "plies to mate from the root" to
  // "plies to mate from the current position". Standard scores are unchanged.
  // The function is called before storing a value in the transposition table.

  Value value_to_tt(Value v, int ply) {

    assert(v != VALUE_NONE);

    return  v >= VALUE_TB_WIN_IN_MAX_PLY  ? v + ply
          : v <= VALUE_TB_LOSS_IN_MAX_PLY ? v - ply : v;
  }


  // value_from_tt() is the inverse of value_to_tt(): it adjusts a mate or TB score
  // from the transposition table (which refers to the plies to mate/be mated from
  // current position) to "plies to mate/be mated (TB win/loss) from the root". However,
  // for mate scores, to avoid potentially false mate scores related to the 50 moves rule
  // and the graph history interaction, we return an optimal TB score instead.

  Value value_from_tt(Value v, int ply, int r50c) {

    if (v == VALUE_NONE)
        return VALUE_NONE;

    if (v >= VALUE_TB_WIN_IN_MAX_PLY)  // TB win or better
    {
        if (v >= VALUE_MATE_IN_MAX_PLY && VALUE_MATE - v > 99 - r50c)
            return VALUE_MATE_IN_MAX_PLY - 1; // do not return a potentially false mate score

        return v - ply;
    }

    if (v <= VALUE_TB_LOSS_IN_MAX_PLY) // TB loss or worse
    {
        if (v <= VALUE_MATED_IN_MAX_PLY && VALUE_MATE + v > 99 - r50c)
            return VALUE_MATED_IN_MAX_PLY + 1; // do not return a potentially false mate score

        return v + ply;
    }

    return v;
  }


  // update_pv() adds current move and appends child pv[]

  void update_pv(Move* pv, Move move, Move* childPv) {

    for (*pv++ = move; childPv && *childPv != MOVE_NONE; )
        *pv++ = *childPv++;
    *pv = MOVE_NONE;
  }


  // update_all_stats() updates stats at the end of search() when a bestMove is found

  void update_all_stats(const Position& pos, Stack* ss, Move bestMove, Value bestValue, Value beta, Square prevSq,
                        Move* quietsSearched, int quietCount, Move* capturesSearched, int captureCount, Depth depth) {

    int bonus1, bonus2;
    Color us = pos.side_to_move();
    Thread* thisThread = pos.this_thread();
    CapturePieceToHistory& captureHistory = thisThread->captureHistory;
    Piece moved_piece = pos.moved_piece(bestMove);
    PieceType captured = type_of(pos.piece_on(to_sq(bestMove)));

    bonus1 = stat_bonus(depth + 1);
    bonus2 = bestValue > beta + PawnValueMg ? bonus1               // larger bonus
                                            : stat_bonus(depth);   // smaller bonus

    if (!pos.capture_or_promotion(bestMove))
    {
        update_quiet_stats(pos, ss, bestMove, bonus2, depth);

        // Decrease all the non-best quiet moves
        for (int i = 0; i < quietCount; ++i)
        {
            thisThread->mainHistory[us][from_to(quietsSearched[i])] << -bonus2;
            update_continuation_histories(ss, pos.moved_piece(quietsSearched[i]), to_sq(quietsSearched[i]), -bonus2);
        }
    }
    else
        captureHistory[moved_piece][to_sq(bestMove)][captured] << bonus1;

    // Extra penalty for a quiet early move that was not a TT move or main killer move in previous ply when it gets refuted
    if (   ((ss-1)->moveCount == 1 + (ss-1)->ttHit || ((ss-1)->currentMove == (ss-1)->killers[0]))
        && !pos.captured_piece())
            update_continuation_histories(ss-1, pos.piece_on(prevSq), prevSq, -bonus1);

    // Decrease all the non-best capture moves
    for (int i = 0; i < captureCount; ++i)
    {
        moved_piece = pos.moved_piece(capturesSearched[i]);
        captured = type_of(pos.piece_on(to_sq(capturesSearched[i])));
        captureHistory[moved_piece][to_sq(capturesSearched[i])][captured] << -bonus1;
    }
  }


  // update_continuation_histories() updates histories of the move pairs formed
  // by moves at ply -1, -2, -4, and -6 with current move.

  void update_continuation_histories(Stack* ss, Piece pc, Square to, int bonus) {

    for (int i : {1, 2, 4, 6})
    {
        if (ss->inCheck && i > 2)
            break;
        if (is_ok((ss-i)->currentMove))
            (*(ss-i)->continuationHistory)[pc][to] << bonus;
    }
  }


  // update_quiet_stats() updates move sorting heuristics

  void update_quiet_stats(const Position& pos, Stack* ss, Move move, int bonus, int depth) {

    if (ss->killers[0] != move)
    {
        ss->killers[1] = ss->killers[0];
        ss->killers[0] = move;
    }

    Color us = pos.side_to_move();
    Thread* thisThread = pos.this_thread();
    thisThread->mainHistory[us][from_to(move)] << bonus;
    update_continuation_histories(ss, pos.moved_piece(move), to_sq(move), bonus);

    if (type_of(pos.moved_piece(move)) != PAWN)
        thisThread->mainHistory[us][from_to(reverse_move(move))] << -bonus;

    if (is_ok((ss-1)->currentMove))
    {
        Square prevSq = to_sq((ss-1)->currentMove);
        thisThread->counterMoves[pos.piece_on(prevSq)][prevSq] = move;
    }

    if (depth > 11 && ss->ply < MAX_LPH)
        thisThread->lowPlyHistory[ss->ply][from_to(move)] << stat_bonus(depth - 7);
  }

  // When playing with strength handicap, choose best move among a set of RootMoves
  // using a statistical rule dependent on 'level'. Idea by Heinz van Saanen.

  Move Skill::pick_best(size_t multiPV) {

    const RootMoves& rootMoves = Threads.main()->rootMoves;
    static PRNG rng(now()); // PRNG sequence should be non-deterministic

    // RootMoves are already sorted by score in descending order
    Value topScore = rootMoves[0].score;
    int delta = std::min(topScore - rootMoves[multiPV - 1].score, PawnValueMg);
    int weakness = 120 - 2 * level;
    int maxScore = -VALUE_INFINITE;

    // Choose best move. For each move score we add two terms, both dependent on
    // weakness. One is deterministic and bigger for weaker levels, and one is
    // random. Then we choose the move with the resulting highest score.
    for (size_t i = 0; i < multiPV; ++i)
    {
        // This is our magic formula
        int push = (  weakness * int(topScore - rootMoves[i].score)
                    + delta * (rng.rand<unsigned>() % weakness)) / 128;

        if (rootMoves[i].score + push >= maxScore)
        {
            maxScore = rootMoves[i].score + push;
            best = rootMoves[i].pv[0];
        }
    }

    return best;
  }

} // namespace


/// MainThread::check_time() is used to print debug info and, more importantly,
/// to detect when we are out of available time and thus stop the search.

void MainThread::check_time() {

  if (--callsCnt > 0)
      return;

  // When using nodes, ensure checking rate is not lower than 0.1% of nodes
  callsCnt = Limits.nodes ? std::min(1024, int(Limits.nodes / 1024)) : 1024;

  static TimePoint lastInfoTime = now();

  TimePoint elapsed = Time.elapsed();
  TimePoint tick = Limits.startTime + elapsed;

  if (tick - lastInfoTime >= 1000)
  {
      lastInfoTime = tick;
      dbg_print();
  }

  // We should not stop pondering until told so by the GUI
  if (ponder)
      return;

  if (   (Limits.use_time_management() && (elapsed > Time.maximum() - 10 || stopOnPonderhit))
      || (Limits.movetime && elapsed >= Limits.movetime)
      || (Limits.nodes && Threads.nodes_searched() >= (uint64_t)Limits.nodes))
      Threads.stop = true;
}


/// UCI::pv() formats PV information according to the UCI protocol. UCI requires
/// that all (if any) unsearched PV lines are sent using a previous search score.

string UCI::pv(const Position& pos, Depth depth, Value alpha, Value beta) {

  std::stringstream ss;
  TimePoint elapsed = Time.elapsed() + 1;
  const RootMoves& rootMoves = pos.this_thread()->rootMoves;
  size_t pvIdx = pos.this_thread()->pvIdx;
  size_t multiPV = std::min((size_t)Options["MultiPV"], rootMoves.size());
  uint64_t nodesSearched = Threads.nodes_searched();
  uint64_t tbHits = Threads.tb_hits() + (TB::RootInTB ? rootMoves.size() : 0);

  for (size_t i = 0; i < multiPV; ++i)
  {
      bool updated = rootMoves[i].score != -VALUE_INFINITE;

      if (depth == 1 && !updated && i > 0)
          continue;

      Depth d = updated ? depth : std::max(1, depth - 1);
      Value v = updated ? rootMoves[i].score : rootMoves[i].previousScore;

      if (v == -VALUE_INFINITE)
          v = VALUE_ZERO;

      bool tb = TB::RootInTB && abs(v) < VALUE_MATE_IN_MAX_PLY;
      v = tb ? rootMoves[i].tbScore : v;

      if (ss.rdbuf()->in_avail()) // Not at first line
          ss << "\n";

      ss << "info"
         << " depth "    << d
         << " seldepth " << rootMoves[i].selDepth
         << " multipv "  << i + 1
         << " score "    << UCI::value(v);

      if (Options["UCI_ShowWDL"])
          ss << UCI::wdl(v, pos.game_ply());

      if (!tb && i == pvIdx)
          ss << (v >= beta ? " lowerbound" : v <= alpha ? " upperbound" : "");

      ss << " nodes "    << nodesSearched
         << " nps "      << nodesSearched * 1000 / elapsed;

      if (elapsed > 1000) // Earlier makes little sense
          ss << " hashfull " << TT.hashfull();

      ss << " tbhits "   << tbHits
         << " time "     << elapsed
         << " pv";

      for (Move m : rootMoves[i].pv)
          ss << " " << UCI::move(m, pos.is_chess960());
  }

  return ss.str();
}


/// RootMove::extract_ponder_from_tt() is called in case we have no ponder move
/// before exiting the search, for instance, in case we stop the search during a
/// fail high at root. We try hard to have a ponder move to return to the GUI,
/// otherwise in case of 'ponder on' we have nothing to think on.

bool RootMove::extract_ponder_from_tt(Position& pos) {

    StateInfo st;
#ifdef USE_NNUE
    ASSERT_ALIGNED(&st, Eval::NNUE::kCacheLineSize);
#endif

    bool ttHit;

    assert(pv.size() == 1);

    if (pv[0] == MOVE_NONE)
        return false;

    pos.do_move(pv[0], st);
    TTEntry* tte = TT.probe(pos.key(), ttHit);

    if (ttHit)
    {
        Move m = tte->move(); // Local copy to be SMP safe
        if (MoveList<LEGAL>(pos).contains(m))
            pv.push_back(m);
    }

    pos.undo_move(pv[0]);
    return pv.size() > 1;
}

void Tablebases::rank_root_moves(Position& pos, Search::RootMoves& rootMoves) {

    RootInTB = false;
    UseRule50 = bool(Options["Syzygy50MoveRule"]);
    ProbeDepth = int(Options["SyzygyProbeDepth"]);
    Cardinality = int(Options["SyzygyProbeLimit"]);
    bool dtz_available = true;

    // Tables with fewer pieces than SyzygyProbeLimit are searched with
    // ProbeDepth == DEPTH_ZERO
    if (Cardinality > MaxCardinality)
    {
        Cardinality = MaxCardinality;
        ProbeDepth = 0;
    }

    if (Cardinality >= popcount(pos.pieces()) && !pos.can_castle(ANY_CASTLING))
    {
        // Rank moves using DTZ tables
        RootInTB = root_probe(pos, rootMoves);

        if (!RootInTB)
        {
            // DTZ tables are missing; try to rank moves using WDL tables
            dtz_available = false;
            RootInTB = root_probe_wdl(pos, rootMoves);
        }
    }

    if (RootInTB)
    {
        // Sort moves according to TB rank
        std::stable_sort(rootMoves.begin(), rootMoves.end(),
                  [](const RootMove &a, const RootMove &b) { return a.tbRank > b.tbRank; } );

        // Probe during search only if DTZ is not available and we are winning
        if (dtz_available || rootMoves[0].tbScore <= VALUE_DRAW)
            Cardinality = 0;
    }
    else
    {
        // Clean up if root_probe() and root_probe_wdl() have failed
        for (auto& m : rootMoves)
            m.tbRank = 0;
    }
}<|MERGE_RESOLUTION|>--- conflicted
+++ resolved
@@ -66,7 +66,6 @@
   constexpr uint64_t TtHitAverageResolution = 1024;
 
   // Razor and futility margins
-<<<<<<< HEAD
   constexpr int RazorMargin[VARIANT_NB] = {
   510,
 #ifdef ANTI
@@ -104,7 +103,7 @@
 #endif
   };
   constexpr int FutilityMarginFactor[VARIANT_NB] = {
-  223,
+  234,
 #ifdef ANTI
   611,
 #endif
@@ -140,7 +139,7 @@
 #endif
   };
   constexpr int FutilityMarginParent[VARIANT_NB][2] = {
-  { 283, 170 },
+  { 266, 170 },
 #ifdef ANTI
   { 331, 372 },
 #endif
@@ -176,7 +175,7 @@
 #endif
   };
   constexpr int ProbcutMargin[VARIANT_NB] = {
-  176,
+  183,
 #ifdef ANTI
   216,
 #endif
@@ -213,11 +212,6 @@
   };
   Value futility_margin(Variant var, Depth d, bool improving) {
     return Value(FutilityMarginFactor[var] * (d - improving));
-=======
-  constexpr int RazorMargin = 510;
-  Value futility_margin(Depth d, bool improving) {
-    return Value(234 * (d - improving));
->>>>>>> 7615e348
   }
 
   // Reductions lookup table, initialized at startup
@@ -1074,7 +1068,6 @@
         assert(eval - beta >= 0);
 
         // Null move dynamic reduction based on depth and value
-<<<<<<< HEAD
         Depth R;
         switch (pos.variant())
         {
@@ -1089,11 +1082,8 @@
         break;
 #endif
         default:
-            R = (982 + 85 * depth) / 256 + std::min(int(eval - beta) / 192, 3);
+            R = (1015 + 85 * depth) / 256 + std::min(int(eval - beta) / 191, 3);
         }
-=======
-        Depth R = (1015 + 85 * depth) / 256 + std::min(int(eval - beta) / 191, 3);
->>>>>>> 7615e348
 
         ss->currentMove = MOVE_NULL;
         ss->continuationHistory = &thisThread->continuationHistory[0][0][NO_PIECE][0];
@@ -1129,11 +1119,7 @@
         }
     }
 
-<<<<<<< HEAD
     probCutBeta = beta + ProbcutMargin[pos.variant()] - 49 * improving;
-=======
-    probCutBeta = beta + 183 - 49 * improving;
->>>>>>> 7615e348
 
     // Step 10. ProbCut (~10 Elo)
     // If we have a good enough capture and a reduced search returns a value
@@ -1310,11 +1296,7 @@
 #endif
               if (   lmrDepth < 7
                   && !ss->inCheck
-<<<<<<< HEAD
                   && ss->staticEval + FutilityMarginParent[pos.variant()][0] + FutilityMarginParent[pos.variant()][1] * lmrDepth <= alpha
-=======
-                  && ss->staticEval + 266 + 170 * lmrDepth <= alpha
->>>>>>> 7615e348
                   &&  (*contHist[0])[movedPiece][to_sq(move)]
                     + (*contHist[1])[movedPiece][to_sq(move)]
                     + (*contHist[3])[movedPiece][to_sq(move)]
@@ -1322,17 +1304,13 @@
                   continue;
 
               // Prune moves with negative SEE (~20 Elo)
-<<<<<<< HEAD
 #ifdef ANTI
               if (pos.is_anti()) {} else
 #endif
 #ifdef HELPMATE
               if (pos.is_helpmate()) {} else
 #endif
-              if (!pos.see_ge(move, Value(-(29 - std::min(lmrDepth, 18)) * lmrDepth * lmrDepth)))
-=======
               if (!pos.see_ge(move, Value(-(30 - std::min(lmrDepth, 18)) * lmrDepth * lmrDepth)))
->>>>>>> 7615e348
                   continue;
           }
           else
@@ -1523,11 +1501,7 @@
 
               // Unless giving check, this capture is likely bad
               if (   !givesCheck
-<<<<<<< HEAD
-                  && ss->staticEval + PieceValue[pos.variant()][EG][pos.captured_piece()] + 213 * depth <= alpha)
-=======
-                  && ss->staticEval + PieceValue[EG][pos.captured_piece()] + 210 * depth <= alpha)
->>>>>>> 7615e348
+                  && ss->staticEval + PieceValue[pos.variant()][EG][pos.captured_piece()] + 210 * depth <= alpha)
                   r++;
           }
 

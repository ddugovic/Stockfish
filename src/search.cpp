/*
  Stockfish, a UCI chess playing engine derived from Glaurung 2.1
  Copyright (C) 2004-2008 Tord Romstad (Glaurung author)
  Copyright (C) 2008-2015 Marco Costalba, Joona Kiiski, Tord Romstad
  Copyright (C) 2015-2019 Marco Costalba, Joona Kiiski, Gary Linscott, Tord Romstad

  Stockfish is free software: you can redistribute it and/or modify
  it under the terms of the GNU General Public License as published by
  the Free Software Foundation, either version 3 of the License, or
  (at your option) any later version.

  Stockfish is distributed in the hope that it will be useful,
  but WITHOUT ANY WARRANTY; without even the implied warranty of
  MERCHANTABILITY or FITNESS FOR A PARTICULAR PURPOSE.  See the
  GNU General Public License for more details.

  You should have received a copy of the GNU General Public License
  along with this program.  If not, see <http://www.gnu.org/licenses/>.
*/

#include <algorithm>
#include <cassert>
#include <cmath>
#include <cstring>   // For std::memset
#include <iostream>
#include <sstream>

#include "evaluate.h"
#include "misc.h"
#include "movegen.h"
#include "movepick.h"
#include "position.h"
#include "search.h"
#include "thread.h"
#include "timeman.h"
#include "tt.h"
#include "uci.h"
#include "syzygy/tbprobe.h"

namespace Search {

  LimitsType Limits;
}

namespace Tablebases {

  int Cardinality;
  bool RootInTB;
  bool UseRule50;
  Depth ProbeDepth;
}

namespace TB = Tablebases;

using std::string;
using Eval::evaluate;
using namespace Search;

namespace {

  // Time threshold for printing upperbound/lowerbound info
  const int PV_MIN_ELAPSED = 2500;

  // Different node types, used as a template parameter
  enum NodeType { NonPV, PV };

  // Razor and futility margins
  constexpr int RazorMargin[VARIANT_NB] = {
  661,
#ifdef ANTI
  2234,
#endif
#ifdef ATOMIC
  600,
#endif
#ifdef CRAZYHOUSE
  600,
#endif
#ifdef EXTINCTION
  600,
#endif
#ifdef GRID
  600,
#endif
#ifdef HORDE
  600,
#endif
#ifdef KOTH
  600,
#endif
#ifdef LOSERS
  2351,
#endif
#ifdef RACE
  600,
#endif
#ifdef THREECHECK
  600,
#endif
#ifdef TWOKINGS
  600,
#endif
  };
  constexpr int FutilityMarginFactor[VARIANT_NB] = {
  198,
#ifdef ANTI
  611,
#endif
#ifdef ATOMIC
  585,
#endif
#ifdef CRAZYHOUSE
  150,
#endif
#ifdef EXTINCTION
  175,
#endif
#ifdef GRID
  206,
#endif
#ifdef HORDE
  176,
#endif
#ifdef KOTH
  217,
#endif
#ifdef LOSERS
  618,
#endif
#ifdef RACE
  361,
#endif
#ifdef THREECHECK
  248,
#endif
#ifdef TWOKINGS
  175,
#endif
  };
  constexpr int FutilityMarginParent[VARIANT_NB][2] = {
  { 250, 211 },
#ifdef ANTI
  { 331, 372 },
#endif
#ifdef ATOMIC
  { 512, 400 },
#endif
#ifdef CRAZYHOUSE
  { 256, 200 },
#endif
#ifdef EXTINCTION
  { 256, 200 },
#endif
#ifdef GRID
  { 278, 168 },
#endif
#ifdef HORDE
  { 261, 162 },
#endif
#ifdef KOTH
  { 418, 305 },
#endif
#ifdef LOSERS
  { 299, 281 },
#endif
#ifdef RACE
  { VALUE_INFINITE, VALUE_INFINITE },
#endif
#ifdef THREECHECK
  { 420, 332 },
#endif
#ifdef TWOKINGS
  { 256, 200 },
#endif
  };
  constexpr int ProbcutMargin[VARIANT_NB] = {
  191,
#ifdef ANTI
  216,
#endif
#ifdef ATOMIC
  200,
#endif
#ifdef CRAZYHOUSE
  200,
#endif
#ifdef EXTINCTION
  400,
#endif
#ifdef GRID
  222,
#endif
#ifdef HORDE
  153,
#endif
#ifdef KOTH
  324,
#endif
#ifdef LOSERS
  200,
#endif
#ifdef RACE
  242,
#endif
#ifdef THREECHECK
  418,
#endif
#ifdef TWOKINGS
  200,
#endif
  };
  Value futility_margin(Variant var, Depth d, bool improving) {
    return Value(FutilityMarginFactor[var] * (d - improving));
  }

  // Reductions lookup table, initialized at startup
  int Reductions[MAX_MOVES]; // [depth or moveNumber]

  Depth reduction(bool i, Depth d, int mn) {
    int r = Reductions[d] * Reductions[mn];
    return (r + 520) / 1024 + (!i && r > 999);
  }

  constexpr int futility_move_count(bool improving, Depth depth) {
    return (5 + depth * depth) * (1 + improving) / 2 - 1;
  }

  // History and stats update bonus, based on depth
  int stat_bonus(Depth d) {
    return d > 17 ? -8 : 22 * d * d + 151 * d - 140;
  }

  // Add a small random component to draw evaluations to avoid 3fold-blindness
  Value value_draw(Thread* thisThread) {
    return VALUE_DRAW + Value(2 * (thisThread->nodes & 1) - 1);
  }

  // Skill structure is used to implement strength limit
  struct Skill {
    explicit Skill(int l) : level(l) {}
    bool enabled() const { return level < 20; }
    bool time_to_pick(Depth depth) const { return depth == 1 + level; }
    Move pick_best(size_t multiPV);

    int level;
    Move best = MOVE_NONE;
  };

  // Breadcrumbs are used to mark nodes as being searched by a given thread
  struct Breadcrumb {
    std::atomic<Thread*> thread;
    std::atomic<Key> key;
  };
  std::array<Breadcrumb, 1024> breadcrumbs;

  // ThreadHolding structure keeps track of which thread left breadcrumbs at the given
  // node for potential reductions. A free node will be marked upon entering the moves
  // loop by the constructor, and unmarked upon leaving that loop by the destructor.
  struct ThreadHolding {
    explicit ThreadHolding(Thread* thisThread, Key posKey, int ply) {
       location = ply < 8 ? &breadcrumbs[posKey & (breadcrumbs.size() - 1)] : nullptr;
       otherThread = false;
       owning = false;
       if (location)
       {
          // See if another already marked this location, if not, mark it ourselves
          Thread* tmp = (*location).thread.load(std::memory_order_relaxed);
          if (tmp == nullptr)
          {
              (*location).thread.store(thisThread, std::memory_order_relaxed);
              (*location).key.store(posKey, std::memory_order_relaxed);
              owning = true;
          }
          else if (   tmp != thisThread
                   && (*location).key.load(std::memory_order_relaxed) == posKey)
              otherThread = true;
       }
    }

    ~ThreadHolding() {
       if (owning) // Free the marked location
           (*location).thread.store(nullptr, std::memory_order_relaxed);
    }

    bool marked() { return otherThread; }

    private:
    Breadcrumb* location;
    bool otherThread, owning;
  };

  template <NodeType NT>
  Value search(Position& pos, Stack* ss, Value alpha, Value beta, Depth depth, bool cutNode);

  template <NodeType NT>
  Value qsearch(Position& pos, Stack* ss, Value alpha, Value beta, Depth depth = 0);

  Value value_to_tt(Value v, int ply);
  Value value_from_tt(Value v, int ply, int r50c);
  void update_pv(Move* pv, Move move, Move* childPv);
  void update_continuation_histories(Stack* ss, Piece pc, Square to, int bonus);
  void update_quiet_stats(const Position& pos, Stack* ss, Move move, int bonus);
  void update_all_stats(const Position& pos, Stack* ss, Move bestMove, Value bestValue, Value beta, Square prevSq,
                        Move* quietsSearched, int quietCount, Move* capturesSearched, int captureCount, Depth depth);

  // perft() is our utility to verify move generation. All the leaf nodes up
  // to the given depth are generated and counted, and the sum is returned.
  template<bool Root>
  uint64_t perft(Position& pos, Depth depth) {

    StateInfo st;
    uint64_t cnt, nodes = 0;
    const bool leaf = (depth == 2);

    for (const auto& m : MoveList<LEGAL>(pos))
    {
        if (Root && depth <= 1)
            cnt = 1, nodes++;
        else
        {
            pos.do_move(m, st);
            cnt = leaf ? MoveList<LEGAL>(pos).size() : perft<false>(pos, depth - 1);
            nodes += cnt;
            pos.undo_move(m);
        }
        if (Root)
            sync_cout << UCI::move(m, pos.is_chess960()) << ": " << cnt << sync_endl;
    }
    return nodes;
  }

} // namespace


/// Search::init() is called at startup to initialize various lookup tables

void Search::init() {

  for (int i = 1; i < MAX_MOVES; ++i)
      Reductions[i] = int((23.4 + std::log(Threads.size()) / 2) * std::log(i));
}


/// Search::clear() resets search state to its initial value

void Search::clear() {

  Threads.main()->wait_for_search_finished();

  Time.availableNodes = 0;
  TT.clear();
  Threads.clear();
  Tablebases::init(CHESS_VARIANT, Options["SyzygyPath"]); // Free mapped files
}


/// MainThread::search() is started when the program receives the UCI 'go'
/// command. It searches from the root position and outputs the "bestmove".

void MainThread::search() {

  if (Limits.perft)
  {
      nodes = perft<true>(rootPos, Limits.perft);
      sync_cout << "\nNodes searched: " << nodes << "\n" << sync_endl;
      return;
  }

  Color us = rootPos.side_to_move();
  Time.init(rootPos.variant(), Limits, us, rootPos.game_ply());
  TT.new_search();

  if (rootMoves.empty())
  {
      rootMoves.emplace_back(MOVE_NONE);
      Value score = rootPos.is_variant_end() ? rootPos.variant_result()
                   : rootPos.checkers() ? rootPos.checkmate_value()
                   : rootPos.stalemate_value();
      sync_cout << "info depth 0 score " << UCI::value(score) << sync_endl;
  }
  else
  {
      for (Thread* th : Threads)
      {
          th->bestMoveChanges = 0;
          if (th != this)
              th->start_searching();
      }

      Thread::search(); // Let's start searching!
  }

  // When we reach the maximum depth, we can arrive here without a raise of
  // Threads.stop. However, if we are pondering or in an infinite search,
  // the UCI protocol states that we shouldn't print the best move before the
  // GUI sends a "stop" or "ponderhit" command. We therefore simply wait here
  // until the GUI sends one of those commands.

  while (!Threads.stop && (ponder || Limits.infinite))
  {} // Busy wait for a stop or a ponder reset

  // Stop the threads if not already stopped (also raise the stop if
  // "ponderhit" just reset Threads.ponder).
  Threads.stop = true;

  // Wait until all threads have finished
  for (Thread* th : Threads)
      if (th != this)
          th->wait_for_search_finished();

  // When playing in 'nodes as time' mode, subtract the searched nodes from
  // the available ones before exiting.
  if (Limits.npmsec)
      Time.availableNodes += Limits.inc[us] - Threads.nodes_searched();

  Thread* bestThread = this;

  // Check if there are threads with a better score than main thread
  if (    Options["MultiPV"] == 1
      && !Limits.depth
      && !(Skill(Options["Skill Level"]).enabled() || Options["UCI_LimitStrength"])
      &&  rootMoves[0].pv[0] != MOVE_NONE)
  {
      std::map<Move, int64_t> votes;
      Value minScore = this->rootMoves[0].score;

      // Find out minimum score
      for (Thread* th: Threads)
          minScore = std::min(minScore, th->rootMoves[0].score);

      // Vote according to score and depth, and select the best thread
      for (Thread* th : Threads)
      {
          votes[th->rootMoves[0].pv[0]] +=
              (th->rootMoves[0].score - minScore + 14) * int(th->completedDepth);

          if (bestThread->rootMoves[0].score >= VALUE_MATE_IN_MAX_PLY)
          {
              // Make sure we pick the shortest mate
              if (th->rootMoves[0].score > bestThread->rootMoves[0].score)
                  bestThread = th;
          }
          else if (   th->rootMoves[0].score >= VALUE_MATE_IN_MAX_PLY
                   || votes[th->rootMoves[0].pv[0]] > votes[bestThread->rootMoves[0].pv[0]])
              bestThread = th;
      }
  }

  previousScore = bestThread->rootMoves[0].score;

#ifdef USELONGESTPV
  if (longestPVThread != this)
      sync_cout << UCI::pv(longestPVThread->rootPos, longestPVThread->completedDepth, -VALUE_INFINITE, VALUE_INFINITE) << sync_endl;
#else
  // Send again PV info if we have a new best thread
  if (bestThread != this)
      sync_cout << UCI::pv(bestThread->rootPos, bestThread->completedDepth, -VALUE_INFINITE, VALUE_INFINITE) << sync_endl;
#endif

  // Best move could be MOVE_NONE when searching on a terminal position
  sync_cout << "bestmove " << UCI::move(bestThread->rootMoves[0].pv[0], rootPos.is_chess960());

  if (bestThread->rootMoves[0].pv.size() > 1 || bestThread->rootMoves[0].extract_ponder_from_tt(rootPos))
      std::cout << " ponder " << UCI::move(bestThread->rootMoves[0].pv[1], rootPos.is_chess960());

  std::cout << sync_endl;
}


/// Thread::search() is the main iterative deepening loop. It calls search()
/// repeatedly with increasing depth until the allocated thinking time has been
/// consumed, the user stops the search, or the maximum search depth is reached.

void Thread::search() {

  // To allow access to (ss-7) up to (ss+2), the stack must be oversized.
  // The former is needed to allow update_continuation_histories(ss-1, ...),
  // which accesses its argument at ss-6, also near the root.
  // The latter is needed for statScores and killer initialization.
  Stack stack[MAX_PLY+10], *ss = stack+7;
  Move  pv[MAX_PLY+1];
  Value bestValue, alpha, beta, delta;
  Move  lastBestMove = MOVE_NONE;
  Depth lastBestMoveDepth = 0;
  MainThread* mainThread = (this == Threads.main() ? Threads.main() : nullptr);
  double timeReduction = 1, totBestMoveChanges = 0;
  Color us = rootPos.side_to_move();

  std::memset(ss-7, 0, 10 * sizeof(Stack));
  for (int i = 7; i > 0; i--)
      (ss-i)->continuationHistory = &this->continuationHistory[0][0][NO_PIECE][0]; // Use as a sentinel

  ss->pv = pv;

  bestValue = delta = alpha = -VALUE_INFINITE;
  beta = VALUE_INFINITE;

  size_t multiPV = Options["MultiPV"];

  // Pick integer skill levels, but non-deterministically round up or down
  // such that the average integer skill corresponds to the input floating point one.
  // UCI_Elo is converted to a suitable fractional skill level, using anchoring
  // to CCRL Elo (goldfish 1.13 = 2000) and a fit through Ordo derived Elo
  // for match (TC 60+0.6) results spanning a wide range of k values.
  PRNG rng(now());
  double floatLevel = Options["UCI_LimitStrength"] ?
                        clamp(std::pow((Options["UCI_Elo"] - 1346.6) / 143.4, 1 / 0.806), 0.0, 20.0) :
                        double(Options["Skill Level"]);
  int intLevel = int(floatLevel) +
                 ((floatLevel - int(floatLevel)) * 1024 > rng.rand<unsigned>() % 1024  ? 1 : 0);
  Skill skill(intLevel);

  // When playing with strength handicap enable MultiPV search that we will
  // use behind the scenes to retrieve a set of possible moves.
  if (skill.enabled())
      multiPV = std::max(multiPV, (size_t)4);

  multiPV = std::min(multiPV, rootMoves.size());

  int ct = int(Options["Contempt"]) * PawnValueEg / 100; // From centipawns

  // In analysis mode, adjust contempt in accordance with user preference
  if (Limits.infinite || Options["UCI_AnalyseMode"])
      ct =  Options["Analysis Contempt"] == "Off"  ? 0
          : Options["Analysis Contempt"] == "Both" ? ct
          : Options["Analysis Contempt"] == "White" && us == BLACK ? -ct
          : Options["Analysis Contempt"] == "Black" && us == WHITE ? -ct
          : ct;

  // Evaluation score is from the white point of view
  contempt = (us == WHITE ?  make_score(ct, ct / 2)
                          : -make_score(ct, ct / 2));

  // Iterative deepening loop until requested to stop or the target depth is reached
  while (   ++rootDepth < MAX_PLY
         && !Threads.stop
         && !(Limits.depth && mainThread && rootDepth > Limits.depth))
  {
      // Age out PV variability metric
      if (mainThread)
          totBestMoveChanges /= 2;

      // Save the last iteration's scores before first PV line is searched and
      // all the move scores except the (new) PV are set to -VALUE_INFINITE.
      for (RootMove& rm : rootMoves)
          rm.previousScore = rm.score;

      size_t pvFirst = 0;
      pvLast = 0;

      // MultiPV loop. We perform a full root search for each PV line
      for (pvIdx = 0; pvIdx < multiPV && !Threads.stop; ++pvIdx)
      {
          if (pvIdx == pvLast)
          {
              pvFirst = pvLast;
              for (pvLast++; pvLast < rootMoves.size(); pvLast++)
                  if (rootMoves[pvLast].tbRank != rootMoves[pvFirst].tbRank)
                      break;
          }

          // Reset UCI info selDepth for each depth and each PV line
          selDepth = 0;

          // Reset aspiration window starting size
          if (rootDepth >= 4)
          {
              Value previousScore = rootMoves[pvIdx].previousScore;
              delta = Value(21 + abs(previousScore) / 128);
              alpha = std::max(previousScore - delta,-VALUE_INFINITE);
              beta  = std::min(previousScore + delta, VALUE_INFINITE);

              // Adjust contempt based on root move's previousScore (dynamic contempt)
              int dct = ct + (111 - ct / 2) * previousScore / (abs(previousScore) + 176);

              contempt = (us == WHITE ?  make_score(dct, dct / 2)
                                      : -make_score(dct, dct / 2));
          }

          // Start with a small aspiration window and, in the case of a fail
          // high/low, re-search with a bigger window until we don't fail
          // high/low anymore.
          int failedHighCnt = 0;
          while (true)
          {
              Depth adjustedDepth = std::max(1, rootDepth - failedHighCnt);
              bestValue = ::search<PV>(rootPos, ss, alpha, beta, adjustedDepth, false);

              // Bring the best move to the front. It is critical that sorting
              // is done with a stable algorithm because all the values but the
              // first and eventually the new best one are set to -VALUE_INFINITE
              // and we want to keep the same order for all the moves except the
              // new PV that goes to the front. Note that in case of MultiPV
              // search the already searched PV lines are preserved.
              std::stable_sort(rootMoves.begin() + pvIdx, rootMoves.begin() + pvLast);

              // If search has been stopped, we break immediately. Sorting is
              // safe because RootMoves is still valid, although it refers to
              // the previous iteration.
              if (Threads.stop)
                  break;

              // When failing high/low give some update (without cluttering
              // the UI) before a re-search.
              if (   mainThread
                  && multiPV == 1
                  && (bestValue <= alpha || bestValue >= beta)
                  && Time.elapsed() > PV_MIN_ELAPSED)
                  sync_cout << UCI::pv(rootPos, rootDepth, alpha, beta) << sync_endl;

              // In case of failing low/high increase aspiration window and
              // re-search, otherwise exit the loop.
              if (bestValue <= alpha)
              {
                  beta = (alpha + beta) / 2;
                  alpha = std::max(bestValue - delta, -VALUE_INFINITE);

                  failedHighCnt = 0;
                  if (mainThread)
                      mainThread->stopOnPonderhit = false;
              }
              else if (bestValue >= beta)
              {
                  beta = std::min(bestValue + delta, VALUE_INFINITE);
                  ++failedHighCnt;
              }
              else
              {
                  ++rootMoves[pvIdx].bestMoveCount;
                  break;
              }

              delta += delta / 4 + 5;

              assert(alpha >= -VALUE_INFINITE && beta <= VALUE_INFINITE);
          }

          // Sort the PV lines searched so far and update the GUI
          std::stable_sort(rootMoves.begin() + pvFirst, rootMoves.begin() + pvIdx + 1);

          if (    mainThread
              && (Threads.stop || pvIdx + 1 == multiPV || Time.elapsed() > PV_MIN_ELAPSED))
              sync_cout << UCI::pv(rootPos, rootDepth, alpha, beta) << sync_endl;
      }

      if (!Threads.stop)
          completedDepth = rootDepth;

      if (rootMoves[0].pv[0] != lastBestMove) {
         lastBestMove = rootMoves[0].pv[0];
         lastBestMoveDepth = rootDepth;
      }

      // Have we found a "mate in x"?
      if (   Limits.mate
          && bestValue >= VALUE_MATE_IN_MAX_PLY
          && VALUE_MATE - bestValue <= 2 * Limits.mate)
          Threads.stop = true;

      if (!mainThread)
          continue;

      // If skill level is enabled and time is up, pick a sub-optimal best move
      if (skill.enabled() && skill.time_to_pick(rootDepth))
          skill.pick_best(multiPV);

      // Do we have time for the next iteration? Can we stop searching now?
      if (    Limits.use_time_management()
          && !Threads.stop
          && !mainThread->stopOnPonderhit)
      {
          double fallingEval = (354 + 10 * (mainThread->previousScore - bestValue)) / 692.0;
          fallingEval = clamp(fallingEval, 0.5, 1.5);

          // If the bestMove is stable over several iterations, reduce time accordingly
          timeReduction = lastBestMoveDepth + 9 < completedDepth ? 1.97 : 0.98;
          double reduction = (1.36 + mainThread->previousTimeReduction) / (2.29 * timeReduction);

          // Use part of the gained time from a previous stable move for the current move
          for (Thread* th : Threads)
          {
              totBestMoveChanges += th->bestMoveChanges;
              th->bestMoveChanges = 0;
          }
          double bestMoveInstability = 1 + totBestMoveChanges / Threads.size();

          // Stop the search if we have only one legal move, or if available time elapsed
          if (   rootMoves.size() == 1
              || Time.elapsed() > Time.optimum() * fallingEval * reduction * bestMoveInstability)
          {
              // If we are allowed to ponder do not stop the search now but
              // keep pondering until the GUI sends "ponderhit" or "stop".
              if (mainThread->ponder)
                  mainThread->stopOnPonderhit = true;
              else
                  Threads.stop = true;
          }
      }
  }

  if (!mainThread)
      return;

  mainThread->previousTimeReduction = timeReduction;

  // If skill level is enabled, swap best PV line with the sub-optimal one
  if (skill.enabled())
      std::swap(rootMoves[0], *std::find(rootMoves.begin(), rootMoves.end(),
                skill.best ? skill.best : skill.pick_best(multiPV)));
}


namespace {

  // search<>() is the main search function for both PV and non-PV nodes

  template <NodeType NT>
  Value search(Position& pos, Stack* ss, Value alpha, Value beta, Depth depth, bool cutNode) {

    constexpr bool PvNode = NT == PV;
    const bool rootNode = PvNode && ss->ply == 0;

    // Check if we have an upcoming move which draws by repetition, or
    // if the opponent had an alternative move earlier to this position.
    if (   pos.rule50_count() >= 3
        && alpha < VALUE_DRAW
        && !rootNode
        && pos.has_game_cycle(ss->ply))
    {
        alpha = value_draw(pos.this_thread());
        if (alpha >= beta)
            return alpha;
    }

    // Dive into quiescence search when the depth reaches zero
    if (depth <= 0)
        return qsearch<NT>(pos, ss, alpha, beta);

    assert(-VALUE_INFINITE <= alpha && alpha < beta && beta <= VALUE_INFINITE);
    assert(PvNode || (alpha == beta - 1));
    assert(0 < depth && depth < MAX_PLY);
    assert(!(PvNode && cutNode));

    Move pv[MAX_PLY+1], capturesSearched[32], quietsSearched[64];
    StateInfo st;
    TTEntry* tte;
    Key posKey;
    Move ttMove, move, excludedMove, bestMove;
    Depth extension, newDepth;
    Value bestValue, value, ttValue, eval, maxValue;
    bool ttHit, ttPv, inCheck, givesCheck, improving, didLMR, priorCapture;
    bool captureOrPromotion, doFullDepthSearch, moveCountPruning, ttCapture, singularLMR;
    Piece movedPiece;
    int moveCount, captureCount, quietCount;

    // Step 1. Initialize node
    Thread* thisThread = pos.this_thread();
    inCheck = pos.checkers();
    priorCapture = pos.captured_piece();
    Color us = pos.side_to_move();
    moveCount = captureCount = quietCount = ss->moveCount = 0;
    bestValue = -VALUE_INFINITE;
    maxValue = VALUE_INFINITE;

    // Check for the available remaining time
    if (thisThread == Threads.main())
        static_cast<MainThread*>(thisThread)->check_time();

    // Used to send selDepth info to GUI (selDepth counts from 1, ply from 0)
    if (PvNode && thisThread->selDepth < ss->ply + 1)
        thisThread->selDepth = ss->ply + 1;

    if (!rootNode)
    {
        if (pos.is_variant_end())
            return pos.variant_result(ss->ply, VALUE_DRAW);

        // Step 2. Check for aborted search and immediate draw
        if (   Threads.stop.load(std::memory_order_relaxed)
            || pos.is_draw(ss->ply)
            || ss->ply >= MAX_PLY)
            return (ss->ply >= MAX_PLY && !inCheck) ? evaluate(pos)
                                                    : value_draw(pos.this_thread());

        // Step 3. Mate distance pruning. Even if we mate at the next move our score
        // would be at best mate_in(ss->ply+1), but if alpha is already bigger because
        // a shorter mate was found upward in the tree then there is no need to search
        // because we will never beat the current alpha. Same logic but with reversed
        // signs applies also in the opposite condition of being mated instead of giving
        // mate. In this case return a fail-high score.
        alpha = std::max(mated_in(ss->ply), alpha);
        beta = std::min(mate_in(ss->ply+1), beta);
        if (alpha >= beta)
            return alpha;
    }

    assert(0 <= ss->ply && ss->ply < MAX_PLY);

    (ss+1)->ply = ss->ply + 1;
    (ss+1)->excludedMove = bestMove = MOVE_NONE;
    (ss+2)->killers[0] = (ss+2)->killers[1] = MOVE_NONE;
    Square prevSq = to_sq((ss-1)->currentMove);

    // Initialize statScore to zero for the grandchildren of the current position.
    // So statScore is shared between all grandchildren and only the first grandchild
    // starts with statScore = 0. Later grandchildren start with the last calculated
    // statScore of the previous grandchild. This influences the reduction rules in
    // LMR which are based on the statScore of parent position.
    if (rootNode)
        (ss+4)->statScore = 0;
    else
        (ss+2)->statScore = 0;

    // Step 4. Transposition table lookup. We don't want the score of a partial
    // search to overwrite a previous full search TT value, so we use a different
    // position key in case of an excluded move.
    excludedMove = ss->excludedMove;
    posKey = pos.key() ^ Key(excludedMove << 16); // Isn't a very good hash
    tte = TT.probe(posKey, ttHit);
    ttValue = ttHit ? value_from_tt(tte->value(), ss->ply, pos.rule50_count()) : VALUE_NONE;
    ttMove =  rootNode ? thisThread->rootMoves[thisThread->pvIdx].pv[0]
            : ttHit    ? tte->move() : MOVE_NONE;
    ttPv = PvNode || (ttHit && tte->is_pv());

    // At non-PV nodes we check for an early TT cutoff
    if (  !PvNode
        && ttHit
        && tte->depth() >= depth
        && ttValue != VALUE_NONE // Possible in case of TT access race
        && (ttValue >= beta ? (tte->bound() & BOUND_LOWER)
                            : (tte->bound() & BOUND_UPPER)))
    {
        // If ttMove is quiet, update move sorting heuristics on TT hit
        if (ttMove)
        {
            if (ttValue >= beta)
            {
                if (!pos.capture_or_promotion(ttMove))
                    update_quiet_stats(pos, ss, ttMove, stat_bonus(depth));

                // Extra penalty for early quiet moves of the previous ply
                if ((ss-1)->moveCount <= 2 && !priorCapture)
                    update_continuation_histories(ss-1, pos.piece_on(prevSq), prevSq, -stat_bonus(depth + 1));
            }
            // Penalty for a quiet ttMove that fails low
            else if (!pos.capture_or_promotion(ttMove))
            {
                int penalty = -stat_bonus(depth);
                thisThread->mainHistory[us][from_to(ttMove)] << penalty;
                update_continuation_histories(ss, pos.moved_piece(ttMove), to_sq(ttMove), penalty);
            }
        }
        return ttValue;
    }

    // Step 5. Tablebases probe
#ifdef EXTINCTION
    if (pos.is_extinction()) {} else
#endif
#ifdef GRID
    if (pos.is_grid()) {} else
#endif
#ifdef KOTH
    if (pos.is_koth()) {} else
#endif
#ifdef LOSERS
    if (pos.is_losers()) {} else
#endif
#ifdef RACE
    if (pos.is_race()) {} else
#endif
#ifdef THREECHECK
    if (pos.is_three_check()) {} else
#endif
#ifdef HORDE
    if (pos.is_horde()) {} else
#endif
    if (!rootNode && TB::Cardinality)
    {
        int piecesCount = pos.count<ALL_PIECES>();

        if (    piecesCount <= TB::Cardinality
            && (piecesCount <  TB::Cardinality || depth >= TB::ProbeDepth)
            &&  pos.rule50_count() == 0
            && !pos.can_castle(ANY_CASTLING))
        {
            TB::ProbeState err;
            TB::WDLScore wdl = Tablebases::probe_wdl(pos, &err);

            // Force check of time on the next occasion
            if (thisThread == Threads.main())
                static_cast<MainThread*>(thisThread)->callsCnt = 0;

            if (err != TB::ProbeState::FAIL)
            {
                thisThread->tbHits.fetch_add(1, std::memory_order_relaxed);

                int drawScore = TB::UseRule50 ? 1 : 0;

                value =  wdl < -drawScore ? -VALUE_MATE + MAX_PLY + ss->ply + 1
                       : wdl >  drawScore ?  VALUE_MATE - MAX_PLY - ss->ply - 1
                                          :  VALUE_DRAW + 2 * wdl * drawScore;

                Bound b =  wdl < -drawScore ? BOUND_UPPER
                         : wdl >  drawScore ? BOUND_LOWER : BOUND_EXACT;

                if (    b == BOUND_EXACT
                    || (b == BOUND_LOWER ? value >= beta : value <= alpha))
                {
                    tte->save(posKey, value_to_tt(value, ss->ply), ttPv, b,
                              std::min(MAX_PLY - 1, depth + 6),
                              MOVE_NONE, VALUE_NONE);

                    return value;
                }

                if (PvNode)
                {
                    if (b == BOUND_LOWER)
                        bestValue = value, alpha = std::max(alpha, bestValue);
                    else
                        maxValue = value;
                }
            }
        }
    }

    // Step 6. Static evaluation of the position
    if (inCheck)
    {
        ss->staticEval = eval = VALUE_NONE;
        improving = false;
        goto moves_loop;  // Skip early pruning when in check
    }
    else if (ttHit)
    {
        // Never assume anything about values stored in TT
        ss->staticEval = eval = tte->eval();
        if (eval == VALUE_NONE)
            ss->staticEval = eval = evaluate(pos);

        if (eval == VALUE_DRAW)
            eval = value_draw(thisThread);

        // Can ttValue be used as a better position evaluation?
        if (    ttValue != VALUE_NONE
            && (tte->bound() & (ttValue > eval ? BOUND_LOWER : BOUND_UPPER)))
            eval = ttValue;
    }
    else
    {
        if ((ss-1)->currentMove != MOVE_NULL)
        {
            int bonus = -(ss-1)->statScore / 512;

            ss->staticEval = eval = evaluate(pos) + bonus;
        }
        else
            ss->staticEval = eval = -(ss-1)->staticEval + 2 * Eval::Tempo[pos.variant()];

        tte->save(posKey, VALUE_NONE, ttPv, BOUND_NONE, DEPTH_NONE, MOVE_NONE, eval);
    }

#ifdef ANTI
    if (pos.is_anti() && pos.can_capture())
    {
        improving =   ss->staticEval >= (ss-2)->staticEval
                   || (ss-2)->staticEval == VALUE_NONE;
        goto moves_loop;
    }
#endif
#ifdef LOSERS
    if (pos.is_losers() && pos.can_capture_losers())
    {
        improving =   ss->staticEval >= (ss-2)->staticEval
                   || (ss-2)->staticEval == VALUE_NONE;
        goto moves_loop;
    }
#endif
#ifdef RACE
    if (pos.is_race() && (pos.pieces(KING) & (Rank7BB | Rank8BB)))
    {
        improving =   ss->staticEval >= (ss-2)->staticEval
                   || (ss-2)->staticEval == VALUE_NONE;
        goto moves_loop;
    }
#endif

    // Step 7. Razoring (~2 Elo)
    if (   !rootNode // The required rootNode PV handling is not available in qsearch
        &&  depth < 2
        &&  eval <= alpha - RazorMargin[pos.variant()])
        return qsearch<NT>(pos, ss, alpha, beta);

    improving =   ss->staticEval >= (ss-2)->staticEval
               || (ss-2)->staticEval == VALUE_NONE;

    // Step 8. Futility pruning: child node (~30 Elo)
#ifdef EXTINCTION
    if (pos.is_extinction()) {} else
#endif
    if (   !PvNode
        &&  depth < 7
        &&  eval - futility_margin(pos.variant(), depth, improving) >= beta
        &&  eval < VALUE_KNOWN_WIN) // Do not return unproven wins
        return eval;

    // Step 9. Null move search with verification search (~40 Elo)
#ifdef GRID
    if (pos.is_grid()) {} else
#endif
#ifdef HORDE
    if (pos.is_horde()) {} else
#endif
    if (   !PvNode
        && (ss-1)->currentMove != MOVE_NULL
        && (ss-1)->statScore < 22661
        &&  eval >= beta
        &&  eval >= ss->staticEval
        &&  ss->staticEval >= beta - 33 * depth + 299 - improving * 30
        && !excludedMove
        &&  pos.non_pawn_material(us)
        && (ss->ply >= thisThread->nmpMinPly || us != thisThread->nmpColor))
    {
        assert(eval - beta >= 0);

        // Null move dynamic reduction based on depth and value
        Depth R = ((835 + 70 * depth) / 256 + std::min(int(eval - beta) / 185, 3));
#ifdef ANTI
        if (pos.is_anti())
            R = ((823 + 67 * depth) / 256 + std::min(int(eval - beta) / 400, 3));
#endif
#ifdef ATOMIC
        if (pos.is_atomic())
            R = ((823 + 67 * depth) / 256 + std::min(int(eval - beta) / 400, 3));
#endif

        ss->currentMove = MOVE_NULL;
        ss->continuationHistory = &thisThread->continuationHistory[0][0][NO_PIECE][0];

        pos.do_null_move(st);

        Value nullValue = -search<NonPV>(pos, ss+1, -beta, -beta+1, depth-R, !cutNode);

        pos.undo_null_move();

        if (nullValue >= beta)
        {
            // Do not return unproven mate scores
            if (nullValue >= VALUE_MATE_IN_MAX_PLY)
                nullValue = beta;

            if (thisThread->nmpMinPly || (abs(beta) < VALUE_KNOWN_WIN && depth < 13))
                return nullValue;

            assert(!thisThread->nmpMinPly); // Recursive verification is not allowed

            // Do verification search at high depths, with null move pruning disabled
            // for us, until ply exceeds nmpMinPly.
            thisThread->nmpMinPly = ss->ply + 3 * (depth-R) / 4;
            thisThread->nmpColor = us;

            Value v = search<NonPV>(pos, ss, beta-1, beta, depth-R, false);

            thisThread->nmpMinPly = 0;

            if (v >= beta)
                return nullValue;
        }
    }

    // Step 10. ProbCut (~10 Elo)
    // If we have a good enough capture and a reduced search returns a value
    // much above beta, we can (almost) safely prune the previous move.
    if (   !PvNode
        &&  depth >= 5
        &&  abs(beta) < VALUE_MATE_IN_MAX_PLY)
    {
        Value raisedBeta = std::min(beta + ProbcutMargin[pos.variant()] - 46 * improving, VALUE_INFINITE);
        MovePicker mp(pos, ttMove, raisedBeta - ss->staticEval, &thisThread->captureHistory);
        int probCutCount = 0;

        while (  (move = mp.next_move()) != MOVE_NONE
               && probCutCount < 2 + 2 * cutNode)
            if (move != excludedMove && pos.legal(move))
            {
                assert(pos.capture_or_promotion(move));
                assert(depth >= 5);

                captureOrPromotion = true;
                probCutCount++;

                ss->currentMove = move;
                ss->continuationHistory = &thisThread->continuationHistory[inCheck]
                                                                          [captureOrPromotion]
                                                                          [pos.moved_piece(move)]
                                                                          [to_sq(move)];

                pos.do_move(move, st);

                // Perform a preliminary qsearch to verify that the move holds
                value = -qsearch<NonPV>(pos, ss+1, -raisedBeta, -raisedBeta+1);

                // If the qsearch held, perform the regular search
                if (value >= raisedBeta)
                    value = -search<NonPV>(pos, ss+1, -raisedBeta, -raisedBeta+1, depth - 4, !cutNode);

                pos.undo_move(move);

                if (value >= raisedBeta)
                    return value;
            }
    }

    // Step 11. Internal iterative deepening (~2 Elo)
    if (depth >= 7 && !ttMove)
    {
        search<NT>(pos, ss, alpha, beta, depth - 7, cutNode);

        tte = TT.probe(posKey, ttHit);
        ttValue = ttHit ? value_from_tt(tte->value(), ss->ply, pos.rule50_count()) : VALUE_NONE;
        ttMove = ttHit ? tte->move() : MOVE_NONE;
    }

moves_loop: // When in check, search starts from here

    const PieceToHistory* contHist[] = { (ss-1)->continuationHistory, (ss-2)->continuationHistory,
                                          nullptr                   , (ss-4)->continuationHistory,
                                          nullptr                   , (ss-6)->continuationHistory };

    Move countermove = thisThread->counterMoves[pos.piece_on(prevSq)][prevSq];

    MovePicker mp(pos, ttMove, depth, &thisThread->mainHistory,
                                      &thisThread->captureHistory,
                                      contHist,
                                      countermove,
                                      ss->killers);

    value = bestValue;
    singularLMR = moveCountPruning = false;
    ttCapture = ttMove && pos.capture_or_promotion(ttMove);

    // Mark this node as being searched
    ThreadHolding th(thisThread, posKey, ss->ply);

    // Step 12. Loop through all pseudo-legal moves until no moves remain
    // or a beta cutoff occurs.
    while ((move = mp.next_move(moveCountPruning)) != MOVE_NONE)
    {
      assert(is_ok(move));

      if (move == excludedMove)
          continue;

      // At root obey the "searchmoves" option and skip moves not listed in Root
      // Move List. As a consequence any illegal move is also skipped. In MultiPV
      // mode we also skip PV moves which have been already searched and those
      // of lower "TB rank" if we are in a TB root position.
      if (rootNode && !std::count(thisThread->rootMoves.begin() + thisThread->pvIdx,
                                  thisThread->rootMoves.begin() + thisThread->pvLast, move))
          continue;

      ss->moveCount = ++moveCount;
#ifdef PRINTCURRMOVE
      if (rootNode && thisThread == Threads.main() && Time.elapsed() > PV_MIN_ELAPSED)
          sync_cout << "info depth " << depth
                    << " currmove " << UCI::move(move, pos.is_chess960())
                    << " currmovenumber " << moveCount + thisThread->pvIdx << sync_endl;
#endif
      if (PvNode)
          (ss+1)->pv = nullptr;

      extension = 0;
      captureOrPromotion = pos.capture_or_promotion(move);
      movedPiece = pos.moved_piece(move);
      givesCheck = pos.gives_check(move);

      // Calculate new depth for this move
      newDepth = depth - 1;

      // Step 13. Pruning at shallow depth (~170 Elo)
      if (  !rootNode
          && pos.non_pawn_material(us)
          && bestValue > VALUE_MATED_IN_MAX_PLY)
      {
          // Skip quiet moves if movecount exceeds our FutilityMoveCount threshold
          moveCountPruning = moveCount >= futility_move_count(improving, depth);

          if (   !captureOrPromotion
              && !givesCheck
              && (!PvNode || !pos.advanced_pawn_push(move) || pos.non_pawn_material(~us) > BishopValueMg))
          {
              // Reduced depth of the next LMR search
              int lmrDepth = std::max(newDepth - reduction(improving, depth, moveCount), 0);

              // Countermoves based pruning (~20 Elo)
              if (   lmrDepth < 4 + ((ss-1)->statScore > 0 || (ss-1)->moveCount == 1)
                  && (*contHist[0])[movedPiece][to_sq(move)] < CounterMovePruneThreshold
                  && (*contHist[1])[movedPiece][to_sq(move)] < CounterMovePruneThreshold)
                  continue;

              // Futility pruning: parent node (~2 Elo)
              if (   lmrDepth < 6
                  && !inCheck
                  && ss->staticEval + 250 + 211 * lmrDepth <= alpha)
                  continue;

              // Prune moves with negative SEE (~10 Elo)
              if (!pos.see_ge(move, Value(-(31 - std::min(lmrDepth, 18)) * lmrDepth * lmrDepth)))
                  continue;
          }
          else if (!pos.see_ge(move, Value(-199) * depth)) // (~20 Elo)
                  continue;
      }

      // Step 14. Extensions (~70 Elo)

      // Singular extension search (~60 Elo). If all moves but one fail low on a
      // search of (alpha-s, beta-s), and just one fails high on (alpha, beta),
      // then that move is singular and should be extended. To verify this we do
      // a reduced search on all the other moves but the ttMove and if the
      // result is lower than ttValue minus a margin then we will extend the ttMove.
      if (    depth >= 6
          &&  move == ttMove
          && !rootNode
          && !excludedMove // Avoid recursive singular search
       /* &&  ttValue != VALUE_NONE Already implicit in the next condition */
          &&  abs(ttValue) < VALUE_KNOWN_WIN
          && (tte->bound() & BOUND_LOWER)
          &&  tte->depth() >= depth - 3
          &&  pos.legal(move))
      {
          Value singularBeta = ttValue - 2 * depth;
          Depth halfDepth = depth / 2;
          ss->excludedMove = move;
          value = search<NonPV>(pos, ss, singularBeta - 1, singularBeta, halfDepth, cutNode);
          ss->excludedMove = MOVE_NONE;

          if (value < singularBeta)
          {
              extension = 1;
              singularLMR = true;
          }

          // Multi-cut pruning
          // Our ttMove is assumed to fail high, and now we failed high also on a reduced
          // search without the ttMove. So we assume this expected Cut-node is not singular,
          // that multiple moves fail high, and we can prune the whole subtree by returning
          // a soft bound.
          else if (   eval >= beta
                   && singularBeta >= beta)
              return singularBeta;
      }

      // Check extension (~2 Elo)
#ifdef CRAZYHOUSE
      else if (type_of(move) == DROP)
      {
          if (givesCheck && pos.see_ge(move))
              extension = 1;
      }
#endif
      else if (    givesCheck
               && (pos.is_discovery_check_on_king(~us, move) || pos.see_ge(move)))
          extension = 1;
#ifdef ANTI
      else if (    pos.is_anti() // Capture extension (all moves are captures)
               && !moveCountPruning
               &&  pos.capture_count(move) == 1)
          extension = 1;
#endif

      // Passed pawn extension
      else if (   move == ss->killers[0]
               && pos.advanced_pawn_push(move)
               && pos.pawn_passed(us, to_sq(move)))
          extension = 1;

      // Castling extension
      if (type_of(move) == CASTLING)
          extension = 1;

<<<<<<< HEAD
      // Calculate new depth for this move
      newDepth = depth - 1 + extension;

      // Step 14. Pruning at shallow depth (~170 Elo)
      if (  !rootNode
#ifdef HORDE
          && (pos.is_horde() || pos.non_pawn_material(us))
#else
          && pos.non_pawn_material(us)
#endif
          && bestValue > VALUE_MATED_IN_MAX_PLY)
      {
          // Skip quiet moves if movecount exceeds our FutilityMoveCount threshold
          moveCountPruning = moveCount >= futility_move_count(improving, depth);

          if (   !captureOrPromotion
              && !givesCheck
#ifdef ANTI
              && (!pos.is_anti() || !(pos.attackers_to(to_sq(move)) & pos.pieces(~pos.side_to_move())))
#endif
#ifdef LOSERS
              && (!pos.is_losers() || !(pos.attackers_to(to_sq(move)) & pos.pieces(~pos.side_to_move())))
#endif
              && (!PvNode || !pos.advanced_pawn_push(move) || pos.non_pawn_material(~us) > BishopValueMg))
          {
              // Reduced depth of the next LMR search
              int lmrDepth = std::max(newDepth - reduction(improving, depth, moveCount), 0);

              // Countermoves based pruning (~20 Elo)
              if (   lmrDepth < 4 + ((ss-1)->statScore > 0 || (ss-1)->moveCount == 1)
                  && (*contHist[0])[movedPiece][to_sq(move)] < CounterMovePruneThreshold
                  && (*contHist[1])[movedPiece][to_sq(move)] < CounterMovePruneThreshold)
                  continue;

              // Futility pruning: parent node (~2 Elo)
#ifdef LOSERS
              if (pos.is_losers()) {} else
#endif
              if (   lmrDepth < 6
                  && !inCheck
                  && ss->staticEval + FutilityMarginParent[pos.variant()][0] + FutilityMarginParent[pos.variant()][1] * lmrDepth <= alpha)
                  continue;

              // Prune moves with negative SEE (~10 Elo)
#ifdef ANTI
              if (pos.is_anti()) {} else
#endif
              if (!pos.see_ge(move, Value(-(31 - std::min(lmrDepth, 18)) * lmrDepth * lmrDepth)))
                  continue;
          }
          else if (  !(givesCheck && extension)
                   && !pos.see_ge(move, Value(-199) * depth)) // (~20 Elo)
                  continue;
      }
=======
      // Add extension to new depth
      newDepth += extension;
>>>>>>> a00a3369

      // Speculative prefetch as early as possible
      prefetch(TT.first_entry(pos.key_after(move)));

      // Check for legality just before making the move
      if (!rootNode && !pos.legal(move))
      {
          ss->moveCount = --moveCount;
          continue;
      }

      // Update the current move (this must be done after singular extension search)
      ss->currentMove = move;
      ss->continuationHistory = &thisThread->continuationHistory[inCheck]
                                                                [captureOrPromotion]
                                                                [movedPiece]
                                                                [to_sq(move)];

      // Step 15. Make the move
      pos.do_move(move, st, givesCheck);

      // Step 16. Reduced depth search (LMR). If the move fails high it will be
      // re-searched at full depth.
      if (    depth >= 3
          &&  moveCount > 1 + 2 * rootNode
          && (!rootNode || thisThread->best_move_count(move) == 0)
          && (  !captureOrPromotion
              || moveCountPruning
              || ss->staticEval + PieceValue[pos.variant()][EG][pos.captured_piece()] <= alpha
              || cutNode))
      {
          Depth r = reduction(improving, depth, moveCount);

          // Reduction if other threads are searching this position.
          if (th.marked())
              r++;

          // Decrease reduction if position is or has been on the PV
          if (ttPv)
              r -= 2;

          // Decrease reduction if opponent's move count is high (~10 Elo)
          if ((ss-1)->moveCount > 15)
              r--;

          // Decrease reduction if ttMove has been singularly extended
          if (singularLMR)
              r -= 2;

          if (!captureOrPromotion)
          {
              // Increase reduction if ttMove is a capture (~0 Elo)
              if (ttCapture)
                  r++;

              // Increase reduction for cut nodes (~5 Elo)
              if (cutNode)
                  r += 2;

              // Decrease reduction for moves that escape a capture. Filter out
              // castling moves, because they are coded as "king captures rook" and
              // hence break make_move(). (~5 Elo)
              else if (    type_of(move) == NORMAL
                       && !pos.see_ge(reverse_move(move)))
                  r -= 2;

              ss->statScore =  thisThread->mainHistory[us][from_to(move)]
                             + (*contHist[0])[movedPiece][to_sq(move)]
                             + (*contHist[1])[movedPiece][to_sq(move)]
                             + (*contHist[3])[movedPiece][to_sq(move)]
                             - 4729;

              // Reset statScore to zero if negative and most stats shows >= 0
              if (    ss->statScore < 0
                  && (*contHist[0])[movedPiece][to_sq(move)] >= 0
                  && (*contHist[1])[movedPiece][to_sq(move)] >= 0
                  && thisThread->mainHistory[us][from_to(move)] >= 0)
                  ss->statScore = 0;

              // Decrease/increase reduction by comparing opponent's stat score (~10 Elo)
              if (ss->statScore >= -99 && (ss-1)->statScore < -116)
                  r--;

              else if ((ss-1)->statScore >= -117 && ss->statScore < -144)
                  r++;

              // Decrease/increase reduction for moves with a good/bad history (~30 Elo)
              r -= ss->statScore / 16384;
          }

          Depth d = clamp(newDepth - r, 1, newDepth);

          value = -search<NonPV>(pos, ss+1, -(alpha+1), -alpha, d, true);

          doFullDepthSearch = (value > alpha && d != newDepth), didLMR = true;
      }
      else
          doFullDepthSearch = !PvNode || moveCount > 1, didLMR = false;

      // Step 17. Full depth search when LMR is skipped or fails high
      if (doFullDepthSearch)
      {
          value = -search<NonPV>(pos, ss+1, -(alpha+1), -alpha, newDepth, !cutNode);

          if (didLMR && !captureOrPromotion)
          {
              int bonus = value > alpha ?  stat_bonus(newDepth)
                                        : -stat_bonus(newDepth);

              if (move == ss->killers[0])
                  bonus += bonus / 4;

              update_continuation_histories(ss, movedPiece, to_sq(move), bonus);
          }
      }

      // For PV nodes only, do a full PV search on the first move or after a fail
      // high (in the latter case search only if value < beta), otherwise let the
      // parent node fail low with value <= alpha and try another move.
      if (PvNode && (moveCount == 1 || (value > alpha && (rootNode || value < beta))))
      {
          (ss+1)->pv = pv;
          (ss+1)->pv[0] = MOVE_NONE;

          value = -search<PV>(pos, ss+1, -beta, -alpha, newDepth, false);
      }

      // Step 18. Undo move
      pos.undo_move(move);

      assert(value > -VALUE_INFINITE && value < VALUE_INFINITE);

      // Step 19. Check for a new best move
      // Finished searching the move. If a stop occurred, the return value of
      // the search cannot be trusted, and we return immediately without
      // updating best move, PV and TT.
      if (Threads.stop.load(std::memory_order_relaxed))
          return VALUE_ZERO;

      if (rootNode)
      {
          RootMove& rm = *std::find(thisThread->rootMoves.begin(),
                                    thisThread->rootMoves.end(), move);

          // PV move or new best move?
          if (moveCount == 1 || value > alpha)
          {
              rm.score = value;
              rm.selDepth = thisThread->selDepth;
              rm.pv.resize(1);

              assert((ss+1)->pv);

              for (Move* m = (ss+1)->pv; *m != MOVE_NONE; ++m)
                  rm.pv.push_back(*m);

              // We record how often the best move has been changed in each
              // iteration. This information is used for time management: When
              // the best move changes frequently, we allocate some more time.
              if (moveCount > 1)
                  ++thisThread->bestMoveChanges;
          }
          else
              // All other moves but the PV are set to the lowest value: this
              // is not a problem when sorting because the sort is stable and the
              // move position in the list is preserved - just the PV is pushed up.
              rm.score = -VALUE_INFINITE;
      }

      if (value > bestValue)
      {
          bestValue = value;

          if (value > alpha)
          {
              bestMove = move;

              if (PvNode && !rootNode) // Update pv even in fail-high case
                  update_pv(ss->pv, move, (ss+1)->pv);

              if (PvNode && value < beta) // Update alpha! Always alpha < beta
                  alpha = value;
              else
              {
                  assert(value >= beta); // Fail high
                  ss->statScore = 0;
                  break;
              }
          }
      }

      if (move != bestMove)
      {
          if (captureOrPromotion && captureCount < 32)
              capturesSearched[captureCount++] = move;

          else if (!captureOrPromotion && quietCount < 64)
              quietsSearched[quietCount++] = move;
      }
    }

    // The following condition would detect a stop only after move loop has been
    // completed. But in this case bestValue is valid because we have fully
    // searched our subtree, and we can anyhow save the result in TT.
    /*
       if (Threads.stop)
        return VALUE_DRAW;
    */

    // Step 20. Check for mate and stalemate
    // All legal moves have been searched and if there are no legal moves, it
    // must be a mate or a stalemate. If we are in a singular extension search then
    // return a fail low score.

    assert(moveCount || !inCheck || excludedMove || !MoveList<LEGAL>(pos).size());

    if (!moveCount)
    {
        assert(!pos.is_variant_end()); // was already checked
        bestValue = excludedMove ? alpha
                   :     inCheck ? pos.checkmate_value(ss->ply)
                                 : pos.stalemate_value(ss->ply, VALUE_DRAW);
    }
    else if (bestMove)
        update_all_stats(pos, ss, bestMove, bestValue, beta, prevSq,
                         quietsSearched, quietCount, capturesSearched, captureCount, depth);

    // Bonus for prior countermove that caused the fail low
    else if (   (depth >= 3 || PvNode)
             && !priorCapture)
        update_continuation_histories(ss-1, pos.piece_on(prevSq), prevSq, stat_bonus(depth));

    if (PvNode)
        bestValue = std::min(bestValue, maxValue);

    if (!excludedMove)
        tte->save(posKey, value_to_tt(bestValue, ss->ply), ttPv,
                  bestValue >= beta ? BOUND_LOWER :
                  PvNode && bestMove ? BOUND_EXACT : BOUND_UPPER,
                  depth, bestMove, ss->staticEval);

    assert(bestValue > -VALUE_INFINITE && bestValue < VALUE_INFINITE);

    return bestValue;
  }


  // qsearch() is the quiescence search function, which is called by the main search
  // function with zero depth, or recursively with further decreasing depth per call.
  template <NodeType NT>
  Value qsearch(Position& pos, Stack* ss, Value alpha, Value beta, Depth depth) {

    constexpr bool PvNode = NT == PV;

    assert(alpha >= -VALUE_INFINITE && alpha < beta && beta <= VALUE_INFINITE);
    assert(PvNode || (alpha == beta - 1));
    assert(depth <= 0);

    Move pv[MAX_PLY+1];
    StateInfo st;
    TTEntry* tte;
    Key posKey;
    Move ttMove, move, bestMove;
    Depth ttDepth;
    Value bestValue, value, ttValue, futilityValue, futilityBase, oldAlpha;
    bool ttHit, pvHit, inCheck, givesCheck, captureOrPromotion, evasionPrunable;
    int moveCount;

    if (PvNode)
    {
        oldAlpha = alpha; // To flag BOUND_EXACT when eval above alpha and no available moves
        (ss+1)->pv = pv;
        ss->pv[0] = MOVE_NONE;
    }

    Thread* thisThread = pos.this_thread();
    (ss+1)->ply = ss->ply + 1;
    bestMove = MOVE_NONE;
    inCheck = pos.checkers();
    moveCount = 0;

    if (pos.is_variant_end())
        return pos.variant_result(ss->ply, VALUE_DRAW);

    // Check for an immediate draw or maximum ply reached
    if (   pos.is_draw(ss->ply)
        || ss->ply >= MAX_PLY)
        return (ss->ply >= MAX_PLY && !inCheck) ? evaluate(pos) : VALUE_DRAW;

    assert(0 <= ss->ply && ss->ply < MAX_PLY);

    // Decide whether or not to include checks: this fixes also the type of
    // TT entry depth that we are going to use. Note that in qsearch we use
    // only two types of depth in TT: DEPTH_QS_CHECKS or DEPTH_QS_NO_CHECKS.
    ttDepth = inCheck || depth >= DEPTH_QS_CHECKS ? DEPTH_QS_CHECKS
                                                  : DEPTH_QS_NO_CHECKS;
    // Transposition table lookup
    posKey = pos.key();
    tte = TT.probe(posKey, ttHit);
    ttValue = ttHit ? value_from_tt(tte->value(), ss->ply, pos.rule50_count()) : VALUE_NONE;
    ttMove = ttHit ? tte->move() : MOVE_NONE;
    pvHit = ttHit && tte->is_pv();

    if (  !PvNode
        && ttHit
        && tte->depth() >= ttDepth
        && ttValue != VALUE_NONE // Only in case of TT access race
        && (ttValue >= beta ? (tte->bound() & BOUND_LOWER)
                            : (tte->bound() & BOUND_UPPER)))
        return ttValue;

    // Evaluate the position statically
    if (inCheck)
    {
        ss->staticEval = VALUE_NONE;
        bestValue = futilityBase = -VALUE_INFINITE;
    }
    else
    {
        if (ttHit)
        {
            // Never assume anything about values stored in TT
            if ((ss->staticEval = bestValue = tte->eval()) == VALUE_NONE)
                ss->staticEval = bestValue = evaluate(pos);

            // Can ttValue be used as a better position evaluation?
            if (    ttValue != VALUE_NONE
                && (tte->bound() & (ttValue > bestValue ? BOUND_LOWER : BOUND_UPPER)))
                bestValue = ttValue;
        }
        else
            ss->staticEval = bestValue =
            (ss-1)->currentMove != MOVE_NULL ? evaluate(pos)
                                             : -(ss-1)->staticEval + 2 * Eval::Tempo[pos.variant()];

        // Stand pat. Return immediately if static value is at least beta
        if (bestValue >= beta)
        {
            if (!ttHit)
                tte->save(posKey, value_to_tt(bestValue, ss->ply), pvHit, BOUND_LOWER,
                          DEPTH_NONE, MOVE_NONE, ss->staticEval);

            return bestValue;
        }

        if (PvNode && bestValue > alpha)
            alpha = bestValue;

        futilityBase = bestValue + 153;
    }

    const PieceToHistory* contHist[] = { (ss-1)->continuationHistory, (ss-2)->continuationHistory,
                                          nullptr                   , (ss-4)->continuationHistory,
                                          nullptr                   , (ss-6)->continuationHistory };

    // Initialize a MovePicker object for the current position, and prepare
    // to search the moves. Because the depth is <= 0 here, only captures,
    // queen promotions and checks (only if depth >= DEPTH_QS_CHECKS) will
    // be generated.
    MovePicker mp(pos, ttMove, depth, &thisThread->mainHistory,
                                      &thisThread->captureHistory,
                                      contHist,
                                      to_sq((ss-1)->currentMove));

    // Loop through the moves until no moves remain or a beta cutoff occurs
    while ((move = mp.next_move()) != MOVE_NONE)
    {
      assert(is_ok(move));

      givesCheck = pos.gives_check(move);
      captureOrPromotion = pos.capture_or_promotion(move);

      moveCount++;

      // Futility pruning
      if (   !inCheck
          && !givesCheck
#ifdef EXTINCTION
          && !pos.is_extinction()
#endif
#ifdef RACE
          && !(pos.is_race() && type_of(pos.piece_on(from_sq(move))) == KING && rank_of(to_sq(move)) == RANK_8)
#endif
          &&  futilityBase > -VALUE_KNOWN_WIN
          && !pos.advanced_pawn_push(move))
      {
          assert(type_of(move) != ENPASSANT); // Due to !pos.advanced_pawn_push

#ifdef ATOMIC
          if (pos.is_atomic())
              futilityValue = futilityBase + pos.see<ATOMIC_VARIANT>(move);
          else
#endif
#ifdef CRAZYHOUSE
          if (pos.is_house())
              futilityValue = futilityBase + 2 * PieceValue[CRAZYHOUSE_VARIANT][EG][pos.piece_on(to_sq(move))];
          else
#endif
          futilityValue = futilityBase + PieceValue[pos.variant()][EG][pos.piece_on(to_sq(move))];

          if (futilityValue <= alpha)
          {
              bestValue = std::max(bestValue, futilityValue);
              continue;
          }

          if (futilityBase <= alpha && !pos.see_ge(move, VALUE_ZERO + 1))
          {
              bestValue = std::max(bestValue, futilityBase);
              continue;
          }
      }

      // Detect non-capture evasions that are candidates to be pruned
      evasionPrunable =    inCheck
                       &&  (depth != 0 || moveCount > 2)
                       &&  bestValue > VALUE_MATED_IN_MAX_PLY
                       && !pos.capture(move);

      // Don't search moves with negative SEE values
      if (  (!inCheck || evasionPrunable)
          && !(givesCheck && pos.is_discovery_check_on_king(~pos.side_to_move(), move))
          && !pos.see_ge(move))
          continue;

      // Speculative prefetch as early as possible
      prefetch(TT.first_entry(pos.key_after(move)));

      // Check for legality just before making the move
      if (!pos.legal(move))
      {
          moveCount--;
          continue;
      }

      ss->currentMove = move;
      ss->continuationHistory = &thisThread->continuationHistory[inCheck]
                                                                [captureOrPromotion]
                                                                [pos.moved_piece(move)]
                                                                [to_sq(move)];

      // Make and search the move
      pos.do_move(move, st, givesCheck);
      value = -qsearch<NT>(pos, ss+1, -beta, -alpha, depth - 1);
      pos.undo_move(move);

      assert(value > -VALUE_INFINITE && value < VALUE_INFINITE);

      // Check for a new best move
      if (value > bestValue)
      {
          bestValue = value;

          if (value > alpha)
          {
              bestMove = move;

              if (PvNode) // Update pv even in fail-high case
                  update_pv(ss->pv, move, (ss+1)->pv);

              if (PvNode && value < beta) // Update alpha here!
                  alpha = value;
              else
                  break; // Fail high
          }
       }
    }

    // All legal moves have been searched. A special case: If we're in check
    // and no legal moves were found, it is checkmate.
    if (inCheck && bestValue == -VALUE_INFINITE)
        return pos.checkmate_value(ss->ply); // Plies to mate from the root

    tte->save(posKey, value_to_tt(bestValue, ss->ply), pvHit,
              bestValue >= beta ? BOUND_LOWER :
              PvNode && bestValue > oldAlpha  ? BOUND_EXACT : BOUND_UPPER,
              ttDepth, bestMove, ss->staticEval);

    assert(bestValue > -VALUE_INFINITE && bestValue < VALUE_INFINITE);

    return bestValue;
  }


  // value_to_tt() adjusts a mate score from "plies to mate from the root" to
  // "plies to mate from the current position". Non-mate scores are unchanged.
  // The function is called before storing a value in the transposition table.

  Value value_to_tt(Value v, int ply) {

    assert(v != VALUE_NONE);

    return  v >= VALUE_MATE_IN_MAX_PLY  ? v + ply
          : v <= VALUE_MATED_IN_MAX_PLY ? v - ply : v;
  }


  // value_from_tt() is the inverse of value_to_tt(): It adjusts a mate score
  // from the transposition table (which refers to the plies to mate/be mated
  // from current position) to "plies to mate/be mated from the root".

  Value value_from_tt(Value v, int ply, int r50c) {

    return  v == VALUE_NONE             ? VALUE_NONE
          : v >= VALUE_MATE_IN_MAX_PLY  ? VALUE_MATE - v > 99 - r50c ? VALUE_MATE_IN_MAX_PLY  : v - ply
          : v <= VALUE_MATED_IN_MAX_PLY ? VALUE_MATE + v > 99 - r50c ? VALUE_MATED_IN_MAX_PLY : v + ply : v;
  }


  // update_pv() adds current move and appends child pv[]

  void update_pv(Move* pv, Move move, Move* childPv) {

    for (*pv++ = move; childPv && *childPv != MOVE_NONE; )
        *pv++ = *childPv++;
    *pv = MOVE_NONE;
  }


  // update_all_stats() updates stats at the end of search() when a bestMove is found

  void update_all_stats(const Position& pos, Stack* ss, Move bestMove, Value bestValue, Value beta, Square prevSq,
                        Move* quietsSearched, int quietCount, Move* capturesSearched, int captureCount, Depth depth) {

    int bonus1, bonus2;
    Color us = pos.side_to_move();
    Thread* thisThread = pos.this_thread();
    CapturePieceToHistory& captureHistory = thisThread->captureHistory;
    Piece moved_piece = pos.moved_piece(bestMove);
    PieceType captured = type_of(pos.piece_on(to_sq(bestMove)));

    bonus1 = stat_bonus(depth + 1);
    bonus2 = bestValue > beta + PawnValueMg ? bonus1               // larger bonus
                                            : stat_bonus(depth);   // smaller bonus

    if (!pos.capture_or_promotion(bestMove))
    {
        update_quiet_stats(pos, ss, bestMove, bonus2);

        // Decrease all the non-best quiet moves
        for (int i = 0; i < quietCount; ++i)
        {
            thisThread->mainHistory[us][from_to(quietsSearched[i])] << -bonus2;
            update_continuation_histories(ss, pos.moved_piece(quietsSearched[i]), to_sq(quietsSearched[i]), -bonus2);
        }
    }
    else
        captureHistory[moved_piece][to_sq(bestMove)][captured] << bonus1;

    // Extra penalty for a quiet TT or main killer move in previous ply when it gets refuted
    if (   ((ss-1)->moveCount == 1 || ((ss-1)->currentMove == (ss-1)->killers[0]))
        && !pos.captured_piece())
            update_continuation_histories(ss-1, pos.piece_on(prevSq), prevSq, -bonus1);

    // Decrease all the non-best capture moves
    for (int i = 0; i < captureCount; ++i)
    {
        moved_piece = pos.moved_piece(capturesSearched[i]);
        captured = type_of(pos.piece_on(to_sq(capturesSearched[i])));
        captureHistory[moved_piece][to_sq(capturesSearched[i])][captured] << -bonus1;
    }
  }


  // update_continuation_histories() updates histories of the move pairs formed
  // by moves at ply -1, -2, and -4 with current move.

  void update_continuation_histories(Stack* ss, Piece pc, Square to, int bonus) {

    for (int i : {1, 2, 4, 6})
        if (is_ok((ss-i)->currentMove))
            (*(ss-i)->continuationHistory)[pc][to] << bonus;
  }


  // update_quiet_stats() updates move sorting heuristics

  void update_quiet_stats(const Position& pos, Stack* ss, Move move, int bonus) {

    if (ss->killers[0] != move)
    {
        ss->killers[1] = ss->killers[0];
        ss->killers[0] = move;
    }

    Color us = pos.side_to_move();
    Thread* thisThread = pos.this_thread();
    thisThread->mainHistory[us][from_to(move)] << bonus;
    update_continuation_histories(ss, pos.moved_piece(move), to_sq(move), bonus);

    if (type_of(pos.moved_piece(move)) != PAWN)
        thisThread->mainHistory[us][from_to(reverse_move(move))] << -bonus;

    if (is_ok((ss-1)->currentMove))
    {
        Square prevSq = to_sq((ss-1)->currentMove);
        thisThread->counterMoves[pos.piece_on(prevSq)][prevSq] = move;
    }
  }

  // When playing with strength handicap, choose best move among a set of RootMoves
  // using a statistical rule dependent on 'level'. Idea by Heinz van Saanen.

  Move Skill::pick_best(size_t multiPV) {

    const RootMoves& rootMoves = Threads.main()->rootMoves;
    static PRNG rng(now()); // PRNG sequence should be non-deterministic

    // RootMoves are already sorted by score in descending order
    Value topScore = rootMoves[0].score;
    int delta = std::min(topScore - rootMoves[multiPV - 1].score, PawnValueMg);
    int weakness = 125 - level * 9/4;
    int maxScore = -VALUE_INFINITE;

    // Choose best move. For each move score we add two terms, both dependent on
    // weakness. One is deterministic and bigger for weaker levels, and one is
    // random. Then we choose the move with the resulting highest score.
    for (size_t i = 0; i < multiPV; ++i)
    {
        // This is our magic formula
        int push = (  weakness * int(topScore - rootMoves[i].score)
                    + delta * (rng.rand<unsigned>() % weakness)) / 128;

        if (rootMoves[i].score + push >= maxScore)
        {
            maxScore = rootMoves[i].score + push;
            best = rootMoves[i].pv[0];
        }
    }

    return best;
  }

} // namespace

/// MainThread::check_time() is used to print debug info and, more importantly,
/// to detect when we are out of available time and thus stop the search.

void MainThread::check_time() {

  if (--callsCnt > 0)
      return;

  // When using nodes, ensure checking rate is not lower than 0.1% of nodes
  callsCnt = Limits.nodes ? std::min(1024, int(Limits.nodes / 1024)) : 1024;

  static TimePoint lastInfoTime = now();

  TimePoint elapsed = Time.elapsed();
  TimePoint tick = Limits.startTime + elapsed;

  if (tick - lastInfoTime >= 1000)
  {
      lastInfoTime = tick;
      dbg_print();
  }

  // We should not stop pondering until told so by the GUI
  if (ponder)
      return;

  if (   (Limits.use_time_management() && (elapsed > Time.maximum() - 10 || stopOnPonderhit))
      || (Limits.movetime && elapsed >= Limits.movetime)
      || (Limits.nodes && Threads.nodes_searched() >= (uint64_t)Limits.nodes))
      Threads.stop = true;
}


/// UCI::pv() formats PV information according to the UCI protocol. UCI requires
/// that all (if any) unsearched PV lines are sent using a previous search score.

string UCI::pv(const Position& pos, Depth depth, Value alpha, Value beta) {

  std::stringstream ss;
  TimePoint elapsed = Time.elapsed() + 1;
  const RootMoves& rootMoves = pos.this_thread()->rootMoves;
  size_t pvIdx = pos.this_thread()->pvIdx;
  size_t multiPV = std::min((size_t)Options["MultiPV"], rootMoves.size());
  uint64_t nodesSearched = Threads.nodes_searched();
  uint64_t tbHits = Threads.tb_hits() + (TB::RootInTB ? rootMoves.size() : 0);

  for (size_t i = 0; i < multiPV; ++i)
  {
      bool updated = (i <= pvIdx && rootMoves[i].score != -VALUE_INFINITE);

      if (depth == 1 && !updated)
          continue;

      Depth d = updated ? depth : depth - 1;
      Value v = updated ? rootMoves[i].score : rootMoves[i].previousScore;

      bool tb = TB::RootInTB && abs(v) < VALUE_MATE - MAX_PLY;
      v = tb ? rootMoves[i].tbScore : v;

      if (ss.rdbuf()->in_avail()) // Not at first line
          ss << "\n";

      ss << "info"
         << " depth "    << d
         << " seldepth " << rootMoves[i].selDepth
         << " multipv "  << i + 1
         << " score "    << UCI::value(v);

      if (!tb && i == pvIdx)
          ss << (v >= beta ? " lowerbound" : v <= alpha ? " upperbound" : "");

      ss << " nodes "    << nodesSearched
         << " nps "      << nodesSearched * 1000 / elapsed;

      if (elapsed > 1000) // Earlier makes little sense
          ss << " hashfull " << TT.hashfull();

      ss << " tbhits "   << tbHits
         << " time "     << elapsed
         << " pv";

      for (Move m : rootMoves[i].pv)
          ss << " " << UCI::move(m, pos.is_chess960());
  }

  return ss.str();
}


/// RootMove::extract_ponder_from_tt() is called in case we have no ponder move
/// before exiting the search, for instance, in case we stop the search during a
/// fail high at root. We try hard to have a ponder move to return to the GUI,
/// otherwise in case of 'ponder on' we have nothing to think on.

bool RootMove::extract_ponder_from_tt(Position& pos) {

    StateInfo st;
    bool ttHit;

    assert(pv.size() == 1);
    if (pv[0] == MOVE_NONE) // Not pondering
        return false;

    if (pv[0] == MOVE_NONE)
        return false;

    pos.do_move(pv[0], st);
    TTEntry* tte = TT.probe(pos.key(), ttHit);

    if (ttHit)
    {
        Move m = tte->move(); // Local copy to be SMP safe
        if (MoveList<LEGAL>(pos).contains(m))
            pv.push_back(m);
    }

    pos.undo_move(pv[0]);
    return pv.size() > 1;
}

void Tablebases::rank_root_moves(Position& pos, Search::RootMoves& rootMoves) {

    RootInTB = false;
    UseRule50 = bool(Options["Syzygy50MoveRule"]);
    ProbeDepth = int(Options["SyzygyProbeDepth"]);
    Cardinality = int(Options["SyzygyProbeLimit"]);
    bool dtz_available = true;

    // Tables with fewer pieces than SyzygyProbeLimit are searched with
    // ProbeDepth == DEPTH_ZERO
    if (Cardinality > MaxCardinality)
    {
        Cardinality = MaxCardinality;
        ProbeDepth = 0;
    }

    if (Cardinality >= popcount(pos.pieces()) && !pos.can_castle(ANY_CASTLING))
    {
        // Rank moves using DTZ tables
        RootInTB = root_probe(pos, rootMoves);

        if (!RootInTB)
        {
            // DTZ tables are missing; try to rank moves using WDL tables
            dtz_available = false;
            RootInTB = root_probe_wdl(pos, rootMoves);
        }
    }

    if (RootInTB)
    {
        // Sort moves according to TB rank
        std::sort(rootMoves.begin(), rootMoves.end(),
                  [](const RootMove &a, const RootMove &b) { return a.tbRank > b.tbRank; } );

        // Probe during search only if DTZ is not available and we are winning
        if (dtz_available || rootMoves[0].tbScore <= VALUE_DRAW)
            Cardinality = 0;
    }
    else
    {
        // Clean up if root_probe() and root_probe_wdl() have failed
        for (auto& m : rootMoves)
            m.tbRank = 0;
    }
}<|MERGE_RESOLUTION|>--- conflicted
+++ resolved
@@ -1180,7 +1180,11 @@
 
       // Step 13. Pruning at shallow depth (~170 Elo)
       if (  !rootNode
+#ifdef HORDE
+          && (pos.is_horde() || pos.non_pawn_material(us))
+#else
           && pos.non_pawn_material(us)
+#endif
           && bestValue > VALUE_MATED_IN_MAX_PLY)
       {
           // Skip quiet moves if movecount exceeds our FutilityMoveCount threshold
@@ -1188,6 +1192,12 @@
 
           if (   !captureOrPromotion
               && !givesCheck
+#ifdef ANTI
+              && (!pos.is_anti() || !(pos.attackers_to(to_sq(move)) & pos.pieces(~pos.side_to_move())))
+#endif
+#ifdef LOSERS
+              && (!pos.is_losers() || !(pos.attackers_to(to_sq(move)) & pos.pieces(~pos.side_to_move())))
+#endif
               && (!PvNode || !pos.advanced_pawn_push(move) || pos.non_pawn_material(~us) > BishopValueMg))
           {
               // Reduced depth of the next LMR search
@@ -1200,12 +1210,18 @@
                   continue;
 
               // Futility pruning: parent node (~2 Elo)
+#ifdef LOSERS
+              if (pos.is_losers()) {} else
+#endif
               if (   lmrDepth < 6
                   && !inCheck
                   && ss->staticEval + 250 + 211 * lmrDepth <= alpha)
                   continue;
 
               // Prune moves with negative SEE (~10 Elo)
+#ifdef ANTI
+              if (pos.is_anti()) {} else
+#endif
               if (!pos.see_ge(move, Value(-(31 - std::min(lmrDepth, 18)) * lmrDepth * lmrDepth)))
                   continue;
           }
@@ -1280,65 +1296,8 @@
       if (type_of(move) == CASTLING)
           extension = 1;
 
-<<<<<<< HEAD
-      // Calculate new depth for this move
-      newDepth = depth - 1 + extension;
-
-      // Step 14. Pruning at shallow depth (~170 Elo)
-      if (  !rootNode
-#ifdef HORDE
-          && (pos.is_horde() || pos.non_pawn_material(us))
-#else
-          && pos.non_pawn_material(us)
-#endif
-          && bestValue > VALUE_MATED_IN_MAX_PLY)
-      {
-          // Skip quiet moves if movecount exceeds our FutilityMoveCount threshold
-          moveCountPruning = moveCount >= futility_move_count(improving, depth);
-
-          if (   !captureOrPromotion
-              && !givesCheck
-#ifdef ANTI
-              && (!pos.is_anti() || !(pos.attackers_to(to_sq(move)) & pos.pieces(~pos.side_to_move())))
-#endif
-#ifdef LOSERS
-              && (!pos.is_losers() || !(pos.attackers_to(to_sq(move)) & pos.pieces(~pos.side_to_move())))
-#endif
-              && (!PvNode || !pos.advanced_pawn_push(move) || pos.non_pawn_material(~us) > BishopValueMg))
-          {
-              // Reduced depth of the next LMR search
-              int lmrDepth = std::max(newDepth - reduction(improving, depth, moveCount), 0);
-
-              // Countermoves based pruning (~20 Elo)
-              if (   lmrDepth < 4 + ((ss-1)->statScore > 0 || (ss-1)->moveCount == 1)
-                  && (*contHist[0])[movedPiece][to_sq(move)] < CounterMovePruneThreshold
-                  && (*contHist[1])[movedPiece][to_sq(move)] < CounterMovePruneThreshold)
-                  continue;
-
-              // Futility pruning: parent node (~2 Elo)
-#ifdef LOSERS
-              if (pos.is_losers()) {} else
-#endif
-              if (   lmrDepth < 6
-                  && !inCheck
-                  && ss->staticEval + FutilityMarginParent[pos.variant()][0] + FutilityMarginParent[pos.variant()][1] * lmrDepth <= alpha)
-                  continue;
-
-              // Prune moves with negative SEE (~10 Elo)
-#ifdef ANTI
-              if (pos.is_anti()) {} else
-#endif
-              if (!pos.see_ge(move, Value(-(31 - std::min(lmrDepth, 18)) * lmrDepth * lmrDepth)))
-                  continue;
-          }
-          else if (  !(givesCheck && extension)
-                   && !pos.see_ge(move, Value(-199) * depth)) // (~20 Elo)
-                  continue;
-      }
-=======
       // Add extension to new depth
       newDepth += extension;
->>>>>>> a00a3369
 
       // Speculative prefetch as early as possible
       prefetch(TT.first_entry(pos.key_after(move)));

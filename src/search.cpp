--- conflicted
+++ resolved
@@ -846,7 +846,6 @@
     // Step 7. Razoring (~1 Elo).
     // If eval is really low check with qsearch if it can exceed alpha, if it can't,
     // return a fail low.
-<<<<<<< HEAD
 #ifdef HELPMATE
     if (pos.is_helpmate())
         goto moves_loop;
@@ -858,10 +857,7 @@
 #ifdef EXTINCTION
     if (pos.is_extinction()) {} else
 #endif
-    if (eval < alpha - 426 - 252 * depth * depth)
-=======
     if (eval < alpha - 426 - 256 * depth * depth)
->>>>>>> 59f20854
     {
         value = qsearch<NonPV>(pos, ss, alpha - 1, alpha);
         if (value < alpha)
@@ -1159,17 +1155,13 @@
               lmrDepth = std::max(lmrDepth, 0);
 
               // Prune moves with negative SEE (~4 Elo)
-<<<<<<< HEAD
 #ifdef ANTI
               if (pos.is_anti()) {} else
 #endif
 #ifdef HELPMATE
               if (pos.is_helpmate()) {} else
 #endif
-              if (!pos.see_ge(move, Value(-24 * lmrDepth * lmrDepth - 15 * lmrDepth)))
-=======
               if (!pos.see_ge(move, Value(-24 * lmrDepth * lmrDepth - 16 * lmrDepth)))
->>>>>>> 59f20854
                   continue;
           }
       }
@@ -1380,16 +1372,13 @@
           (ss+1)->pv[0] = MOVE_NONE;
 
           value = -search<PV>(pos, ss+1, -beta, -alpha, newDepth, false);
-<<<<<<< HEAD
 #ifdef HELPMATE
           if (pos.is_helpmate())
               value = -value;
 #endif
-=======
 
           if (moveCount > 1 && newDepth >= depth && !capture)
               update_continuation_histories(ss, movedPiece, to_sq(move), -stat_bonus(newDepth));
->>>>>>> 59f20854
       }
 
       // Step 19. Undo move

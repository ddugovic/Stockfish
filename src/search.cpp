--- conflicted
+++ resolved
@@ -1037,13 +1037,8 @@
     if (pos.is_extinction()) {} else
 #endif
     if (   !PvNode
-<<<<<<< HEAD
-        &&  depth < 6
+        &&  depth < 8
         &&  eval - futility_margin(pos.variant(), depth, improving) >= beta
-=======
-        &&  depth < 8
-        &&  eval - futility_margin(depth, improving) >= beta
->>>>>>> 23ecf3d5
         &&  eval < VALUE_KNOWN_WIN) // Do not return unproven wins
         return eval;
 
@@ -1274,14 +1269,10 @@
                   continue;
 
               // Futility pruning: parent node (~5 Elo)
-<<<<<<< HEAD
 #ifdef LOSERS
               if (pos.is_losers()) {} else
 #endif
-              if (   lmrDepth < 6
-=======
               if (   lmrDepth < 8
->>>>>>> 23ecf3d5
                   && !ss->inCheck
                   && ss->staticEval + FutilityMarginParent[pos.variant()][0] + FutilityMarginParent[pos.variant()][1] * lmrDepth <= alpha
                   &&  (*contHist[0])[movedPiece][to_sq(move)]

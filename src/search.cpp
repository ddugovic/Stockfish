--- conflicted
+++ resolved
@@ -845,7 +845,6 @@
     // Step 7. Razoring.
     // If eval is really low check with qsearch if it can exceed alpha, if it can't,
     // return a fail low.
-<<<<<<< HEAD
 #ifdef HELPMATE
     if (pos.is_helpmate())
         goto moves_loop;
@@ -857,11 +856,7 @@
 #ifdef EXTINCTION
     if (pos.is_extinction()) {} else
 #endif
-    if (   depth <= 7
-        && eval < alpha - 369 - 254 * depth * depth)
-=======
     if (eval < alpha - 369 - 254 * depth * depth)
->>>>>>> 79c5f3a6
     {
         value = qsearch<NonPV>(pos, ss, alpha - 1, alpha);
         if (value < alpha)

--- conflicted
+++ resolved
@@ -927,18 +927,12 @@
     }
     else
     {
-<<<<<<< HEAD
-        ss->staticEval = eval =
-        (ss-1)->currentMove != MOVE_NULL ? evaluate(pos) - 10 * ((ss-1)->statScore > 0)
-                                         : -(ss-1)->staticEval + 2 * Eval::Tempo[pos.variant()];
-=======
         int p = (ss-1)->statScore;
         int malus = p > 0 ? (p + 5000) / 1024 :
                     p < 0 ? (p - 5000) / 1024 : 0;
->>>>>>> f3b8a699
 
         ss->staticEval = eval = (ss-1)->currentMove != MOVE_NULL ? evaluate(pos) - malus
-                                                                 : -(ss-1)->staticEval + 2 * Eval::Tempo;
+                                                                 : -(ss-1)->staticEval + 2 * Eval::Tempo[pos.variant()];
 
         tte->save(posKey, VALUE_NONE, BOUND_NONE, DEPTH_NONE, MOVE_NONE, ss->staticEval);
     }

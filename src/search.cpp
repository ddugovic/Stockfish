--- conflicted
+++ resolved
@@ -1103,7 +1103,7 @@
         }
     }
 
-    probcutBeta = beta + 176 - 49 * improving;
+    probcutBeta = beta + ProbcutMargin[pos.variant()] - 49 * improving;
 
     // Step 10. ProbCut (~10 Elo)
     // If we have a good enough capture and a reduced search returns a value
@@ -1116,11 +1116,6 @@
              && ttValue != VALUE_NONE
              && ttValue < probcutBeta))
     {
-<<<<<<< HEAD
-        Value raisedBeta = beta + ProbcutMargin[pos.variant()] - 49 * improving;
-        assert(raisedBeta < VALUE_INFINITE);
-        MovePicker mp(pos, ttMove, raisedBeta - ss->staticEval, &captureHistory);
-=======
         if (   ttHit
             && tte->depth() >= depth - 3
             && ttValue != VALUE_NONE
@@ -1131,7 +1126,6 @@
 
         assert(probcutBeta < VALUE_INFINITE);
         MovePicker mp(pos, ttMove, probcutBeta - ss->staticEval, &captureHistory);
->>>>>>> 1f3bd968
         int probCutCount = 0;
 
         while (   (move = mp.next_move()) != MOVE_NONE

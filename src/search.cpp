/*
  Stockfish, a UCI chess playing engine derived from Glaurung 2.1
  Copyright (C) 2004-2020 The Stockfish developers (see AUTHORS file)

  Stockfish is free software: you can redistribute it and/or modify
  it under the terms of the GNU General Public License as published by
  the Free Software Foundation, either version 3 of the License, or
  (at your option) any later version.

  Stockfish is distributed in the hope that it will be useful,
  but WITHOUT ANY WARRANTY; without even the implied warranty of
  MERCHANTABILITY or FITNESS FOR A PARTICULAR PURPOSE.  See the
  GNU General Public License for more details.

  You should have received a copy of the GNU General Public License
  along with this program.  If not, see <http://www.gnu.org/licenses/>.
*/

#include <algorithm>
#include <cassert>
#include <cmath>
#include <cstring>   // For std::memset
#include <iostream>
#include <sstream>

#include "evaluate.h"
#include "misc.h"
#include "movegen.h"
#include "movepick.h"
#include "position.h"
#include "search.h"
#include "thread.h"
#include "timeman.h"
#include "tt.h"
#include "uci.h"
#include "syzygy/tbprobe.h"

namespace Search {

  LimitsType Limits;
}

namespace Tablebases {

  int Cardinality;
  bool RootInTB;
  bool UseRule50;
  Depth ProbeDepth;
}

namespace TB = Tablebases;

using std::string;
using Eval::evaluate;
using namespace Search;

namespace {

  // Time threshold for printing upperbound/lowerbound info
  const int PV_MIN_ELAPSED = 2500;

  // Different node types, used as a template parameter
  enum NodeType { NonPV, PV };

  constexpr uint64_t TtHitAverageWindow     = 4096;
  constexpr uint64_t TtHitAverageResolution = 1024;

  // Razor and futility margins
  constexpr int RazorMargin[VARIANT_NB] = {
  510,
#ifdef ANTI
  2234,
#endif
#ifdef ATOMIC
  600,
#endif
#ifdef CRAZYHOUSE
  600,
#endif
#ifdef EXTINCTION
  600,
#endif
#ifdef GRID
  600,
#endif
#ifdef HORDE
  600,
#endif
#ifdef KOTH
  600,
#endif
#ifdef LOSERS
  2351,
#endif
#ifdef RACE
  600,
#endif
#ifdef THREECHECK
  600,
#endif
#ifdef TWOKINGS
  600,
#endif
  };
  constexpr int FutilityMarginFactor[VARIANT_NB] = {
  234,
#ifdef ANTI
  611,
#endif
#ifdef ATOMIC
  585,
#endif
#ifdef CRAZYHOUSE
  150,
#endif
#ifdef EXTINCTION
  175,
#endif
#ifdef GRID
  206,
#endif
#ifdef HORDE
  176,
#endif
#ifdef KOTH
  217,
#endif
#ifdef LOSERS
  618,
#endif
#ifdef RACE
  361,
#endif
#ifdef THREECHECK
  248,
#endif
#ifdef TWOKINGS
  175,
#endif
  };
  constexpr int FutilityMarginParent[VARIANT_NB][2] = {
  { 266, 170 },
#ifdef ANTI
  { 331, 372 },
#endif
#ifdef ATOMIC
  { 512, 400 },
#endif
#ifdef CRAZYHOUSE
  { 256, 200 },
#endif
#ifdef EXTINCTION
  { 256, 200 },
#endif
#ifdef GRID
  { 278, 168 },
#endif
#ifdef HORDE
  { 261, 162 },
#endif
#ifdef KOTH
  { 418, 305 },
#endif
#ifdef LOSERS
  { 299, 281 },
#endif
#ifdef RACE
  { VALUE_INFINITE, VALUE_INFINITE },
#endif
#ifdef THREECHECK
  { 420, 332 },
#endif
#ifdef TWOKINGS
  { 256, 200 },
#endif
  };
  constexpr int ProbcutMargin[VARIANT_NB] = {
  183,
#ifdef ANTI
  216,
#endif
#ifdef ATOMIC
  200,
#endif
#ifdef CRAZYHOUSE
  200,
#endif
#ifdef EXTINCTION
  400,
#endif
#ifdef GRID
  222,
#endif
#ifdef HORDE
  153,
#endif
#ifdef KOTH
  324,
#endif
#ifdef LOSERS
  200,
#endif
#ifdef RACE
  242,
#endif
#ifdef THREECHECK
  418,
#endif
#ifdef TWOKINGS
  200,
#endif
  };
  Value futility_margin(Variant var, Depth d, bool improving) {
    return Value(FutilityMarginFactor[var] * (d - improving));
  }

  // Reductions lookup table, initialized at startup
  int Reductions[MAX_MOVES]; // [depth or moveNumber]

  Depth reduction(bool i, Depth d, int mn) {
    int r = Reductions[d] * Reductions[mn];
    return (r + 503) / 1024 + (!i && r > 915);
  }

  constexpr int futility_move_count(bool improving, Depth depth) {
    return (3 + depth * depth) / (2 - improving);
  }

  // History and stats update bonus, based on depth
  int stat_bonus(Depth d) {
    return d > 13 ? 29 : 17 * d * d + 134 * d - 134;
  }

  // Add a small random component to draw evaluations to avoid 3fold-blindness
  Value value_draw(Thread* thisThread) {
    return VALUE_DRAW + Value(2 * (thisThread->nodes & 1) - 1);
  }

  // Skill structure is used to implement strength limit
  struct Skill {
    explicit Skill(int l) : level(l) {}
    bool enabled() const { return level < 20; }
    bool time_to_pick(Depth depth) const { return depth == 1 + std::max(level, 0); }
    Move pick_best(size_t multiPV);

    int level;
    Move best = MOVE_NONE;
  };

  // Breadcrumbs are used to mark nodes as being searched by a given thread
  struct Breadcrumb {
    std::atomic<Thread*> thread;
    std::atomic<Key> key;
  };
  std::array<Breadcrumb, 1024> breadcrumbs;

  // ThreadHolding structure keeps track of which thread left breadcrumbs at the given
  // node for potential reductions. A free node will be marked upon entering the moves
  // loop by the constructor, and unmarked upon leaving that loop by the destructor.
  struct ThreadHolding {
    explicit ThreadHolding(Thread* thisThread, Key posKey, int ply) {
       location = ply < 8 ? &breadcrumbs[posKey & (breadcrumbs.size() - 1)] : nullptr;
       otherThread = false;
       owning = false;
       if (location)
       {
          // See if another already marked this location, if not, mark it ourselves
          Thread* tmp = (*location).thread.load(std::memory_order_relaxed);
          if (tmp == nullptr)
          {
              (*location).thread.store(thisThread, std::memory_order_relaxed);
              (*location).key.store(posKey, std::memory_order_relaxed);
              owning = true;
          }
          else if (   tmp != thisThread
                   && (*location).key.load(std::memory_order_relaxed) == posKey)
              otherThread = true;
       }
    }

    ~ThreadHolding() {
       if (owning) // Free the marked location
           (*location).thread.store(nullptr, std::memory_order_relaxed);
    }

    bool marked() { return otherThread; }

    private:
    Breadcrumb* location;
    bool otherThread, owning;
  };

  template <NodeType NT>
  Value search(Position& pos, Stack* ss, Value alpha, Value beta, Depth depth, bool cutNode);

  template <NodeType NT>
  Value qsearch(Position& pos, Stack* ss, Value alpha, Value beta, Depth depth = 0);

  Value value_to_tt(Value v, int ply);
  Value value_from_tt(Value v, int ply, int r50c);
  void update_pv(Move* pv, Move move, Move* childPv);
  void update_continuation_histories(Stack* ss, Piece pc, Square to, int bonus);
  void update_quiet_stats(const Position& pos, Stack* ss, Move move, int bonus, int depth);
  void update_all_stats(const Position& pos, Stack* ss, Move bestMove, Value bestValue, Value beta, Square prevSq,
                        Move* quietsSearched, int quietCount, Move* capturesSearched, int captureCount, Depth depth);

  // perft() is our utility to verify move generation. All the leaf nodes up
  // to the given depth are generated and counted, and the sum is returned.
  template<bool Root>
  uint64_t perft(Position& pos, Depth depth) {

    StateInfo st;
#ifdef USE_NNUE
    ASSERT_ALIGNED(&st, Eval::NNUE::kCacheLineSize);
#endif

    uint64_t cnt, nodes = 0;
    const bool leaf = (depth == 2);

    for (const auto& m : MoveList<LEGAL>(pos))
    {
        if (Root && depth <= 1)
            cnt = 1, nodes++;
        else
        {
            pos.do_move(m, st);
            cnt = leaf ? MoveList<LEGAL>(pos).size() : perft<false>(pos, depth - 1);
            nodes += cnt;
            pos.undo_move(m);
        }
        if (Root)
            sync_cout << UCI::move(m, pos.is_chess960()) << ": " << cnt << sync_endl;
    }
    return nodes;
  }

} // namespace


/// Search::init() is called at startup to initialize various lookup tables

void Search::init() {

  for (int i = 1; i < MAX_MOVES; ++i)
      Reductions[i] = int((21.3 + 2 * std::log(Threads.size())) * std::log(i + 0.25 * std::log(i)));
}


/// Search::clear() resets search state to its initial value

void Search::clear() {

  Threads.main()->wait_for_search_finished();

  Time.availableNodes = 0;
  TT.clear();
  Threads.clear();
  Tablebases::init(UCI::variant_from_name(Options["UCI_Variant"]), Options["SyzygyPath"]); // Free mapped files
}


/// MainThread::search() is started when the program receives the UCI 'go'
/// command. It searches from the root position and outputs the "bestmove".

void MainThread::search() {

  if (Limits.perft)
  {
      nodes = perft<true>(rootPos, Limits.perft);
      sync_cout << "\nNodes searched: " << nodes << "\n" << sync_endl;
      return;
  }

  Color us = rootPos.side_to_move();
  Time.init(rootPos.variant(), Limits, us, rootPos.game_ply());
  TT.new_search();

#ifdef USE_NNUE
  Eval::NNUE::verify();
#endif

  if (rootMoves.empty())
  {
      rootMoves.emplace_back(MOVE_NONE);
      Value score = rootPos.is_variant_end() ? rootPos.variant_result()
                   : rootPos.checkers() ? rootPos.checkmate_value()
                   : rootPos.stalemate_value();
      sync_cout << "info depth 0 score " << UCI::value(score) << sync_endl;
  }
  else
  {
      Threads.start_searching(); // start non-main threads
      Thread::search();          // main thread start searching
  }

  // When we reach the maximum depth, we can arrive here without a raise of
  // Threads.stop. However, if we are pondering or in an infinite search,
  // the UCI protocol states that we shouldn't print the best move before the
  // GUI sends a "stop" or "ponderhit" command. We therefore simply wait here
  // until the GUI sends one of those commands.

  while (!Threads.stop && (ponder || Limits.infinite))
  {} // Busy wait for a stop or a ponder reset

  // Stop the threads if not already stopped (also raise the stop if
  // "ponderhit" just reset Threads.ponder).
  Threads.stop = true;

  // Wait until all threads have finished
  Threads.wait_for_search_finished();

  // When playing in 'nodes as time' mode, subtract the searched nodes from
  // the available ones before exiting.
  if (Limits.npmsec)
      Time.availableNodes += Limits.inc[us] - Threads.nodes_searched();

  Thread* bestThread = this;

  if (   int(Options["MultiPV"]) == 1
      && !Limits.depth
      && !(Skill(Options["Skill Level"]).enabled() || int(Options["UCI_LimitStrength"]))
      && rootMoves[0].pv[0] != MOVE_NONE)
      bestThread = Threads.get_best_thread();

  bestPreviousScore = bestThread->rootMoves[0].score;

  // Send again PV info if we have a new best thread
  if (bestThread != this)
      sync_cout << UCI::pv(bestThread->rootPos, bestThread->completedDepth, -VALUE_INFINITE, VALUE_INFINITE) << sync_endl;

  // Best move could be MOVE_NONE when searching on a terminal position
  sync_cout << "bestmove " << UCI::move(bestThread->rootMoves[0].pv[0], rootPos.is_chess960());

  if (bestThread->rootMoves[0].pv.size() > 1 || bestThread->rootMoves[0].extract_ponder_from_tt(rootPos))
      std::cout << " ponder " << UCI::move(bestThread->rootMoves[0].pv[1], rootPos.is_chess960());

  std::cout << sync_endl;
}


/// Thread::search() is the main iterative deepening loop. It calls search()
/// repeatedly with increasing depth until the allocated thinking time has been
/// consumed, the user stops the search, or the maximum search depth is reached.

void Thread::search() {

  // To allow access to (ss-7) up to (ss+2), the stack must be oversized.
  // The former is needed to allow update_continuation_histories(ss-1, ...),
  // which accesses its argument at ss-6, also near the root.
  // The latter is needed for statScores and killer initialization.
  Stack stack[MAX_PLY+10], *ss = stack+7;
  Move  pv[MAX_PLY+1];
  Value bestValue, alpha, beta, delta;
  Move  lastBestMove = MOVE_NONE;
  Depth lastBestMoveDepth = 0;
  MainThread* mainThread = (this == Threads.main() ? Threads.main() : nullptr);
  double timeReduction = 1, totBestMoveChanges = 0;
  Color us = rootPos.side_to_move();
  int iterIdx = 0;

  std::memset(ss-7, 0, 10 * sizeof(Stack));
  for (int i = 7; i > 0; i--)
      (ss-i)->continuationHistory = &this->continuationHistory[0][0][NO_PIECE][0]; // Use as a sentinel

  ss->pv = pv;

  bestValue = delta = alpha = -VALUE_INFINITE;
  beta = VALUE_INFINITE;

  if (mainThread)
  {
      if (mainThread->bestPreviousScore == VALUE_INFINITE)
          for (int i = 0; i < 4; ++i)
              mainThread->iterValue[i] = VALUE_ZERO;
      else
          for (int i = 0; i < 4; ++i)
              mainThread->iterValue[i] = mainThread->bestPreviousScore;
  }

  std::copy(&lowPlyHistory[2][0], &lowPlyHistory.back().back() + 1, &lowPlyHistory[0][0]);
  std::fill(&lowPlyHistory[MAX_LPH - 2][0], &lowPlyHistory.back().back() + 1, 0);

  size_t multiPV = size_t(Options["MultiPV"]);

  // Pick integer skill levels, but non-deterministically round up or down
  // such that the average integer skill corresponds to the input floating point one.
  // UCI_Elo (between 0 and 3000) is converted to a suitable fractional skill level.
  PRNG rng(now());
  double floatLevel = Options["UCI_LimitStrength"] ?
                      std::clamp((Options["UCI_Elo"] - 1500.0) / 75.0, -20.0, 20.0) :
                        double(Options["Skill Level"]);
  int intLevel = int(floatLevel) +
                 ((floatLevel - int(floatLevel)) * 1024 > rng.rand<unsigned>() % 1024  ? 1 : 0);
  Skill skill(intLevel);

  // When playing with strength handicap enable MultiPV search that we will
  // use behind the scenes to retrieve a set of possible moves.
  if (skill.enabled())
      multiPV = std::max(multiPV, (size_t)4);

  multiPV = std::min(multiPV, rootMoves.size());
  ttHitAverage = TtHitAverageWindow * TtHitAverageResolution / 2;

  int ct = int(Options["Contempt"]) * PawnValueEg / 100; // From centipawns

  // In analysis mode, adjust contempt in accordance with user preference
  if (Limits.infinite || Options["UCI_AnalyseMode"])
      ct =  Options["Analysis Contempt"] == "Off"  ? 0
          : Options["Analysis Contempt"] == "Both" ? ct
          : Options["Analysis Contempt"] == "White" && us == BLACK ? -ct
          : Options["Analysis Contempt"] == "Black" && us == WHITE ? -ct
          : ct;

  // Evaluation score is from the white point of view
  contempt = (us == WHITE ?  make_score(ct, ct / 2)
                          : -make_score(ct, ct / 2));

  int searchAgainCounter = 0;

  // Iterative deepening loop until requested to stop or the target depth is reached
  while (   ++rootDepth < MAX_PLY
         && !Threads.stop
         && !(Limits.depth && mainThread && rootDepth > Limits.depth))
  {
      // Age out PV variability metric
      if (mainThread)
          totBestMoveChanges /= 2;

      // Save the last iteration's scores before first PV line is searched and
      // all the move scores except the (new) PV are set to -VALUE_INFINITE.
      for (RootMove& rm : rootMoves)
          rm.previousScore = rm.score;

      size_t pvFirst = 0;
      pvLast = 0;

      if (!Threads.increaseDepth)
         searchAgainCounter++;

      // MultiPV loop. We perform a full root search for each PV line
      for (pvIdx = 0; pvIdx < multiPV && !Threads.stop; ++pvIdx)
      {
          if (pvIdx == pvLast)
          {
              pvFirst = pvLast;
              for (pvLast++; pvLast < rootMoves.size(); pvLast++)
                  if (rootMoves[pvLast].tbRank != rootMoves[pvFirst].tbRank)
                      break;
          }

          // Reset UCI info selDepth for each depth and each PV line
          selDepth = 0;

          // Reset aspiration window starting size
          if (rootDepth >= 4)
          {
              Value prev = rootMoves[pvIdx].previousScore;
              delta = Value(17);
              alpha = std::max(prev - delta,-VALUE_INFINITE);
              beta  = std::min(prev + delta, VALUE_INFINITE);

              // Adjust contempt based on root move's previousScore (dynamic contempt)
              int dct = ct + (113 - ct / 2) * prev / (abs(prev) + 147);

              contempt = (us == WHITE ?  make_score(dct, dct / 2)
                                      : -make_score(dct, dct / 2));
          }

          // Start with a small aspiration window and, in the case of a fail
          // high/low, re-search with a bigger window until we don't fail
          // high/low anymore.
          failedHighCnt = 0;
          while (true)
          {
              Depth adjustedDepth = std::max(1, rootDepth - failedHighCnt - searchAgainCounter);
              bestValue = ::search<PV>(rootPos, ss, alpha, beta, adjustedDepth, false);
#ifdef HELPMATE
              if (rootPos.is_helpmate()) bestValue = -bestValue;
#endif

              // Bring the best move to the front. It is critical that sorting
              // is done with a stable algorithm because all the values but the
              // first and eventually the new best one are set to -VALUE_INFINITE
              // and we want to keep the same order for all the moves except the
              // new PV that goes to the front. Note that in case of MultiPV
              // search the already searched PV lines are preserved.
              std::stable_sort(rootMoves.begin() + pvIdx, rootMoves.begin() + pvLast);

              // If search has been stopped, we break immediately. Sorting is
              // safe because RootMoves is still valid, although it refers to
              // the previous iteration.
              if (Threads.stop)
                  break;

              // When failing high/low give some update (without cluttering
              // the UI) before a re-search.
              if (   mainThread
                  && multiPV == 1
                  && (bestValue <= alpha || bestValue >= beta)
                  && Time.elapsed() > PV_MIN_ELAPSED)
                  sync_cout << UCI::pv(rootPos, rootDepth, alpha, beta) << sync_endl;

              // In case of failing low/high increase aspiration window and
              // re-search, otherwise exit the loop.
              if (bestValue <= alpha)
              {
                  beta = (alpha + beta) / 2;
                  alpha = std::max(bestValue - delta, -VALUE_INFINITE);

                  failedHighCnt = 0;
                  if (mainThread)
                      mainThread->stopOnPonderhit = false;
              }
              else if (bestValue >= beta)
              {
                  beta = std::min(bestValue + delta, VALUE_INFINITE);
                  ++failedHighCnt;
              }
              else
                  break;

              delta += delta / 4 + 5;

              assert(alpha >= -VALUE_INFINITE && beta <= VALUE_INFINITE);
          }
#ifdef HELPMATE
          if (rootPos.is_helpmate()) bestValue = -bestValue;
#endif

          // Sort the PV lines searched so far and update the GUI
          std::stable_sort(rootMoves.begin() + pvFirst, rootMoves.begin() + pvIdx + 1);

          if (    mainThread
              && (Threads.stop || pvIdx + 1 == multiPV || Time.elapsed() > PV_MIN_ELAPSED))
              sync_cout << UCI::pv(rootPos, rootDepth, alpha, beta) << sync_endl;
      }

      if (!Threads.stop)
          completedDepth = rootDepth;

      if (rootMoves[0].pv[0] != lastBestMove) {
         lastBestMove = rootMoves[0].pv[0];
         lastBestMoveDepth = rootDepth;
      }

      // Have we found a "mate in x"?
      if (   Limits.mate
          && bestValue >= VALUE_MATE_IN_MAX_PLY
          && VALUE_MATE - bestValue <= 2 * Limits.mate)
          Threads.stop = true;

      if (!mainThread)
          continue;

      // If skill level is enabled and time is up, pick a sub-optimal best move
      if (skill.enabled() && skill.time_to_pick(rootDepth))
          skill.pick_best(multiPV);

      // Do we have time for the next iteration? Can we stop searching now?
      if (    Limits.use_time_management()
          && !Threads.stop
          && !mainThread->stopOnPonderhit)
      {
          double fallingEval = (318 + 6 * (mainThread->bestPreviousScore - bestValue)
                                    + 6 * (mainThread->iterValue[iterIdx] - bestValue)) / 825.0;
          fallingEval = std::clamp(fallingEval, 0.5, 1.5);

          // If the bestMove is stable over several iterations, reduce time accordingly
          timeReduction = lastBestMoveDepth + 9 < completedDepth ? 1.92 : 0.95;
          double reduction = (1.47 + mainThread->previousTimeReduction) / (2.32 * timeReduction);

          // Use part of the gained time from a previous stable move for the current move
          for (Thread* th : Threads)
          {
              totBestMoveChanges += th->bestMoveChanges;
              th->bestMoveChanges = 0;
          }
          double bestMoveInstability = 1 + 2 * totBestMoveChanges / Threads.size();

          double totalTime = Time.optimum() * fallingEval * reduction * bestMoveInstability;

          // Cap used time in case of a single legal move for a better viewer experience in tournaments
          // yielding correct scores and sufficiently fast moves.
          if (rootMoves.size() == 1)
              totalTime = std::min(500.0, totalTime);

          // Stop the search if we have exceeded the totalTime
          if (Time.elapsed() > totalTime)
          {
              // If we are allowed to ponder do not stop the search now but
              // keep pondering until the GUI sends "ponderhit" or "stop".
              if (mainThread->ponder)
                  mainThread->stopOnPonderhit = true;
              else
                  Threads.stop = true;
          }
          else if (   Threads.increaseDepth
                   && !mainThread->ponder
                   && Time.elapsed() > totalTime * 0.58)
                   Threads.increaseDepth = false;
          else
                   Threads.increaseDepth = true;
      }

      mainThread->iterValue[iterIdx] = bestValue;
      iterIdx = (iterIdx + 1) & 3;
  }

  if (!mainThread)
      return;

  mainThread->previousTimeReduction = timeReduction;

  // If skill level is enabled, swap best PV line with the sub-optimal one
  if (skill.enabled())
      std::swap(rootMoves[0], *std::find(rootMoves.begin(), rootMoves.end(),
                skill.best ? skill.best : skill.pick_best(multiPV)));
}


namespace {

  // search<>() is the main search function for both PV and non-PV nodes

  template <NodeType NT>
  Value search(Position& pos, Stack* ss, Value alpha, Value beta, Depth depth, bool cutNode) {

    constexpr bool PvNode = NT == PV;
    const bool rootNode = PvNode && ss->ply == 0;
    const Depth maxNextDepth = rootNode ? depth : depth + 1;

    // Check if we have an upcoming move which draws by repetition, or
    // if the opponent had an alternative move earlier to this position.
    if (   pos.rule50_count() >= 3
        && alpha < VALUE_DRAW
        && !rootNode
        && pos.has_game_cycle(ss->ply))
    {
        alpha = value_draw(pos.this_thread());
        if (alpha >= beta)
            return alpha;
    }

    // Dive into quiescence search when the depth reaches zero
    if (depth <= 0)
        return qsearch<NT>(pos, ss, alpha, beta);

    assert(-VALUE_INFINITE <= alpha && alpha < beta && beta <= VALUE_INFINITE);
    assert(PvNode || (alpha == beta - 1));
    assert(0 < depth && depth < MAX_PLY);
    assert(!(PvNode && cutNode));

    Move pv[MAX_PLY+1], capturesSearched[32], quietsSearched[64];
    StateInfo st;
#ifdef USE_NNUE
    ASSERT_ALIGNED(&st, Eval::NNUE::kCacheLineSize);
#endif

    TTEntry* tte;
    Key posKey;
    Move ttMove, move, excludedMove, bestMove;
    Depth extension, newDepth;
    Value bestValue, value, ttValue, eval, maxValue, probCutBeta;
    bool formerPv, givesCheck, improving, didLMR, priorCapture;
    bool captureOrPromotion, doFullDepthSearch, moveCountPruning,
         ttCapture, singularQuietLMR;
    Piece movedPiece;
    int moveCount, captureCount, quietCount;

    // Step 1. Initialize node
    Thread* thisThread = pos.this_thread();
    ss->inCheck = pos.checkers();
    priorCapture = pos.captured_piece();
    Color us = pos.side_to_move();
    moveCount = captureCount = quietCount = ss->moveCount = 0;
    bestValue = -VALUE_INFINITE;
    maxValue = VALUE_INFINITE;

    // Check for the available remaining time
    if (thisThread == Threads.main())
        static_cast<MainThread*>(thisThread)->check_time();

    // Used to send selDepth info to GUI (selDepth counts from 1, ply from 0)
    if (PvNode && thisThread->selDepth < ss->ply + 1)
        thisThread->selDepth = ss->ply + 1;

    if (!rootNode)
    {
        if (pos.is_variant_end())
            return pos.variant_result(ss->ply, VALUE_DRAW);

        // Step 2. Check for aborted search and immediate draw
        if (   Threads.stop.load(std::memory_order_relaxed)
            || pos.is_draw(ss->ply)
            || ss->ply >= MAX_PLY)
            return (ss->ply >= MAX_PLY && !ss->inCheck) ? evaluate(pos)
                                                        : value_draw(pos.this_thread());

        // Step 3. Mate distance pruning. Even if we mate at the next move our score
        // would be at best mate_in(ss->ply+1), but if alpha is already bigger because
        // a shorter mate was found upward in the tree then there is no need to search
        // because we will never beat the current alpha. Same logic but with reversed
        // signs applies also in the opposite condition of being mated instead of giving
        // mate. In this case return a fail-high score.
        alpha = std::max(mated_in(ss->ply), alpha);
        beta = std::min(mate_in(ss->ply+1), beta);
        if (alpha >= beta)
            return alpha;
    }

    assert(0 <= ss->ply && ss->ply < MAX_PLY);

    (ss+1)->ply = ss->ply + 1;
    (ss+1)->ttPv = false;
    (ss+1)->excludedMove = bestMove = MOVE_NONE;
    (ss+2)->killers[0] = (ss+2)->killers[1] = MOVE_NONE;
    Square prevSq = to_sq((ss-1)->currentMove);

    // Initialize statScore to zero for the grandchildren of the current position.
    // So statScore is shared between all grandchildren and only the first grandchild
    // starts with statScore = 0. Later grandchildren start with the last calculated
    // statScore of the previous grandchild. This influences the reduction rules in
    // LMR which are based on the statScore of parent position.
    if (!rootNode)
        (ss+2)->statScore = 0;

    // Step 4. Transposition table lookup. We don't want the score of a partial
    // search to overwrite a previous full search TT value, so we use a different
    // position key in case of an excluded move.
    excludedMove = ss->excludedMove;
    posKey = excludedMove == MOVE_NONE ? pos.key() : pos.key() ^ make_key(excludedMove);
    tte = TT.probe(posKey, ss->ttHit);
    ttValue = ss->ttHit ? value_from_tt(tte->value(), ss->ply, pos.rule50_count()) : VALUE_NONE;
    ttMove =  rootNode ? thisThread->rootMoves[thisThread->pvIdx].pv[0]
            : ss->ttHit    ? tte->move() : MOVE_NONE;
    if (!excludedMove)
        ss->ttPv = PvNode || (ss->ttHit && tte->is_pv());
    formerPv = ss->ttPv && !PvNode;

    // Update low ply history for previous move if we are near root and position is or has been in PV
    if (   ss->ttPv
        && depth > 12
        && ss->ply - 1 < MAX_LPH
        && !priorCapture
        && is_ok((ss-1)->currentMove))
        thisThread->lowPlyHistory[ss->ply - 1][from_to((ss-1)->currentMove)] << stat_bonus(depth - 5);

    // thisThread->ttHitAverage can be used to approximate the running average of ttHit
    thisThread->ttHitAverage =   (TtHitAverageWindow - 1) * thisThread->ttHitAverage / TtHitAverageWindow
                                + TtHitAverageResolution * ss->ttHit;

    // At non-PV nodes we check for an early TT cutoff
    if (  !PvNode
        && ss->ttHit
        && tte->depth() >= depth
        && ttValue != VALUE_NONE // Possible in case of TT access race
        && (ttValue >= beta ? (tte->bound() & BOUND_LOWER)
                            : (tte->bound() & BOUND_UPPER)))
    {
        // If ttMove is quiet, update move sorting heuristics on TT hit
        if (ttMove)
        {
            if (ttValue >= beta)
            {
                // Bonus for a quiet ttMove that fails high
                if (!pos.capture_or_promotion(ttMove))
                    update_quiet_stats(pos, ss, ttMove, stat_bonus(depth), depth);

                // Extra penalty for early quiet moves of the previous ply
                if ((ss-1)->moveCount <= 2 && !priorCapture)
                    update_continuation_histories(ss-1, pos.piece_on(prevSq), prevSq, -stat_bonus(depth + 1));
            }
            // Penalty for a quiet ttMove that fails low
            else if (!pos.capture_or_promotion(ttMove))
            {
                int penalty = -stat_bonus(depth);
                thisThread->mainHistory[us][from_to(ttMove)] << penalty;
                update_continuation_histories(ss, pos.moved_piece(ttMove), to_sq(ttMove), penalty);
            }
        }

        // Partial workaround for the graph history interaction problem
        // For high rule50 counts don't produce transposition table cutoffs.
        if (pos.rule50_count() < 90)
            return ttValue;
    }

    // Step 5. Tablebases probe
#ifdef EXTINCTION
    if (pos.is_extinction()) {} else
#endif
#ifdef GRID
    if (pos.is_grid()) {} else
#endif
#ifdef KOTH
    if (pos.is_koth()) {} else
#endif
#ifdef LOSERS
    if (pos.is_losers()) {} else
#endif
#ifdef RACE
    if (pos.is_race()) {} else
#endif
#ifdef THREECHECK
    if (pos.is_three_check()) {} else
#endif
#ifdef HORDE
    if (pos.is_horde()) {} else
#endif
#ifdef HELPMATE
    if (pos.is_helpmate()) {} else
#endif
#ifdef KNIGHTRELAY
    if (pos.is_knight_relay() && pos.pieces(PAWN, KNIGHT)) {} else
#endif
#ifdef RELAY
    if (pos.is_relay()) {} else
#endif
    if (!rootNode && TB::Cardinality)
    {
        int piecesCount = pos.count<ALL_PIECES>();

        if (    piecesCount <= TB::Cardinality
            && (piecesCount <  TB::Cardinality || depth >= TB::ProbeDepth)
            &&  pos.rule50_count() == 0
            && !pos.can_castle(ANY_CASTLING))
        {
            TB::ProbeState err;
            TB::WDLScore wdl = Tablebases::probe_wdl(pos, &err);

            // Force check of time on the next occasion
            if (thisThread == Threads.main())
                static_cast<MainThread*>(thisThread)->callsCnt = 0;

            if (err != TB::ProbeState::FAIL)
            {
                thisThread->tbHits.fetch_add(1, std::memory_order_relaxed);

                int drawScore = TB::UseRule50 ? 1 : 0;

                // use the range VALUE_MATE_IN_MAX_PLY to VALUE_TB_WIN_IN_MAX_PLY to score
                value =  wdl < -drawScore ? VALUE_MATED_IN_MAX_PLY + ss->ply + 1
                       : wdl >  drawScore ? VALUE_MATE_IN_MAX_PLY - ss->ply - 1
                                          : VALUE_DRAW + 2 * wdl * drawScore;

                Bound b =  wdl < -drawScore ? BOUND_UPPER
                         : wdl >  drawScore ? BOUND_LOWER : BOUND_EXACT;

                if (    b == BOUND_EXACT
                    || (b == BOUND_LOWER ? value >= beta : value <= alpha))
                {
                    tte->save(posKey, value_to_tt(value, ss->ply), ss->ttPv, b,
                              std::min(MAX_PLY - 1, depth + 6),
                              MOVE_NONE, VALUE_NONE);

                    return value;
                }

                if (PvNode)
                {
                    if (b == BOUND_LOWER)
                        bestValue = value, alpha = std::max(alpha, bestValue);
                    else
                        maxValue = value;
                }
            }
        }
    }

    CapturePieceToHistory& captureHistory = thisThread->captureHistory;

    // Step 6. Static evaluation of the position
    if (ss->inCheck)
    {
        // Skip early pruning when in check
        ss->staticEval = eval = VALUE_NONE;
        improving = false;
        goto moves_loop;
    }
    else if (ss->ttHit)
    {
        // Never assume anything about values stored in TT
        ss->staticEval = eval = tte->eval();
        if (eval == VALUE_NONE)
            ss->staticEval = eval = evaluate(pos);

        // Randomize draw evaluation
        if (eval == VALUE_DRAW)
            eval = value_draw(thisThread);

        // Can ttValue be used as a better position evaluation?
        if (    ttValue != VALUE_NONE
            && (tte->bound() & (ttValue > eval ? BOUND_LOWER : BOUND_UPPER)))
            eval = ttValue;
    }
    else
    {
        // In case of null move search use previous static eval with a different sign
        // and addition of two tempos
        if ((ss-1)->currentMove != MOVE_NULL)
            ss->staticEval = eval = evaluate(pos);
        else
            ss->staticEval = eval = -(ss-1)->staticEval + 2 * Tempo;

        // Save static evaluation into transposition table
        tte->save(posKey, VALUE_NONE, ss->ttPv, BOUND_NONE, DEPTH_NONE, MOVE_NONE, eval);
    }
#ifdef HELPMATE
    if (pos.is_helpmate())
        eval = -eval;
#endif

    // Update static history for previous move
    if (is_ok((ss-1)->currentMove) && !(ss-1)->inCheck && !priorCapture)
    {
        int bonus = ss->staticEval > -(ss-1)->staticEval + 2 * Tempo ? -stat_bonus(depth) :
                    ss->staticEval < -(ss-1)->staticEval + 2 * Tempo ? stat_bonus(depth) :
                    0;
        thisThread->staticHistory[~us][from_to((ss-1)->currentMove)] << bonus;
    }

    // Step 7. Razoring (~1 Elo)
#ifdef ANTI
    if (pos.is_anti() && pos.can_capture())
    {
        improving = false;
        goto moves_loop;
    }
#endif
#ifdef LOSERS
    if (pos.is_losers() && pos.can_capture_losers())
    {
        improving =   ss->staticEval >= (ss-2)->staticEval
                   || (ss-2)->staticEval == VALUE_NONE;
        goto moves_loop;
    }
#endif
#ifdef HELPMATE
    if (pos.is_helpmate())
    {
        improving = false;
        goto moves_loop;
    }
#endif
#ifdef RACE
    if (pos.is_race() && (pos.pieces(KING) & (Rank7BB | Rank8BB)))
    {
        improving = false;
        goto moves_loop;
    }
#endif
    if (   !rootNode // The required rootNode PV handling is not available in qsearch
        &&  depth == 1
        &&  eval <= alpha - RazorMargin[pos.variant()])
        return qsearch<NT>(pos, ss, alpha, beta);

    // Set up improving flag that is used in various pruning heuristics
    // We define position as improving if static evaluation of position is better
    // Than the previous static evaluation at our turn
    // In case of us being in check at our previous move we look at move prior to it
    improving =  (ss-2)->staticEval == VALUE_NONE
               ? ss->staticEval > (ss-4)->staticEval || (ss-4)->staticEval == VALUE_NONE
               : ss->staticEval > (ss-2)->staticEval;

    // Step 8. Futility pruning: child node (~50 Elo)
#ifdef EXTINCTION
    if (pos.is_extinction()) {} else
#endif
    if (   !PvNode
        &&  depth < 8
        &&  eval - futility_margin(pos.variant(), depth, improving) >= beta
        &&  eval < VALUE_KNOWN_WIN) // Do not return unproven wins
        return eval;

    // Step 9. Null move search with verification search (~40 Elo)
#ifdef GRID
    if (pos.is_grid()) {} else
#endif
    if (   !PvNode
        && (ss-1)->currentMove != MOVE_NULL
        && (ss-1)->statScore < 22977
        &&  eval >= beta
        &&  eval >= ss->staticEval
        &&  ss->staticEval >= beta - 30 * depth - 28 * improving + 84 * ss->ttPv + 168
        && !excludedMove
        &&  pos.non_pawn_material(us)
        && (ss->ply >= thisThread->nmpMinPly || us != thisThread->nmpColor))
    {
        assert(eval - beta >= 0);

        // Null move dynamic reduction based on depth and value
        Depth R;
        switch (pos.variant())
        {
#ifdef ANTI
        case ANTI_VARIANT:
            R = (823 + 67 * depth) / 256 + std::min(int(eval - beta) / 400, 3);
        break;
#endif
#ifdef ATOMIC
        case ATOMIC_VARIANT:
            R = (823 + 67 * depth) / 256 + std::min(int(eval - beta) / 400, 3);
        break;
#endif
        default:
            R = (1015 + 85 * depth) / 256 + std::min(int(eval - beta) / 191, 3);
        }

        ss->currentMove = MOVE_NULL;
        ss->continuationHistory = &thisThread->continuationHistory[0][0][NO_PIECE][0];

        pos.do_null_move(st);

        Value nullValue = -search<NonPV>(pos, ss+1, -beta, -beta+1, depth-R, !cutNode);

        pos.undo_null_move();

        if (nullValue >= beta)
        {
            // Do not return unproven mate or TB scores
            if (nullValue >= VALUE_TB_WIN_IN_MAX_PLY)
                nullValue = beta;

            if (thisThread->nmpMinPly || (abs(beta) < VALUE_KNOWN_WIN && depth < 14))
                return nullValue;

            assert(!thisThread->nmpMinPly); // Recursive verification is not allowed

            // Do verification search at high depths, with null move pruning disabled
            // for us, until ply exceeds nmpMinPly.
            thisThread->nmpMinPly = ss->ply + 3 * (depth-R) / 4;
            thisThread->nmpColor = us;

            Value v = search<NonPV>(pos, ss, beta-1, beta, depth-R, false);

            thisThread->nmpMinPly = 0;

            if (v >= beta)
                return nullValue;
        }
    }

    probCutBeta = beta + ProbcutMargin[pos.variant()] - 49 * improving;

    // Step 10. ProbCut (~10 Elo)
    // If we have a good enough capture and a reduced search returns a value
    // much above beta, we can (almost) safely prune the previous move.
    if (   !PvNode
        &&  depth > 4
        &&  abs(beta) < VALUE_TB_WIN_IN_MAX_PLY
        // if value from transposition table is lower than probCutBeta, don't attempt probCut
        // there and in further interactions with transposition table cutoff depth is set to depth - 3
        // because probCut search has depth set to depth - 4 but we also do a move before it
        // so effective depth is equal to depth - 3
        && !(   ss->ttHit
             && tte->depth() >= depth - 3
             && ttValue != VALUE_NONE
             && ttValue < probCutBeta))
    {
        // if ttMove is a capture and value from transposition table is good enough produce probCut
        // cutoff without digging into actual probCut search
        if (   ss->ttHit
            && tte->depth() >= depth - 3
            && ttValue != VALUE_NONE
            && ttValue >= probCutBeta
            && ttMove
            && pos.capture_or_promotion(ttMove))
            return probCutBeta;

        assert(probCutBeta < VALUE_INFINITE);
        MovePicker mp(pos, ttMove, probCutBeta - ss->staticEval, &captureHistory);
        int probCutCount = 0;
        bool ttPv = ss->ttPv;
        ss->ttPv = false;

        while (   (move = mp.next_move()) != MOVE_NONE
               && probCutCount < 2 + 2 * cutNode)
            if (move != excludedMove && pos.legal(move))
            {
                assert(pos.capture_or_promotion(move));
                assert(depth >= 5);

                captureOrPromotion = true;
                probCutCount++;

                ss->currentMove = move;
                ss->continuationHistory = &thisThread->continuationHistory[ss->inCheck]
                                                                          [captureOrPromotion]
                                                                          [pos.moved_piece(move)]
                                                                          [to_sq(move)];

                pos.do_move(move, st);

                // Perform a preliminary qsearch to verify that the move holds
                value = -qsearch<NonPV>(pos, ss+1, -probCutBeta, -probCutBeta+1);

                // If the qsearch held, perform the regular search
                if (value >= probCutBeta)
                    value = -search<NonPV>(pos, ss+1, -probCutBeta, -probCutBeta+1, depth - 4, !cutNode);

                pos.undo_move(move);

                if (value >= probCutBeta)
                {
                    // if transposition table doesn't have equal or more deep info write probCut data into it
                    if ( !(ss->ttHit
                       && tte->depth() >= depth - 3
                       && ttValue != VALUE_NONE))
                        tte->save(posKey, value_to_tt(value, ss->ply), ttPv,
                            BOUND_LOWER,
                            depth - 3, move, ss->staticEval);
                    return value;
                }
            }
         ss->ttPv = ttPv;
    }

    // Step 11. If the position is not in TT, decrease depth by 2
    if (   PvNode
        && depth >= 6
        && !ttMove)
        depth -= 2;

moves_loop: // When in check, search starts from here

    const PieceToHistory* contHist[] = { (ss-1)->continuationHistory, (ss-2)->continuationHistory,
                                          nullptr                   , (ss-4)->continuationHistory,
                                          nullptr                   , (ss-6)->continuationHistory };

    Move countermove = thisThread->counterMoves[pos.piece_on(prevSq)][prevSq];

    MovePicker mp(pos, ttMove, depth, &thisThread->mainHistory,
                                      &thisThread->staticHistory,
                                      &thisThread->lowPlyHistory,
                                      &captureHistory,
                                      contHist,
                                      countermove,
                                      ss->killers,
                                      ss->ply);

    value = bestValue;
    singularQuietLMR = moveCountPruning = false;
    ttCapture = ttMove && pos.capture_or_promotion(ttMove);

    // Mark this node as being searched
    ThreadHolding th(thisThread, posKey, ss->ply);

    // Step 12. Loop through all pseudo-legal moves until no moves remain
    // or a beta cutoff occurs.
    while ((move = mp.next_move(moveCountPruning)) != MOVE_NONE)
    {
      assert(is_ok(move));

      if (move == excludedMove)
          continue;

      // At root obey the "searchmoves" option and skip moves not listed in Root
      // Move List. As a consequence any illegal move is also skipped. In MultiPV
      // mode we also skip PV moves which have been already searched and those
      // of lower "TB rank" if we are in a TB root position.
      if (rootNode && !std::count(thisThread->rootMoves.begin() + thisThread->pvIdx,
                                  thisThread->rootMoves.begin() + thisThread->pvLast, move))
          continue;

      // Check for legality
      if (!rootNode && !pos.legal(move))
          continue;

      ss->moveCount = ++moveCount;
#ifdef PRINTCURRMOVE
      if (rootNode && thisThread == Threads.main() && Time.elapsed() > PV_MIN_ELAPSED)
          sync_cout << "info depth " << depth
                    << " currmove " << UCI::move(move, pos.is_chess960())
                    << " currmovenumber " << moveCount + thisThread->pvIdx << sync_endl;
#endif
      if (PvNode)
          (ss+1)->pv = nullptr;

      extension = 0;
#ifdef HELPMATE
      if (pos.is_helpmate())
          captureOrPromotion = (type_of(move) == PROMOTION);
#endif
      captureOrPromotion = pos.capture_or_promotion(move);
      movedPiece = pos.moved_piece(move);
      givesCheck = pos.gives_check(move);

      // Calculate new depth for this move
      newDepth = depth - 1;

      // Step 13. Pruning at shallow depth (~200 Elo)
      if (  !rootNode
#ifdef HORDE
          && (pos.is_horde() || pos.non_pawn_material(us))
#else
          && pos.non_pawn_material(us)
#endif
          && bestValue > VALUE_TB_LOSS_IN_MAX_PLY)
      {
          // Skip quiet moves if movecount exceeds our FutilityMoveCount threshold
          moveCountPruning = moveCount >= futility_move_count(improving, depth);

          // Reduced depth of the next LMR search
          int lmrDepth = std::max(newDepth - reduction(improving, depth, moveCount), 0);

          if (   !captureOrPromotion
              && !givesCheck)
          {
              // Countermoves based pruning (~20 Elo)
              if (   lmrDepth < 4 + ((ss-1)->statScore > 0 || (ss-1)->moveCount == 1)
                  && (*contHist[0])[movedPiece][to_sq(move)] < CounterMovePruneThreshold
                  && (*contHist[1])[movedPiece][to_sq(move)] < CounterMovePruneThreshold)
                  continue;

              // Futility pruning: parent node (~5 Elo)
#ifdef LOSERS
              if (pos.is_losers()) {} else
#endif
              if (   lmrDepth < 7
                  && !ss->inCheck
                  && ss->staticEval + FutilityMarginParent[pos.variant()][0] + FutilityMarginParent[pos.variant()][1] * lmrDepth <= alpha
                  &&  (*contHist[0])[movedPiece][to_sq(move)]
                    + (*contHist[1])[movedPiece][to_sq(move)]
                    + (*contHist[3])[movedPiece][to_sq(move)]
                    + (*contHist[5])[movedPiece][to_sq(move)] / 2 < 27376)
                  continue;

              // Prune moves with negative SEE (~20 Elo)
#ifdef ANTI
              if (pos.is_anti()) {} else
#endif
#ifdef HELPMATE
              if (pos.is_helpmate()) {} else
#endif
              if (!pos.see_ge(move, Value(-(30 - std::min(lmrDepth, 18)) * lmrDepth * lmrDepth)))
                  continue;
          }
          else
          {
              // Capture history based pruning when the move doesn't give check
              if (   !givesCheck
                  && lmrDepth < 1
                  && captureHistory[movedPiece][to_sq(move)][type_of(pos.piece_on(to_sq(move)))] < 0)
                  continue;

              // SEE based pruning
              if (!pos.see_ge(move, Value(-213) * depth)) // (~25 Elo)
                  continue;
          }
      }

      // Step 14. Extensions (~75 Elo)

      // Singular extension search (~70 Elo). If all moves but one fail low on a
      // search of (alpha-s, beta-s), and just one fails high on (alpha, beta),
      // then that move is singular and should be extended. To verify this we do
      // a reduced search on all the other moves but the ttMove and if the
      // result is lower than ttValue minus a margin, then we will extend the ttMove.
      if (    depth >= 7
          &&  move == ttMove
          && !rootNode
          && !excludedMove // Avoid recursive singular search
       /* &&  ttValue != VALUE_NONE Already implicit in the next condition */
          &&  abs(ttValue) < VALUE_KNOWN_WIN
          && (tte->bound() & BOUND_LOWER)
          &&  tte->depth() >= depth - 3)
      {
          Value singularBeta = ttValue - ((formerPv + 4) * depth) / 2;
          Depth singularDepth = (depth - 1 + 3 * formerPv) / 2;
          ss->excludedMove = move;
          value = search<NonPV>(pos, ss, singularBeta - 1, singularBeta, singularDepth, cutNode);
#ifdef HELPMATE
          if (pos.is_helpmate()) value = -value;
#endif
          ss->excludedMove = MOVE_NONE;

          if (value < singularBeta)
          {
              extension = 1;
              singularQuietLMR = !ttCapture;
          }

          // Multi-cut pruning
          // Our ttMove is assumed to fail high, and now we failed high also on a reduced
          // search without the ttMove. So we assume this expected Cut-node is not singular,
          // that multiple moves fail high, and we can prune the whole subtree by returning
          // a soft bound.
          else if (singularBeta >= beta)
              return singularBeta;

          // If the eval of ttMove is greater than beta we try also if there is another
          // move that pushes it over beta, if so also produce a cutoff.
          else if (ttValue >= beta)
          {
              ss->excludedMove = move;
              value = search<NonPV>(pos, ss, beta - 1, beta, (depth + 3) / 2, cutNode);
              ss->excludedMove = MOVE_NONE;

              if (value >= beta)
                  return beta;
          }
      }

      // Check extension (~2 Elo)
#ifdef CRAZYHOUSE
      else if (type_of(move) == DROP)
      {
          if (givesCheck && pos.see_ge(move))
              extension = 1;
      }
#endif
      else if (    givesCheck
               && (pos.is_discovery_check_on_king(~us, move) || pos.see_ge(move)))
          extension = 1;

      // Last captures extension
      else if (   PieceValue[pos.variant()][EG][pos.captured_piece()] > PawnValueEg
               && pos.non_pawn_material() <= 2 * RookValueMg)
          extension = 1;

      // Late irreversible move extension
      if (   move == ttMove
          && pos.rule50_count() > 80
          && (captureOrPromotion || type_of(movedPiece) == PAWN))
          extension = 2;

      // Add extension to new depth
      newDepth += extension;

      // Speculative prefetch as early as possible
      prefetch(TT.first_entry(pos.key_after(move)));

      // Update the current move (this must be done after singular extension search)
      ss->currentMove = move;
      ss->continuationHistory = &thisThread->continuationHistory[ss->inCheck]
                                                                [captureOrPromotion]
                                                                [movedPiece]
                                                                [to_sq(move)];

      // Step 15. Make the move
      pos.do_move(move, st, givesCheck);

      // Step 16. Reduced depth search (LMR, ~200 Elo). If the move fails high it will be
      // re-searched at full depth.
      if (    depth >= 3
          &&  moveCount > 1 + 2 * rootNode
          && (  !captureOrPromotion
              || moveCountPruning
              || ss->staticEval + PieceValue[pos.variant()][EG][pos.captured_piece()] <= alpha
              || cutNode
              || thisThread->ttHitAverage < 432 * TtHitAverageResolution * TtHitAverageWindow / 1024))
      {
          Depth r = reduction(improving, depth, moveCount);

          // Decrease reduction if the ttHit running average is large
          if (thisThread->ttHitAverage > 537 * TtHitAverageResolution * TtHitAverageWindow / 1024)
              r--;

          // Increase reduction if other threads are searching this position
          if (th.marked())
              r++;

          // Decrease reduction if position is or has been on the PV (~10 Elo)
          if (ss->ttPv)
              r -= 2;

          // Increase reduction at root and non-PV nodes when the best move does not change frequently
          if ((rootNode || !PvNode) && depth > 10 && thisThread->bestMoveChanges <= 2)
              r++;

          // More reductions for late moves if position was not in previous PV
          if (moveCountPruning && !formerPv)
              r++;

          // Decrease reduction if opponent's move count is high (~5 Elo)
          if ((ss-1)->moveCount > 13)
              r--;

          // Decrease reduction if ttMove has been singularly extended (~3 Elo)
          if (singularQuietLMR)
              r--;

          if (!captureOrPromotion)
          {
              // Increase reduction if ttMove is a capture (~5 Elo)
              if (ttCapture)
                  r++;

              // Increase reduction at root if failing high
              r += rootNode ? thisThread->failedHighCnt * thisThread->failedHighCnt * moveCount / 512 : 0;

              // Increase reduction for cut nodes (~10 Elo)
              if (cutNode)
                  r += 2;

              // Decrease reduction for moves that escape a capture. Filter out
              // castling moves, because they are coded as "king captures rook" and
              // hence break make_move(). (~2 Elo)
              else if (    type_of(move) == NORMAL
                       && !pos.see_ge(reverse_move(move)))
                  r -= 2 + ss->ttPv - (type_of(movedPiece) == PAWN);

              ss->statScore =  thisThread->mainHistory[us][from_to(move)]
                             + (*contHist[0])[movedPiece][to_sq(move)]
                             + (*contHist[1])[movedPiece][to_sq(move)]
                             + (*contHist[3])[movedPiece][to_sq(move)]
                             - 5287;

              // Decrease/increase reduction by comparing opponent's stat score (~10 Elo)
              if (ss->statScore >= -105 && (ss-1)->statScore < -103)
                  r--;

              else if ((ss-1)->statScore >= -122 && ss->statScore < -129)
                  r++;

              // Decrease/increase reduction for moves with a good/bad history (~30 Elo)
              r -= ss->statScore / 14884;
          }
          else
          {
              // Unless giving check, this capture is likely bad
              if (   !givesCheck
                  && ss->staticEval + PieceValue[pos.variant()][EG][pos.captured_piece()] + 210 * depth <= alpha)
                  r++;
          }

          Depth d = std::clamp(newDepth - r, 1, newDepth);

          value = -search<NonPV>(pos, ss+1, -(alpha+1), -alpha, d, true);
#ifdef HELPMATE
          if (pos.is_helpmate())
              value = -value;
#endif

          doFullDepthSearch = value > alpha && d != newDepth;

          didLMR = true;
      }
      else
      {
          doFullDepthSearch = !PvNode || moveCount > 1;

          didLMR = false;
      }

      // Step 17. Full depth search when LMR is skipped or fails high
      if (doFullDepthSearch)
      {
          value = -search<NonPV>(pos, ss+1, -(alpha+1), -alpha, newDepth, !cutNode);
#ifdef HELPMATE
          if (pos.is_helpmate())
              value = -value;
#endif

          // If the move passed LMR update its stats
          if (didLMR && !captureOrPromotion)
          {
              int bonus = value > alpha ?  stat_bonus(newDepth)
                                        : -stat_bonus(newDepth);

              update_continuation_histories(ss, movedPiece, to_sq(move), bonus);
          }
      }

      // For PV nodes only, do a full PV search on the first move or after a fail
      // high (in the latter case search only if value < beta), otherwise let the
      // parent node fail low with value <= alpha and try another move.
      if (PvNode && (moveCount == 1 || (value > alpha && (rootNode || value < beta))))
      {
          (ss+1)->pv = pv;
          (ss+1)->pv[0] = MOVE_NONE;

          value = -search<PV>(pos, ss+1, -beta, -alpha,
                              std::min(maxNextDepth, newDepth), false);
#ifdef HELPMATE
          if (pos.is_helpmate())
              value = -value;
#endif
      }

      // Step 18. Undo move
      pos.undo_move(move);

      assert(value > -VALUE_INFINITE && value < VALUE_INFINITE);

      // Step 19. Check for a new best move
      // Finished searching the move. If a stop occurred, the return value of
      // the search cannot be trusted, and we return immediately without
      // updating best move, PV and TT.
      if (Threads.stop.load(std::memory_order_relaxed))
          return VALUE_ZERO;

      if (rootNode)
      {
          RootMove& rm = *std::find(thisThread->rootMoves.begin(),
                                    thisThread->rootMoves.end(), move);

          // PV move or new best move?
          if (moveCount == 1 || value > alpha)
          {
              rm.score = value;
              rm.selDepth = thisThread->selDepth;
              rm.pv.resize(1);

              assert((ss+1)->pv);

              for (Move* m = (ss+1)->pv; *m != MOVE_NONE; ++m)
                  rm.pv.push_back(*m);

              // We record how often the best move has been changed in each
              // iteration. This information is used for time management and LMR
              if (moveCount > 1)
                  ++thisThread->bestMoveChanges;
          }
          else
              // All other moves but the PV are set to the lowest value: this
              // is not a problem when sorting because the sort is stable and the
              // move position in the list is preserved - just the PV is pushed up.
              rm.score = -VALUE_INFINITE;
      }

      if (value > bestValue)
      {
          bestValue = value;

          if (value > alpha)
          {
              bestMove = move;

              if (PvNode && !rootNode) // Update pv even in fail-high case
                  update_pv(ss->pv, move, (ss+1)->pv);

              if (PvNode && value < beta) // Update alpha! Always alpha < beta
                  alpha = value;
              else
              {
                  assert(value >= beta); // Fail high
                  ss->statScore = 0;
                  break;
              }
          }
      }

      // If the move is worse than some previously searched move, remember it to update its stats later
      if (move != bestMove)
      {
          if (captureOrPromotion && captureCount < 32)
              capturesSearched[captureCount++] = move;

          else if (!captureOrPromotion && quietCount < 64)
              quietsSearched[quietCount++] = move;
      }
    }

    // The following condition would detect a stop only after move loop has been
    // completed. But in this case bestValue is valid because we have fully
    // searched our subtree, and we can anyhow save the result in TT.
    /*
       if (Threads.stop)
        return VALUE_DRAW;
    */

    // Step 20. Check for mate and stalemate
    // All legal moves have been searched and if there are no legal moves, it
    // must be a mate or a stalemate. If we are in a singular extension search then
    // return a fail low score.

    assert(moveCount || !ss->inCheck || excludedMove || !MoveList<LEGAL>(pos).size());

    if (!moveCount)
    {
        assert(!pos.is_variant_end()); // was already checked
        bestValue = excludedMove ? alpha
<<<<<<< HEAD
                   :     ss->inCheck ? pos.checkmate_value(ss->ply)
                                     : pos.stalemate_value(ss->ply, VALUE_DRAW);
    }
=======
                   :     ss->inCheck ? mated_in(ss->ply) : VALUE_DRAW;

    // If there is a move which produces search value greater than alpha we update stats of searched moves
>>>>>>> 8630d03d
    else if (bestMove)
        update_all_stats(pos, ss, bestMove, bestValue, beta, prevSq,
                         quietsSearched, quietCount, capturesSearched, captureCount, depth);

    // Bonus for prior countermove that caused the fail low
    else if (   (depth >= 3 || PvNode)
             && !priorCapture)
        update_continuation_histories(ss-1, pos.piece_on(prevSq), prevSq, stat_bonus(depth));

    if (PvNode)
        bestValue = std::min(bestValue, maxValue);

    // If no good move is found and the previous position was ttPv, then the previous
    // opponent move is probably good and the new position is added to the search tree.
    if (bestValue <= alpha)
        ss->ttPv = ss->ttPv || ((ss-1)->ttPv && depth > 3);
    // Otherwise, a counter move has been found and if the position is the last leaf
    // in the search tree, remove the position from the search tree.
    else if (depth > 3)
        ss->ttPv = ss->ttPv && (ss+1)->ttPv;

    // Write gathered information in transposition table
    if (!excludedMove && !(rootNode && thisThread->pvIdx))
        tte->save(posKey, value_to_tt(bestValue, ss->ply), ss->ttPv,
                  bestValue >= beta ? BOUND_LOWER :
                  PvNode && bestMove ? BOUND_EXACT : BOUND_UPPER,
                  depth, bestMove, ss->staticEval);

    assert(bestValue > -VALUE_INFINITE && bestValue < VALUE_INFINITE);

    return bestValue;
  }


  // qsearch() is the quiescence search function, which is called by the main search
  // function with zero depth, or recursively with further decreasing depth per call.
  template <NodeType NT>
  Value qsearch(Position& pos, Stack* ss, Value alpha, Value beta, Depth depth) {

    constexpr bool PvNode = NT == PV;

    assert(alpha >= -VALUE_INFINITE && alpha < beta && beta <= VALUE_INFINITE);
    assert(PvNode || (alpha == beta - 1));
    assert(depth <= 0);

    Move pv[MAX_PLY+1];
    StateInfo st;
#ifdef USE_NNUE
    ASSERT_ALIGNED(&st, Eval::NNUE::kCacheLineSize);
#endif

    TTEntry* tte;
    Key posKey;
    Move ttMove, move, bestMove;
    Depth ttDepth;
    Value bestValue, value, ttValue, futilityValue, futilityBase, oldAlpha;
    bool pvHit, givesCheck, captureOrPromotion;
    int moveCount;

    if (PvNode)
    {
        oldAlpha = alpha; // To flag BOUND_EXACT when eval above alpha and no available moves
        (ss+1)->pv = pv;
        ss->pv[0] = MOVE_NONE;
    }

    Thread* thisThread = pos.this_thread();
    (ss+1)->ply = ss->ply + 1;
    bestMove = MOVE_NONE;
    ss->inCheck = pos.checkers();
    moveCount = 0;

    if (pos.is_variant_end())
        return pos.variant_result(ss->ply, VALUE_DRAW);

    // Check for an immediate draw or maximum ply reached
    if (   pos.is_draw(ss->ply)
        || ss->ply >= MAX_PLY)
        return (ss->ply >= MAX_PLY && !ss->inCheck) ? evaluate(pos) : VALUE_DRAW;

    assert(0 <= ss->ply && ss->ply < MAX_PLY);

    // Decide whether or not to include checks: this fixes also the type of
    // TT entry depth that we are going to use. Note that in qsearch we use
    // only two types of depth in TT: DEPTH_QS_CHECKS or DEPTH_QS_NO_CHECKS.
    ttDepth = ss->inCheck || depth >= DEPTH_QS_CHECKS ? DEPTH_QS_CHECKS
                                                  : DEPTH_QS_NO_CHECKS;
    // Transposition table lookup
    posKey = pos.key();
    tte = TT.probe(posKey, ss->ttHit);
    ttValue = ss->ttHit ? value_from_tt(tte->value(), ss->ply, pos.rule50_count()) : VALUE_NONE;
    ttMove = ss->ttHit ? tte->move() : MOVE_NONE;
    pvHit = ss->ttHit && tte->is_pv();

    if (  !PvNode
        && ss->ttHit
        && tte->depth() >= ttDepth
        && ttValue != VALUE_NONE // Only in case of TT access race
        && (ttValue >= beta ? (tte->bound() & BOUND_LOWER)
                            : (tte->bound() & BOUND_UPPER)))
        return ttValue;

    // Evaluate the position statically
    if (ss->inCheck)
    {
        ss->staticEval = VALUE_NONE;
        bestValue = futilityBase = -VALUE_INFINITE;
    }
    else
    {
        if (ss->ttHit)
        {
            // Never assume anything about values stored in TT
            if ((ss->staticEval = bestValue = tte->eval()) == VALUE_NONE)
                ss->staticEval = bestValue = evaluate(pos);

            // Can ttValue be used as a better position evaluation?
            if (    ttValue != VALUE_NONE
                && (tte->bound() & (ttValue > bestValue ? BOUND_LOWER : BOUND_UPPER)))
                bestValue = ttValue;
        }
        else
            // In case of null move search use previous static eval with a different sign
            // and addition of two tempos
            ss->staticEval = bestValue =
            (ss-1)->currentMove != MOVE_NULL ? evaluate(pos)
                                             : -(ss-1)->staticEval + 2 * Tempo;

        // Stand pat. Return immediately if static value is at least beta
        if (bestValue >= beta)
        {
            // Save gathered info in transposition table
            if (!ss->ttHit)
                tte->save(posKey, value_to_tt(bestValue, ss->ply), false, BOUND_LOWER,
                          DEPTH_NONE, MOVE_NONE, ss->staticEval);

            return bestValue;
        }

        if (PvNode && bestValue > alpha)
            alpha = bestValue;

        futilityBase = bestValue + 155;
    }

    const PieceToHistory* contHist[] = { (ss-1)->continuationHistory, (ss-2)->continuationHistory,
                                          nullptr                   , (ss-4)->continuationHistory,
                                          nullptr                   , (ss-6)->continuationHistory };

    // Initialize a MovePicker object for the current position, and prepare
    // to search the moves. Because the depth is <= 0 here, only captures,
    // queen and checking knight promotions, and other checks(only if depth >= DEPTH_QS_CHECKS)
    // will be generated.
    MovePicker mp(pos, ttMove, depth, &thisThread->mainHistory,
                                      &thisThread->staticHistory,
                                      &thisThread->captureHistory,
                                      contHist,
                                      to_sq((ss-1)->currentMove));

    // Loop through the moves until no moves remain or a beta cutoff occurs
    while ((move = mp.next_move()) != MOVE_NONE)
    {
      assert(is_ok(move));

      givesCheck = pos.gives_check(move);
      captureOrPromotion = pos.capture_or_promotion(move);

      moveCount++;

      // Futility pruning
      if (    bestValue > VALUE_TB_LOSS_IN_MAX_PLY
          && !givesCheck
#ifdef EXTINCTION
          && !pos.is_extinction()
#endif
#ifdef RACE
          && !(pos.is_race() && type_of(pos.piece_on(from_sq(move))) == KING && rank_of(to_sq(move)) == RANK_8)
#endif
#ifdef HELPMATE
          && !pos.is_helpmate()
#endif
          &&  futilityBase > -VALUE_KNOWN_WIN
          && !pos.advanced_pawn_push(move))
      {
          assert(type_of(move) != ENPASSANT); // Due to !pos.advanced_pawn_push

          // moveCount pruning
          if (moveCount > 2)
              continue;

#ifdef ATOMIC
          if (pos.is_atomic())
              futilityValue = futilityBase + pos.see<ATOMIC_VARIANT>(move);
          else
#endif
#ifdef CRAZYHOUSE
          if (pos.is_house())
              futilityValue = futilityBase + 2 * PieceValue[CRAZYHOUSE_VARIANT][EG][pos.piece_on(to_sq(move))];
          else
#endif
          futilityValue = futilityBase + PieceValue[pos.variant()][EG][pos.piece_on(to_sq(move))];

          if (futilityValue <= alpha)
          {
              bestValue = std::max(bestValue, futilityValue);
              continue;
          }

          if (futilityBase <= alpha && !pos.see_ge(move, VALUE_ZERO + 1))
          {
              bestValue = std::max(bestValue, futilityBase);
              continue;
          }
      }

      // Do not search moves with negative SEE values
      if (    bestValue > VALUE_TB_LOSS_IN_MAX_PLY
          && !pos.see_ge(move))
          continue;

      // Speculative prefetch as early as possible
      prefetch(TT.first_entry(pos.key_after(move)));

      // Check for legality just before making the move
      if (!pos.legal(move))
      {
          moveCount--;
          continue;
      }

      ss->currentMove = move;
      ss->continuationHistory = &thisThread->continuationHistory[ss->inCheck]
                                                                [captureOrPromotion]
                                                                [pos.moved_piece(move)]
                                                                [to_sq(move)];

      // CounterMove based pruning
      if (  !captureOrPromotion
          && bestValue > VALUE_TB_LOSS_IN_MAX_PLY
          && (*contHist[0])[pos.moved_piece(move)][to_sq(move)] < CounterMovePruneThreshold
          && (*contHist[1])[pos.moved_piece(move)][to_sq(move)] < CounterMovePruneThreshold)
          continue;

      // Make and search the move
      pos.do_move(move, st, givesCheck);
      value = -qsearch<NT>(pos, ss+1, -beta, -alpha, depth - 1);
#ifdef HELPMATE
      if (pos.is_helpmate())
          value = -value;
#endif
      pos.undo_move(move);

      assert(value > -VALUE_INFINITE && value < VALUE_INFINITE);

      // Check for a new best move
      if (value > bestValue)
      {
          bestValue = value;

          if (value > alpha)
          {
              bestMove = move;

              if (PvNode) // Update pv even in fail-high case
                  update_pv(ss->pv, move, (ss+1)->pv);

              if (PvNode && value < beta) // Update alpha here!
                  alpha = value;
              else
                  break; // Fail high
          }
       }
    }

    // All legal moves have been searched. A special case: if we're in check
    // and no legal moves were found, it is checkmate.
    if (ss->inCheck && bestValue == -VALUE_INFINITE)
    {
        assert(!MoveList<LEGAL>(pos).size());

        return pos.checkmate_value(ss->ply); // Plies to mate from the root
    }

    // Save gathered info in transposition table
    tte->save(posKey, value_to_tt(bestValue, ss->ply), pvHit,
              bestValue >= beta ? BOUND_LOWER :
              PvNode && bestValue > oldAlpha  ? BOUND_EXACT : BOUND_UPPER,
              ttDepth, bestMove, ss->staticEval);

    assert(bestValue > -VALUE_INFINITE && bestValue < VALUE_INFINITE);

    return bestValue;
  }


  // value_to_tt() adjusts a mate or TB score from "plies to mate from the root" to
  // "plies to mate from the current position". Standard scores are unchanged.
  // The function is called before storing a value in the transposition table.

  Value value_to_tt(Value v, int ply) {

    assert(v != VALUE_NONE);

    return  v >= VALUE_TB_WIN_IN_MAX_PLY  ? v + ply
          : v <= VALUE_TB_LOSS_IN_MAX_PLY ? v - ply : v;
  }


  // value_from_tt() is the inverse of value_to_tt(): it adjusts a mate or TB score
  // from the transposition table (which refers to the plies to mate/be mated from
  // current position) to "plies to mate/be mated (TB win/loss) from the root". However,
  // for mate scores, to avoid potentially false mate scores related to the 50 moves rule
  // and the graph history interaction, we return an optimal TB score instead.

  Value value_from_tt(Value v, int ply, int r50c) {

    if (v == VALUE_NONE)
        return VALUE_NONE;

    if (v >= VALUE_TB_WIN_IN_MAX_PLY)  // TB win or better
    {
        if (v >= VALUE_MATE_IN_MAX_PLY && VALUE_MATE - v > 99 - r50c)
            return VALUE_MATE_IN_MAX_PLY - 1; // do not return a potentially false mate score

        return v - ply;
    }

    if (v <= VALUE_TB_LOSS_IN_MAX_PLY) // TB loss or worse
    {
        if (v <= VALUE_MATED_IN_MAX_PLY && VALUE_MATE + v > 99 - r50c)
            return VALUE_MATED_IN_MAX_PLY + 1; // do not return a potentially false mate score

        return v + ply;
    }

    return v;
  }


  // update_pv() adds current move and appends child pv[]

  void update_pv(Move* pv, Move move, Move* childPv) {

    for (*pv++ = move; childPv && *childPv != MOVE_NONE; )
        *pv++ = *childPv++;
    *pv = MOVE_NONE;
  }


  // update_all_stats() updates stats at the end of search() when a bestMove is found

  void update_all_stats(const Position& pos, Stack* ss, Move bestMove, Value bestValue, Value beta, Square prevSq,
                        Move* quietsSearched, int quietCount, Move* capturesSearched, int captureCount, Depth depth) {

    int bonus1, bonus2;
    Color us = pos.side_to_move();
    Thread* thisThread = pos.this_thread();
    CapturePieceToHistory& captureHistory = thisThread->captureHistory;
    Piece moved_piece = pos.moved_piece(bestMove);
    PieceType captured = type_of(pos.piece_on(to_sq(bestMove)));

    bonus1 = stat_bonus(depth + 1);
    bonus2 = bestValue > beta + PawnValueMg ? bonus1               // larger bonus
                                            : stat_bonus(depth);   // smaller bonus

    if (!pos.capture_or_promotion(bestMove))
    {
        // Increase stats for the best move in case it was a quiet move
        update_quiet_stats(pos, ss, bestMove, bonus2, depth);

        // Decrease stats for all non-best quiet moves
        for (int i = 0; i < quietCount; ++i)
        {
            thisThread->mainHistory[us][from_to(quietsSearched[i])] << -bonus2;
            update_continuation_histories(ss, pos.moved_piece(quietsSearched[i]), to_sq(quietsSearched[i]), -bonus2);
        }
    }
    else
        // Increase stats for the best move in case it was a capture move
        captureHistory[moved_piece][to_sq(bestMove)][captured] << bonus1;

    // Extra penalty for a quiet early move that was not a TT move or
    // main killer move in previous ply when it gets refuted.
    if (   ((ss-1)->moveCount == 1 + (ss-1)->ttHit || ((ss-1)->currentMove == (ss-1)->killers[0]))
        && !pos.captured_piece())
            update_continuation_histories(ss-1, pos.piece_on(prevSq), prevSq, -bonus1);

    // Decrease stats for all non-best capture moves
    for (int i = 0; i < captureCount; ++i)
    {
        moved_piece = pos.moved_piece(capturesSearched[i]);
        captured = type_of(pos.piece_on(to_sq(capturesSearched[i])));
        captureHistory[moved_piece][to_sq(capturesSearched[i])][captured] << -bonus1;
    }
  }


  // update_continuation_histories() updates histories of the move pairs formed
  // by moves at ply -1, -2, -4, and -6 with current move.

  void update_continuation_histories(Stack* ss, Piece pc, Square to, int bonus) {

    for (int i : {1, 2, 4, 6})
    {
        // Only update first 2 continuation histories if we are in check
        if (ss->inCheck && i > 2)
            break;
        if (is_ok((ss-i)->currentMove))
            (*(ss-i)->continuationHistory)[pc][to] << bonus;
    }
  }


  // update_quiet_stats() updates move sorting heuristics

  void update_quiet_stats(const Position& pos, Stack* ss, Move move, int bonus, int depth) {

    // Update killers
    if (ss->killers[0] != move)
    {
        ss->killers[1] = ss->killers[0];
        ss->killers[0] = move;
    }

    Color us = pos.side_to_move();
    Thread* thisThread = pos.this_thread();
    thisThread->mainHistory[us][from_to(move)] << bonus;
    update_continuation_histories(ss, pos.moved_piece(move), to_sq(move), bonus);

    // Penalty for reversed move in case of moved piece not being a pawn
    if (type_of(pos.moved_piece(move)) != PAWN)
        thisThread->mainHistory[us][from_to(reverse_move(move))] << -bonus;

    // Update countermove history
    if (is_ok((ss-1)->currentMove))
    {
        Square prevSq = to_sq((ss-1)->currentMove);
        thisThread->counterMoves[pos.piece_on(prevSq)][prevSq] = move;
    }

    // Update low ply history
    if (depth > 11 && ss->ply < MAX_LPH)
        thisThread->lowPlyHistory[ss->ply][from_to(move)] << stat_bonus(depth - 7);
  }

  // When playing with strength handicap, choose best move among a set of RootMoves
  // using a statistical rule dependent on 'level'. Idea by Heinz van Saanen.

  Move Skill::pick_best(size_t multiPV) {

    const RootMoves& rootMoves = Threads.main()->rootMoves;
    static PRNG rng(now()); // PRNG sequence should be non-deterministic

    // RootMoves are already sorted by score in descending order
    Value topScore = rootMoves[0].score;
    int delta = std::min(topScore - rootMoves[multiPV - 1].score, PawnValueMg);
    int weakness = 120 - 2 * level;
    int maxScore = -VALUE_INFINITE;

    // Choose best move. For each move score we add two terms, both dependent on
    // weakness. One is deterministic and bigger for weaker levels, and one is
    // random. Then we choose the move with the resulting highest score.
    for (size_t i = 0; i < multiPV; ++i)
    {
        // This is our magic formula
        int push = (  weakness * int(topScore - rootMoves[i].score)
                    + delta * (rng.rand<unsigned>() % weakness)) / 128;

        if (rootMoves[i].score + push >= maxScore)
        {
            maxScore = rootMoves[i].score + push;
            best = rootMoves[i].pv[0];
        }
    }

    return best;
  }

} // namespace


/// MainThread::check_time() is used to print debug info and, more importantly,
/// to detect when we are out of available time and thus stop the search.

void MainThread::check_time() {

  if (--callsCnt > 0)
      return;

  // When using nodes, ensure checking rate is not lower than 0.1% of nodes
  callsCnt = Limits.nodes ? std::min(1024, int(Limits.nodes / 1024)) : 1024;

  static TimePoint lastInfoTime = now();

  TimePoint elapsed = Time.elapsed();
  TimePoint tick = Limits.startTime + elapsed;

  if (tick - lastInfoTime >= 1000)
  {
      lastInfoTime = tick;
      dbg_print();
  }

  // We should not stop pondering until told so by the GUI
  if (ponder)
      return;

  if (   (Limits.use_time_management() && (elapsed > Time.maximum() - 10 || stopOnPonderhit))
      || (Limits.movetime && elapsed >= Limits.movetime)
      || (Limits.nodes && Threads.nodes_searched() >= (uint64_t)Limits.nodes))
      Threads.stop = true;
}


/// UCI::pv() formats PV information according to the UCI protocol. UCI requires
/// that all (if any) unsearched PV lines are sent using a previous search score.

string UCI::pv(const Position& pos, Depth depth, Value alpha, Value beta) {

  std::stringstream ss;
  TimePoint elapsed = Time.elapsed() + 1;
  const RootMoves& rootMoves = pos.this_thread()->rootMoves;
  size_t pvIdx = pos.this_thread()->pvIdx;
  size_t multiPV = std::min((size_t)Options["MultiPV"], rootMoves.size());
  uint64_t nodesSearched = Threads.nodes_searched();
  uint64_t tbHits = Threads.tb_hits() + (TB::RootInTB ? rootMoves.size() : 0);

  for (size_t i = 0; i < multiPV; ++i)
  {
      bool updated = rootMoves[i].score != -VALUE_INFINITE;

      if (depth == 1 && !updated && i > 0)
          continue;

      Depth d = updated ? depth : std::max(1, depth - 1);
      Value v = updated ? rootMoves[i].score : rootMoves[i].previousScore;

      if (v == -VALUE_INFINITE)
          v = VALUE_ZERO;

      bool tb = TB::RootInTB && abs(v) < VALUE_MATE_IN_MAX_PLY;
      v = tb ? rootMoves[i].tbScore : v;

      if (ss.rdbuf()->in_avail()) // Not at first line
          ss << "\n";

      ss << "info"
         << " depth "    << d
         << " seldepth " << rootMoves[i].selDepth
         << " multipv "  << i + 1
         << " score "    << UCI::value(v);

      if (Options["UCI_ShowWDL"])
          ss << UCI::wdl(v, pos.game_ply());

      if (!tb && i == pvIdx)
          ss << (v >= beta ? " lowerbound" : v <= alpha ? " upperbound" : "");

      ss << " nodes "    << nodesSearched
         << " nps "      << nodesSearched * 1000 / elapsed;

      if (elapsed > 1000) // Earlier makes little sense
          ss << " hashfull " << TT.hashfull();

      ss << " tbhits "   << tbHits
         << " time "     << elapsed
         << " pv";

      for (Move m : rootMoves[i].pv)
          ss << " " << UCI::move(m, pos.is_chess960());
  }

  return ss.str();
}


/// RootMove::extract_ponder_from_tt() is called in case we have no ponder move
/// before exiting the search, for instance, in case we stop the search during a
/// fail high at root. We try hard to have a ponder move to return to the GUI,
/// otherwise in case of 'ponder on' we have nothing to think on.

bool RootMove::extract_ponder_from_tt(Position& pos) {

    StateInfo st;
#ifdef USE_NNUE
    ASSERT_ALIGNED(&st, Eval::NNUE::kCacheLineSize);
#endif

    bool ttHit;

    assert(pv.size() == 1);

    if (pv[0] == MOVE_NONE)
        return false;

    pos.do_move(pv[0], st);
    TTEntry* tte = TT.probe(pos.key(), ttHit);

    if (ttHit)
    {
        Move m = tte->move(); // Local copy to be SMP safe
        if (MoveList<LEGAL>(pos).contains(m))
            pv.push_back(m);
    }

    pos.undo_move(pv[0]);
    return pv.size() > 1;
}

void Tablebases::rank_root_moves(Position& pos, Search::RootMoves& rootMoves) {

    RootInTB = false;
    UseRule50 = bool(Options["Syzygy50MoveRule"]);
    ProbeDepth = int(Options["SyzygyProbeDepth"]);
    Cardinality = int(Options["SyzygyProbeLimit"]);
    bool dtz_available = true;

    // Tables with fewer pieces than SyzygyProbeLimit are searched with
    // ProbeDepth == DEPTH_ZERO
    if (Cardinality > MaxCardinality)
    {
        Cardinality = MaxCardinality;
        ProbeDepth = 0;
    }

    if (Cardinality >= popcount(pos.pieces()) && !pos.can_castle(ANY_CASTLING))
    {
        // Rank moves using DTZ tables
        RootInTB = root_probe(pos, rootMoves);

        if (!RootInTB)
        {
            // DTZ tables are missing; try to rank moves using WDL tables
            dtz_available = false;
            RootInTB = root_probe_wdl(pos, rootMoves);
        }
    }

    if (RootInTB)
    {
        // Sort moves according to TB rank
        std::stable_sort(rootMoves.begin(), rootMoves.end(),
                  [](const RootMove &a, const RootMove &b) { return a.tbRank > b.tbRank; } );

        // Probe during search only if DTZ is not available and we are winning
        if (dtz_available || rootMoves[0].tbScore <= VALUE_DRAW)
            Cardinality = 0;
    }
    else
    {
        // Clean up if root_probe() and root_probe_wdl() have failed
        for (auto& m : rootMoves)
            m.tbRank = 0;
    }
}<|MERGE_RESOLUTION|>--- conflicted
+++ resolved
@@ -1671,15 +1671,11 @@
     {
         assert(!pos.is_variant_end()); // was already checked
         bestValue = excludedMove ? alpha
-<<<<<<< HEAD
                    :     ss->inCheck ? pos.checkmate_value(ss->ply)
                                      : pos.stalemate_value(ss->ply, VALUE_DRAW);
     }
-=======
-                   :     ss->inCheck ? mated_in(ss->ply) : VALUE_DRAW;
 
     // If there is a move which produces search value greater than alpha we update stats of searched moves
->>>>>>> 8630d03d
     else if (bestMove)
         update_all_stats(pos, ss, bestMove, bestValue, beta, prevSq,
                          quietsSearched, quietCount, capturesSearched, captureCount, depth);

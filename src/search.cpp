/*
  Stockfish, a UCI chess playing engine derived from Glaurung 2.1
  Copyright (C) 2004-2022 The Stockfish developers (see AUTHORS file)

  Stockfish is free software: you can redistribute it and/or modify
  it under the terms of the GNU General Public License as published by
  the Free Software Foundation, either version 3 of the License, or
  (at your option) any later version.

  Stockfish is distributed in the hope that it will be useful,
  but WITHOUT ANY WARRANTY; without even the implied warranty of
  MERCHANTABILITY or FITNESS FOR A PARTICULAR PURPOSE.  See the
  GNU General Public License for more details.

  You should have received a copy of the GNU General Public License
  along with this program.  If not, see <http://www.gnu.org/licenses/>.
*/

#include <algorithm>
#include <cassert>
#include <cmath>
#include <cstring>   // For std::memset
#include <iostream>
#include <sstream>

#include "evaluate.h"
#include "misc.h"
#include "movegen.h"
#include "movepick.h"
#include "position.h"
#include "search.h"
#include "thread.h"
#include "timeman.h"
#include "tt.h"
#include "uci.h"
#include "syzygy/tbprobe.h"

namespace Stockfish {

namespace Search {

  LimitsType Limits;
}

namespace Tablebases {

  int Cardinality;
  bool RootInTB;
  bool UseRule50;
  Depth ProbeDepth;
}

namespace TB = Tablebases;

using std::string;
using Eval::evaluate;
using namespace Search;

namespace {

  // Time threshold for printing upperbound/lowerbound info
  const int PV_MIN_ELAPSED = 2500;

  // Different node types, used as a template parameter
  enum NodeType { NonPV, PV, Root };

  // Futility margin
  constexpr int FutilityMarginFactor[VARIANT_NB] = {
  168,
#ifdef ANTI
  611,
#endif
#ifdef ATOMIC
  585,
#endif
#ifdef CRAZYHOUSE
  150,
#endif
#ifdef EXTINCTION
  175,
#endif
#ifdef GRID
  206,
#endif
#ifdef HORDE
  176,
#endif
#ifdef KOTH
  217,
#endif
#ifdef LOSERS
  618,
#endif
#ifdef RACE
  361,
#endif
#ifdef THREECHECK
  248,
#endif
#ifdef TWOKINGS
  175,
#endif
  };
  constexpr int FutilityMarginParent[VARIANT_NB][2] = {
  { 122, 138 },
#ifdef ANTI
  { 331, 372 },
#endif
#ifdef ATOMIC
  { 512, 400 },
#endif
#ifdef CRAZYHOUSE
  { 256, 200 },
#endif
#ifdef EXTINCTION
  { 256, 200 },
#endif
#ifdef GRID
  { 278, 168 },
#endif
#ifdef HORDE
  { 261, 162 },
#endif
#ifdef KOTH
  { 418, 305 },
#endif
#ifdef LOSERS
  { 299, 281 },
#endif
#ifdef RACE
  { VALUE_INFINITE, VALUE_INFINITE },
#endif
#ifdef THREECHECK
  { 420, 332 },
#endif
#ifdef TWOKINGS
  { 256, 200 },
#endif
  };
  constexpr int ProbcutMargin[VARIANT_NB] = {
  179,
#ifdef ANTI
  216,
#endif
#ifdef ATOMIC
  200,
#endif
#ifdef CRAZYHOUSE
  200,
#endif
#ifdef EXTINCTION
  400,
#endif
#ifdef GRID
  222,
#endif
#ifdef HORDE
  153,
#endif
#ifdef KOTH
  324,
#endif
#ifdef LOSERS
  200,
#endif
#ifdef RACE
  242,
#endif
#ifdef THREECHECK
  418,
#endif
#ifdef TWOKINGS
  200,
#endif
  };
  Value futility_margin(Variant var, Depth d, bool improving) {
    return Value(FutilityMarginFactor[var] * (d - improving));
  }

  // Reductions lookup table, initialized at startup
  int Reductions[MAX_MOVES]; // [depth or moveNumber]

  Depth reduction(bool i, Depth d, int mn, Value delta, Value rootDelta) {
    int r = Reductions[d] * Reductions[mn];
    return (r + 1463 - int(delta) * 1024 / int(rootDelta)) / 1024 + (!i && r > 1010);
  }

  constexpr int futility_move_count(bool improving, Depth depth) {
    return improving ? (3 + depth * depth)
                     : (3 + depth * depth) / 2;
  }

  // History and stats update bonus, based on depth
  int stat_bonus(Depth d) {
    return std::min((8 * d + 240) * d - 276 , 1907);
  }

  // Add a small random component to draw evaluations to avoid 3-fold blindness
  Value value_draw(const Thread* thisThread) {
    return VALUE_DRAW - 1 + Value(thisThread->nodes & 0x2);
  }

  // Skill structure is used to implement strength limit. If we have an uci_elo then
  // we convert it to a suitable fractional skill level using anchoring to CCRL Elo
  // (goldfish 1.13 = 2000) and a fit through Ordo derived Elo for match (TC 60+0.6)
  // results spanning a wide range of k values.
  struct Skill {
    Skill(int skill_level, int uci_elo) {
        if (uci_elo)
            level = std::clamp(std::pow((uci_elo - 1346.6) / 143.4, 1 / 0.806), 0.0, 20.0);
        else
            level = double(skill_level);
    }
    bool enabled() const { return level < 20.0; }
    bool time_to_pick(Depth depth) const { return depth == 1 + int(level); }
    Move pick_best(size_t multiPV);

    double level;
    Move best = MOVE_NONE;
  };

  template <NodeType nodeType>
  Value search(Position& pos, Stack* ss, Value alpha, Value beta, Depth depth, bool cutNode);

  template <NodeType nodeType>
  Value qsearch(Position& pos, Stack* ss, Value alpha, Value beta, Depth depth = 0);

  Value value_to_tt(Value v, int ply);
  Value value_from_tt(Value v, int ply, int r50c);
  void update_pv(Move* pv, Move move, const Move* childPv);
  void update_continuation_histories(Stack* ss, Piece pc, Square to, int bonus);
  void update_quiet_stats(const Position& pos, Stack* ss, Move move, int bonus);
  void update_all_stats(const Position& pos, Stack* ss, Move bestMove, Value bestValue, Value beta, Square prevSq,
                        Move* quietsSearched, int quietCount, Move* capturesSearched, int captureCount, Depth depth);

  // perft() is our utility to verify move generation. All the leaf nodes up
  // to the given depth are generated and counted, and the sum is returned.
  template<bool Root>
  uint64_t perft(Position& pos, Depth depth) {

    StateInfo st;
#ifdef USE_NNUE
    ASSERT_ALIGNED(&st, Eval::NNUE::CacheLineSize);
#endif

    uint64_t cnt, nodes = 0;
    const bool leaf = (depth == 2);

    for (const auto& m : MoveList<LEGAL>(pos))
    {
        if (Root && depth <= 1)
            cnt = 1, nodes++;
        else
        {
            pos.do_move(m, st);
            cnt = leaf ? MoveList<LEGAL>(pos).size() : perft<false>(pos, depth - 1);
            nodes += cnt;
            pos.undo_move(m);
        }
        if (Root)
            sync_cout << UCI::move(m, pos.is_chess960()) << ": " << cnt << sync_endl;
    }
    return nodes;
  }

} // namespace


/// Search::init() is called at startup to initialize various lookup tables

void Search::init() {

  for (int i = 1; i < MAX_MOVES; ++i)
      Reductions[i] = int((20.81 + std::log(Threads.size()) / 2) * std::log(i));
}


/// Search::clear() resets search state to its initial value

void Search::clear() {

  Threads.main()->wait_for_search_finished();

  Time.availableNodes = 0;
  TT.clear();
  Threads.clear();
  Tablebases::init(UCI::variant_from_name(Options["UCI_Variant"]), Options["SyzygyPath"]); // Free mapped files
}


/// MainThread::search() is started when the program receives the UCI 'go'
/// command. It searches from the root position and outputs the "bestmove".

void MainThread::search() {

  if (Limits.perft)
  {
      nodes = perft<true>(rootPos, Limits.perft);
      sync_cout << "\nNodes searched: " << nodes << "\n" << sync_endl;
      return;
  }

  Color us = rootPos.side_to_move();
  Time.init(rootPos.variant(), Limits, us, rootPos.game_ply());
  TT.new_search();

#ifdef USE_NNUE
  Eval::NNUE::verify();
#endif

  if (rootMoves.empty())
  {
      rootMoves.emplace_back(MOVE_NONE);
      Value score = rootPos.is_variant_end() ? rootPos.variant_result()
                   : rootPos.checkers() ? rootPos.checkmate_value()
                   : rootPos.stalemate_value();
      sync_cout << "info depth 0 score " << UCI::value(score) << sync_endl;
  }
  else
  {
      Threads.start_searching(); // start non-main threads
      Thread::search();          // main thread start searching
  }

  // When we reach the maximum depth, we can arrive here without a raise of
  // Threads.stop. However, if we are pondering or in an infinite search,
  // the UCI protocol states that we shouldn't print the best move before the
  // GUI sends a "stop" or "ponderhit" command. We therefore simply wait here
  // until the GUI sends one of those commands.

  while (!Threads.stop && (ponder || Limits.infinite))
  {} // Busy wait for a stop or a ponder reset

  // Stop the threads if not already stopped (also raise the stop if
  // "ponderhit" just reset Threads.ponder).
  Threads.stop = true;

  // Wait until all threads have finished
  Threads.wait_for_search_finished();

  // When playing in 'nodes as time' mode, subtract the searched nodes from
  // the available ones before exiting.
  if (Limits.npmsec)
      Time.availableNodes += Limits.inc[us] - Threads.nodes_searched();

  Thread* bestThread = this;
  Skill skill = Skill(Options["Skill Level"], Options["UCI_LimitStrength"] ? int(Options["UCI_Elo"]) : 0);

  if (   int(Options["MultiPV"]) == 1
      && !Limits.depth
      && !skill.enabled()
      && rootMoves[0].pv[0] != MOVE_NONE)
      bestThread = Threads.get_best_thread();

  bestPreviousScore = bestThread->rootMoves[0].score;
  bestPreviousAverageScore = bestThread->rootMoves[0].averageScore;

  for (Thread* th : Threads)
    th->previousDepth = bestThread->completedDepth;

  // Send again PV info if we have a new best thread
  if (bestThread != this)
      sync_cout << UCI::pv(bestThread->rootPos, bestThread->completedDepth, -VALUE_INFINITE, VALUE_INFINITE) << sync_endl;

  // Best move could be MOVE_NONE when searching on a terminal position
  sync_cout << "bestmove " << UCI::move(bestThread->rootMoves[0].pv[0], rootPos.is_chess960());

  if (bestThread->rootMoves[0].pv.size() > 1 || bestThread->rootMoves[0].extract_ponder_from_tt(rootPos))
      std::cout << " ponder " << UCI::move(bestThread->rootMoves[0].pv[1], rootPos.is_chess960());

  std::cout << sync_endl;
}


/// Thread::search() is the main iterative deepening loop. It calls search()
/// repeatedly with increasing depth until the allocated thinking time has been
/// consumed, the user stops the search, or the maximum search depth is reached.

void Thread::search() {

  // To allow access to (ss-7) up to (ss+2), the stack must be oversized.
  // The former is needed to allow update_continuation_histories(ss-1, ...),
  // which accesses its argument at ss-6, also near the root.
  // The latter is needed for statScore and killer initialization.
  Stack stack[MAX_PLY+10], *ss = stack+7;
  Move  pv[MAX_PLY+1];
  Value alpha, beta, delta;
  Move  lastBestMove = MOVE_NONE;
  Depth lastBestMoveDepth = 0;
  MainThread* mainThread = (this == Threads.main() ? Threads.main() : nullptr);
  double timeReduction = 1, totBestMoveChanges = 0;
  Color us = rootPos.side_to_move();
  int iterIdx = 0;

  std::memset(ss-7, 0, 10 * sizeof(Stack));
  for (int i = 7; i > 0; i--)
      (ss-i)->continuationHistory = &this->continuationHistory[0][0][NO_PIECE][0]; // Use as a sentinel

  for (int i = 0; i <= MAX_PLY + 2; ++i)
      (ss+i)->ply = i;

  ss->pv = pv;

  bestValue = delta = alpha = -VALUE_INFINITE;
  beta = VALUE_INFINITE;

  if (mainThread)
  {
      if (mainThread->bestPreviousScore == VALUE_INFINITE)
          for (int i = 0; i < 4; ++i)
              mainThread->iterValue[i] = VALUE_ZERO;
      else
          for (int i = 0; i < 4; ++i)
              mainThread->iterValue[i] = mainThread->bestPreviousScore;
  }

  size_t multiPV = size_t(Options["MultiPV"]);
  Skill skill(Options["Skill Level"], Options["UCI_LimitStrength"] ? int(Options["UCI_Elo"]) : 0);

  // When playing with strength handicap enable MultiPV search that we will
  // use behind the scenes to retrieve a set of possible moves.
  if (skill.enabled())
      multiPV = std::max(multiPV, (size_t)4);

  multiPV = std::min(multiPV, rootMoves.size());

  complexityAverage.set(174, 1);

  trend         = SCORE_ZERO;
  optimism[ us] = Value(39);
  optimism[~us] = -optimism[us];

  int searchAgainCounter = 0;

  // Iterative deepening loop until requested to stop or the target depth is reached
  while (   ++rootDepth < MAX_PLY
         && !Threads.stop
         && !(Limits.depth && mainThread && rootDepth > Limits.depth))
  {
      // Age out PV variability metric
      if (mainThread)
          totBestMoveChanges /= 2;

      // Save the last iteration's scores before first PV line is searched and
      // all the move scores except the (new) PV are set to -VALUE_INFINITE.
      for (RootMove& rm : rootMoves)
          rm.previousScore = rm.score;

      size_t pvFirst = 0;
      pvLast = 0;

      if (!Threads.increaseDepth)
         searchAgainCounter++;

      // MultiPV loop. We perform a full root search for each PV line
      for (pvIdx = 0; pvIdx < multiPV && !Threads.stop; ++pvIdx)
      {
          if (pvIdx == pvLast)
          {
              pvFirst = pvLast;
              for (pvLast++; pvLast < rootMoves.size(); pvLast++)
                  if (rootMoves[pvLast].tbRank != rootMoves[pvFirst].tbRank)
                      break;
          }

          // Reset UCI info selDepth for each depth and each PV line
          selDepth = 0;

          // Reset aspiration window starting size
          if (rootDepth >= 4)
          {
              Value prev = rootMoves[pvIdx].averageScore;
              delta = Value(16) + int(prev) * prev / 19178;
              alpha = std::max(prev - delta,-VALUE_INFINITE);
              beta  = std::min(prev + delta, VALUE_INFINITE);

              // Adjust trend and optimism based on root move's previousScore
              int tr = sigmoid(prev, 3, 8, 90, 125, 1);
              trend = (us == WHITE ?  make_score(tr, tr / 2)
                                   : -make_score(tr, tr / 2));

              int opt = sigmoid(prev, 8, 17, 144, 13966, 183);
              optimism[ us] = Value(opt);
              optimism[~us] = -optimism[us];
          }

          // Start with a small aspiration window and, in the case of a fail
          // high/low, re-search with a bigger window until we don't fail
          // high/low anymore.
          int failedHighCnt = 0;
          while (true)
          {
              // Adjust the effective depth searched, but ensuring at least one effective increment for every
              // four searchAgain steps (see issue #2717).
              Depth adjustedDepth = std::max(1, rootDepth - failedHighCnt - 3 * (searchAgainCounter + 1) / 4);
              bestValue = Stockfish::search<Root>(rootPos, ss, alpha, beta, adjustedDepth, false);
#ifdef HELPMATE
              if (rootPos.is_helpmate()) bestValue = -bestValue;
#endif

              // Bring the best move to the front. It is critical that sorting
              // is done with a stable algorithm because all the values but the
              // first and eventually the new best one are set to -VALUE_INFINITE
              // and we want to keep the same order for all the moves except the
              // new PV that goes to the front. Note that in case of MultiPV
              // search the already searched PV lines are preserved.
              std::stable_sort(rootMoves.begin() + pvIdx, rootMoves.begin() + pvLast);

              // If search has been stopped, we break immediately. Sorting is
              // safe because RootMoves is still valid, although it refers to
              // the previous iteration.
              if (Threads.stop)
                  break;

              // When failing high/low give some update (without cluttering
              // the UI) before a re-search.
              if (   mainThread
                  && multiPV == 1
                  && (bestValue <= alpha || bestValue >= beta)
                  && Time.elapsed() > PV_MIN_ELAPSED)
                  sync_cout << UCI::pv(rootPos, rootDepth, alpha, beta) << sync_endl;

              // In case of failing low/high increase aspiration window and
              // re-search, otherwise exit the loop.
              if (bestValue <= alpha)
              {
                  beta = (alpha + beta) / 2;
                  alpha = std::max(bestValue - delta, -VALUE_INFINITE);

                  failedHighCnt = 0;
                  if (mainThread)
                      mainThread->stopOnPonderhit = false;
              }
              else if (bestValue >= beta)
              {
                  beta = std::min(bestValue + delta, VALUE_INFINITE);
                  ++failedHighCnt;
              }
              else
                  break;

              delta += delta / 4 + 2;

              assert(alpha >= -VALUE_INFINITE && beta <= VALUE_INFINITE);
          }
#ifdef HELPMATE
          if (rootPos.is_helpmate()) bestValue = -bestValue;
#endif

          // Sort the PV lines searched so far and update the GUI
          std::stable_sort(rootMoves.begin() + pvFirst, rootMoves.begin() + pvIdx + 1);

          if (    mainThread
              && (Threads.stop || pvIdx + 1 == multiPV || Time.elapsed() > PV_MIN_ELAPSED))
              sync_cout << UCI::pv(rootPos, rootDepth, alpha, beta) << sync_endl;
      }

      if (!Threads.stop)
          completedDepth = rootDepth;

      if (rootMoves[0].pv[0] != lastBestMove) {
         lastBestMove = rootMoves[0].pv[0];
         lastBestMoveDepth = rootDepth;
      }

      // Have we found a "mate in x"?
      if (   Limits.mate
          && bestValue >= VALUE_MATE_IN_MAX_PLY
          && VALUE_MATE - bestValue <= 2 * Limits.mate)
          Threads.stop = true;

      if (!mainThread)
          continue;

      // If skill level is enabled and time is up, pick a sub-optimal best move
      if (skill.enabled() && skill.time_to_pick(rootDepth))
          skill.pick_best(multiPV);

      // Use part of the gained time from a previous stable move for the current move
      for (Thread* th : Threads)
      {
          totBestMoveChanges += th->bestMoveChanges;
          th->bestMoveChanges = 0;
      }

      // Do we have time for the next iteration? Can we stop searching now?
      if (    Limits.use_time_management()
          && !Threads.stop
          && !mainThread->stopOnPonderhit)
      {
          double fallingEval = (69 + 12 * (mainThread->bestPreviousAverageScore - bestValue)
                                    +  6 * (mainThread->iterValue[iterIdx] - bestValue)) / 781.4;
          fallingEval = std::clamp(fallingEval, 0.5, 1.5);

          // If the bestMove is stable over several iterations, reduce time accordingly
          timeReduction = lastBestMoveDepth + 10 < completedDepth ? 1.63 : 0.73;
          double reduction = (1.56 + mainThread->previousTimeReduction) / (2.20 * timeReduction);
          double bestMoveInstability = 1 + 1.7 * totBestMoveChanges / Threads.size();
          int complexity = mainThread->complexityAverage.value();
          double complexPosition = std::min(1.0 + (complexity - 277) / 1819.1, 1.5);

          double totalTime = Time.optimum() * fallingEval * reduction * bestMoveInstability * complexPosition;

          // Cap used time in case of a single legal move for a better viewer experience in tournaments
          // yielding correct scores and sufficiently fast moves.
          if (rootMoves.size() == 1)
              totalTime = std::min(500.0, totalTime);

          // Stop the search if we have exceeded the totalTime
          if (Time.elapsed() > totalTime)
          {
              // If we are allowed to ponder do not stop the search now but
              // keep pondering until the GUI sends "ponderhit" or "stop".
              if (mainThread->ponder)
                  mainThread->stopOnPonderhit = true;
              else
                  Threads.stop = true;
          }
          else if (   Threads.increaseDepth
                   && !mainThread->ponder
                   && Time.elapsed() > totalTime * 0.43)
                   Threads.increaseDepth = false;
          else
                   Threads.increaseDepth = true;
      }

      mainThread->iterValue[iterIdx] = bestValue;
      iterIdx = (iterIdx + 1) & 3;
  }

  if (!mainThread)
      return;

  mainThread->previousTimeReduction = timeReduction;

  // If skill level is enabled, swap best PV line with the sub-optimal one
  if (skill.enabled())
      std::swap(rootMoves[0], *std::find(rootMoves.begin(), rootMoves.end(),
                skill.best ? skill.best : skill.pick_best(multiPV)));
}


namespace {

  // search<>() is the main search function for both PV and non-PV nodes

  template <NodeType nodeType>
  Value search(Position& pos, Stack* ss, Value alpha, Value beta, Depth depth, bool cutNode) {

    constexpr bool PvNode = nodeType != NonPV;
    constexpr bool rootNode = nodeType == Root;
    const Depth maxNextDepth = rootNode ? depth : depth + 1;

    // Check if we have an upcoming move which draws by repetition, or
    // if the opponent had an alternative move earlier to this position.
    if (   !rootNode
        && pos.rule50_count() >= 3
        && alpha < VALUE_DRAW
        && pos.has_game_cycle(ss->ply))
    {
        alpha = value_draw(pos.this_thread());
        if (alpha >= beta)
            return alpha;
    }

    // Dive into quiescence search when the depth reaches zero
    if (depth <= 0)
        return qsearch<PvNode ? PV : NonPV>(pos, ss, alpha, beta);

    assert(-VALUE_INFINITE <= alpha && alpha < beta && beta <= VALUE_INFINITE);
    assert(PvNode || (alpha == beta - 1));
    assert(0 < depth && depth < MAX_PLY);
    assert(!(PvNode && cutNode));

    Move pv[MAX_PLY+1], capturesSearched[32], quietsSearched[64];
    StateInfo st;
#ifdef USE_NNUE
    ASSERT_ALIGNED(&st, Eval::NNUE::CacheLineSize);
#endif

    TTEntry* tte;
    Key posKey;
    Move ttMove, move, excludedMove, bestMove;
    Depth extension, newDepth;
    Value bestValue, value, ttValue, eval, maxValue, probCutBeta;
    bool givesCheck, improving, priorCapture, singularQuietLMR;
    bool capture, moveCountPruning, ttCapture;
    Piece movedPiece;
    int moveCount, captureCount, quietCount, improvement, complexity;

    // Step 1. Initialize node
    Thread* thisThread = pos.this_thread();
    ss->inCheck        = pos.checkers();
    priorCapture       = pos.captured_piece();
    Color us           = pos.side_to_move();
    moveCount          = captureCount = quietCount = ss->moveCount = 0;
    bestValue          = -VALUE_INFINITE;
    maxValue           = VALUE_INFINITE;

    // Check for the available remaining time
    if (thisThread == Threads.main())
        static_cast<MainThread*>(thisThread)->check_time();

    // Used to send selDepth info to GUI (selDepth counts from 1, ply from 0)
    if (PvNode && thisThread->selDepth < ss->ply + 1)
        thisThread->selDepth = ss->ply + 1;

    if (!rootNode)
    {
        if (pos.is_variant_end())
            return pos.variant_result(ss->ply, VALUE_DRAW);

        // Step 2. Check for aborted search and immediate draw
        if (   Threads.stop.load(std::memory_order_relaxed)
            || pos.is_draw(ss->ply)
            || ss->ply >= MAX_PLY)
            return (ss->ply >= MAX_PLY && !ss->inCheck) ? evaluate(pos)
                                                        : value_draw(pos.this_thread());

        // Step 3. Mate distance pruning. Even if we mate at the next move our score
        // would be at best mate_in(ss->ply+1), but if alpha is already bigger because
        // a shorter mate was found upward in the tree then there is no need to search
        // because we will never beat the current alpha. Same logic but with reversed
        // signs applies also in the opposite condition of being mated instead of giving
        // mate. In this case return a fail-high score.
        alpha = std::max(mated_in(ss->ply), alpha);
        beta = std::min(mate_in(ss->ply+1), beta);
        if (alpha >= beta)
            return alpha;
    }
    else
        thisThread->rootDelta = beta - alpha;

    assert(0 <= ss->ply && ss->ply < MAX_PLY);

    (ss+1)->ttPv         = false;
    (ss+1)->excludedMove = bestMove = MOVE_NONE;
    (ss+2)->killers[0]   = (ss+2)->killers[1] = MOVE_NONE;
    (ss+2)->cutoffCnt    = 0;
    ss->doubleExtensions = (ss-1)->doubleExtensions;
    Square prevSq        = to_sq((ss-1)->currentMove);

    // Initialize statScore to zero for the grandchildren of the current position.
    // So statScore is shared between all grandchildren and only the first grandchild
    // starts with statScore = 0. Later grandchildren start with the last calculated
    // statScore of the previous grandchild. This influences the reduction rules in
    // LMR which are based on the statScore of parent position.
    if (!rootNode)
        (ss+2)->statScore = 0;

    // Step 4. Transposition table lookup. We don't want the score of a partial
    // search to overwrite a previous full search TT value, so we use a different
    // position key in case of an excluded move.
    excludedMove = ss->excludedMove;
    posKey = excludedMove == MOVE_NONE ? pos.key() : pos.key() ^ make_key(excludedMove);
    tte = TT.probe(posKey, ss->ttHit);
    ttValue = ss->ttHit ? value_from_tt(tte->value(), ss->ply, pos.rule50_count()) : VALUE_NONE;
    ttMove =  rootNode ? thisThread->rootMoves[thisThread->pvIdx].pv[0]
            : ss->ttHit    ? tte->move() : MOVE_NONE;
    ttCapture = ttMove && pos.capture(ttMove);
    if (!excludedMove)
        ss->ttPv = PvNode || (ss->ttHit && tte->is_pv());

    // At non-PV nodes we check for an early TT cutoff
    if (  !PvNode
        && ss->ttHit
        && tte->depth() > depth - (tte->bound() == BOUND_EXACT)
        && ttValue != VALUE_NONE // Possible in case of TT access race
        && (tte->bound() & (ttValue >= beta ? BOUND_LOWER : BOUND_UPPER)))
    {
        // If ttMove is quiet, update move sorting heuristics on TT hit (~1 Elo)
        if (ttMove)
        {
            if (ttValue >= beta)
            {
                // Bonus for a quiet ttMove that fails high (~3 Elo)
                if (!ttCapture)
                    update_quiet_stats(pos, ss, ttMove, stat_bonus(depth));

                // Extra penalty for early quiet moves of the previous ply (~0 Elo)
                if ((ss-1)->moveCount <= 2 && !priorCapture)
                    update_continuation_histories(ss-1, pos.piece_on(prevSq), prevSq, -stat_bonus(depth + 1));
            }
            // Penalty for a quiet ttMove that fails low (~1 Elo)
            else if (!ttCapture)
            {
                int penalty = -stat_bonus(depth);
                thisThread->mainHistory[us][from_to(ttMove)] << penalty;
                update_continuation_histories(ss, pos.moved_piece(ttMove), to_sq(ttMove), penalty);
            }
        }

        // Partial workaround for the graph history interaction problem
        // For high rule50 counts don't produce transposition table cutoffs.
        if (pos.rule50_count() < 90)
            return ttValue;
    }

    // Step 5. Tablebases probe
#ifdef EXTINCTION
    if (pos.is_extinction()) {} else
#endif
#ifdef GRID
    if (pos.is_grid()) {} else
#endif
#ifdef KOTH
    if (pos.is_koth()) {} else
#endif
#ifdef LOSERS
    if (pos.is_losers()) {} else
#endif
#ifdef RACE
    if (pos.is_race()) {} else
#endif
#ifdef THREECHECK
    if (pos.is_three_check()) {} else
#endif
#ifdef HORDE
    if (pos.is_horde()) {} else
#endif
#ifdef HELPMATE
    if (pos.is_helpmate()) {} else
#endif
#ifdef KNIGHTRELAY
    if (pos.is_knight_relay() && pos.pieces(PAWN, KNIGHT)) {} else
#endif
#ifdef RELAY
    if (pos.is_relay()) {} else
#endif
    if (!rootNode && TB::Cardinality)
    {
        int piecesCount = pos.count<ALL_PIECES>();

        if (    piecesCount <= TB::Cardinality
            && (piecesCount <  TB::Cardinality || depth >= TB::ProbeDepth)
            &&  pos.rule50_count() == 0
            && !pos.can_castle(ANY_CASTLING))
        {
            TB::ProbeState err;
            TB::WDLScore wdl = Tablebases::probe_wdl(pos, &err);

            // Force check of time on the next occasion
            if (thisThread == Threads.main())
                static_cast<MainThread*>(thisThread)->callsCnt = 0;

            if (err != TB::ProbeState::FAIL)
            {
                thisThread->tbHits.fetch_add(1, std::memory_order_relaxed);

                int drawScore = TB::UseRule50 ? 1 : 0;

                // use the range VALUE_MATE_IN_MAX_PLY to VALUE_TB_WIN_IN_MAX_PLY to score
                value =  wdl < -drawScore ? VALUE_MATED_IN_MAX_PLY + ss->ply + 1
                       : wdl >  drawScore ? VALUE_MATE_IN_MAX_PLY - ss->ply - 1
                                          : VALUE_DRAW + 2 * wdl * drawScore;

                Bound b =  wdl < -drawScore ? BOUND_UPPER
                         : wdl >  drawScore ? BOUND_LOWER : BOUND_EXACT;

                if (    b == BOUND_EXACT
                    || (b == BOUND_LOWER ? value >= beta : value <= alpha))
                {
                    tte->save(posKey, value_to_tt(value, ss->ply), ss->ttPv, b,
                              std::min(MAX_PLY - 1, depth + 6),
                              MOVE_NONE, VALUE_NONE);

                    return value;
                }

                if (PvNode)
                {
                    if (b == BOUND_LOWER)
                        bestValue = value, alpha = std::max(alpha, bestValue);
                    else
                        maxValue = value;
                }
            }
        }
    }

    CapturePieceToHistory& captureHistory = thisThread->captureHistory;

    // Step 6. Static evaluation of the position
    bool skipEarlyPruning;
    switch (pos.variant())
    {
#ifdef ANTI
    case ANTI_VARIANT:
        skipEarlyPruning = pos.can_capture();
        break;
#endif
#ifdef RACE
    case RACE_VARIANT:
        skipEarlyPruning = pos.pieces(KING) & (Rank7BB | Rank8BB);
        break;
#endif
    default:
        skipEarlyPruning = ss->inCheck;
    }
    if (skipEarlyPruning)
    {
        // Skip early pruning when in check
        ss->staticEval = eval = VALUE_NONE;
        improving = false;
        improvement = 0;
        complexity = 0;
        goto moves_loop;
    }
    else if (ss->ttHit)
    {
        // Never assume anything about values stored in TT
        ss->staticEval = eval = tte->eval();
        if (eval == VALUE_NONE)
            ss->staticEval = eval = evaluate(pos, &complexity);
        else // Fall back to (semi)classical complexity for TT hits, the NNUE complexity is lost
            complexity = abs(ss->staticEval - pos.psq_eg_stm());

        // ttValue can be used as a better position evaluation (~4 Elo)
        if (    ttValue != VALUE_NONE
            && (tte->bound() & (ttValue > eval ? BOUND_LOWER : BOUND_UPPER)))
            eval = ttValue;
    }
    else
    {
        ss->staticEval = eval = evaluate(pos, &complexity);

        // Save static evaluation into transposition table
        if (!excludedMove)
            tte->save(posKey, VALUE_NONE, ss->ttPv, BOUND_NONE, DEPTH_NONE, MOVE_NONE, eval);
    }
#ifdef HELPMATE
    if (pos.is_helpmate())
        eval = -eval;
#endif

    thisThread->complexityAverage.update(complexity);

    // Use static evaluation difference to improve quiet move ordering (~3 Elo)
    if (is_ok((ss-1)->currentMove) && !(ss-1)->inCheck && !priorCapture)
    {
        int bonus = std::clamp(-16 * int((ss-1)->staticEval + ss->staticEval), -2000, 2000);
        thisThread->mainHistory[~us][from_to((ss-1)->currentMove)] << bonus;
    }

    // Set up the improvement variable, which is the difference between the current
    // static evaluation and the previous static evaluation at our turn (if we were
    // in check at our previous move we look at the move prior to it). The improvement
    // margin and the improving flag are used in various pruning heuristics.
    improvement =   (ss-2)->staticEval != VALUE_NONE ? ss->staticEval - (ss-2)->staticEval
                  : (ss-4)->staticEval != VALUE_NONE ? ss->staticEval - (ss-4)->staticEval
                  :                                    175;
    improving = improvement > 0;

    // Step 7. Razoring.
    // If eval is really low check with qsearch if it can exceed alpha, if it can't,
    // return a fail low.
#ifdef HELPMATE
    if (pos.is_helpmate())
        goto moves_loop;
#endif
#ifdef LOSERS
    if (pos.is_losers() && pos.can_capture_losers())
        goto moves_loop;
#endif
#ifdef EXTINCTION
    if (pos.is_extinction()) {} else
#endif
    if (   !PvNode
        && depth <= 7
        && eval < alpha - 348 - 258 * depth * depth)
    {
        value = qsearch<NonPV>(pos, ss, alpha - 1, alpha);
        if (value < alpha)
            return value;
    }

    // Step 8. Futility pruning: child node (~25 Elo).
    // The depth condition is important for mate finding.
    if (   !ss->ttPv
        &&  depth < 8
        &&  eval - futility_margin(pos.variant(), depth, improving) - (ss-1)->statScore / 256 >= beta
        &&  eval >= beta
        &&  eval < 26305) // larger than VALUE_KNOWN_WIN, but smaller than TB wins.
        return eval;

    // Step 9. Null move search with verification search (~22 Elo)
#ifdef GRID
    if (pos.is_grid()) {} else
#endif
    if (   !PvNode
        && (ss-1)->currentMove != MOVE_NULL
        && (ss-1)->statScore < 14695
        &&  eval >= beta
        &&  eval >= ss->staticEval
        &&  ss->staticEval >= beta - 15 * depth - improvement / 15 + 201 + complexity / 24
        && !excludedMove
        &&  pos.non_pawn_material(us)
        && (ss->ply >= thisThread->nmpMinPly || us != thisThread->nmpColor))
    {
        assert(eval - beta >= 0);

        // Null move dynamic reduction based on depth, eval and complexity of position
        Depth R = std::min(int(eval - beta) / 147, 5) + depth / 3 + 4 - (complexity > 650);

        ss->currentMove = MOVE_NULL;
        ss->continuationHistory = &thisThread->continuationHistory[0][0][NO_PIECE][0];

        pos.do_null_move(st);

        Value nullValue = -search<NonPV>(pos, ss+1, -beta, -beta+1, depth-R, !cutNode);

        pos.undo_null_move();

        if (nullValue >= beta)
        {
            // Do not return unproven mate or TB scores
            if (nullValue >= VALUE_TB_WIN_IN_MAX_PLY)
                nullValue = beta;

            if (thisThread->nmpMinPly || (abs(beta) < VALUE_KNOWN_WIN && depth < 14))
                return nullValue;

            assert(!thisThread->nmpMinPly); // Recursive verification is not allowed

            // Do verification search at high depths, with null move pruning disabled
            // for us, until ply exceeds nmpMinPly.
            thisThread->nmpMinPly = ss->ply + 3 * (depth-R) / 4;
            thisThread->nmpColor = us;

            Value v = search<NonPV>(pos, ss, beta-1, beta, depth-R, false);

            thisThread->nmpMinPly = 0;

            if (v >= beta)
                return nullValue;
        }
    }

    probCutBeta = beta + ProbcutMargin[pos.variant()] - 46 * improving;

    // Step 10. ProbCut (~4 Elo)
    // If we have a good enough capture and a reduced search returns a value
    // much above beta, we can (almost) safely prune the previous move.
    if (   !PvNode
        &&  depth > 4
        &&  abs(beta) < VALUE_TB_WIN_IN_MAX_PLY
        // if value from transposition table is lower than probCutBeta, don't attempt probCut
        // there and in further interactions with transposition table cutoff depth is set to depth - 3
        // because probCut search has depth set to depth - 4 but we also do a move before it
        // so effective depth is equal to depth - 3
        && !(   ss->ttHit
             && tte->depth() >= depth - 3
             && ttValue != VALUE_NONE
             && ttValue < probCutBeta))
    {
        assert(probCutBeta < VALUE_INFINITE);

        MovePicker mp(pos, ttMove, probCutBeta - ss->staticEval, depth - 3, &captureHistory);

        while ((move = mp.next_move()) != MOVE_NONE)
            if (move != excludedMove && pos.legal(move))
            {
#ifdef RACE
                assert((pos.is_race() && type_of(pos.moved_piece(move)) == KING) || pos.capture(move) || promotion_type(move) == QUEEN);
#else
                assert(pos.capture(move) || promotion_type(move) == QUEEN);
#endif

                ss->currentMove = move;
                ss->continuationHistory = &thisThread->continuationHistory[skipEarlyPruning]
                                                                          [true]
                                                                          [pos.moved_piece(move)]
                                                                          [to_sq(move)];

                pos.do_move(move, st);

                // Perform a preliminary qsearch to verify that the move holds
                value = -qsearch<NonPV>(pos, ss+1, -probCutBeta, -probCutBeta+1);

                // If the qsearch held, perform the regular search
                if (value >= probCutBeta)
                    value = -search<NonPV>(pos, ss+1, -probCutBeta, -probCutBeta+1, depth - 4, !cutNode);

                pos.undo_move(move);

                if (value >= probCutBeta)
                {
                    // Save ProbCut data into transposition table
                    tte->save(posKey, value_to_tt(value, ss->ply), ss->ttPv, BOUND_LOWER, depth - 3, move, ss->staticEval);
                    return value;
                }
            }
    }

    // Step 11. If the position is not in TT, decrease depth by 3.
    // Use qsearch if depth is equal or below zero (~4 Elo)
    if (    PvNode
        && !ttMove)
        depth -= 3;

    if (depth <= 0)
        return qsearch<PV>(pos, ss, alpha, beta);

    if (    cutNode
        &&  depth >= 8
        && !ttMove)
        depth--;

moves_loop: // When in check, search starts here

    // Step 12. A small Probcut idea, when we are in check (~0 Elo)
    probCutBeta = beta + 481;
    if (   ss->inCheck
        && !PvNode
        && depth >= 2
        && ttCapture
        && (tte->bound() & BOUND_LOWER)
        && tte->depth() >= depth - 3
        && ttValue >= probCutBeta
        && abs(ttValue) <= VALUE_KNOWN_WIN
        && abs(beta) <= VALUE_KNOWN_WIN
       )
        return probCutBeta;


    const PieceToHistory* contHist[] = { (ss-1)->continuationHistory, (ss-2)->continuationHistory,
                                          nullptr                   , (ss-4)->continuationHistory,
                                          nullptr                   , (ss-6)->continuationHistory };

    Move countermove = thisThread->counterMoves[pos.piece_on(prevSq)][prevSq];

    MovePicker mp(pos, ttMove, depth, &thisThread->mainHistory,
                                      &captureHistory,
                                      contHist,
                                      countermove,
                                      ss->killers);

    value = bestValue;
    moveCountPruning = singularQuietLMR = false;

    // Indicate PvNodes that will probably fail low if the node was searched
    // at a depth equal or greater than the current depth, and the result of this search was a fail low.
    bool likelyFailLow =    PvNode
                         && ttMove
                         && (tte->bound() & BOUND_UPPER)
                         && tte->depth() >= depth;

    // Step 13. Loop through all pseudo-legal moves until no moves remain
    // or a beta cutoff occurs.
    while ((move = mp.next_move(moveCountPruning)) != MOVE_NONE)
    {
      assert(is_ok(move));

      if (move == excludedMove)
          continue;

      // At root obey the "searchmoves" option and skip moves not listed in Root
      // Move List. As a consequence any illegal move is also skipped. In MultiPV
      // mode we also skip PV moves which have been already searched and those
      // of lower "TB rank" if we are in a TB root position.
      if (rootNode && !std::count(thisThread->rootMoves.begin() + thisThread->pvIdx,
                                  thisThread->rootMoves.begin() + thisThread->pvLast, move))
          continue;

      // Check for legality
      if (!rootNode && !pos.legal(move))
          continue;

      ss->moveCount = ++moveCount;
#ifdef PRINTCURRMOVE
      if (rootNode && thisThread == Threads.main() && Time.elapsed() > PV_MIN_ELAPSED)
          sync_cout << "info depth " << depth
                    << " currmove " << UCI::move(move, pos.is_chess960())
                    << " currmovenumber " << moveCount + thisThread->pvIdx << sync_endl;
#endif
      if (PvNode)
          (ss+1)->pv = nullptr;

      extension = 0;
#ifdef HELPMATE
      if (pos.is_helpmate())
          capture = (type_of(move) == PROMOTION);
      else
#endif
      capture = pos.capture(move);
      movedPiece = pos.moved_piece(move);
      givesCheck = pos.gives_check(move);

      // Calculate new depth for this move
      newDepth = depth - 1;

      Value delta = beta - alpha;

      // Step 14. Pruning at shallow depth (~98 Elo). Depth conditions are important for mate finding.
      if (  !rootNode
#ifdef HORDE
          && (pos.is_horde() || pos.non_pawn_material(us))
#else
          && pos.non_pawn_material(us)
#endif
          && bestValue > VALUE_TB_LOSS_IN_MAX_PLY)
      {
          // Skip quiet moves if movecount exceeds our FutilityMoveCount threshold (~7 Elo)
          moveCountPruning = moveCount >= futility_move_count(improving, depth);

          // Reduced depth of the next LMR search
          int lmrDepth = std::max(newDepth - reduction(improving, depth, moveCount, delta, thisThread->rootDelta), 0);

          if (   capture
              || givesCheck)
          {
              // Futility pruning for captures (~0 Elo)
              if (   !pos.empty(to_sq(move))
                  && !givesCheck
                  && !PvNode
                  && lmrDepth < 6
                  && !ss->inCheck
                  && ss->staticEval + 281 + 179 * lmrDepth + PieceValue[pos.variant()][EG][pos.piece_on(to_sq(move))]
                   + captureHistory[movedPiece][to_sq(move)][type_of(pos.piece_on(to_sq(move)))] / 6 < alpha)
                  continue;

              // SEE based pruning (~9 Elo)
              if (!pos.see_ge(move, Value(-203) * depth))
                  continue;
          }
          else
          {
              int history =   (*contHist[0])[movedPiece][to_sq(move)]
                            + (*contHist[1])[movedPiece][to_sq(move)]
                            + (*contHist[3])[movedPiece][to_sq(move)];

              // Continuation history based pruning (~2 Elo)
              if (   lmrDepth < 5
                  && history < -3875 * (depth - 1))
                  continue;

              history += 2 * thisThread->mainHistory[us][from_to(move)];

              // Futility pruning: parent node (~9 Elo)
#ifdef LOSERS
              if (pos.is_losers()) {} else
#endif
              if (   !ss->inCheck
                  && lmrDepth < 11
                  && ss->staticEval + FutilityMarginParent[pos.variant()][0] + FutilityMarginParent[pos.variant()][1] * lmrDepth + history / 60 <= alpha)
                  continue;

              // Prune moves with negative SEE (~3 Elo)
#ifdef ANTI
              if (pos.is_anti()) {} else
#endif
#ifdef HELPMATE
              if (pos.is_helpmate()) {} else
#endif
              if (!pos.see_ge(move, Value(-25 * lmrDepth * lmrDepth - 20 * lmrDepth)))
                  continue;
          }
      }

      // Step 15. Extensions (~66 Elo)
      // We take care to not overdo to avoid search getting stuck.
      if (ss->ply < thisThread->rootDepth * 2)
      {
          // Singular extension search (~58 Elo). If all moves but one fail low on a
          // search of (alpha-s, beta-s), and just one fails high on (alpha, beta),
          // then that move is singular and should be extended. To verify this we do
          // a reduced search on all the other moves but the ttMove and if the
          // result is lower than ttValue minus a margin, then we will extend the ttMove.
          if (   !rootNode
              &&  depth >= 4 - (thisThread->previousDepth > 27) + 2 * (PvNode && tte->is_pv())
              &&  move == ttMove
              && !excludedMove // Avoid recursive singular search
           /* &&  ttValue != VALUE_NONE Already implicit in the next condition */
              &&  abs(ttValue) < VALUE_KNOWN_WIN
              && (tte->bound() & BOUND_LOWER)
              &&  tte->depth() >= depth - 3)
          {
              Value singularBeta = ttValue - 3 * depth;
              Depth singularDepth = (depth - 1) / 2;

              ss->excludedMove = move;
              value = search<NonPV>(pos, ss, singularBeta - 1, singularBeta, singularDepth, cutNode);
#ifdef HELPMATE
              if (pos.is_helpmate()) value = -value;
#endif
              ss->excludedMove = MOVE_NONE;

              if (value < singularBeta)
              {
                  extension = 1;
                  singularQuietLMR = !ttCapture;

                  // Avoid search explosion by limiting the number of double extensions
                  if (  !PvNode
                      && value < singularBeta - 26
                      && ss->doubleExtensions <= 8)
                      extension = 2;
              }

              // Multi-cut pruning
              // Our ttMove is assumed to fail high, and now we failed high also on a reduced
              // search without the ttMove. So we assume this expected Cut-node is not singular,
              // that multiple moves fail high, and we can prune the whole subtree by returning
              // a soft bound.
              else if (singularBeta >= beta)
                  return singularBeta;

              // If the eval of ttMove is greater than beta, we reduce it (negative extension)
              else if (ttValue >= beta)
                  extension = -2;

              // If the eval of ttMove is less than alpha and value, we reduce it (negative extension)
              else if (ttValue <= alpha && ttValue <= value)
                  extension = -1;
          }

          // Check extensions (~1 Elo)
          else if (   givesCheck
                   && depth > 9
                   && abs(ss->staticEval) > 71)
              extension = 1;

          // Quiet ttMove extensions (~0 Elo)
          else if (   PvNode
                   && move == ttMove
                   && move == ss->killers[0]
                   && (*contHist[0])[movedPiece][to_sq(move)] >= 5491)
              extension = 1;
      }

      // Add extension to new depth
      newDepth += extension;
      ss->doubleExtensions = (ss-1)->doubleExtensions + (extension == 2);

      // Speculative prefetch as early as possible
      prefetch(TT.first_entry(pos.key_after(move)));

      // Update the current move (this must be done after singular extension search)
      ss->currentMove = move;
      ss->continuationHistory = &thisThread->continuationHistory[skipEarlyPruning]
                                                                [capture]
                                                                [movedPiece]
                                                                [to_sq(move)];

      // Step 16. Make the move
      pos.do_move(move, st, givesCheck);

      // Step 17. Late moves reduction / extension (LMR, ~98 Elo)
      // We use various heuristics for the sons of a node after the first son has
      // been searched. In general we would like to reduce them, but there are many
      // cases where we extend a son if it has good chances to be "interesting".
      if (    depth >= 2
          &&  moveCount > 1 + (PvNode && ss->ply <= 1)
          && (   !ss->ttPv
              || !capture
              || (cutNode && (ss-1)->moveCount > 1)))
      {
          Depth r = reduction(improving, depth, moveCount, delta, thisThread->rootDelta);

          // Decrease reduction if position is or has been on the PV
          // and node is not likely to fail low. (~3 Elo)
          if (   ss->ttPv
              && !likelyFailLow)
              r -= 2;

          // Decrease reduction if opponent's move count is high (~1 Elo)
          if ((ss-1)->moveCount > 7)
              r--;

          // Increase reduction for cut nodes (~3 Elo)
          if (cutNode)
              r += 2;

          // Increase reduction if ttMove is a capture (~3 Elo)
          if (ttCapture)
              r++;

          // Decrease reduction for PvNodes based on depth
          if (PvNode)
              r -= 1 + 15 / (3 + depth);

          // Decrease reduction if ttMove has been singularly extended (~1 Elo)
          if (singularQuietLMR)
              r--;

          // Increase reduction if next ply has a lot of fail high else reset count to 0
          if ((ss+1)->cutoffCnt > 3 && !PvNode)
              r++;

          ss->statScore =  2 * thisThread->mainHistory[us][from_to(move)]
                         + (*contHist[0])[movedPiece][to_sq(move)]
                         + (*contHist[1])[movedPiece][to_sq(move)]
                         + (*contHist[3])[movedPiece][to_sq(move)]
                         - 4334;

          // Decrease/increase reduction for moves with a good/bad history (~30 Elo)
          r -= ss->statScore / 15914;

          // In general we want to cap the LMR depth search at newDepth, but when
          // reduction is negative, we allow this move a limited search extension
          // beyond the first move depth. This may lead to hidden double extensions.
          Depth d = std::clamp(newDepth - r, 1, newDepth + 1);

          value = -search<NonPV>(pos, ss+1, -(alpha+1), -alpha, d, true);
#ifdef HELPMATE
          if (pos.is_helpmate())
              value = -value;
#endif

<<<<<<< HEAD
          // If the son is reduced and fails high it will be re-searched at full depth
          doFullDepthSearch = value > alpha && d < newDepth;
          doDeeperSearch = value > (alpha + 78 + 11 * (newDepth - d));
          didLMR = true;
      }
      else
      {
          doFullDepthSearch = !PvNode || moveCount > 1;
          didLMR = false;
      }

      // Step 18. Full depth search when LMR is skipped or fails high
      if (doFullDepthSearch)
      {
          value = -search<NonPV>(pos, ss+1, -(alpha+1), -alpha, newDepth + doDeeperSearch, !cutNode);
#ifdef HELPMATE
          if (pos.is_helpmate())
              value = -value;
#endif

          // If the move passed LMR update its stats
          if (didLMR)
=======
          // Do full depth search when reduced LMR search fails high
          if (value > alpha && d < newDepth)
>>>>>>> 02ef1f44
          {
              const bool doDeeperSearch = value > (alpha + 78 + 11 * (newDepth - d));
              value = -search<NonPV>(pos, ss+1, -(alpha+1), -alpha, newDepth + doDeeperSearch, !cutNode);

              int bonus = value > alpha ?  stat_bonus(newDepth)
                                        : -stat_bonus(newDepth);

              if (capture)
                  bonus /= 6;

              update_continuation_histories(ss, movedPiece, to_sq(move), bonus);
          }
      }

      // Step 18. Full depth search when LMR is skipped
      else if (!PvNode || moveCount > 1)
      {
              value = -search<NonPV>(pos, ss+1, -(alpha+1), -alpha, newDepth, !cutNode);
      }

      // For PV nodes only, do a full PV search on the first move or after a fail
      // high (in the latter case search only if value < beta), otherwise let the
      // parent node fail low with value <= alpha and try another move.
      if (PvNode && (moveCount == 1 || (value > alpha && (rootNode || value < beta))))
      {
          (ss+1)->pv = pv;
          (ss+1)->pv[0] = MOVE_NONE;

          value = -search<PV>(pos, ss+1, -beta, -alpha,
                              std::min(maxNextDepth, newDepth), false);
#ifdef HELPMATE
          if (pos.is_helpmate())
              value = -value;
#endif
      }

      // Step 19. Undo move
      pos.undo_move(move);

      assert(value > -VALUE_INFINITE && value < VALUE_INFINITE);

      // Step 20. Check for a new best move
      // Finished searching the move. If a stop occurred, the return value of
      // the search cannot be trusted, and we return immediately without
      // updating best move, PV and TT.
      if (Threads.stop.load(std::memory_order_relaxed))
          return VALUE_ZERO;

      if (rootNode)
      {
          RootMove& rm = *std::find(thisThread->rootMoves.begin(),
                                    thisThread->rootMoves.end(), move);

          rm.averageScore = rm.averageScore != -VALUE_INFINITE ? (2 * value + rm.averageScore) / 3 : value;

          // PV move or new best move?
          if (moveCount == 1 || value > alpha)
          {
              rm.score = value;
              rm.selDepth = thisThread->selDepth;
              rm.pv.resize(1);

              assert((ss+1)->pv);

              for (Move* m = (ss+1)->pv; *m != MOVE_NONE; ++m)
                  rm.pv.push_back(*m);

              // We record how often the best move has been changed in each iteration.
              // This information is used for time management. In MultiPV mode,
              // we must take care to only do this for the first PV line.
              if (   moveCount > 1
                  && !thisThread->pvIdx)
                  ++thisThread->bestMoveChanges;
          }
          else
              // All other moves but the PV are set to the lowest value: this
              // is not a problem when sorting because the sort is stable and the
              // move position in the list is preserved - just the PV is pushed up.
              rm.score = -VALUE_INFINITE;
      }

      if (value > bestValue)
      {
          bestValue = value;

          if (value > alpha)
          {
              bestMove = move;

              if (PvNode && !rootNode) // Update pv even in fail-high case
                  update_pv(ss->pv, move, (ss+1)->pv);

              if (PvNode && value < beta) // Update alpha! Always alpha < beta
              {
                  alpha = value;

                  // Reduce other moves if we have found at least one score improvement
                  if (   depth > 2
                      && depth < 7
                      && beta  <  VALUE_KNOWN_WIN
                      && alpha > -VALUE_KNOWN_WIN)
                     depth -= 1;

                  assert(depth > 0);
              }
              else
              {
                  ss->cutoffCnt++;
                  assert(value >= beta); // Fail high
                  break;
              }
          }
      }
      else
         ss->cutoffCnt = 0;


      // If the move is worse than some previously searched move, remember it to update its stats later
      if (move != bestMove)
      {
          if (capture && captureCount < 32)
              capturesSearched[captureCount++] = move;

          else if (!capture && quietCount < 64)
              quietsSearched[quietCount++] = move;
      }
    }

    // The following condition would detect a stop only after move loop has been
    // completed. But in this case bestValue is valid because we have fully
    // searched our subtree, and we can anyhow save the result in TT.
    /*
       if (Threads.stop)
        return VALUE_DRAW;
    */

    // Step 21. Check for mate and stalemate
    // All legal moves have been searched and if there are no legal moves, it
    // must be a mate or a stalemate. If we are in a singular extension search then
    // return a fail low score.

    assert(moveCount || !ss->inCheck || excludedMove || !MoveList<LEGAL>(pos).size());

    if (!moveCount)
    {
        assert(!pos.is_variant_end()); // was already checked
        bestValue = excludedMove ? alpha :
                    ss->inCheck  ? pos.checkmate_value(ss->ply)
                                 : pos.stalemate_value(ss->ply, VALUE_DRAW);
    }

    // If there is a move which produces search value greater than alpha we update stats of searched moves
    else if (bestMove)
        update_all_stats(pos, ss, bestMove, bestValue, beta, prevSq,
                         quietsSearched, quietCount, capturesSearched, captureCount, depth);

    // Bonus for prior countermove that caused the fail low
    else if (   (depth >= 4 || PvNode)
             && !priorCapture)
    {
        //Assign extra bonus if current node is PvNode or cutNode
        //or fail low was really bad
        bool extraBonus =    PvNode
                          || cutNode
                          || bestValue < alpha - 70 * depth;

        update_continuation_histories(ss-1, pos.piece_on(prevSq), prevSq, stat_bonus(depth) * (1 + extraBonus));
    }

    if (PvNode)
        bestValue = std::min(bestValue, maxValue);

    // If no good move is found and the previous position was ttPv, then the previous
    // opponent move is probably good and the new position is added to the search tree.
    if (bestValue <= alpha)
        ss->ttPv = ss->ttPv || ((ss-1)->ttPv && depth > 3);

    // Write gathered information in transposition table
    if (!excludedMove && !(rootNode && thisThread->pvIdx))
        tte->save(posKey, value_to_tt(bestValue, ss->ply), ss->ttPv,
                  bestValue >= beta ? BOUND_LOWER :
                  PvNode && bestMove ? BOUND_EXACT : BOUND_UPPER,
                  depth, bestMove, ss->staticEval);

    assert(bestValue > -VALUE_INFINITE && bestValue < VALUE_INFINITE);

    return bestValue;
  }


  // qsearch() is the quiescence search function, which is called by the main search
  // function with zero depth, or recursively with further decreasing depth per call.
  // (~155 elo)
  template <NodeType nodeType>
  Value qsearch(Position& pos, Stack* ss, Value alpha, Value beta, Depth depth) {

    static_assert(nodeType != Root);
    constexpr bool PvNode = nodeType == PV;

    assert(alpha >= -VALUE_INFINITE && alpha < beta && beta <= VALUE_INFINITE);
    assert(PvNode || (alpha == beta - 1));
    assert(depth <= 0);

    Move pv[MAX_PLY+1];
    StateInfo st;
#ifdef USE_NNUE
    ASSERT_ALIGNED(&st, Eval::NNUE::CacheLineSize);
#endif

    TTEntry* tte;
    Key posKey;
    Move ttMove, move, bestMove;
    Depth ttDepth;
    Value bestValue, value, ttValue, futilityValue, futilityBase;
    bool pvHit, givesCheck, capture;
    int moveCount;

    if (PvNode)
    {
        (ss+1)->pv = pv;
        ss->pv[0] = MOVE_NONE;
    }

    Thread* thisThread = pos.this_thread();
    bestMove = MOVE_NONE;
    ss->inCheck = pos.checkers();
    moveCount = 0;

    if (pos.is_variant_end())
        return pos.variant_result(ss->ply, VALUE_DRAW);

    // Check for an immediate draw or maximum ply reached
    if (   pos.is_draw(ss->ply)
        || ss->ply >= MAX_PLY)
        return (ss->ply >= MAX_PLY && !ss->inCheck) ? evaluate(pos) : VALUE_DRAW;

    assert(0 <= ss->ply && ss->ply < MAX_PLY);

    // Decide whether or not to include checks: this fixes also the type of
    // TT entry depth that we are going to use. Note that in qsearch we use
    // only two types of depth in TT: DEPTH_QS_CHECKS or DEPTH_QS_NO_CHECKS.
    ttDepth = ss->inCheck || depth >= DEPTH_QS_CHECKS ? DEPTH_QS_CHECKS
                                                  : DEPTH_QS_NO_CHECKS;
    // Transposition table lookup
    posKey = pos.key();
    tte = TT.probe(posKey, ss->ttHit);
    ttValue = ss->ttHit ? value_from_tt(tte->value(), ss->ply, pos.rule50_count()) : VALUE_NONE;
    ttMove = ss->ttHit ? tte->move() : MOVE_NONE;
    pvHit = ss->ttHit && tte->is_pv();

    if (  !PvNode
        && ss->ttHit
        && tte->depth() >= ttDepth
        && ttValue != VALUE_NONE // Only in case of TT access race
        && (tte->bound() & (ttValue >= beta ? BOUND_LOWER : BOUND_UPPER)))
    {
        // When infinite looping in quiescent search give some update
        // (without cluttering the UI)
        if (Threads.nodes_searched() % (PV_MIN_ELAPSED * 4) == 0)
            sync_cout << UCI::pv(pos, ttDepth, alpha, beta) << sync_endl;
        return ttValue;
    }

    // Evaluate the position statically
    if (ss->inCheck)
    {
        ss->staticEval = VALUE_NONE;
        bestValue = futilityBase = -VALUE_INFINITE;
    }
    else
    {
        if (ss->ttHit)
        {
            // Never assume anything about values stored in TT
            if ((ss->staticEval = bestValue = tte->eval()) == VALUE_NONE)
                ss->staticEval = bestValue = evaluate(pos);

            // ttValue can be used as a better position evaluation (~7 Elo)
            if (    ttValue != VALUE_NONE
                && (tte->bound() & (ttValue > bestValue ? BOUND_LOWER : BOUND_UPPER)))
                bestValue = ttValue;
        }
        else
            // In case of null move search use previous static eval with a different sign
            ss->staticEval = bestValue =
            (ss-1)->currentMove != MOVE_NULL ? evaluate(pos)
                                             : -(ss-1)->staticEval;

        // Stand pat. Return immediately if static value is at least beta
        if (bestValue >= beta)
        {
            // Save gathered info in transposition table
            if (!ss->ttHit)
                tte->save(posKey, value_to_tt(bestValue, ss->ply), false, BOUND_LOWER,
                          DEPTH_NONE, MOVE_NONE, ss->staticEval);

            return bestValue;
        }

        if (PvNode && bestValue > alpha)
            alpha = bestValue;

        futilityBase = bestValue + 118;
    }

    const PieceToHistory* contHist[] = { (ss-1)->continuationHistory, (ss-2)->continuationHistory,
                                          nullptr                   , (ss-4)->continuationHistory,
                                          nullptr                   , (ss-6)->continuationHistory };

    // Initialize a MovePicker object for the current position, and prepare
    // to search the moves. Because the depth is <= 0 here, only captures,
    // queen promotions, and other checks (only if depth >= DEPTH_QS_CHECKS)
    // will be generated.
    Square prevSq = to_sq((ss-1)->currentMove);
    MovePicker mp(pos, ttMove, depth, &thisThread->mainHistory,
                                      &thisThread->captureHistory,
                                      contHist,
                                      prevSq);

    int quietCheckEvasions = 0;

    // Loop through the moves until no moves remain or a beta cutoff occurs
    while ((move = mp.next_move()) != MOVE_NONE)
    {
      assert(is_ok(move));

      // Check for legality
      if (!pos.legal(move))
          continue;

      givesCheck = pos.gives_check(move);
      capture = pos.capture(move);

      moveCount++;

      // Futility pruning and moveCount pruning (~5 Elo)
      if (    bestValue > VALUE_TB_LOSS_IN_MAX_PLY
          && !givesCheck
#ifdef EXTINCTION
          && !pos.is_extinction()
#endif
#ifdef RACE
          && !(pos.is_race() && type_of(pos.piece_on(from_sq(move))) == KING && rank_of(to_sq(move)) == RANK_8)
#endif
#ifdef HELPMATE
          && !pos.is_helpmate()
#endif
          &&  to_sq(move) != prevSq
          &&  futilityBase > -VALUE_KNOWN_WIN
          &&  type_of(move) != PROMOTION)
      {

          if (moveCount > 2)
              continue;

#ifdef ATOMIC
          if (pos.is_atomic())
              futilityValue = futilityBase + pos.see<ATOMIC_VARIANT>(move);
          else
#endif
#ifdef CRAZYHOUSE
          if (pos.is_house())
              futilityValue = futilityBase + 2 * PieceValue[CRAZYHOUSE_VARIANT][EG][pos.piece_on(to_sq(move))];
          else
#endif
          futilityValue = futilityBase + PieceValue[pos.variant()][EG][pos.piece_on(to_sq(move))];

          if (futilityValue <= alpha)
          {
              bestValue = std::max(bestValue, futilityValue);
              continue;
          }

          if (futilityBase <= alpha && !pos.see_ge(move, VALUE_ZERO + 1))
          {
              bestValue = std::max(bestValue, futilityBase);
              continue;
          }
      }

      // Do not search moves with negative SEE values (~5 Elo)
      if (    bestValue > VALUE_TB_LOSS_IN_MAX_PLY
          && !pos.see_ge(move))
          continue;

      // Speculative prefetch as early as possible
      prefetch(TT.first_entry(pos.key_after(move)));

      ss->currentMove = move;
      ss->continuationHistory = &thisThread->continuationHistory[ss->inCheck]
                                                                [capture]
                                                                [pos.moved_piece(move)]
                                                                [to_sq(move)];

      // Continuation history based pruning (~2 Elo)
      if (   !capture
          && bestValue > VALUE_TB_LOSS_IN_MAX_PLY
          && (*contHist[0])[pos.moved_piece(move)][to_sq(move)] < CounterMovePruneThreshold
          && (*contHist[1])[pos.moved_piece(move)][to_sq(move)] < CounterMovePruneThreshold)
          continue;

      // movecount pruning for quiet check evasions
      if (   bestValue > VALUE_TB_LOSS_IN_MAX_PLY
          && quietCheckEvasions > 1
          && !capture
          && ss->inCheck)
          continue;

      quietCheckEvasions += !capture && ss->inCheck;

      // Make and search the move
      pos.do_move(move, st, givesCheck);
      value = -qsearch<nodeType>(pos, ss+1, -beta, -alpha, depth - 1);
#ifdef HELPMATE
      if (pos.is_helpmate())
          value = -value;
#endif
      pos.undo_move(move);

      assert(value > -VALUE_INFINITE && value < VALUE_INFINITE);

      // Check for a new best move
      if (value > bestValue)
      {
          bestValue = value;

          if (value > alpha)
          {
              bestMove = move;

              if (PvNode) // Update pv even in fail-high case
                  update_pv(ss->pv, move, (ss+1)->pv);

              if (PvNode && value < beta) // Update alpha here!
                  alpha = value;
              else
                  break; // Fail high
          }
       }
    }

    // All legal moves have been searched. A special case: if we're in check
    // and no legal moves were found, it is checkmate.
    if (ss->inCheck && bestValue == -VALUE_INFINITE)
    {
        assert(!MoveList<LEGAL>(pos).size());

        return pos.checkmate_value(ss->ply); // Plies to mate from the root
    }

    // Save gathered info in transposition table
    tte->save(posKey, value_to_tt(bestValue, ss->ply), pvHit,
              bestValue >= beta ? BOUND_LOWER : BOUND_UPPER,
              ttDepth, bestMove, ss->staticEval);

    assert(bestValue > -VALUE_INFINITE && bestValue < VALUE_INFINITE);

    return bestValue;
  }


  // value_to_tt() adjusts a mate or TB score from "plies to mate from the root" to
  // "plies to mate from the current position". Standard scores are unchanged.
  // The function is called before storing a value in the transposition table.

  Value value_to_tt(Value v, int ply) {

    assert(v != VALUE_NONE);

    return  v >= VALUE_TB_WIN_IN_MAX_PLY  ? v + ply
          : v <= VALUE_TB_LOSS_IN_MAX_PLY ? v - ply : v;
  }


  // value_from_tt() is the inverse of value_to_tt(): it adjusts a mate or TB score
  // from the transposition table (which refers to the plies to mate/be mated from
  // current position) to "plies to mate/be mated (TB win/loss) from the root". However,
  // for mate scores, to avoid potentially false mate scores related to the 50 moves rule
  // and the graph history interaction, we return an optimal TB score instead.

  Value value_from_tt(Value v, int ply, int r50c) {

    if (v == VALUE_NONE)
        return VALUE_NONE;

    if (v >= VALUE_TB_WIN_IN_MAX_PLY)  // TB win or better
    {
        if (v >= VALUE_MATE_IN_MAX_PLY && VALUE_MATE - v > 99 - r50c)
            return VALUE_MATE_IN_MAX_PLY - 1; // do not return a potentially false mate score

        return v - ply;
    }

    if (v <= VALUE_TB_LOSS_IN_MAX_PLY) // TB loss or worse
    {
        if (v <= VALUE_MATED_IN_MAX_PLY && VALUE_MATE + v > 99 - r50c)
            return VALUE_MATED_IN_MAX_PLY + 1; // do not return a potentially false mate score

        return v + ply;
    }

    return v;
  }


  // update_pv() adds current move and appends child pv[]

  void update_pv(Move* pv, Move move, const Move* childPv) {

    for (*pv++ = move; childPv && *childPv != MOVE_NONE; )
        *pv++ = *childPv++;
    *pv = MOVE_NONE;
  }


  // update_all_stats() updates stats at the end of search() when a bestMove is found

  void update_all_stats(const Position& pos, Stack* ss, Move bestMove, Value bestValue, Value beta, Square prevSq,
                        Move* quietsSearched, int quietCount, Move* capturesSearched, int captureCount, Depth depth) {

    Color us = pos.side_to_move();
    Thread* thisThread = pos.this_thread();
    CapturePieceToHistory& captureHistory = thisThread->captureHistory;
    Piece moved_piece = pos.moved_piece(bestMove);
    PieceType captured = type_of(pos.piece_on(to_sq(bestMove)));
    int bonus1 = stat_bonus(depth + 1);

    if (!pos.capture(bestMove))
    {
        int bonus2 = bestValue > beta + PawnValueMg ? bonus1               // larger bonus
                                                    : stat_bonus(depth);   // smaller bonus

        // Increase stats for the best move in case it was a quiet move
        update_quiet_stats(pos, ss, bestMove, bonus2);

        // Decrease stats for all non-best quiet moves
        for (int i = 0; i < quietCount; ++i)
        {
            thisThread->mainHistory[us][from_to(quietsSearched[i])] << -bonus2;
            update_continuation_histories(ss, pos.moved_piece(quietsSearched[i]), to_sq(quietsSearched[i]), -bonus2);
        }
    }
    else
        // Increase stats for the best move in case it was a capture move
        captureHistory[moved_piece][to_sq(bestMove)][captured] << bonus1;

    // Extra penalty for a quiet early move that was not a TT move or
    // main killer move in previous ply when it gets refuted.
    if (   ((ss-1)->moveCount == 1 + (ss-1)->ttHit || ((ss-1)->currentMove == (ss-1)->killers[0]))
        && !pos.captured_piece())
            update_continuation_histories(ss-1, pos.piece_on(prevSq), prevSq, -bonus1);

    // Decrease stats for all non-best capture moves
    for (int i = 0; i < captureCount; ++i)
    {
        moved_piece = pos.moved_piece(capturesSearched[i]);
        captured = type_of(pos.piece_on(to_sq(capturesSearched[i])));
        captureHistory[moved_piece][to_sq(capturesSearched[i])][captured] << -bonus1;
    }
  }


  // update_continuation_histories() updates histories of the move pairs formed
  // by moves at ply -1, -2, -4, and -6 with current move.

  void update_continuation_histories(Stack* ss, Piece pc, Square to, int bonus) {

    for (int i : {1, 2, 4, 6})
    {
        // Only update first 2 continuation histories if we are in check
        if (ss->inCheck && i > 2)
            break;
        if (is_ok((ss-i)->currentMove))
            (*(ss-i)->continuationHistory)[pc][to] << bonus;
    }
  }


  // update_quiet_stats() updates move sorting heuristics

  void update_quiet_stats(const Position& pos, Stack* ss, Move move, int bonus) {

    // Update killers
    if (ss->killers[0] != move)
    {
        ss->killers[1] = ss->killers[0];
        ss->killers[0] = move;
    }

    Color us = pos.side_to_move();
    Thread* thisThread = pos.this_thread();
    thisThread->mainHistory[us][from_to(move)] << bonus;
    update_continuation_histories(ss, pos.moved_piece(move), to_sq(move), bonus);

    // Update countermove history
    if (is_ok((ss-1)->currentMove))
    {
        Square prevSq = to_sq((ss-1)->currentMove);
        thisThread->counterMoves[pos.piece_on(prevSq)][prevSq] = move;
    }
  }

  // When playing with strength handicap, choose best move among a set of RootMoves
  // using a statistical rule dependent on 'level'. Idea by Heinz van Saanen.

  Move Skill::pick_best(size_t multiPV) {

    const RootMoves& rootMoves = Threads.main()->rootMoves;
    static PRNG rng(now()); // PRNG sequence should be non-deterministic

    // RootMoves are already sorted by score in descending order
    Value topScore = rootMoves[0].score;
    int delta = std::min(topScore - rootMoves[multiPV - 1].score, PawnValueMg);
    int maxScore = -VALUE_INFINITE;
    double weakness = 120 - 2 * level;

    // Choose best move. For each move score we add two terms, both dependent on
    // weakness. One is deterministic and bigger for weaker levels, and one is
    // random. Then we choose the move with the resulting highest score.
    for (size_t i = 0; i < multiPV; ++i)
    {
        // This is our magic formula
        int push = int((  weakness * int(topScore - rootMoves[i].score)
                        + delta * (rng.rand<unsigned>() % int(weakness))) / 128);

        if (rootMoves[i].score + push >= maxScore)
        {
            maxScore = rootMoves[i].score + push;
            best = rootMoves[i].pv[0];
        }
    }

    return best;
  }

} // namespace


/// MainThread::check_time() is used to print debug info and, more importantly,
/// to detect when we are out of available time and thus stop the search.

void MainThread::check_time() {

  if (--callsCnt > 0)
      return;

  // When using nodes, ensure checking rate is not lower than 0.1% of nodes
  callsCnt = Limits.nodes ? std::min(1024, int(Limits.nodes / 1024)) : 1024;

  static TimePoint lastInfoTime = now();

  TimePoint elapsed = Time.elapsed();
  TimePoint tick = Limits.startTime + elapsed;

  if (tick - lastInfoTime >= 1000)
  {
      lastInfoTime = tick;
      dbg_print();
  }

  // We should not stop pondering until told so by the GUI
  if (ponder)
      return;

  if (   (Limits.use_time_management() && (elapsed > Time.maximum() - 10 || stopOnPonderhit))
      || (Limits.movetime && elapsed >= Limits.movetime)
      || (Limits.nodes && Threads.nodes_searched() >= (uint64_t)Limits.nodes))
      Threads.stop = true;
}


/// UCI::pv() formats PV information according to the UCI protocol. UCI requires
/// that all (if any) unsearched PV lines are sent using a previous search score.

string UCI::pv(const Position& pos, Depth depth, Value alpha, Value beta) {

  std::stringstream ss;
  TimePoint elapsed = Time.elapsed() + 1;
  const RootMoves& rootMoves = pos.this_thread()->rootMoves;
  size_t pvIdx = pos.this_thread()->pvIdx;
  size_t multiPV = std::min((size_t)Options["MultiPV"], rootMoves.size());
  uint64_t nodesSearched = Threads.nodes_searched();
  uint64_t tbHits = Threads.tb_hits() + (TB::RootInTB ? rootMoves.size() : 0);

  for (size_t i = 0; i < multiPV; ++i)
  {
      bool updated = rootMoves[i].score != -VALUE_INFINITE;

      if (depth == 1 && !updated && i > 0)
          continue;

      Depth d = updated ? depth : std::max(1, depth - 1);
      Value v = updated ? rootMoves[i].score : rootMoves[i].previousScore;

      if (v == -VALUE_INFINITE)
          v = VALUE_ZERO;

      bool tb = TB::RootInTB && abs(v) < VALUE_MATE_IN_MAX_PLY;
      v = tb ? rootMoves[i].tbScore : v;

      if (ss.rdbuf()->in_avail()) // Not at first line
          ss << "\n";

      ss << "info"
         << " depth "    << d
         << " seldepth " << rootMoves[i].selDepth
         << " multipv "  << i + 1
         << " score "    << UCI::value(v);

      if (Options["UCI_ShowWDL"])
          ss << UCI::wdl(v, pos.game_ply());

      if (!tb && i == pvIdx)
          ss << (v >= beta ? " lowerbound" : v <= alpha ? " upperbound" : "");

      ss << " nodes "    << nodesSearched
         << " nps "      << nodesSearched * 1000 / elapsed;

      if (elapsed > 1000) // Earlier makes little sense
          ss << " hashfull " << TT.hashfull();

      ss << " tbhits "   << tbHits
         << " time "     << elapsed
         << " pv";

      for (Move m : rootMoves[i].pv)
          ss << " " << UCI::move(m, pos.is_chess960());
  }

  return ss.str();
}


/// RootMove::extract_ponder_from_tt() is called in case we have no ponder move
/// before exiting the search, for instance, in case we stop the search during a
/// fail high at root. We try hard to have a ponder move to return to the GUI,
/// otherwise in case of 'ponder on' we have nothing to think on.

bool RootMove::extract_ponder_from_tt(Position& pos) {

    StateInfo st;
#ifdef USE_NNUE
    ASSERT_ALIGNED(&st, Eval::NNUE::CacheLineSize);
#endif

    bool ttHit;

    assert(pv.size() == 1);

    if (pv[0] == MOVE_NONE)
        return false;

    pos.do_move(pv[0], st);
    TTEntry* tte = TT.probe(pos.key(), ttHit);

    if (ttHit)
    {
        Move m = tte->move(); // Local copy to be SMP safe
        if (MoveList<LEGAL>(pos).contains(m))
            pv.push_back(m);
    }

    pos.undo_move(pv[0]);
    return pv.size() > 1;
}

void Tablebases::rank_root_moves(Position& pos, Search::RootMoves& rootMoves) {

    RootInTB = false;
    UseRule50 = bool(Options["Syzygy50MoveRule"]);
    ProbeDepth = int(Options["SyzygyProbeDepth"]);
    Cardinality = int(Options["SyzygyProbeLimit"]);
    bool dtz_available = true;

    // Tables with fewer pieces than SyzygyProbeLimit are searched with
    // ProbeDepth == DEPTH_ZERO
    if (Cardinality > MaxCardinality)
    {
        Cardinality = MaxCardinality;
        ProbeDepth = 0;
    }

    if (Cardinality >= popcount(pos.pieces()) && !pos.can_castle(ANY_CASTLING))
    {
        // Rank moves using DTZ tables
        RootInTB = root_probe(pos, rootMoves);

        if (!RootInTB)
        {
            // DTZ tables are missing; try to rank moves using WDL tables
            dtz_available = false;
            RootInTB = root_probe_wdl(pos, rootMoves);
        }
    }

    if (RootInTB)
    {
        // Sort moves according to TB rank
        std::stable_sort(rootMoves.begin(), rootMoves.end(),
                  [](const RootMove &a, const RootMove &b) { return a.tbRank > b.tbRank; } );

        // Probe during search only if DTZ is not available and we are winning
        if (dtz_available || rootMoves[0].tbScore <= VALUE_DRAW)
            Cardinality = 0;
    }
    else
    {
        // Clean up if root_probe() and root_probe_wdl() have failed
        for (auto& m : rootMoves)
            m.tbRank = 0;
    }
}

} // namespace Stockfish<|MERGE_RESOLUTION|>--- conflicted
+++ resolved
@@ -1407,33 +1407,8 @@
               value = -value;
 #endif
 
-<<<<<<< HEAD
-          // If the son is reduced and fails high it will be re-searched at full depth
-          doFullDepthSearch = value > alpha && d < newDepth;
-          doDeeperSearch = value > (alpha + 78 + 11 * (newDepth - d));
-          didLMR = true;
-      }
-      else
-      {
-          doFullDepthSearch = !PvNode || moveCount > 1;
-          didLMR = false;
-      }
-
-      // Step 18. Full depth search when LMR is skipped or fails high
-      if (doFullDepthSearch)
-      {
-          value = -search<NonPV>(pos, ss+1, -(alpha+1), -alpha, newDepth + doDeeperSearch, !cutNode);
-#ifdef HELPMATE
-          if (pos.is_helpmate())
-              value = -value;
-#endif
-
-          // If the move passed LMR update its stats
-          if (didLMR)
-=======
           // Do full depth search when reduced LMR search fails high
           if (value > alpha && d < newDepth)
->>>>>>> 02ef1f44
           {
               const bool doDeeperSearch = value > (alpha + 78 + 11 * (newDepth - d));
               value = -search<NonPV>(pos, ss+1, -(alpha+1), -alpha, newDepth + doDeeperSearch, !cutNode);
@@ -1452,6 +1427,10 @@
       else if (!PvNode || moveCount > 1)
       {
               value = -search<NonPV>(pos, ss+1, -(alpha+1), -alpha, newDepth, !cutNode);
+#ifdef HELPMATE
+              if (pos.is_helpmate())
+                  value = -value;
+#endif
       }
 
       // For PV nodes only, do a full PV search on the first move or after a fail

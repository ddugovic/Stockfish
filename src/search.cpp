/*
  Stockfish, a UCI chess playing engine derived from Glaurung 2.1
  Copyright (C) 2004-2008 Tord Romstad (Glaurung author)
  Copyright (C) 2008-2015 Marco Costalba, Joona Kiiski, Tord Romstad
  Copyright (C) 2015-2017 Marco Costalba, Joona Kiiski, Gary Linscott, Tord Romstad

  Stockfish is free software: you can redistribute it and/or modify
  it under the terms of the GNU General Public License as published by
  the Free Software Foundation, either version 3 of the License, or
  (at your option) any later version.

  Stockfish is distributed in the hope that it will be useful,
  but WITHOUT ANY WARRANTY; without even the implied warranty of
  MERCHANTABILITY or FITNESS FOR A PARTICULAR PURPOSE.  See the
  GNU General Public License for more details.

  You should have received a copy of the GNU General Public License
  along with this program.  If not, see <http://www.gnu.org/licenses/>.
*/

#include <algorithm>
#include <cassert>
#include <cmath>
#include <cstring>   // For std::memset
#include <iostream>
#include <sstream>

#include "evaluate.h"
#include "misc.h"
#include "movegen.h"
#include "movepick.h"
#include "position.h"
#include "search.h"
#include "timeman.h"
#include "thread.h"
#include "tt.h"
#include "uci.h"
#include "syzygy/tbprobe.h"

namespace Search {

  LimitsType Limits;
}

namespace Tablebases {

  int Cardinality;
  bool RootInTB;
  bool UseRule50;
  Depth ProbeDepth;
  Value Score;
}

namespace TB = Tablebases;

using std::string;
using Eval::evaluate;
using namespace Search;

namespace {

  // Different node types, used as a template parameter
  enum NodeType { NonPV, PV };

  // Sizes and phases of the skip-blocks, used for distributing search depths across the threads
  const int skipSize[]  = { 1, 1, 2, 2, 2, 2, 3, 3, 3, 3, 3, 3, 4, 4, 4, 4, 4, 4, 4, 4 };
  const int skipPhase[] = { 0, 1, 0, 1, 2, 3, 0, 1, 2, 3, 4, 5, 0, 1, 2, 3, 4, 5, 6, 7 };

  // Razoring and futility margin based on depth
  // razor_margin[0] is unused as long as depth >= ONE_PLY in search
  const int razor_margin[VARIANT_NB][4] = {
  { 0, 570, 603, 554 },
#ifdef ANTI
  { 1917, 2201, 2334, 2407 },
#endif
#ifdef ATOMIC
  { 1867, 2341, 2501, 2218 },
#endif
#ifdef CRAZYHOUSE
  { 475, 590, 651, 622 },
#endif
#ifdef HORDE
  { 464, 706, 625, 555 },
#endif
#ifdef KOTH
  { 524, 587, 676, 582 },
#endif
#ifdef LOSERS
  { 1981, 2335, 2351, 2142 },
#endif
#ifdef RACE
  { 1043, 1016, 1004, 1012 },
#endif
#ifdef RELAY
  { 483, 570, 603, 554 },
#endif
#ifdef THREECHECK
  { 1989, 2060, 2257, 2174 },
#endif
  };
  const int futility_margin_factor[VARIANT_NB] = {
  150,
#ifdef ANTI
  586,
#endif
#ifdef ATOMIC
  560,
#endif
#ifdef CRAZYHOUSE
  125,
#endif
#ifdef HORDE
  151,
#endif
#ifdef KOTH
  192,
#endif
#ifdef LOSERS
  593,
#endif
#ifdef RACE
  336,
#endif
#ifdef RELAY
  150,
#endif
#ifdef THREECHECK
  223,
#endif
  };
  Value futility_margin(Variant var, Depth d) { return Value(futility_margin_factor[var] * d / ONE_PLY); }
  const int futility_margin_parent[VARIANT_NB][2] = {
  { 256, 200 },
#ifdef ANTI
  { 331, 372 },
#endif
#ifdef ATOMIC
  { 512, 400 },
#endif
#ifdef CRAZYHOUSE
  { 256, 200 },
#endif
#ifdef HORDE
  { 261, 162 },
#endif
#ifdef KOTH
  { 418, 305 },
#endif
#ifdef LOSERS
  { 299, 281 },
#endif
#ifdef RACE
  { 305, 311 },
#endif
#ifdef RELAY
  { 256, 200 },
#endif
#ifdef THREECHECK
  { 420, 332 },
#endif
  };
  const int probcut_margin[VARIANT_NB] = {
  200,
#ifdef ANTI
  200,
#endif
#ifdef ATOMIC
  200,
#endif
#ifdef CRAZYHOUSE
  200,
#endif
#ifdef HORDE
  153,
#endif
#ifdef KOTH
  324,
#endif
#ifdef LOSERS
  200,
#endif
#ifdef RACE
  235,
#endif
#ifdef RELAY
  200,
#endif
#ifdef THREECHECK
  418,
#endif
  };

  // Futility and reductions lookup tables, initialized at startup
  int FutilityMoveCounts[VARIANT_NB][2][16]; // [improving][depth]
  int Reductions[2][2][64][64];  // [pv][improving][depth][moveNumber]
  // Threshold used for countermoves based pruning
  const int CounterMovePruneThreshold = 0;

  template <bool PvNode> Depth reduction(bool i, Depth d, int mn) {
    return Reductions[PvNode][i][std::min(d / ONE_PLY, 63)][std::min(mn, 63)] * ONE_PLY;
  }

  // History and stats update bonus, based on depth
  int stat_bonus(Depth depth) {
    int d = depth / ONE_PLY;
    return d > 17 ? 0 : d * d + 2 * d - 2;
  }

#ifdef SKILL
  // Skill structure is used to implement strength limit
  struct Skill {
    Skill(int l) : level(l) {}
    bool enabled() const { return level < 20; }
    bool time_to_pick(Depth depth) const { return depth / ONE_PLY == 1 + level; }
    Move best_move(size_t multiPV) { return best ? best : pick_best(multiPV); }
    Move pick_best(size_t multiPV);

    int level;
    Move best = MOVE_NONE;
  };
#endif

  // EasyMoveManager structure is used to detect an 'easy move'. When the PV is stable
  // across multiple search iterations, we can quickly return the best move.
  struct EasyMoveManager {

    void clear() {
      stableCnt = 0;
      expectedPosKey = 0;
      pv[0] = pv[1] = pv[2] = MOVE_NONE;
    }

    Move get(Key key) const {
      return expectedPosKey == key ? pv[2] : MOVE_NONE;
    }

    void update(Position& pos, const std::vector<Move>& newPv) {

      assert(newPv.size() >= 3);

      // Keep track of how many times in a row the 3rd ply remains stable
      stableCnt = (newPv[2] == pv[2]) ? stableCnt + 1 : 0;

      if (!std::equal(newPv.begin(), newPv.begin() + 3, pv))
      {
          std::copy(newPv.begin(), newPv.begin() + 3, pv);

          StateInfo st[2];
          pos.do_move(newPv[0], st[0]);
          pos.do_move(newPv[1], st[1]);
          expectedPosKey = pos.key();
          pos.undo_move(newPv[1]);
          pos.undo_move(newPv[0]);
      }
    }

    Key expectedPosKey;
    int stableCnt;
    Move pv[3];
  };

  EasyMoveManager EasyMove;
  Value DrawValue[COLOR_NB];

  template <NodeType NT>
  Value search(Position& pos, Stack* ss, Value alpha, Value beta, Depth depth, bool cutNode, bool skipEarlyPruning);

  template <NodeType NT, bool InCheck>
  Value qsearch(Position& pos, Stack* ss, Value alpha, Value beta, Depth depth = DEPTH_ZERO);

  Value value_to_tt(Value v, int ply);
  Value value_from_tt(Value v, int ply);
  void update_pv(Move* pv, Move move, Move* childPv);
  void update_continuation_histories(Stack* ss, Piece pc, Square to, int bonus);
  void update_stats(const Position& pos, Stack* ss, Move move, Move* quiets, int quietsCnt, int bonus);

  // perft() is our utility to verify move generation. All the leaf nodes up
  // to the given depth are generated and counted, and the sum is returned.
  template<bool Root>
  uint64_t perft(Position& pos, Depth depth) {

    StateInfo st;
    uint64_t cnt, nodes = 0;
    const bool leaf = (depth == 2 * ONE_PLY);

    for (const auto& m : MoveList<LEGAL>(pos))
    {
        if (Root && depth <= ONE_PLY)
            cnt = 1, nodes++;
        else
        {
            pos.do_move(m, st);
            cnt = leaf ? MoveList<LEGAL>(pos).size() : perft<false>(pos, depth - ONE_PLY);
            nodes += cnt;
            pos.undo_move(m);
        }
        if (Root)
            sync_cout << UCI::move(m, pos.is_chess960()) << ": " << cnt << sync_endl;
    }
    return nodes;
  }

} // namespace


/// Search::init() is called during startup to initialize various lookup tables

void Search::init() {

  for (int imp = 0; imp <= 1; ++imp)
      for (int d = 1; d < 64; ++d)
          for (int mc = 1; mc < 64; ++mc)
          {
              double r = log(d) * log(mc) / 1.95;

              Reductions[NonPV][imp][d][mc] = int(std::round(r));
              Reductions[PV][imp][d][mc] = std::max(Reductions[NonPV][imp][d][mc] - 1, 0);

              // Increase reduction for non-PV nodes when eval is not improving
              if (!imp && Reductions[NonPV][imp][d][mc] >= 2)
                Reductions[NonPV][imp][d][mc]++;
          }

  for (Variant var = CHESS_VARIANT; var < VARIANT_NB; ++var)
  {
#ifdef CRAZYHOUSE
  if (var == CRAZYHOUSE_VARIANT)
      for (int d = 0; d < 16; ++d)
      {
          FutilityMoveCounts[var][0][d] = int(10.0 + 0.5 * exp(0.8 * d));
          FutilityMoveCounts[var][1][d] = int(20.0 + 0.5 * exp(0.9 * d));
      }
  else
#endif
#ifdef RACE
  if (var == RACE_VARIANT)
      for (int d = 0; d < 16; ++d)
      {
          FutilityMoveCounts[var][0][d] = int(1.5 + 0.5 * pow(d, 1.50));
          FutilityMoveCounts[var][1][d] = int(4.0 + 0.7 * pow(d, 2.00));
      }
  else
#endif
  for (int d = 0; d < 16; ++d)
  {
      FutilityMoveCounts[var][0][d] = int(2.4 + 0.74 * pow(d, 1.78));
      FutilityMoveCounts[var][1][d] = int(5.0 + 1.00 * pow(d, 2.00));
  }
  }

}


/// Search::clear() resets search state to its initial value

void Search::clear() {

  Threads.main()->wait_for_search_finished();

  Time.availableNodes = 0;
  TT.clear();

  for (Thread* th : Threads)
  {
      th->counterMoves.fill(MOVE_NONE);
      th->mainHistory.fill(0);

      for (auto& to : th->contHistory)
          for (auto& h : to)
              h.fill(0);

      th->contHistory[NO_PIECE][0].fill(CounterMovePruneThreshold - 1);
  }

  Threads.main()->callsCnt = 0;
  Threads.main()->previousScore = VALUE_INFINITE;
}


/// MainThread::search() is called by the main thread when the program receives
/// the UCI 'go' command. It searches from the root position and outputs the "bestmove".

void MainThread::search() {

  if (Limits.perft)
  {
      nodes = perft<true>(rootPos, Limits.perft * ONE_PLY);
      sync_cout << "\nNodes searched: " << nodes << "\n" << sync_endl;
      return;
  }

  Color us = rootPos.side_to_move();
  Time.init(Limits, us, rootPos.game_ply());
  TT.new_search();

  int contempt = Options["Contempt"] * PawnValueEg / 100; // From centipawns
  DrawValue[ us] = VALUE_DRAW - Value(contempt);
  DrawValue[~us] = VALUE_DRAW + Value(contempt);

  if (rootMoves.empty())
  {
      rootMoves.emplace_back(MOVE_NONE);
      Value score = rootPos.is_variant_end() ? rootPos.variant_result()
                   : rootPos.checkers() ? rootPos.checkmate_value()
                   : rootPos.stalemate_value();
      sync_cout << "info depth 0 score " << UCI::value(score) << sync_endl;
  }
  else
  {
      for (Thread* th : Threads)
          if (th != this)
              th->start_searching();

      Thread::search(); // Let's start searching!
  }

  // When playing in 'nodes as time' mode, subtract the searched nodes from
  // the available ones before exiting.
  if (Limits.npmsec)
      Time.availableNodes += Limits.inc[us] - Threads.nodes_searched();

  // When we reach the maximum depth, we can arrive here without a raise of
  // Threads.stop. However, if we are pondering or in an infinite search,
  // the UCI protocol states that we shouldn't print the best move before the
  // GUI sends a "stop" or "ponderhit" command. We therefore simply wait here
  // until the GUI sends one of those commands (which also raises Threads.stop).
  Threads.stopOnPonderhit = true;

  while (!Threads.stop && (Threads.ponder || Limits.infinite))
  {} // Busy wait for a stop or a ponder reset

  // Stop the threads if not already stopped (also raise the stop if
  // "ponderhit" just reset Threads.ponder).
  Threads.stop = true;

  // Wait until all threads have finished
  for (Thread* th : Threads)
      if (th != this)
          th->wait_for_search_finished();

  // Check if there are threads with a better score than main thread
  Thread* bestThread = this;
#ifdef USELONGESTPV
  size_t longestPlies = 0;
  Thread* longestPVThread = this;
  const size_t minPlies = 6;
  const int maxScoreDiff = 20;
  const int maxDepthDiff = 2;
#endif
  if (   !this->easyMovePlayed
      &&  Options["MultiPV"] == 1
      && !Limits.depth
#ifdef SKILL
      && !Skill(Options["Skill Level"]).enabled()
#endif
      &&  rootMoves[0].pv[0] != MOVE_NONE)
  {
      for (Thread* th : Threads)
      {
          Depth depthDiff = th->completedDepth - bestThread->completedDepth;
          Value scoreDiff = th->rootMoves[0].score - bestThread->rootMoves[0].score;

          // Select the thread with the best score, always if it is a mate
          if (    scoreDiff > 0
              && (depthDiff >= 0 || th->rootMoves[0].score >= VALUE_MATE_IN_MAX_PLY))
              bestThread = th;
#ifdef USELONGESTPV
          longestPlies = std::max(th->rootMoves[0].pv.size(), longestPlies);
#endif
      }

#ifdef USELONGESTPV
      longestPVThread = bestThread;
      if (bestThread->rootMoves[0].pv.size() < std::min(minPlies, longestPlies))
      {
          // Select the best thread that meets the minimum move criteria
          // and is within the appropriate range of score eval
          for (Thread* th : Threads)
          {
              if (th->rootMoves[0].pv.size() <= bestThread->rootMoves[0].pv.size())
                  continue;
              auto begin = bestThread->rootMoves[0].pv.begin(),
                     end = bestThread->rootMoves[0].pv.end();
              if (std::mismatch(begin, end, th->rootMoves[0].pv.begin()).first != end)
                  continue;

              if (longestPVThread->rootMoves[0].pv.size() < std::min(minPlies, longestPlies))
              {
                  // If our current longest is short, allow a weakening of score
                  // and depth to an absolute max of maxScoreDiff / maxDepthDiff
                  // compared to the bestThread
                  if (   th->rootMoves[0].pv.size() >= longestPVThread->rootMoves[0].pv.size()
                      && abs(bestThread->rootMoves[0].score - th->rootMoves[0].score) < maxScoreDiff
                      && (bestThread->completedDepth - th->completedDepth < maxDepthDiff))
                      longestPVThread = th;
              }
              else
              {
                  // Since longestPVThread is already long, only select among
                  // threads with long PVs with strong eval/depth
                  if (   th->rootMoves[0].pv.size() >= std::min(minPlies, longestPlies)
                      && abs(bestThread->rootMoves[0].score - th->rootMoves[0].score) < maxScoreDiff
                      && (   th->rootMoves[0].score >= longestPVThread->rootMoves[0].score
                          || th->completedDepth >= longestPVThread->completedDepth)
                     )
                     longestPVThread = th;
              }
          }
      }
#endif
  }

  previousScore = bestThread->rootMoves[0].score;

#ifdef USELONGESTPV
  if (longestPVThread != this)
      sync_cout << UCI::pv(longestPVThread->rootPos, longestPVThread->completedDepth, -VALUE_INFINITE, VALUE_INFINITE) << sync_endl;
#else
  // Send new PV when needed
  if (bestThread != this)
      sync_cout << UCI::pv(bestThread->rootPos, bestThread->completedDepth, -VALUE_INFINITE, VALUE_INFINITE) << sync_endl;
#endif

  // Best move could be MOVE_NONE when searching on a terminal position
  sync_cout << "bestmove " << UCI::move(bestThread->rootMoves[0].pv[0], rootPos.is_chess960());

  if (bestThread->rootMoves[0].pv.size() > 1 || bestThread->rootMoves[0].extract_ponder_from_tt(rootPos))
      std::cout << " ponder " << UCI::move(bestThread->rootMoves[0].pv[1], rootPos.is_chess960());

  std::cout << sync_endl;
}


/// Thread::search() is the main iterative deepening loop. It calls search()
/// repeatedly with increasing depth until the allocated thinking time has been
/// consumed, the user stops the search, or the maximum search depth is reached.

void Thread::search() {

  Stack stack[MAX_PLY+7], *ss = stack+4; // To allow referencing (ss-4) and (ss+2)
  Value bestValue, alpha, beta, delta;
  Move easyMove = MOVE_NONE;
  MainThread* mainThread = (this == Threads.main() ? Threads.main() : nullptr);

  std::memset(ss-4, 0, 7 * sizeof(Stack));
  for (int i = 4; i > 0; i--)
     (ss-i)->contHistory = &this->contHistory[NO_PIECE][0]; // Use as sentinel

  bestValue = delta = alpha = -VALUE_INFINITE;
  beta = VALUE_INFINITE;

  if (mainThread)
  {
      easyMove = EasyMove.get(rootPos.key());
      EasyMove.clear();
      mainThread->easyMovePlayed = mainThread->failedLow = false;
      mainThread->bestMoveChanges = 0;
  }

  size_t multiPV = Options["MultiPV"];
#ifdef SKILL
  Skill skill(Options["Skill Level"]);

  // When playing with strength handicap enable MultiPV search that we will
  // use behind the scenes to retrieve a set of possible moves.
  if (skill.enabled())
      multiPV = std::max(multiPV, (size_t)4);
#endif

  multiPV = std::min(multiPV, rootMoves.size());

  // Iterative deepening loop until requested to stop or the target depth is reached
  while (   (rootDepth += ONE_PLY) < DEPTH_MAX
         && !Threads.stop
         && !(Limits.depth && mainThread && rootDepth / ONE_PLY > Limits.depth))
  {
      // Distribute search depths across the threads
      if (idx)
      {
          int i = (idx - 1) % 20;
          if (((rootDepth / ONE_PLY + rootPos.game_ply() + skipPhase[i]) / skipSize[i]) % 2)
              continue;
      }

      // Age out PV variability metric
      if (mainThread)
          mainThread->bestMoveChanges *= 0.505, mainThread->failedLow = false;

      // Save the last iteration's scores before first PV line is searched and
      // all the move scores except the (new) PV are set to -VALUE_INFINITE.
      for (RootMove& rm : rootMoves)
          rm.previousScore = rm.score;

      // MultiPV loop. We perform a full root search for each PV line
      for (PVIdx = 0; PVIdx < multiPV && !Threads.stop; ++PVIdx)
      {
          // Reset UCI info selDepth for each depth and each PV line
          selDepth = 0;

          // Reset aspiration window starting size
          if (rootDepth >= 5 * ONE_PLY)
          {
              delta = Value(18);
              alpha = std::max(rootMoves[PVIdx].previousScore - delta,-VALUE_INFINITE);
              beta  = std::min(rootMoves[PVIdx].previousScore + delta, VALUE_INFINITE);
          }

          // Start with a small aspiration window and, in the case of a fail
          // high/low, re-search with a bigger window until we're not failing
          // high/low anymore.
          while (true)
          {
              bestValue = ::search<PV>(rootPos, ss, alpha, beta, rootDepth, false, false);

              // Bring the best move to the front. It is critical that sorting
              // is done with a stable algorithm because all the values but the
              // first and eventually the new best one are set to -VALUE_INFINITE
              // and we want to keep the same order for all the moves except the
              // new PV that goes to the front. Note that in case of MultiPV
              // search the already searched PV lines are preserved.
              std::stable_sort(rootMoves.begin() + PVIdx, rootMoves.end());

              // If search has been stopped, we break immediately. Sorting and
              // writing PV back to TT is safe because RootMoves is still
              // valid, although it refers to the previous iteration.
              if (Threads.stop)
                  break;

              // When failing high/low give some update (without cluttering
              // the UI) before a re-search.
              if (   mainThread
                  && multiPV == 1
                  && (bestValue <= alpha || bestValue >= beta)
                  && Time.elapsed() > 3000)
                  sync_cout << UCI::pv(rootPos, rootDepth, alpha, beta) << sync_endl;

              // In case of failing low/high increase aspiration window and
              // re-search, otherwise exit the loop.
              if (bestValue <= alpha)
              {
                  beta = (alpha + beta) / 2;
                  alpha = std::max(bestValue - delta, -VALUE_INFINITE);

                  if (mainThread)
                  {
                      mainThread->failedLow = true;
                      Threads.stopOnPonderhit = false;
                  }
              }
              else if (bestValue >= beta)
                  beta = std::min(bestValue + delta, VALUE_INFINITE);
              else
                  break;

              delta += delta / 4 + 5;

              assert(alpha >= -VALUE_INFINITE && beta <= VALUE_INFINITE);
          }

          // Sort the PV lines searched so far and update the GUI
          std::stable_sort(rootMoves.begin(), rootMoves.begin() + PVIdx + 1);

          if (    mainThread
              && (Threads.stop || PVIdx + 1 == multiPV || Time.elapsed() > 3000))
              sync_cout << UCI::pv(rootPos, rootDepth, alpha, beta) << sync_endl;
      }

      if (!Threads.stop)
          completedDepth = rootDepth;

      // Have we found a "mate in x"?
      if (   Limits.mate
          && bestValue >= VALUE_MATE_IN_MAX_PLY
          && VALUE_MATE - bestValue <= 2 * Limits.mate)
          Threads.stop = true;

      if (!mainThread)
          continue;

#ifdef SKILL
      // If skill level is enabled and time is up, pick a sub-optimal best move
      if (skill.enabled() && skill.time_to_pick(rootDepth))
          skill.pick_best(multiPV);
#endif

      // Do we have time for the next iteration? Can we stop searching now?
      if (Limits.use_time_management())
      {
          if (!Threads.stop && !Threads.stopOnPonderhit)
          {
              // Stop the search if only one legal move is available, or if all
              // of the available time has been used, or if we matched an easyMove
              // from the previous search and just did a fast verification.
              const int F[] = { mainThread->failedLow,
                                bestValue - mainThread->previousScore };

              int improvingFactor = std::max(229, std::min(715, 357 + 119 * F[0] - 6 * F[1]));
              double unstablePvFactor = 1 + mainThread->bestMoveChanges;

              bool doEasyMove =   rootMoves[0].pv[0] == easyMove
                               && mainThread->bestMoveChanges < 0.03
                               && Time.elapsed() > Time.optimum() * 5 / 44;

              if (   rootMoves.size() == 1
                  || Time.elapsed() > Time.optimum() * unstablePvFactor * improvingFactor / 628
                  || (mainThread->easyMovePlayed = doEasyMove, doEasyMove))
              {
                  // If we are allowed to ponder do not stop the search now but
                  // keep pondering until the GUI sends "ponderhit" or "stop".
                  if (Threads.ponder)
                      Threads.stopOnPonderhit = true;
                  else
                      Threads.stop = true;
              }
          }

          if (rootMoves[0].pv.size() >= 3)
              EasyMove.update(rootPos, rootMoves[0].pv);
          else
              EasyMove.clear();
      }
  }

  if (!mainThread)
      return;

  // Clear any candidate easy move that wasn't stable for the last search
  // iterations; the second condition prevents consecutive fast moves.
  if (EasyMove.stableCnt < 6 || mainThread->easyMovePlayed)
      EasyMove.clear();

#ifdef SKILL
  // If skill level is enabled, swap best PV line with the sub-optimal one
  if (skill.enabled())
      std::swap(rootMoves[0], *std::find(rootMoves.begin(),
                rootMoves.end(), skill.best_move(multiPV)));
#endif
}


namespace {

  // search<>() is the main search function for both PV and non-PV nodes

  template <NodeType NT>
  Value search(Position& pos, Stack* ss, Value alpha, Value beta, Depth depth, bool cutNode, bool skipEarlyPruning) {

    const bool PvNode = NT == PV;
    const bool rootNode = PvNode && (ss-1)->ply == 0;

    assert(-VALUE_INFINITE <= alpha && alpha < beta && beta <= VALUE_INFINITE);
    assert(PvNode || (alpha == beta - 1));
    assert(DEPTH_ZERO < depth && depth < DEPTH_MAX);
    assert(!(PvNode && cutNode));
    assert(depth / ONE_PLY * ONE_PLY == depth);

    Move pv[MAX_PLY+1], quietsSearched[64];
    StateInfo st;
    TTEntry* tte;
    Key posKey;
    Move ttMove, move, excludedMove, bestMove;
    Depth extension, newDepth;
    Value bestValue, value, ttValue, eval;
    bool ttHit, inCheck, givesCheck, singularExtensionNode, improving;
    bool captureOrPromotion, doFullDepthSearch, moveCountPruning, skipQuiets, ttCapture;
    Piece movedPiece;
    int moveCount, quietCount;

    // Step 1. Initialize node
    Thread* thisThread = pos.this_thread();
    inCheck = pos.checkers();
    moveCount = quietCount = ss->moveCount = 0;
    ss->statScore = 0;
    bestValue = -VALUE_INFINITE;
    ss->ply = (ss-1)->ply + 1;

    // Check for the available remaining time
    if (thisThread == Threads.main())
        static_cast<MainThread*>(thisThread)->check_time();

    // Used to send selDepth info to GUI
    if (PvNode && thisThread->selDepth < ss->ply)
        thisThread->selDepth = ss->ply;

    if (!rootNode)
    {
        if (pos.is_variant_end())
            return pos.variant_result(ss->ply, DrawValue[pos.side_to_move()]);

        // Step 2. Check for aborted search and immediate draw
        if (Threads.stop.load(std::memory_order_relaxed) || pos.is_draw(ss->ply) || ss->ply >= MAX_PLY)
            return ss->ply >= MAX_PLY && !inCheck ? evaluate(pos)
                                                  : DrawValue[pos.side_to_move()];

        // Step 3. Mate distance pruning. Even if we mate at the next move our score
        // would be at best mate_in(ss->ply+1), but if alpha is already bigger because
        // a shorter mate was found upward in the tree then there is no need to search
        // because we will never beat the current alpha. Same logic but with reversed
        // signs applies also in the opposite condition of being mated instead of giving
        // mate. In this case return a fail-high score.
        alpha = std::max(mated_in(ss->ply), alpha);
        beta = std::min(mate_in(ss->ply+1), beta);
        if (alpha >= beta)
            return alpha;
    }

    assert(0 <= ss->ply && ss->ply < MAX_PLY);

    ss->currentMove = (ss+1)->excludedMove = bestMove = MOVE_NONE;
    ss->contHistory = &thisThread->contHistory[NO_PIECE][0];
    (ss+2)->killers[0] = (ss+2)->killers[1] = MOVE_NONE;
    Square prevSq = to_sq((ss-1)->currentMove);

    // Step 4. Transposition table lookup. We don't want the score of a partial
    // search to overwrite a previous full search TT value, so we use a different
    // position key in case of an excluded move.
    excludedMove = ss->excludedMove;
    posKey = pos.key() ^ Key(excludedMove);
    tte = TT.probe(posKey, ttHit);
    ttValue = ttHit ? value_from_tt(tte->value(), ss->ply) : VALUE_NONE;
    ttMove =  rootNode ? thisThread->rootMoves[thisThread->PVIdx].pv[0]
            : ttHit    ? tte->move() : MOVE_NONE;

    // At non-PV nodes we check for an early TT cutoff
    if (  !PvNode
        && ttHit
        && tte->depth() >= depth
        && ttValue != VALUE_NONE // Possible in case of TT access race
        && (ttValue >= beta ? (tte->bound() & BOUND_LOWER)
                            : (tte->bound() & BOUND_UPPER)))
    {
        // If ttMove is quiet, update move sorting heuristics on TT hit
        if (ttMove)
        {
            if (ttValue >= beta)
            {
                if (!pos.capture_or_promotion(ttMove))
                    update_stats(pos, ss, ttMove, nullptr, 0, stat_bonus(depth));

                // Extra penalty for a quiet TT move in previous ply when it gets refuted
                if ((ss-1)->moveCount == 1 && !pos.captured_piece())
                    update_continuation_histories(ss-1, pos.piece_on(prevSq), prevSq, -stat_bonus(depth + ONE_PLY));
            }
            // Penalty for a quiet ttMove that fails low
            else if (!pos.capture_or_promotion(ttMove))
            {
                int penalty = -stat_bonus(depth);
                thisThread->mainHistory.update(pos.side_to_move(), ttMove, penalty);
                update_continuation_histories(ss, pos.moved_piece(ttMove), to_sq(ttMove), penalty);
            }
        }
        return ttValue;
    }

    // Step 4a. Tablebase probe
#ifdef KOTH
    if (pos.is_koth()) {} else
#endif
#ifdef LOSERS
    if (pos.is_losers()) {} else
#endif
#ifdef RACE
    if (pos.is_race()) {} else
#endif
#ifdef THREECHECK
    if (pos.is_three_check()) {} else
#endif
#ifdef HORDE
    if (pos.is_horde()) {} else
#endif
    if (!rootNode && TB::Cardinality)
    {
        int piecesCount = pos.count<ALL_PIECES>();

        if (    piecesCount <= TB::Cardinality
            && (piecesCount <  TB::Cardinality || depth >= TB::ProbeDepth)
            &&  pos.rule50_count() == 0
            && !pos.can_castle(ANY_CASTLING))
        {
            TB::ProbeState err;
            TB::WDLScore v = Tablebases::probe_wdl(pos, &err);

            if (err != TB::ProbeState::FAIL)
            {
                thisThread->tbHits.fetch_add(1, std::memory_order_relaxed);

                int drawScore = TB::UseRule50 ? 1 : 0;

                value =  v < -drawScore ? -VALUE_MATE + MAX_PLY + ss->ply
                       : v >  drawScore ?  VALUE_MATE - MAX_PLY - ss->ply
                                        :  VALUE_DRAW + 2 * v * drawScore;

                tte->save(posKey, value_to_tt(value, ss->ply), BOUND_EXACT,
                          std::min(DEPTH_MAX - ONE_PLY, depth + 6 * ONE_PLY),
                          MOVE_NONE, VALUE_NONE, TT.generation());

                return value;
            }
        }
    }

    // Step 5. Evaluate the position statically
    if (inCheck)
    {
        ss->staticEval = eval = VALUE_NONE;
        goto moves_loop;
    }

    else if (ttHit)
    {
        // Never assume anything on values stored in TT
        if ((ss->staticEval = eval = tte->eval()) == VALUE_NONE)
            eval = ss->staticEval = evaluate(pos);

        // Can ttValue be used as a better position evaluation?
        if (   ttValue != VALUE_NONE
            && (tte->bound() & (ttValue > eval ? BOUND_LOWER : BOUND_UPPER)))
            eval = ttValue;
    }
    else
    {
        eval = ss->staticEval =
        (ss-1)->currentMove != MOVE_NULL ? evaluate(pos)
                                         : -(ss-1)->staticEval + 2 * Eval::Tempo[pos.variant()];

        tte->save(posKey, VALUE_NONE, BOUND_NONE, DEPTH_NONE, MOVE_NONE,
                  ss->staticEval, TT.generation());
    }
#ifdef ANTI
    if (pos.is_anti() && pos.can_capture())
        goto moves_loop;
#endif
#ifdef LOSERS
    if (pos.is_losers() && pos.can_capture_losers())
        goto moves_loop;
#endif

    if (skipEarlyPruning)
        goto moves_loop;

    // Step 6. Razoring (skipped when in check)
    if (   !PvNode
        &&  depth < 4 * ONE_PLY
        &&  eval + razor_margin[pos.variant()][depth / ONE_PLY] <= alpha)
    {
        if (depth <= ONE_PLY)
            return qsearch<NonPV, false>(pos, ss, alpha, alpha+1);

        Value ralpha = alpha - razor_margin[pos.variant()][depth / ONE_PLY];
        Value v = qsearch<NonPV, false>(pos, ss, ralpha, ralpha+1);
        if (v <= ralpha)
            return v;
    }

    // Step 7. Futility pruning: child node (skipped when in check)
    if (   !rootNode
        &&  depth < 7 * ONE_PLY
        &&  eval - futility_margin(pos.variant(), depth) >= beta
        &&  eval < VALUE_KNOWN_WIN  // Do not return unproven wins
#ifdef HORDE
        &&  (pos.non_pawn_material(pos.side_to_move()) || pos.is_horde()))
#else
        &&  pos.non_pawn_material(pos.side_to_move()))
#endif
        return eval;

    // Step 8. Null move search with verification search (is omitted in PV nodes)
#ifdef HORDE
    if (pos.is_horde()) {} else
#endif
    if (   !PvNode
        &&  eval >= beta
        && (ss->staticEval >= beta - 35 * (depth / ONE_PLY - 6) || depth >= 13 * ONE_PLY)
#ifdef CRAZYHOUSE
        // Do not bother with null-move search if opponent can drop pieces
        && (!pos.is_house() || (eval < 2 * VALUE_KNOWN_WIN
            && !(depth > 4 * ONE_PLY && pos.count_in_hand<ALL_PIECES>(~pos.side_to_move()))))
#endif
        &&  pos.non_pawn_material(pos.side_to_move()))
    {

        assert(eval - beta >= 0);

        // Null move dynamic reduction based on depth and value
        Depth R = ((823 + 67 * depth / ONE_PLY) / 256 + std::min((eval - beta) / PawnValueMg, 3)) * ONE_PLY;

        ss->currentMove = MOVE_NULL;
        ss->contHistory = &thisThread->contHistory[NO_PIECE][0];

        pos.do_null_move(st);
        Value nullValue = depth-R < ONE_PLY ? -qsearch<NonPV, false>(pos, ss+1, -beta, -beta+1)
                                            : - search<NonPV>(pos, ss+1, -beta, -beta+1, depth-R, !cutNode, true);
        pos.undo_null_move();

        if (nullValue >= beta)
        {
            // Do not return unproven mate scores
            if (nullValue >= VALUE_MATE_IN_MAX_PLY)
                nullValue = beta;

            if (depth < 12 * ONE_PLY && abs(beta) < VALUE_KNOWN_WIN)
                return nullValue;

            // Do verification search at high depths
            Value v = depth-R < ONE_PLY ? qsearch<NonPV, false>(pos, ss, beta-1, beta)
                                        :  search<NonPV>(pos, ss, beta-1, beta, depth-R, false, true);

            if (v >= beta)
                return nullValue;
        }
    }

    // Step 9. ProbCut (skipped when in check)
    // If we have a good enough capture and a reduced search returns a value
    // much above beta, we can (almost) safely prune the previous move.
#ifdef ANTI
    if (pos.is_anti()) {} else
#endif
    if (   !PvNode
        &&  depth >= 5 * ONE_PLY
        &&  abs(beta) < VALUE_MATE_IN_MAX_PLY)
    {
        Value rbeta = std::min(beta + probcut_margin[pos.variant()], VALUE_INFINITE);

        assert(is_ok((ss-1)->currentMove));

        MovePicker mp(pos, ttMove, rbeta - ss->staticEval);

        while ((move = mp.next_move()) != MOVE_NONE)
            if (pos.legal(move))
            {
                ss->currentMove = move;
                ss->contHistory = &thisThread->contHistory[pos.moved_piece(move)][to_sq(move)];

                assert(depth >= 5 * ONE_PLY);
                pos.do_move(move, st);
                value = -search<NonPV>(pos, ss+1, -rbeta, -rbeta+1, depth - 4 * ONE_PLY, !cutNode, false);
                pos.undo_move(move);
                if (value >= rbeta)
                    return value;
            }
    }

    // Step 10. Internal iterative deepening (skipped when in check)
#ifdef CRAZYHOUSE
    if (    depth >= (pos.is_house() ? 4 : 6) * ONE_PLY
#else
    if (    depth >= 6 * ONE_PLY
#endif
        && !ttMove
        && (PvNode || ss->staticEval + 256 >= beta))
    {
        Depth d = (3 * depth / (4 * ONE_PLY) - 2) * ONE_PLY;
        search<NT>(pos, ss, alpha, beta, d, cutNode, true);

        tte = TT.probe(posKey, ttHit);
        ttMove = ttHit ? tte->move() : MOVE_NONE;
    }

moves_loop: // When in check search starts from here

    const PieceToHistory* contHist[] = { (ss-1)->contHistory, (ss-2)->contHistory, nullptr, (ss-4)->contHistory };
    Move countermove = thisThread->counterMoves[pos.piece_on(prevSq)][prevSq];

    MovePicker mp(pos, ttMove, depth, &thisThread->mainHistory, contHist, countermove, ss->killers);
    value = bestValue; // Workaround a bogus 'uninitialized' warning under gcc
    improving =   ss->staticEval >= (ss-2)->staticEval
            /* || ss->staticEval == VALUE_NONE Already implicit in the previous condition */
               ||(ss-2)->staticEval == VALUE_NONE;

    singularExtensionNode =   !rootNode
                           &&  depth >= 8 * ONE_PLY
                           &&  ttMove != MOVE_NONE
                           &&  ttValue != VALUE_NONE
                           && !excludedMove // Recursive singular search is not allowed
                           && (tte->bound() & BOUND_LOWER)
                           &&  tte->depth() >= depth - 3 * ONE_PLY;
    skipQuiets = false;
    ttCapture = false;

    // Step 11. Loop through moves
    // Loop through all pseudo-legal moves until no moves remain or a beta cutoff occurs
    while ((move = mp.next_move(skipQuiets)) != MOVE_NONE)
    {
      assert(is_ok(move));

      if (move == excludedMove)
          continue;

      // At root obey the "searchmoves" option and skip moves not listed in Root
      // Move List. As a consequence any illegal move is also skipped. In MultiPV
      // mode we also skip PV moves which have been already searched.
      if (rootNode && !std::count(thisThread->rootMoves.begin() + thisThread->PVIdx,
                                  thisThread->rootMoves.end(), move))
          continue;

      ss->moveCount = ++moveCount;
#ifdef PRINTCURRMOVE
      if (rootNode && thisThread == Threads.main() && Time.elapsed() > 3000)
          sync_cout << "info depth " << depth / ONE_PLY
                    << " currmove " << UCI::move(move, pos.is_chess960())
                    << " currmovenumber " << moveCount + thisThread->PVIdx << sync_endl;
#endif

      if (PvNode)
          (ss+1)->pv = nullptr;

      extension = DEPTH_ZERO;
      captureOrPromotion = pos.capture_or_promotion(move);
      movedPiece = pos.moved_piece(move);

      givesCheck =  type_of(move) == NORMAL && !pos.discovered_check_candidates()
#ifdef ATOMIC
                  && !pos.is_atomic()
#endif
                  ? pos.check_squares(type_of(pos.piece_on(from_sq(move)))) & to_sq(move)
                  : pos.gives_check(move);

      moveCountPruning =   depth < 16 * ONE_PLY
                        && moveCount >= FutilityMoveCounts[pos.variant()][improving][depth / ONE_PLY];

      // Step 12. Singular and Gives Check Extensions

      // Singular extension search. If all moves but one fail low on a search of
      // (alpha-s, beta-s), and just one fails high on (alpha, beta), then that move
      // is singular and should be extended. To verify this we do a reduced search
      // on all the other moves but the ttMove and if the result is lower than
      // ttValue minus a margin then we will extend the ttMove.
      if (    singularExtensionNode
          &&  move == ttMove
          &&  pos.legal(move))
      {
          Value rBeta = std::max(ttValue - 2 * depth / ONE_PLY, -VALUE_MATE);
          Depth d = (depth / (2 * ONE_PLY)) * ONE_PLY;
          ss->excludedMove = move;
          value = search<NonPV>(pos, ss, rBeta - 1, rBeta, d, cutNode, true);
          ss->excludedMove = MOVE_NONE;

          if (value < rBeta)
              extension = ONE_PLY;
      }
      else if (    givesCheck
               && !moveCountPruning
               &&  pos.see_ge(move))
          extension = ONE_PLY;
#ifdef ANTI
      else if (   pos.is_anti()
               && !moveCountPruning
               &&  pos.capture(move)
               &&  MoveList<LEGAL>(pos).size() == 1)
          extension = ONE_PLY;
#endif

      // Calculate new depth for this move
      newDepth = depth - ONE_PLY + extension;

      // Step 13. Pruning at shallow depth
      if (  !rootNode
#ifdef HORDE
          && (pos.non_pawn_material(pos.side_to_move()) || pos.is_horde())
#else
          && pos.non_pawn_material(pos.side_to_move())
#endif
          && bestValue > VALUE_MATED_IN_MAX_PLY)
      {
          if (   !captureOrPromotion
              && !givesCheck
#ifdef ANTI
              && (!pos.is_anti() || !(pos.attackers_to(to_sq(move)) & pos.pieces(~pos.side_to_move())))
#endif
#ifdef LOSERS
              && (!pos.is_losers() || !(pos.attackers_to(to_sq(move)) & pos.pieces(~pos.side_to_move())))
#endif
#ifdef HORDE
              && (pos.is_horde() || !pos.advanced_pawn_push(move) || pos.non_pawn_material() >= Value(5000))
#else
              && (!pos.advanced_pawn_push(move) || pos.non_pawn_material() >= Value(5000))
#endif
          )
          {
              // Move count based pruning
              if (moveCountPruning)
              {
                  skipQuiets = true;
                  continue;
              }

              // Reduced depth of the next LMR search
<<<<<<< HEAD
              int lmrDepth;
              lmrDepth = std::max(newDepth - reduction<PvNode>(improving, depth, moveCount), DEPTH_ZERO) / ONE_PLY;
=======
              int mch = std::max(1, moveCount - (ss-1)->moveCount / 16);
              int lmrDepth = std::max(newDepth - reduction<PvNode>(improving, depth, mch), DEPTH_ZERO) / ONE_PLY;
>>>>>>> d5f883ab

              // Countermoves based pruning
              if (   lmrDepth < 3
                  && (*contHist[0])[movedPiece][to_sq(move)] < CounterMovePruneThreshold
                  && (*contHist[1])[movedPiece][to_sq(move)] < CounterMovePruneThreshold)
                  continue;

              // Futility pruning: parent node
              if (   lmrDepth < 7
                  && !inCheck
                  && ss->staticEval + futility_margin_parent[pos.variant()][0] + futility_margin_parent[pos.variant()][1] * lmrDepth <= alpha)
                  continue;

              // Prune moves with negative SEE
#ifdef ANTI
              if (pos.is_anti()) {} else
#endif
#ifdef RACE
              if (pos.is_race()) {} else
#endif
              if (   lmrDepth < 8
                  && !pos.see_ge(move, Value(-35 * lmrDepth * lmrDepth)))
                  continue;
          }
          else if (    depth < 7 * ONE_PLY
                   && !extension
                   && !pos.see_ge(move, -PawnValueEg * (depth / ONE_PLY)))
                  continue;
      }

      // Speculative prefetch as early as possible
      prefetch(TT.first_entry(pos.key_after(move)));

      // Check for legality just before making the move
      if (!rootNode && !pos.legal(move))
      {
          ss->moveCount = --moveCount;
          continue;
      }

      if (move == ttMove && captureOrPromotion)
          ttCapture = true;

      // Update the current move (this must be done after singular extension search)
      ss->currentMove = move;
      ss->contHistory = &thisThread->contHistory[movedPiece][to_sq(move)];

      // Step 14. Make the move
      pos.do_move(move, st, givesCheck);

      // Step 15. Reduced depth search (LMR). If the move fails high it will be
      // re-searched at full depth.
      if (    depth >= 3 * ONE_PLY
          &&  moveCount > 1
          && (!captureOrPromotion || moveCountPruning))
      {
          int mch = std::max(1, moveCount - (ss-1)->moveCount / 16);
          Depth r = reduction<PvNode>(improving, depth, mch);

#ifdef ANTI
          if (pos.is_anti() && pos.can_capture())
              r -= r ? ONE_PLY : DEPTH_ZERO;
          else
#endif
#ifdef CRAZYHOUSE
          if (pos.is_house() && givesCheck)
              r -= r ? ONE_PLY : DEPTH_ZERO;
          else
#endif
          if (captureOrPromotion)
              r -= r ? ONE_PLY : DEPTH_ZERO;
          else
          {
              // Increase reduction if ttMove is a capture
              if (ttCapture)
                  r += ONE_PLY;

              // Increase reduction for cut nodes
              if (cutNode)
                  r += 2 * ONE_PLY;

              // Decrease reduction for moves that escape a capture. Filter out
              // castling moves, because they are coded as "king captures rook" and
              // hence break make_move().
              else if (    type_of(move) == NORMAL
                       && !pos.see_ge(make_move(to_sq(move), from_sq(move))))
                  r -= 2 * ONE_PLY;

              ss->statScore =  thisThread->mainHistory[~pos.side_to_move()][from_to(move)]
                             + (*contHist[0])[movedPiece][to_sq(move)]
                             + (*contHist[1])[movedPiece][to_sq(move)]
                             + (*contHist[3])[movedPiece][to_sq(move)]
                             - 4000;

              // Decrease/increase reduction by comparing opponent's stat score
              if (ss->statScore > 0 && (ss-1)->statScore < 0)
                  r -= ONE_PLY;

              else if (ss->statScore < 0 && (ss-1)->statScore > 0)
                  r += ONE_PLY;

              // Decrease/increase reduction for moves with a good/bad history
              r = std::max(DEPTH_ZERO, (r / ONE_PLY - ss->statScore / 20000) * ONE_PLY);
          }

          Depth d = std::max(newDepth - r, ONE_PLY);

          value = -search<NonPV>(pos, ss+1, -(alpha+1), -alpha, d, true, false);

          doFullDepthSearch = (value > alpha && d != newDepth);
      }
      else
          doFullDepthSearch = !PvNode || moveCount > 1;

      // Step 16. Full depth search when LMR is skipped or fails high
      if (doFullDepthSearch)
          value = newDepth <   ONE_PLY ?
                            givesCheck ? -qsearch<NonPV,  true>(pos, ss+1, -(alpha+1), -alpha)
                                       : -qsearch<NonPV, false>(pos, ss+1, -(alpha+1), -alpha)
                                       : - search<NonPV>(pos, ss+1, -(alpha+1), -alpha, newDepth, !cutNode, false);

      // For PV nodes only, do a full PV search on the first move or after a fail
      // high (in the latter case search only if value < beta), otherwise let the
      // parent node fail low with value <= alpha and try another move.
      if (PvNode && (moveCount == 1 || (value > alpha && (rootNode || value < beta))))
      {
          (ss+1)->pv = pv;
          (ss+1)->pv[0] = MOVE_NONE;

          value = newDepth <   ONE_PLY ?
                            givesCheck ? -qsearch<PV,  true>(pos, ss+1, -beta, -alpha)
                                       : -qsearch<PV, false>(pos, ss+1, -beta, -alpha)
                                       : - search<PV>(pos, ss+1, -beta, -alpha, newDepth, false, false);
      }

      // Step 17. Undo move
      pos.undo_move(move);

      assert(value > -VALUE_INFINITE && value < VALUE_INFINITE);

      // Step 18. Check for a new best move
      // Finished searching the move. If a stop occurred, the return value of
      // the search cannot be trusted, and we return immediately without
      // updating best move, PV and TT.
      if (Threads.stop.load(std::memory_order_relaxed))
          return VALUE_ZERO;

      if (rootNode)
      {
          RootMove& rm = *std::find(thisThread->rootMoves.begin(),
                                    thisThread->rootMoves.end(), move);

          // PV move or new best move ?
          if (moveCount == 1 || value > alpha)
          {
              rm.score = value;
              rm.selDepth = thisThread->selDepth;
              rm.pv.resize(1);

              assert((ss+1)->pv);

              for (Move* m = (ss+1)->pv; *m != MOVE_NONE; ++m)
                  rm.pv.push_back(*m);

              // We record how often the best move has been changed in each
              // iteration. This information is used for time management: When
              // the best move changes frequently, we allocate some more time.
              if (moveCount > 1 && thisThread == Threads.main())
                  ++static_cast<MainThread*>(thisThread)->bestMoveChanges;
          }
          else
              // All other moves but the PV are set to the lowest value: this
              // is not a problem when sorting because the sort is stable and the
              // move position in the list is preserved - just the PV is pushed up.
              rm.score = -VALUE_INFINITE;
      }

      if (value > bestValue)
      {
          bestValue = value;

          if (value > alpha)
          {
              bestMove = move;

              if (PvNode && !rootNode) // Update pv even in fail-high case
                  update_pv(ss->pv, move, (ss+1)->pv);

              if (PvNode && value < beta) // Update alpha! Always alpha < beta
                  alpha = value;
              else
              {
                  assert(value >= beta); // Fail high
                  break;
              }
          }
      }

      if (!captureOrPromotion && move != bestMove && quietCount < 64)
          quietsSearched[quietCount++] = move;
    }

    // The following condition would detect a stop only after move loop has been
    // completed. But in this case bestValue is valid because we have fully
    // searched our subtree, and we can anyhow save the result in TT.
    /*
       if (Threads.stop)
        return VALUE_DRAW;
    */

    // Step 20. Check for mate and stalemate
    // All legal moves have been searched and if there are no legal moves, it
    // must be a mate or a stalemate. If we are in a singular extension search then
    // return a fail low score.

    assert(moveCount || !inCheck || excludedMove || !MoveList<LEGAL>(pos).size());

    if (!moveCount)
    {
        bestValue = excludedMove ? alpha
                    : pos.is_variant_end() ? pos.variant_result(ss->ply, DrawValue[pos.side_to_move()])
                    : inCheck ? pos.checkmate_value(ss->ply)
                    : pos.stalemate_value(ss->ply, DrawValue[pos.side_to_move()]);
    }
    else if (bestMove)
    {
        // Quiet best move: update move sorting heuristics
        if (!pos.capture_or_promotion(bestMove))
            update_stats(pos, ss, bestMove, quietsSearched, quietCount, stat_bonus(depth));

        // Extra penalty for a quiet TT move in previous ply when it gets refuted
        if ((ss-1)->moveCount == 1 && !pos.captured_piece())
            update_continuation_histories(ss-1, pos.piece_on(prevSq), prevSq, -stat_bonus(depth + ONE_PLY));
    }
    // Bonus for prior countermove that caused the fail low
    else if (    depth >= 3 * ONE_PLY
             && !pos.captured_piece()
             && is_ok((ss-1)->currentMove))
        update_continuation_histories(ss-1, pos.piece_on(prevSq), prevSq, stat_bonus(depth));

    if (!excludedMove)
        tte->save(posKey, value_to_tt(bestValue, ss->ply),
                  bestValue >= beta ? BOUND_LOWER :
                  PvNode && bestMove ? BOUND_EXACT : BOUND_UPPER,
                  depth, bestMove, ss->staticEval, TT.generation());

    assert(bestValue > -VALUE_INFINITE && bestValue < VALUE_INFINITE);

    return bestValue;
  }


  // qsearch() is the quiescence search function, which is called by the main
  // search function with depth zero, or recursively with depth less than ONE_PLY.

  template <NodeType NT, bool InCheck>
  Value qsearch(Position& pos, Stack* ss, Value alpha, Value beta, Depth depth) {

    const bool PvNode = NT == PV;

    assert(InCheck == !!pos.checkers());
    assert(alpha >= -VALUE_INFINITE && alpha < beta && beta <= VALUE_INFINITE);
    assert(PvNode || (alpha == beta - 1));
    assert(depth <= DEPTH_ZERO);
    assert(depth / ONE_PLY * ONE_PLY == depth);

    Move pv[MAX_PLY+1];
    StateInfo st;
    TTEntry* tte;
    Key posKey;
    Move ttMove, move, bestMove;
    Value bestValue, value, ttValue, futilityValue, futilityBase, oldAlpha;
    bool ttHit, givesCheck, evasionPrunable;
    Depth ttDepth;
    int moveCount;

    if (PvNode)
    {
        oldAlpha = alpha; // To flag BOUND_EXACT when eval above alpha and no available moves
        (ss+1)->pv = pv;
        ss->pv[0] = MOVE_NONE;
    }

    ss->currentMove = bestMove = MOVE_NONE;
    ss->ply = (ss-1)->ply + 1;
    moveCount = 0;

    if (pos.is_variant_end())
        return pos.variant_result(ss->ply, DrawValue[pos.side_to_move()]);

    // Check for an instant draw or if the maximum ply has been reached
    if (pos.is_draw(ss->ply) || ss->ply >= MAX_PLY)
        return ss->ply >= MAX_PLY && !InCheck ? evaluate(pos)
                                              : DrawValue[pos.side_to_move()];

    assert(0 <= ss->ply && ss->ply < MAX_PLY);

    // Decide whether or not to include checks: this fixes also the type of
    // TT entry depth that we are going to use. Note that in qsearch we use
    // only two types of depth in TT: DEPTH_QS_CHECKS or DEPTH_QS_NO_CHECKS.
    ttDepth = InCheck || depth >= DEPTH_QS_CHECKS ? DEPTH_QS_CHECKS
                                                  : DEPTH_QS_NO_CHECKS;

    // Transposition table lookup
    posKey = pos.key();
    tte = TT.probe(posKey, ttHit);
    ttMove = ttHit ? tte->move() : MOVE_NONE;
    ttValue = ttHit ? value_from_tt(tte->value(), ss->ply) : VALUE_NONE;

    if (  !PvNode
        && ttHit
        && tte->depth() >= ttDepth
        && ttValue != VALUE_NONE // Only in case of TT access race
        && (ttValue >= beta ? (tte->bound() &  BOUND_LOWER)
                            : (tte->bound() &  BOUND_UPPER)))
        return ttValue;

    // Evaluate the position statically
    if (InCheck)
    {
        ss->staticEval = VALUE_NONE;
        bestValue = futilityBase = -VALUE_INFINITE;
    }
    else
    {
        if (ttHit)
        {
            // Never assume anything on values stored in TT
            if ((ss->staticEval = bestValue = tte->eval()) == VALUE_NONE)
                ss->staticEval = bestValue = evaluate(pos);

            // Can ttValue be used as a better position evaluation?
            if (   ttValue != VALUE_NONE
                && (tte->bound() & (ttValue > bestValue ? BOUND_LOWER : BOUND_UPPER)))
                bestValue = ttValue;
        }
        else
            ss->staticEval = bestValue =
            (ss-1)->currentMove != MOVE_NULL ? evaluate(pos)
                                             : -(ss-1)->staticEval + 2 * Eval::Tempo[pos.variant()];

        // Stand pat. Return immediately if static value is at least beta
        if (bestValue >= beta)
        {
            if (!ttHit)
                tte->save(pos.key(), value_to_tt(bestValue, ss->ply), BOUND_LOWER,
                          DEPTH_NONE, MOVE_NONE, ss->staticEval, TT.generation());

            return bestValue;
        }

        if (PvNode && bestValue > alpha)
            alpha = bestValue;

        futilityBase = bestValue + 128;
    }

    // Initialize a MovePicker object for the current position, and prepare
    // to search the moves. Because the depth is <= 0 here, only captures,
    // queen promotions and checks (only if depth >= DEPTH_QS_CHECKS) will
    // be generated.
    MovePicker mp(pos, ttMove, depth, &pos.this_thread()->mainHistory, to_sq((ss-1)->currentMove));

    // Loop through the moves until no moves remain or a beta cutoff occurs
    while ((move = mp.next_move()) != MOVE_NONE)
    {
      assert(is_ok(move));

      givesCheck =  type_of(move) == NORMAL && !pos.discovered_check_candidates()
#ifdef ATOMIC
                  && !pos.is_atomic()
#endif
                  ? pos.check_squares(type_of(pos.piece_on(from_sq(move)))) & to_sq(move)
                  : pos.gives_check(move);

      moveCount++;

      // Futility pruning
      if (   !InCheck
          && !givesCheck
#ifdef RACE
          && !(pos.is_race() && type_of(pos.piece_on(from_sq(move))) == KING && rank_of(to_sq(move)) == RANK_8)
#endif
          &&  futilityBase > -VALUE_KNOWN_WIN
          && !pos.advanced_pawn_push(move))
      {
          assert(type_of(move) != ENPASSANT); // Due to !pos.advanced_pawn_push

#ifdef ATOMIC
          if (pos.is_atomic())
              futilityValue = futilityBase + pos.see<ATOMIC_VARIANT>(move);
          else
#endif
#ifdef CRAZYHOUSE
          if (pos.is_house())
              futilityValue = futilityBase + 2 * PieceValue[CRAZYHOUSE_VARIANT][EG][pos.piece_on(to_sq(move))];
          else
#endif
          futilityValue = futilityBase + PieceValue[pos.variant()][EG][pos.piece_on(to_sq(move))];

          if (futilityValue <= alpha)
          {
              bestValue = std::max(bestValue, futilityValue);
              continue;
          }

          if (futilityBase <= alpha && !pos.see_ge(move, VALUE_ZERO + 1))
          {
              bestValue = std::max(bestValue, futilityBase);
              continue;
          }
      }

      // Detect non-capture evasions that are candidates to be pruned
      evasionPrunable =    InCheck
                       &&  (depth != DEPTH_ZERO || moveCount > 2)
                       &&  bestValue > VALUE_MATED_IN_MAX_PLY
                       && !pos.capture(move);

      // Don't search moves with negative SEE values
      if (  (!InCheck || evasionPrunable)
          &&  type_of(move) != PROMOTION
          &&  !pos.see_ge(move))
          continue;

      // Speculative prefetch as early as possible
      prefetch(TT.first_entry(pos.key_after(move)));

      // Check for legality just before making the move
      if (!pos.legal(move))
      {
          moveCount--;
          continue;
      }

      ss->currentMove = move;

      // Make and search the move
      pos.do_move(move, st, givesCheck);
      value = givesCheck ? -qsearch<NT,  true>(pos, ss+1, -beta, -alpha, depth - ONE_PLY)
                         : -qsearch<NT, false>(pos, ss+1, -beta, -alpha, depth - ONE_PLY);
      pos.undo_move(move);

      assert(value > -VALUE_INFINITE);
      assert(value < VALUE_INFINITE);
      assert(value > -VALUE_INFINITE && value < VALUE_INFINITE);

      // Check for a new best move
      if (value > bestValue)
      {
          bestValue = value;

          if (value > alpha)
          {
              if (PvNode) // Update pv even in fail-high case
                  update_pv(ss->pv, move, (ss+1)->pv);

              if (PvNode && value < beta) // Update alpha here!
              {
                  alpha = value;
                  bestMove = move;
              }
              else // Fail high
              {
                  tte->save(posKey, value_to_tt(value, ss->ply), BOUND_LOWER,
                            ttDepth, move, ss->staticEval, TT.generation());

                  return value;
              }
          }
       }
    }

    // All legal moves have been searched. A special case: If we're in check
    // and no legal moves were found, it is checkmate.
    if (InCheck && bestValue == -VALUE_INFINITE)
        return pos.checkmate_value(ss->ply); // Plies to mate from the root

    tte->save(posKey, value_to_tt(bestValue, ss->ply),
              PvNode && bestValue > oldAlpha ? BOUND_EXACT : BOUND_UPPER,
              ttDepth, bestMove, ss->staticEval, TT.generation());

    assert(bestValue > -VALUE_INFINITE && bestValue < VALUE_INFINITE);

    return bestValue;
  }


  // value_to_tt() adjusts a mate score from "plies to mate from the root" to
  // "plies to mate from the current position". Non-mate scores are unchanged.
  // The function is called before storing a value in the transposition table.

  Value value_to_tt(Value v, int ply) {

    assert(v != VALUE_NONE);

    return  v >= VALUE_MATE_IN_MAX_PLY  ? v + ply
          : v <= VALUE_MATED_IN_MAX_PLY ? v - ply : v;
  }


  // value_from_tt() is the inverse of value_to_tt(): It adjusts a mate score
  // from the transposition table (which refers to the plies to mate/be mated
  // from current position) to "plies to mate/be mated from the root".

  Value value_from_tt(Value v, int ply) {

    return  v == VALUE_NONE             ? VALUE_NONE
          : v >= VALUE_MATE_IN_MAX_PLY  ? v - ply
          : v <= VALUE_MATED_IN_MAX_PLY ? v + ply : v;
  }


  // update_pv() adds current move and appends child pv[]

  void update_pv(Move* pv, Move move, Move* childPv) {

    for (*pv++ = move; childPv && *childPv != MOVE_NONE; )
        *pv++ = *childPv++;
    *pv = MOVE_NONE;
  }


  // update_continuation_histories() updates histories of the move pairs formed
  // by moves at ply -1, -2, and -4 with current move.

  void update_continuation_histories(Stack* ss, Piece pc, Square to, int bonus) {

    for (int i : {1, 2, 4})
        if (is_ok((ss-i)->currentMove))
            (ss-i)->contHistory->update(pc, to, bonus);
  }


  // update_stats() updates move sorting heuristics when a new quiet best move is found

  void update_stats(const Position& pos, Stack* ss, Move move,
                    Move* quiets, int quietsCnt, int bonus) {

    if (ss->killers[0] != move)
    {
        ss->killers[1] = ss->killers[0];
        ss->killers[0] = move;
    }

    Color c = pos.side_to_move();
    Thread* thisThread = pos.this_thread();
    thisThread->mainHistory.update(c, move, bonus);
    update_continuation_histories(ss, pos.moved_piece(move), to_sq(move), bonus);

    if (is_ok((ss-1)->currentMove))
    {
        Square prevSq = to_sq((ss-1)->currentMove);
        thisThread->counterMoves[pos.piece_on(prevSq)][prevSq] = move;
    }

    // Decrease all the other played quiet moves
    for (int i = 0; i < quietsCnt; ++i)
    {
        thisThread->mainHistory.update(c, quiets[i], -bonus);
        update_continuation_histories(ss, pos.moved_piece(quiets[i]), to_sq(quiets[i]), -bonus);
    }
  }

#ifdef SKILL
  // When playing with strength handicap, choose best move among a set of RootMoves
  // using a statistical rule dependent on 'level'. Idea by Heinz van Saanen.

  Move Skill::pick_best(size_t multiPV) {

    const RootMoves& rootMoves = Threads.main()->rootMoves;
    static PRNG rng(now()); // PRNG sequence should be non-deterministic

    // RootMoves are already sorted by score in descending order
    Value topScore = rootMoves[0].score;
    int delta = std::min(topScore - rootMoves[multiPV - 1].score, PawnValueMg);
    int weakness = 125 - level * 9/4;
    int maxScore = -VALUE_INFINITE;

    // Choose best move. For each move score we add two terms, both dependent on
    // weakness. One is deterministic and bigger for weaker levels, and one is
    // random. Then we choose the move with the resulting highest score.
    for (size_t i = 0; i < multiPV; ++i)
    {
        // This is our magic formula
        int push = (  weakness * int(topScore - rootMoves[i].score)
                    + delta * (rng.rand<unsigned>() % weakness)) / 128;

        if (rootMoves[i].score + push > maxScore)
        {
            maxScore = rootMoves[i].score + push;
            best = rootMoves[i].pv[0];
        }
    }

    return best;
  }
#endif

} // namespace

  // check_time() is used to print debug info and, more importantly, to detect
  // when we are out of available time and thus stop the search.

  void MainThread::check_time() {

    if (--callsCnt > 0)
        return;

    // At low node count increase the checking rate to about 0.1% of nodes
    // otherwise use a default value.
    callsCnt = Limits.nodes ? std::min(4096, int(Limits.nodes / 1024)) : 4096;

    static TimePoint lastInfoTime = now();

    int elapsed = Time.elapsed();
    TimePoint tick = Limits.startTime + elapsed;

    if (tick - lastInfoTime >= 1000)
    {
        lastInfoTime = tick;
        dbg_print();
    }

    // An engine may not stop pondering until told so by the GUI
    if (Threads.ponder)
        return;

    if (   (Limits.use_time_management() && elapsed > Time.maximum())
        || (Limits.movetime && elapsed >= Limits.movetime)
        || (Limits.nodes && Threads.nodes_searched() >= (uint64_t)Limits.nodes))
            Threads.stop = true;
  }


/// UCI::pv() formats PV information according to the UCI protocol. UCI requires
/// that all (if any) unsearched PV lines are sent using a previous search score.

string UCI::pv(const Position& pos, Depth depth, Value alpha, Value beta) {

  std::stringstream ss;
  int elapsed = Time.elapsed() + 1;
  const RootMoves& rootMoves = pos.this_thread()->rootMoves;
  size_t PVIdx = pos.this_thread()->PVIdx;
  size_t multiPV = std::min((size_t)Options["MultiPV"], rootMoves.size());
  uint64_t nodesSearched = Threads.nodes_searched();
  uint64_t tbHits = Threads.tb_hits() + (TB::RootInTB ? rootMoves.size() : 0);

  for (size_t i = 0; i < multiPV; ++i)
  {
      bool updated = (i <= PVIdx && rootMoves[i].score != -VALUE_INFINITE);

      if (depth == ONE_PLY && !updated)
          continue;

      Depth d = updated ? depth : depth - ONE_PLY;
      Value v = updated ? rootMoves[i].score : rootMoves[i].previousScore;

      bool tb = TB::RootInTB && abs(v) < VALUE_MATE - MAX_PLY;
      v = tb ? TB::Score : v;

      if (ss.rdbuf()->in_avail()) // Not at first line
          ss << "\n";

      ss << "info"
         << " depth "    << d / ONE_PLY
         << " seldepth " << rootMoves[i].selDepth
         << " multipv "  << i + 1
         << " score "    << UCI::value(v);

      if (!tb && i == PVIdx)
          ss << (v >= beta ? " lowerbound" : v <= alpha ? " upperbound" : "");

      ss << " nodes "    << nodesSearched
         << " nps "      << nodesSearched * 1000 / elapsed;

      if (elapsed > 1000) // Earlier makes little sense
          ss << " hashfull " << TT.hashfull();

      ss << " tbhits "   << tbHits
         << " time "     << elapsed
         << " pv";

      for (Move m : rootMoves[i].pv)
          ss << " " << UCI::move(m, pos.is_chess960());
  }

  return ss.str();
}


/// RootMove::extract_ponder_from_tt() is called in case we have no ponder move
/// before exiting the search, for instance, in case we stop the search during a
/// fail high at root. We try hard to have a ponder move to return to the GUI,
/// otherwise in case of 'ponder on' we have nothing to think on.

bool RootMove::extract_ponder_from_tt(Position& pos) {

    StateInfo st;
    bool ttHit;

    assert(pv.size() == 1);
    if (pv[0] == MOVE_NONE) // Not pondering
        return false;

    if (!pv[0])
        return false;

    pos.do_move(pv[0], st);
    TTEntry* tte = TT.probe(pos.key(), ttHit);

    if (ttHit)
    {
        Move m = tte->move(); // Local copy to be SMP safe
        if (MoveList<LEGAL>(pos).contains(m))
            pv.push_back(m);
    }

    pos.undo_move(pv[0]);
    return pv.size() > 1;
}

void Tablebases::filter_root_moves(Position& pos, Search::RootMoves& rootMoves) {

    RootInTB = false;
    UseRule50 = Options["Syzygy50MoveRule"];
    ProbeDepth = Options["SyzygyProbeDepth"] * ONE_PLY;
    Cardinality = Options["SyzygyProbeLimit"];

    // Skip TB probing when no TB found: !TBLargest -> !TB::Cardinality
    if (Cardinality > MaxCardinality)
    {
        Cardinality = MaxCardinality;
        ProbeDepth = DEPTH_ZERO;
    }

    if (Cardinality < popcount(pos.pieces()) || pos.can_castle(ANY_CASTLING))
        return;

    // If the current root position is in the tablebases, then RootMoves
    // contains only moves that preserve the draw or the win.
    RootInTB = root_probe(pos, rootMoves, TB::Score);

    if (RootInTB)
        Cardinality = 0; // Do not probe tablebases during the search

    else // If DTZ tables are missing, use WDL tables as a fallback
    {
        // Filter out moves that do not preserve the draw or the win.
        RootInTB = root_probe_wdl(pos, rootMoves, TB::Score);

        // Only probe during search if winning
        if (RootInTB && TB::Score <= VALUE_DRAW)
            Cardinality = 0;
    }

    if (RootInTB && !UseRule50)
        TB::Score =  TB::Score > VALUE_DRAW ?  VALUE_MATE - MAX_PLY - 1
                   : TB::Score < VALUE_DRAW ? -VALUE_MATE + MAX_PLY + 1
                                            :  VALUE_DRAW;
}<|MERGE_RESOLUTION|>--- conflicted
+++ resolved
@@ -1186,13 +1186,8 @@
               }
 
               // Reduced depth of the next LMR search
-<<<<<<< HEAD
-              int lmrDepth;
-              lmrDepth = std::max(newDepth - reduction<PvNode>(improving, depth, moveCount), DEPTH_ZERO) / ONE_PLY;
-=======
               int mch = std::max(1, moveCount - (ss-1)->moveCount / 16);
               int lmrDepth = std::max(newDepth - reduction<PvNode>(improving, depth, mch), DEPTH_ZERO) / ONE_PLY;
->>>>>>> d5f883ab
 
               // Countermoves based pruning
               if (   lmrDepth < 3

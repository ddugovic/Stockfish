/*
  Stockfish, a UCI chess playing engine derived from Glaurung 2.1
  Copyright (C) 2004-2008 Tord Romstad (Glaurung author)
  Copyright (C) 2008-2015 Marco Costalba, Joona Kiiski, Tord Romstad
  Copyright (C) 2015-2018 Marco Costalba, Joona Kiiski, Gary Linscott, Tord Romstad

  Stockfish is free software: you can redistribute it and/or modify
  it under the terms of the GNU General Public License as published by
  the Free Software Foundation, either version 3 of the License, or
  (at your option) any later version.

  Stockfish is distributed in the hope that it will be useful,
  but WITHOUT ANY WARRANTY; without even the implied warranty of
  MERCHANTABILITY or FITNESS FOR A PARTICULAR PURPOSE.  See the
  GNU General Public License for more details.

  You should have received a copy of the GNU General Public License
  along with this program.  If not, see <http://www.gnu.org/licenses/>.
*/

#include <algorithm>
#include <cassert>
#include <cmath>
#include <cstring>   // For std::memset
#include <iostream>
#include <sstream>

#include "evaluate.h"
#include "misc.h"
#include "movegen.h"
#include "movepick.h"
#include "position.h"
#include "search.h"
#include "thread.h"
#include "timeman.h"
#include "tt.h"
#include "uci.h"
#include "syzygy/tbprobe.h"

namespace Search {

  LimitsType Limits;
}

namespace Tablebases {

  int Cardinality;
  bool RootInTB;
  bool UseRule50;
  Depth ProbeDepth;
}

namespace TB = Tablebases;

using std::string;
using Eval::evaluate;
using namespace Search;

namespace {

  // Time threshold for printing upperbound/lowerbound info
  const int PV_MIN_ELAPSED = 2500;

  // Different node types, used as a template parameter
  enum NodeType { NonPV, PV };

  // Sizes and phases of the skip-blocks, used for distributing search depths across the threads
  constexpr int SkipSize[]  = { 1, 1, 2, 2, 2, 2, 3, 3, 3, 3, 3, 3, 4, 4, 4, 4, 4, 4, 4, 4 };
  constexpr int SkipPhase[] = { 0, 1, 0, 1, 2, 3, 0, 1, 2, 3, 4, 5, 0, 1, 2, 3, 4, 5, 6, 7 };

  // Razor and futility margins
  constexpr int RazorMargin[VARIANT_NB][3] = {
  {0, 590, 604},
#ifdef ANTI
  {0, 2234, 2234},
#endif
#ifdef ATOMIC
  {0, 2501, 604},
#endif
#ifdef CRAZYHOUSE
  {0, 651, 604},
#endif
#ifdef EXTINCTION
  {0, 603, 604},
#endif
#ifdef GRID
  {0, 601, 604},
#endif
#ifdef HORDE
  {0, 625, 604},
#endif
#ifdef KOTH
  {0, 676, 604},
#endif
#ifdef LOSERS
  {0, 2351, 2351},
#endif
#ifdef RACE
  {0, 1029, 604},
#endif
#ifdef THREECHECK
  {0, 2257, 604},
#endif
#ifdef TWOKINGS
  {0, 603, 604},
#endif
  };
  constexpr int FutilityMarginFactor[VARIANT_NB] = {
  175,
#ifdef ANTI
  611,
#endif
#ifdef ATOMIC
  585,
#endif
#ifdef CRAZYHOUSE
  150,
#endif
#ifdef EXTINCTION
  175,
#endif
#ifdef GRID
  206,
#endif
#ifdef HORDE
  176,
#endif
#ifdef KOTH
  217,
#endif
#ifdef LOSERS
  618,
#endif
#ifdef RACE
  361,
#endif
#ifdef THREECHECK
  248,
#endif
#ifdef TWOKINGS
  175,
#endif
  };
  constexpr int FutilityMarginParent[VARIANT_NB][2] = {
  { 256, 200 },
#ifdef ANTI
  { 331, 372 },
#endif
#ifdef ATOMIC
  { 512, 400 },
#endif
#ifdef CRAZYHOUSE
  { 256, 200 },
#endif
#ifdef EXTINCTION
  { 256, 200 },
#endif
#ifdef GRID
  { 278, 168 },
#endif
#ifdef HORDE
  { 261, 162 },
#endif
#ifdef KOTH
  { 418, 305 },
#endif
#ifdef LOSERS
  { 299, 281 },
#endif
#ifdef RACE
  { 304, 315 },
#endif
#ifdef THREECHECK
  { 420, 332 },
#endif
#ifdef TWOKINGS
  { 256, 200 },
#endif
  };
  constexpr int ProbcutMargin[VARIANT_NB] = {
  216,
#ifdef ANTI
  216,
#endif
#ifdef ATOMIC
  200,
#endif
#ifdef CRAZYHOUSE
  200,
#endif
#ifdef EXTINCTION
  400,
#endif
#ifdef GRID
  222,
#endif
#ifdef HORDE
  153,
#endif
#ifdef KOTH
  324,
#endif
#ifdef LOSERS
  200,
#endif
#ifdef RACE
  242,
#endif
#ifdef THREECHECK
  418,
#endif
#ifdef TWOKINGS
  200,
#endif
  };
  Value futility_margin(Variant var, Depth d, bool improving) {
    return Value((FutilityMarginFactor[var] - 50 * improving) * d / ONE_PLY);
  }

  // Futility and reductions lookup tables, initialized at startup
  int FutilityMoveCounts[VARIANT_NB][2][16]; // [improving][depth]
  int Reductions[2][2][64][64];  // [pv][improving][depth][moveNumber]

  template <bool PvNode> Depth reduction(bool i, Depth d, int mn) {
    return Reductions[PvNode][i][std::min(d / ONE_PLY, 63)][std::min(mn, 63)] * ONE_PLY;
  }

  // History and stats update bonus, based on depth
  int stat_bonus(Depth depth) {
    int d = depth / ONE_PLY;
    return d > 17 ? 0 : 32 * d * d + 64 * d - 64;
  }

  // Skill structure is used to implement strength limit
  struct Skill {
    explicit Skill(int l) : level(l) {}
    bool enabled() const { return level < 20; }
    bool time_to_pick(Depth depth) const { return depth / ONE_PLY == 1 + level; }
    Move pick_best(size_t multiPV);

    int level;
    Move best = MOVE_NONE;
  };

  template <NodeType NT>
  Value search(Position& pos, Stack* ss, Value alpha, Value beta, Depth depth, bool cutNode);

  template <NodeType NT>
  Value qsearch(Position& pos, Stack* ss, Value alpha, Value beta, Depth depth = DEPTH_ZERO);

  Value value_to_tt(Value v, int ply);
  Value value_from_tt(Value v, int ply);
  void update_pv(Move* pv, Move move, Move* childPv);
  void update_continuation_histories(Stack* ss, Piece pc, Square to, int bonus);
  void update_quiet_stats(const Position& pos, Stack* ss, Move move, Move* quiets, int quietsCnt, int bonus);
  void update_capture_stats(const Position& pos, Move move, Move* captures, int captureCnt, int bonus);

  inline bool gives_check(const Position& pos, Move move) {
    Color us = pos.side_to_move();
    return  type_of(move) == NORMAL && !(pos.blockers_for_king(~us) & pos.pieces(us))
#ifdef ATOMIC
          && !pos.is_atomic()
#endif
#ifdef GRID
          && !pos.is_grid()
#endif
          ? pos.check_squares(type_of(pos.moved_piece(move))) & to_sq(move)
          : pos.gives_check(move);
  }

  // perft() is our utility to verify move generation. All the leaf nodes up
  // to the given depth are generated and counted, and the sum is returned.
  template<bool Root>
  uint64_t perft(Position& pos, Depth depth) {

    StateInfo st;
    uint64_t cnt, nodes = 0;
    const bool leaf = (depth == 2 * ONE_PLY);

    for (const auto& m : MoveList<LEGAL>(pos))
    {
        if (Root && depth <= ONE_PLY)
            cnt = 1, nodes++;
        else
        {
            pos.do_move(m, st);
            cnt = leaf ? MoveList<LEGAL>(pos).size() : perft<false>(pos, depth - ONE_PLY);
            nodes += cnt;
            pos.undo_move(m);
        }
        if (Root)
            sync_cout << UCI::move(m, pos.is_chess960()) << ": " << cnt << sync_endl;
    }
    return nodes;
  }

} // namespace


/// Search::init() is called at startup to initialize various lookup tables

void Search::init() {

  for (int imp = 0; imp <= 1; ++imp)
      for (int d = 1; d < 64; ++d)
          for (int mc = 1; mc < 64; ++mc)
          {
              double r = log(d) * log(mc) / 1.95;

              Reductions[NonPV][imp][d][mc] = int(std::round(r));
              Reductions[PV][imp][d][mc] = std::max(Reductions[NonPV][imp][d][mc] - 1, 0);

              // Increase reduction for non-PV nodes when eval is not improving
              if (!imp && r > 1.0)
                Reductions[NonPV][imp][d][mc]++;
          }

  for (Variant var = CHESS_VARIANT; var < VARIANT_NB; ++var)
  {
#ifdef CRAZYHOUSE
  if (var == CRAZYHOUSE_VARIANT)
      for (int d = 0; d < 16; ++d)
      {
          FutilityMoveCounts[var][0][d] = int(10.0 + 0.5 * exp(0.8 * d));
          FutilityMoveCounts[var][1][d] = int(20.0 + 0.5 * exp(0.9 * d));
      }
  else
#endif
#ifdef RACE
  if (var == RACE_VARIANT)
      for (int d = 0; d < 16; ++d)
      {
          FutilityMoveCounts[var][0][d] = int(1.5 + 0.5 * pow(d, 1.50));
          FutilityMoveCounts[var][1][d] = int(4.0 + 0.7 * pow(d, 2.00));
      }
  else
#endif
  for (int d = 0; d < 16; ++d)
  {
      FutilityMoveCounts[var][0][d] = int(2.4 + 0.74 * pow(d, 1.78));
      FutilityMoveCounts[var][1][d] = int(5.0 + 1.00 * pow(d, 2.00));
  }
  }

}


/// Search::clear() resets search state to its initial value

void Search::clear() {

  Threads.main()->wait_for_search_finished();

  Time.availableNodes = 0;
  TT.clear();
  Threads.clear();
}


/// MainThread::search() is called by the main thread when the program receives
/// the UCI 'go' command. It searches from the root position and outputs the "bestmove".

void MainThread::search() {

  if (Limits.perft)
  {
      nodes = perft<true>(rootPos, Limits.perft * ONE_PLY);
      sync_cout << "\nNodes searched: " << nodes << "\n" << sync_endl;
      return;
  }

  Color us = rootPos.side_to_move();
  Time.init(Limits, us, rootPos.game_ply());
  TT.new_search();

  if (rootMoves.empty())
  {
      rootMoves.emplace_back(MOVE_NONE);
      Value score = rootPos.is_variant_end() ? rootPos.variant_result()
                   : rootPos.checkers() ? rootPos.checkmate_value()
                   : rootPos.stalemate_value();
      sync_cout << "info depth 0 score " << UCI::value(score) << sync_endl;
  }
  else
  {
      for (Thread* th : Threads)
          if (th != this)
              th->start_searching();

      Thread::search(); // Let's start searching!
  }

  // When we reach the maximum depth, we can arrive here without a raise of
  // Threads.stop. However, if we are pondering or in an infinite search,
  // the UCI protocol states that we shouldn't print the best move before the
  // GUI sends a "stop" or "ponderhit" command. We therefore simply wait here
  // until the GUI sends one of those commands (which also raises Threads.stop).
  Threads.stopOnPonderhit = true;

  while (!Threads.stop && (Threads.ponder || Limits.infinite))
  {} // Busy wait for a stop or a ponder reset

  // Stop the threads if not already stopped (also raise the stop if
  // "ponderhit" just reset Threads.ponder).
  Threads.stop = true;

  // Wait until all threads have finished
  for (Thread* th : Threads)
      if (th != this)
          th->wait_for_search_finished();

  // When playing in 'nodes as time' mode, subtract the searched nodes from
  // the available ones before exiting.
  if (Limits.npmsec)
      Time.availableNodes += Limits.inc[us] - Threads.nodes_searched();

  // Check if there are threads with a better score than main thread
  Thread* bestThread = this;
#ifdef USELONGESTPV
  size_t longestPlies = 0;
  Thread* longestPVThread = this;
  const size_t minPlies = 6;
#endif
  if (    Options["MultiPV"] == 1
      && !Limits.depth
      && !Skill(Options["Skill Level"]).enabled()
      &&  rootMoves[0].pv[0] != MOVE_NONE)
  {
      for (Thread* th : Threads)
      {
          Depth depthDiff = th->completedDepth - bestThread->completedDepth;
          Value scoreDiff = th->rootMoves[0].score - bestThread->rootMoves[0].score;

          // Select the thread with the best score, always if it is a mate
          if (    scoreDiff > 0
              && (depthDiff >= 0 || th->rootMoves[0].score >= VALUE_MATE_IN_MAX_PLY))
              bestThread = th;
#ifdef USELONGESTPV
          longestPlies = std::max(th->rootMoves[0].pv.size(), longestPlies);
#endif
      }

#ifdef USELONGESTPV
      longestPVThread = bestThread;
      if (bestThread->rootMoves[0].pv.size() < std::min(minPlies, longestPlies))
      {
          const int maxScoreDiff = Eval::Tempo[rootPos.variant()];
          const int maxDepthDiff = 2;

          // Select the best thread that meets the minimum move criteria
          // and is within the appropriate range of score eval
          for (Thread* th : Threads)
          {
              if (th->rootMoves[0].pv.size() <= bestThread->rootMoves[0].pv.size())
                  continue;
              auto begin = bestThread->rootMoves[0].pv.begin(),
                     end = bestThread->rootMoves[0].pv.end();
              if (std::mismatch(begin, end, th->rootMoves[0].pv.begin()).first != end)
                  continue;

              if (longestPVThread->rootMoves[0].pv.size() < std::min(minPlies, longestPlies))
              {
                  // If our current longest is short, allow a weakening of score
                  // and depth to an absolute max of maxScoreDiff / maxDepthDiff
                  // compared to the bestThread
                  if (   th->rootMoves[0].pv.size() >= longestPVThread->rootMoves[0].pv.size()
                      && abs(bestThread->rootMoves[0].score - th->rootMoves[0].score) < maxScoreDiff
                      && (bestThread->completedDepth - th->completedDepth < maxDepthDiff))
                      longestPVThread = th;
              }
              else
              {
                  // Since longestPVThread is already long, only select among
                  // threads with long PVs with strong eval/depth
                  if (   th->rootMoves[0].pv.size() >= std::min(minPlies, longestPlies)
                      && abs(bestThread->rootMoves[0].score - th->rootMoves[0].score) < maxScoreDiff
                      && (   th->rootMoves[0].score >= longestPVThread->rootMoves[0].score
                          || th->completedDepth >= longestPVThread->completedDepth)
                     )
                     longestPVThread = th;
              }
          }
      }
#endif
  }

  previousScore = bestThread->rootMoves[0].score;

#ifdef USELONGESTPV
  if (longestPVThread != this)
      sync_cout << UCI::pv(longestPVThread->rootPos, longestPVThread->completedDepth, -VALUE_INFINITE, VALUE_INFINITE) << sync_endl;
#else
  // Send again PV info if we have a new best thread
  if (bestThread != this)
      sync_cout << UCI::pv(bestThread->rootPos, bestThread->completedDepth, -VALUE_INFINITE, VALUE_INFINITE) << sync_endl;
#endif

  // Best move could be MOVE_NONE when searching on a terminal position
  sync_cout << "bestmove " << UCI::move(bestThread->rootMoves[0].pv[0], rootPos.is_chess960());

  if (bestThread->rootMoves[0].pv.size() > 1 || bestThread->rootMoves[0].extract_ponder_from_tt(rootPos))
      std::cout << " ponder " << UCI::move(bestThread->rootMoves[0].pv[1], rootPos.is_chess960());

  std::cout << sync_endl;
}


/// Thread::search() is the main iterative deepening loop. It calls search()
/// repeatedly with increasing depth until the allocated thinking time has been
/// consumed, the user stops the search, or the maximum search depth is reached.

void Thread::search() {

  Stack stack[MAX_PLY+7], *ss = stack+4; // To reference from (ss-4) to (ss+2)
  Value bestValue, alpha, beta, delta;
  Move  lastBestMove = MOVE_NONE;
  Depth lastBestMoveDepth = DEPTH_ZERO;
  MainThread* mainThread = (this == Threads.main() ? Threads.main() : nullptr);
  double timeReduction = 1.0;
  Color us = rootPos.side_to_move();
  bool failedLow;

  std::memset(ss-4, 0, 7 * sizeof(Stack));
  for (int i = 4; i > 0; i--)
     (ss-i)->contHistory = this->contHistory[NO_PIECE][0].get(); // Use as sentinel

  bestValue = delta = alpha = -VALUE_INFINITE;
  beta = VALUE_INFINITE;

  if (mainThread)
      mainThread->bestMoveChanges = 0, failedLow = false;

  size_t multiPV = Options["MultiPV"];
  Skill skill(Options["Skill Level"]);

  // When playing with strength handicap enable MultiPV search that we will
  // use behind the scenes to retrieve a set of possible moves.
  if (skill.enabled())
      multiPV = std::max(multiPV, (size_t)4);

  multiPV = std::min(multiPV, rootMoves.size());

  int ct = int(Options["Contempt"]) * PawnValueEg / 100; // From centipawns

  // In analysis mode, adjust contempt in accordance with user preference
  if (Limits.infinite || Options["UCI_AnalyseMode"])
      ct =  Options["Analysis Contempt"] == "Off"  ? 0
          : Options["Analysis Contempt"] == "Both" ? ct
          : Options["Analysis Contempt"] == "White" && us == BLACK ? -ct
          : Options["Analysis Contempt"] == "Black" && us == WHITE ? -ct
          : ct;

  // In evaluate.cpp the evaluation is from the white point of view
  contempt = (us == WHITE ?  make_score(ct, ct / 2)
                          : -make_score(ct, ct / 2));

  // Iterative deepening loop until requested to stop or the target depth is reached
  while (   (rootDepth += ONE_PLY) < DEPTH_MAX
         && !Threads.stop
         && !(Limits.depth && mainThread && rootDepth / ONE_PLY > Limits.depth))
  {
      // Distribute search depths across the helper threads
      if (idx > 0)
      {
          int i = (idx - 1) % 20;
          if (((rootDepth / ONE_PLY + rootPos.game_ply() + SkipPhase[i]) / SkipSize[i]) % 2)
              continue;  // Retry with an incremented rootDepth
      }

      // Age out PV variability metric
      if (mainThread)
          mainThread->bestMoveChanges *= 0.517, failedLow = false;

      // Save the last iteration's scores before first PV line is searched and
      // all the move scores except the (new) PV are set to -VALUE_INFINITE.
      for (RootMove& rm : rootMoves)
          rm.previousScore = rm.score;

      size_t pvFirst = 0;
      pvLast = 0;

      // MultiPV loop. We perform a full root search for each PV line
      for (pvIdx = 0; pvIdx < multiPV && !Threads.stop; ++pvIdx)
      {
          if (pvIdx == pvLast)
          {
              pvFirst = pvLast;
              for (pvLast++; pvLast < rootMoves.size(); pvLast++)
                  if (rootMoves[pvLast].tbRank != rootMoves[pvFirst].tbRank)
                      break;
          }

          // Reset UCI info selDepth for each depth and each PV line
          selDepth = 0;

          // Reset aspiration window starting size
          if (rootDepth >= 5 * ONE_PLY)
          {
              Value previousScore = rootMoves[pvIdx].previousScore;
              delta = Value(18);
              alpha = std::max(previousScore - delta,-VALUE_INFINITE);
              beta  = std::min(previousScore + delta, VALUE_INFINITE);

              // Adjust contempt based on root move's previousScore (dynamic contempt)
              int dct = ct + 88 * previousScore / (abs(previousScore) + 200);

              contempt = (us == WHITE ?  make_score(dct, dct / 2)
                                      : -make_score(dct, dct / 2));
          }

          // Start with a small aspiration window and, in the case of a fail
          // high/low, re-search with a bigger window until we don't fail
          // high/low anymore.
          while (true)
          {
              bestValue = ::search<PV>(rootPos, ss, alpha, beta, rootDepth, false);

              // Bring the best move to the front. It is critical that sorting
              // is done with a stable algorithm because all the values but the
              // first and eventually the new best one are set to -VALUE_INFINITE
              // and we want to keep the same order for all the moves except the
              // new PV that goes to the front. Note that in case of MultiPV
              // search the already searched PV lines are preserved.
              std::stable_sort(rootMoves.begin() + pvIdx, rootMoves.begin() + pvLast);

              // If search has been stopped, we break immediately. Sorting is
              // safe because RootMoves is still valid, although it refers to
              // the previous iteration.
              if (Threads.stop)
                  break;

              // When failing high/low give some update (without cluttering
              // the UI) before a re-search.
              if (   mainThread
                  && multiPV == 1
                  && (bestValue <= alpha || bestValue >= beta)
                  && Time.elapsed() > PV_MIN_ELAPSED)
                  sync_cout << UCI::pv(rootPos, rootDepth, alpha, beta) << sync_endl;

              // In case of failing low/high increase aspiration window and
              // re-search, otherwise exit the loop.
              if (bestValue <= alpha)
              {
                  beta = (alpha + beta) / 2;
                  alpha = std::max(bestValue - delta, -VALUE_INFINITE);

                  if (mainThread)
                  {
                      failedLow = true;
                      Threads.stopOnPonderhit = false;
                  }
              }
              else if (bestValue >= beta)
                  beta = std::min(bestValue + delta, VALUE_INFINITE);
              else
                  break;

              delta += delta / 4 + 5;

              assert(alpha >= -VALUE_INFINITE && beta <= VALUE_INFINITE);
          }

          // Sort the PV lines searched so far and update the GUI
          std::stable_sort(rootMoves.begin() + pvFirst, rootMoves.begin() + pvIdx + 1);

          if (    mainThread
              && (Threads.stop || pvIdx + 1 == multiPV || Time.elapsed() > PV_MIN_ELAPSED))
              sync_cout << UCI::pv(rootPos, rootDepth, alpha, beta) << sync_endl;
      }

      if (!Threads.stop)
          completedDepth = rootDepth;

      if (rootMoves[0].pv[0] != lastBestMove) {
         lastBestMove = rootMoves[0].pv[0];
         lastBestMoveDepth = rootDepth;
      }

      // Have we found a "mate in x"?
      if (   Limits.mate
          && bestValue >= VALUE_MATE_IN_MAX_PLY
          && VALUE_MATE - bestValue <= 2 * Limits.mate)
          Threads.stop = true;

      if (!mainThread)
          continue;

      // If skill level is enabled and time is up, pick a sub-optimal best move
      if (skill.enabled() && skill.time_to_pick(rootDepth))
          skill.pick_best(multiPV);

      // Do we have time for the next iteration? Can we stop searching now?
      if (    Limits.use_time_management()
          && !Threads.stop
          && !Threads.stopOnPonderhit)
          {
              const int F[] = { failedLow,
                                bestValue - mainThread->previousScore };

              int improvingFactor = std::max(246, std::min(832, 306 + 119 * F[0] - 6 * F[1]));

              // If the bestMove is stable over several iterations, reduce time accordingly
              timeReduction = 1.0;
              for (int i : {3, 4, 5})
                  if (lastBestMoveDepth * i < completedDepth)
                     timeReduction *= 1.25;

              // Use part of the gained time from a previous stable move for the current move
              double bestMoveInstability = 1.0 + mainThread->bestMoveChanges;
              bestMoveInstability *= std::pow(mainThread->previousTimeReduction, 0.528) / timeReduction;

              // Stop the search if we have only one legal move, or if available time elapsed
              if (   rootMoves.size() == 1
                  || Time.elapsed() > Time.optimum() * bestMoveInstability * improvingFactor / 581)
              {
                  // If we are allowed to ponder do not stop the search now but
                  // keep pondering until the GUI sends "ponderhit" or "stop".
                  if (Threads.ponder)
                      Threads.stopOnPonderhit = true;
                  else
                      Threads.stop = true;
              }
          }
  }

  if (!mainThread)
      return;

  mainThread->previousTimeReduction = timeReduction;

  // If skill level is enabled, swap best PV line with the sub-optimal one
  if (skill.enabled())
      std::swap(rootMoves[0], *std::find(rootMoves.begin(), rootMoves.end(),
                skill.best ? skill.best : skill.pick_best(multiPV)));
}


namespace {

  // search<>() is the main search function for both PV and non-PV nodes

  template <NodeType NT>
  Value search(Position& pos, Stack* ss, Value alpha, Value beta, Depth depth, bool cutNode) {

    constexpr bool PvNode = NT == PV;
    const bool rootNode = PvNode && ss->ply == 0;

    // Check if we have an upcoming move which draws by repetition, or
    // if the opponent had an alternative move earlier to this position.
    if (   pos.rule50_count() >= 3
        && alpha < VALUE_DRAW
        && !rootNode
        && pos.has_game_cycle(ss->ply))
    {
        alpha = VALUE_DRAW;
        if (alpha >= beta)
            return alpha;
    }

    // Dive into quiescence search when the depth reaches zero
    if (depth < ONE_PLY)
        return qsearch<NT>(pos, ss, alpha, beta);

    assert(-VALUE_INFINITE <= alpha && alpha < beta && beta <= VALUE_INFINITE);
    assert(PvNode || (alpha == beta - 1));
    assert(DEPTH_ZERO < depth && depth < DEPTH_MAX);
    assert(!(PvNode && cutNode));
    assert(depth / ONE_PLY * ONE_PLY == depth);

    Move pv[MAX_PLY+1], capturesSearched[32], quietsSearched[64];
    StateInfo st;
    TTEntry* tte;
    Key posKey;
    Move ttMove, move, excludedMove, bestMove;
    Depth extension, newDepth;
    Value bestValue, value, ttValue, eval, maxValue;
    bool ttHit, inCheck, givesCheck, improving;
    bool captureOrPromotion, doFullDepthSearch, moveCountPruning, skipQuiets, ttCapture, pvExact;
    Piece movedPiece;
    int moveCount, captureCount, quietCount;

    // Step 1. Initialize node
    Thread* thisThread = pos.this_thread();
    inCheck = pos.checkers();
    Color us = pos.side_to_move();
    moveCount = captureCount = quietCount = ss->moveCount = 0;
    bestValue = -VALUE_INFINITE;
    maxValue = VALUE_INFINITE;

    // Check for the available remaining time
    if (thisThread == Threads.main())
        static_cast<MainThread*>(thisThread)->check_time();

    // Used to send selDepth info to GUI (selDepth counts from 1, ply from 0)
    if (PvNode && thisThread->selDepth < ss->ply + 1)
        thisThread->selDepth = ss->ply + 1;

    if (!rootNode)
    {
        if (pos.is_variant_end())
            return pos.variant_result(ss->ply, VALUE_DRAW);

        // Step 2. Check for aborted search and immediate draw
        if (   Threads.stop.load(std::memory_order_relaxed)
            || pos.is_draw(ss->ply)
            || ss->ply >= MAX_PLY)
            return (ss->ply >= MAX_PLY && !inCheck) ? evaluate(pos) : VALUE_DRAW;

        // Step 3. Mate distance pruning. Even if we mate at the next move our score
        // would be at best mate_in(ss->ply+1), but if alpha is already bigger because
        // a shorter mate was found upward in the tree then there is no need to search
        // because we will never beat the current alpha. Same logic but with reversed
        // signs applies also in the opposite condition of being mated instead of giving
        // mate. In this case return a fail-high score.
        alpha = std::max(mated_in(ss->ply), alpha);
        beta = std::min(mate_in(ss->ply+1), beta);
        if (alpha >= beta)
            return alpha;
    }

    assert(0 <= ss->ply && ss->ply < MAX_PLY);

    (ss+1)->ply = ss->ply + 1;
    ss->currentMove = (ss+1)->excludedMove = bestMove = MOVE_NONE;
    ss->contHistory = thisThread->contHistory[NO_PIECE][0].get();
    (ss+2)->killers[0] = (ss+2)->killers[1] = MOVE_NONE;
    Square prevSq = to_sq((ss-1)->currentMove);

    // Initialize statScore to zero for the grandchildren of the current position.
    // So statScore is shared between all grandchildren and only the first grandchild
    // starts with statScore = 0. Later grandchildren start with the last calculated
    // statScore of the previous grandchild. This influences the reduction rules in
    // LMR which are based on the statScore of parent position.
    (ss+2)->statScore = 0;

    // Step 4. Transposition table lookup. We don't want the score of a partial
    // search to overwrite a previous full search TT value, so we use a different
    // position key in case of an excluded move.
    excludedMove = ss->excludedMove;
    posKey = pos.key() ^ Key(excludedMove << 16); // Isn't a very good hash
    tte = TT.probe(posKey, ttHit);
    ttValue = ttHit ? value_from_tt(tte->value(), ss->ply) : VALUE_NONE;
    ttMove =  rootNode ? thisThread->rootMoves[thisThread->pvIdx].pv[0]
            : ttHit    ? tte->move() : MOVE_NONE;

    // At non-PV nodes we check for an early TT cutoff
    if (  !PvNode
        && ttHit
        && tte->depth() >= depth
        && ttValue != VALUE_NONE // Possible in case of TT access race
        && (ttValue >= beta ? (tte->bound() & BOUND_LOWER)
                            : (tte->bound() & BOUND_UPPER)))
    {
        // If ttMove is quiet, update move sorting heuristics on TT hit
        if (ttMove)
        {
            if (ttValue >= beta)
            {
                if (!pos.capture_or_promotion(ttMove))
                    update_quiet_stats(pos, ss, ttMove, nullptr, 0, stat_bonus(depth));

                // Extra penalty for a quiet TT move in previous ply when it gets refuted
                if ((ss-1)->moveCount == 1 && !pos.captured_piece())
                    update_continuation_histories(ss-1, pos.piece_on(prevSq), prevSq, -stat_bonus(depth + ONE_PLY));
            }
            // Penalty for a quiet ttMove that fails low
            else if (!pos.capture_or_promotion(ttMove))
            {
                int penalty = -stat_bonus(depth);
                thisThread->mainHistory[us][from_to(ttMove)] << penalty;
                update_continuation_histories(ss, pos.moved_piece(ttMove), to_sq(ttMove), penalty);
            }
        }
        return ttValue;
    }

    // Step 5. Tablebases probe
#ifdef EXTINCTION
    if (pos.is_extinction()) {} else
#endif
#ifdef GRID
    if (pos.is_grid()) {} else
#endif
#ifdef KOTH
    if (pos.is_koth()) {} else
#endif
#ifdef LOSERS
    if (pos.is_losers()) {} else
#endif
#ifdef RACE
    if (pos.is_race()) {} else
#endif
#ifdef THREECHECK
    if (pos.is_three_check()) {} else
#endif
#ifdef HORDE
    if (pos.is_horde()) {} else
#endif
    if (!rootNode && TB::Cardinality)
    {
        int piecesCount = pos.count<ALL_PIECES>();

        if (    piecesCount <= TB::Cardinality
            && (piecesCount <  TB::Cardinality || depth >= TB::ProbeDepth)
            &&  pos.rule50_count() == 0
            && !pos.can_castle(ANY_CASTLING))
        {
            TB::ProbeState err;
            TB::WDLScore wdl = Tablebases::probe_wdl(pos, &err);

            if (err != TB::ProbeState::FAIL)
            {
                thisThread->tbHits.fetch_add(1, std::memory_order_relaxed);

                int drawScore = TB::UseRule50 ? 1 : 0;

                value =  wdl < -drawScore ? -VALUE_MATE + MAX_PLY + ss->ply + 1
                       : wdl >  drawScore ?  VALUE_MATE - MAX_PLY - ss->ply - 1
                                          :  VALUE_DRAW + 2 * wdl * drawScore;

                Bound b =  wdl < -drawScore ? BOUND_UPPER
                         : wdl >  drawScore ? BOUND_LOWER : BOUND_EXACT;

                if (    b == BOUND_EXACT
                    || (b == BOUND_LOWER ? value >= beta : value <= alpha))
                {
                    tte->save(posKey, value_to_tt(value, ss->ply), b,
                              std::min(DEPTH_MAX - ONE_PLY, depth + 6 * ONE_PLY),
                              MOVE_NONE, VALUE_NONE, TT.generation());

                    return value;
                }

                if (PvNode)
                {
                    if (b == BOUND_LOWER)
                        bestValue = value, alpha = std::max(alpha, bestValue);
                    else
                        maxValue = value;
                }
            }
        }
    }

    // Step 6. Static evaluation of the position
    if (inCheck)
    {
        ss->staticEval = eval = VALUE_NONE;
        improving = false;
        goto moves_loop;  // Skip early pruning when in check
    }
    else if (ttHit)
    {
        // Never assume anything on values stored in TT
        if ((ss->staticEval = eval = tte->eval()) == VALUE_NONE)
            eval = ss->staticEval = evaluate(pos);

        // Can ttValue be used as a better position evaluation?
        if (    ttValue != VALUE_NONE
            && (tte->bound() & (ttValue > eval ? BOUND_LOWER : BOUND_UPPER)))
            eval = ttValue;
    }
    else
    {
        ss->staticEval = eval =
#ifdef CRAZYHOUSE
        (ss-1)->currentMove != MOVE_NULL || pos.is_house() ? evaluate(pos)
#else
        (ss-1)->currentMove != MOVE_NULL ? evaluate(pos)
#endif
                                         : -(ss-1)->staticEval + 2 * Eval::Tempo[pos.variant()];

        tte->save(posKey, VALUE_NONE, BOUND_NONE, DEPTH_NONE, MOVE_NONE,
                  ss->staticEval, TT.generation());
    }

#ifdef ANTI
    if (pos.is_anti() && pos.can_capture())
    {
        improving =   ss->staticEval >= (ss-2)->staticEval
                   || (ss-2)->staticEval == VALUE_NONE;
        goto moves_loop;
    }
#endif
#ifdef LOSERS
    if (pos.is_losers() && pos.can_capture_losers())
    {
        improving =   ss->staticEval >= (ss-2)->staticEval
                   || (ss-2)->staticEval == VALUE_NONE;
        goto moves_loop;
    }
#endif
#ifdef RACE
    if (pos.is_race() && (pos.pieces(KING) & (Rank7BB | Rank8BB)))
    {
        improving =   ss->staticEval >= (ss-2)->staticEval
                   || (ss-2)->staticEval == VALUE_NONE;
        goto moves_loop;
    }
#endif

    // Step 7. Razoring (~2 Elo)
    if (  !PvNode
        && depth < 3 * ONE_PLY
        && eval <= alpha - Value(RazorMargin[pos.variant()][depth / ONE_PLY]))
    {
        Value ralpha = alpha - (depth >= 2 * ONE_PLY) * RazorMargin[pos.variant()][depth / ONE_PLY];
        Value v = qsearch<NonPV>(pos, ss, ralpha, ralpha+1);
        if (depth < 2 * ONE_PLY || v <= ralpha)
            return v;
    }

    improving =   ss->staticEval >= (ss-2)->staticEval
               || (ss-2)->staticEval == VALUE_NONE;

    // Step 8. Futility pruning: child node (~30 Elo)
#ifdef EXTINCTION
    if (pos.is_extinction()) {} else
#endif
    if (   !rootNode
        &&  depth < 7 * ONE_PLY
        &&  eval - futility_margin(pos.variant(), depth, improving) >= beta
        &&  eval < VALUE_KNOWN_WIN) // Do not return unproven wins
        return eval;

    // Step 9. Null move search with verification search (~40 Elo)
#ifdef GRID
    if (pos.is_grid()) {} else
#endif
#ifdef HORDE
    if (pos.is_horde()) {} else
#endif
    if (   !PvNode
        && (ss-1)->currentMove != MOVE_NULL
        && (ss-1)->statScore < 22500
        &&  eval >= beta
        &&  ss->staticEval >= beta - 36 * depth / ONE_PLY + 225
        && !excludedMove
        &&  pos.non_pawn_material(us)
        && (ss->ply >= thisThread->nmpMinPly || us != thisThread->nmpColor))
    {
        assert(eval - beta >= 0);

        // Null move dynamic reduction based on depth and value
        Depth R = ((823 + 67 * depth / ONE_PLY) / 256 + std::min((eval - beta) / PawnValueMg, 3)) * ONE_PLY;
#ifdef ANTI
        if (pos.is_anti())
            R = ((823 + 67 * depth / ONE_PLY) / 256 + std::min((eval - beta) / (2 * PawnValueMg), 3)) * ONE_PLY;
#endif
#ifdef ATOMIC
        if (pos.is_atomic())
            R = ((823 + 67 * depth / ONE_PLY) / 256 + std::min((eval - beta) / (2 * PawnValueMg), 3)) * ONE_PLY;
#endif

        ss->currentMove = MOVE_NULL;
        ss->contHistory = thisThread->contHistory[NO_PIECE][0].get();

        pos.do_null_move(st);

        Value nullValue = -search<NonPV>(pos, ss+1, -beta, -beta+1, depth-R, !cutNode);

        pos.undo_null_move();

        if (nullValue >= beta)
        {
            // Do not return unproven mate scores
            if (nullValue >= VALUE_MATE_IN_MAX_PLY)
                nullValue = beta;

            if (thisThread->nmpMinPly || (abs(beta) < VALUE_KNOWN_WIN && depth < 12 * ONE_PLY))
                return nullValue;

            assert(!thisThread->nmpMinPly); // Recursive verification is not allowed

            // Do verification search at high depths, with null move pruning disabled
            // for us, until ply exceeds nmpMinPly.
            thisThread->nmpMinPly = ss->ply + 3 * (depth-R) / 4;
            thisThread->nmpColor = us;

            Value v = search<NonPV>(pos, ss, beta-1, beta, depth-R, false);

            thisThread->nmpMinPly = 0;

            if (v >= beta)
                return nullValue;
        }
    }

    // Step 10. ProbCut (~10 Elo)
    // If we have a good enough capture and a reduced search returns a value
    // much above beta, we can (almost) safely prune the previous move.
    if (   !PvNode
        &&  depth >= 5 * ONE_PLY
        &&  abs(beta) < VALUE_MATE_IN_MAX_PLY)
    {
        Value rbeta = std::min(beta + ProbcutMargin[pos.variant()] - 48 * improving, VALUE_INFINITE);
        MovePicker mp(pos, ttMove, rbeta - ss->staticEval, &thisThread->captureHistory);
        int probCutCount = 0;

        while (  (move = mp.next_move()) != MOVE_NONE
               && probCutCount < 3)
            if (pos.legal(move))
            {
                probCutCount++;

                ss->currentMove = move;
                ss->contHistory = thisThread->contHistory[pos.moved_piece(move)][to_sq(move)].get();

                assert(depth >= 5 * ONE_PLY);

                pos.do_move(move, st);

                // Perform a preliminary qsearch to verify that the move holds
                value = -qsearch<NonPV>(pos, ss+1, -rbeta, -rbeta+1);

                // If the qsearch held perform the regular search
                if (value >= rbeta)
                    value = -search<NonPV>(pos, ss+1, -rbeta, -rbeta+1, depth - 4 * ONE_PLY, !cutNode);

                pos.undo_move(move);

                if (value >= rbeta)
                    return value;
            }
    }

    // Step 11. Internal iterative deepening (~2 Elo)
#ifdef CRAZYHOUSE
    if (    depth >= (pos.is_house() ? 6 : 8) * ONE_PLY
#else
    if (    depth >= 8 * ONE_PLY
#endif
        && !ttMove)
    {
        search<NT>(pos, ss, alpha, beta, depth - 7 * ONE_PLY, cutNode);

        tte = TT.probe(posKey, ttHit);
        ttValue = ttHit ? value_from_tt(tte->value(), ss->ply) : VALUE_NONE;
        ttMove = ttHit ? tte->move() : MOVE_NONE;
    }

moves_loop: // When in check, search starts from here

    const PieceToHistory* contHist[] = { (ss-1)->contHistory, (ss-2)->contHistory, nullptr, (ss-4)->contHistory };
    Move countermove = thisThread->counterMoves[pos.piece_on(prevSq)][prevSq];

    MovePicker mp(pos, ttMove, depth, &thisThread->mainHistory,
                                      &thisThread->captureHistory,
                                      contHist,
                                      countermove,
                                      ss->killers);
    value = bestValue; // Workaround a bogus 'uninitialized' warning under gcc

    skipQuiets = false;
    ttCapture = false;
    pvExact = PvNode && ttHit && tte->bound() == BOUND_EXACT;

    // Step 12. Loop through all pseudo-legal moves until no moves remain
    // or a beta cutoff occurs.
    while ((move = mp.next_move(skipQuiets)) != MOVE_NONE)
    {
      assert(is_ok(move));

      if (move == excludedMove)
          continue;

      // At root obey the "searchmoves" option and skip moves not listed in Root
      // Move List. As a consequence any illegal move is also skipped. In MultiPV
      // mode we also skip PV moves which have been already searched and those
      // of lower "TB rank" if we are in a TB root position.
      if (rootNode && !std::count(thisThread->rootMoves.begin() + thisThread->pvIdx,
                                  thisThread->rootMoves.begin() + thisThread->pvLast, move))
          continue;

      ss->moveCount = ++moveCount;
#ifdef PRINTCURRMOVE
      if (rootNode && thisThread == Threads.main() && Time.elapsed() > PV_MIN_ELAPSED)
          sync_cout << "info depth " << depth / ONE_PLY
                    << " currmove " << UCI::move(move, pos.is_chess960())
                    << " currmovenumber " << moveCount + thisThread->pvIdx << sync_endl;
#endif
      if (PvNode)
          (ss+1)->pv = nullptr;

      extension = DEPTH_ZERO;
      captureOrPromotion = pos.capture_or_promotion(move);
      movedPiece = pos.moved_piece(move);
      givesCheck = gives_check(pos, move);

      moveCountPruning =   depth < 16 * ONE_PLY
                        && moveCount >= FutilityMoveCounts[pos.variant()][improving][depth / ONE_PLY];

      // Step 13. Extensions (~70 Elo)

      // Singular extension search (~60 Elo). If all moves but one fail low on a
      // search of (alpha-s, beta-s), and just one fails high on (alpha, beta),
      // then that move is singular and should be extended. To verify this we do
      // a reduced search on on all the other moves but the ttMove and if the
      // result is lower than ttValue minus a margin then we will extend the ttMove.
      if (    depth >= 8 * ONE_PLY
          &&  move == ttMove
          && !rootNode
          && !excludedMove // Recursive singular search is not allowed
          &&  ttValue != VALUE_NONE
          && (tte->bound() & BOUND_LOWER)
          &&  tte->depth() >= depth - 3 * ONE_PLY
          &&  pos.legal(move))
      {
          Value rBeta = std::max(ttValue - 2 * depth / ONE_PLY, -VALUE_MATE);
          ss->excludedMove = move;
          value = search<NonPV>(pos, ss, rBeta - 1, rBeta, depth / 2, cutNode);
          ss->excludedMove = MOVE_NONE;

          if (value < rBeta)
              extension = ONE_PLY;
      }
      else if (    givesCheck // Check extension (~2 Elo)
               && !moveCountPruning
               &&  pos.see_ge(move))
          extension = ONE_PLY;
#ifdef ANTI
      else if (    pos.is_anti() // Capture extension (all moves are captures)
               && !moveCountPruning
               &&  pos.capture(move)
               &&  MoveList<CAPTURES>(pos).size() == 1)
          extension = ONE_PLY;
#endif

      // Calculate new depth for this move
      newDepth = depth - ONE_PLY + extension;

      // Step 14. Pruning at shallow depth (~170 Elo)
      if (  !rootNode
#ifdef HORDE
          && (pos.is_horde() || pos.non_pawn_material(us))
#else
          && pos.non_pawn_material(us)
#endif
          && bestValue > VALUE_MATED_IN_MAX_PLY)
      {
          if (   !captureOrPromotion
              && !givesCheck
#ifdef ANTI
              && (!pos.is_anti() || !(pos.attackers_to(to_sq(move)) & pos.pieces(~pos.side_to_move())))
#endif
#ifdef LOSERS
              && (!pos.is_losers() || !(pos.attackers_to(to_sq(move)) & pos.pieces(~pos.side_to_move())))
#endif
#ifdef HORDE
              && (pos.is_horde() || !pos.advanced_pawn_push(move) || pos.non_pawn_material() >= Value(5000))
#else
              && (!pos.advanced_pawn_push(move) || pos.non_pawn_material() >= Value(5000))
#endif
          )
          {
              // Move count based pruning (~30 Elo)
              if (moveCountPruning)
              {
                  skipQuiets = true;
                  continue;
              }

              // Reduced depth of the next LMR search
              int lmrDepth = std::max(newDepth - reduction<PvNode>(improving, depth, moveCount), DEPTH_ZERO) / ONE_PLY;

              // Countermoves based pruning (~20 Elo)
              if (   lmrDepth < 3
                  && (*contHist[0])[movedPiece][to_sq(move)] < CounterMovePruneThreshold
                  && (*contHist[1])[movedPiece][to_sq(move)] < CounterMovePruneThreshold)
                  continue;

              // Futility pruning: parent node (~2 Elo)
#ifdef LOSERS
              if (pos.is_losers()) {} else
#endif
#ifdef RACE
              if (pos.is_race()) {} else
#endif
              if (   lmrDepth < 7
                  && !inCheck
                  && ss->staticEval + FutilityMarginParent[pos.variant()][0] + FutilityMarginParent[pos.variant()][1] * lmrDepth <= alpha)
                  continue;

              // Prune moves with negative SEE (~10 Elo)
<<<<<<< HEAD
#ifdef ANTI
              if (pos.is_anti()) {} else
#endif
              if (   lmrDepth < 8
                  && !pos.see_ge(move, Value(-35 * lmrDepth * lmrDepth)))
=======
              if (!pos.see_ge(move, Value(-29 * lmrDepth * lmrDepth)))
>>>>>>> a834bfe8
                  continue;
          }
          else if (   !extension // (~20 Elo)
                   && !pos.see_ge(move, -Value(PawnValueEg * (depth / ONE_PLY))))
                  continue;
      }

      // Speculative prefetch as early as possible
      prefetch(TT.first_entry(pos.key_after(move)));

      // Check for legality just before making the move
      if (!rootNode && !pos.legal(move))
      {
          ss->moveCount = --moveCount;
          continue;
      }

      if (move == ttMove && captureOrPromotion)
          ttCapture = true;

      // Update the current move (this must be done after singular extension search)
      ss->currentMove = move;
      ss->contHistory = thisThread->contHistory[movedPiece][to_sq(move)].get();

      // Step 15. Make the move
      pos.do_move(move, st, givesCheck);

      // Step 16. Reduced depth search (LMR). If the move fails high it will be
      // re-searched at full depth.
      if (    depth >= 3 * ONE_PLY
          &&  moveCount > 1
          && (!captureOrPromotion || moveCountPruning))
      {
          Depth r = reduction<PvNode>(improving, depth, moveCount);

#ifdef ANTI
          if (pos.is_anti() && pos.can_capture())
              r -= r ? ONE_PLY : DEPTH_ZERO;
          else
#endif
          if (captureOrPromotion) // (~5 Elo)
          {
              // Increase reduction by comparing opponent's stat score
              if ((ss-1)->statScore >= 0)
                  r += ONE_PLY;

              r -= r ? ONE_PLY : DEPTH_ZERO;
          }
          else
          {
              // Decrease reduction if opponent's move count is high (~5 Elo)
              if ((ss-1)->moveCount > 15)
                  r -= ONE_PLY;

              // Decrease reduction for exact PV nodes (~0 Elo)
              if (pvExact)
                  r -= ONE_PLY;

              // Increase reduction if ttMove is a capture (~0 Elo)
              if (ttCapture)
                  r += ONE_PLY;

              // Increase reduction for cut nodes (~5 Elo)
              if (cutNode)
                  r += 2 * ONE_PLY;

              // Decrease reduction for moves that escape a capture. Filter out
              // castling moves, because they are coded as "king captures rook" and
              // hence break make_move(). (~5 Elo)
              else if (    type_of(move) == NORMAL
                       && !pos.see_ge(make_move(to_sq(move), from_sq(move))))
                  r -= 2 * ONE_PLY;

              ss->statScore =  thisThread->mainHistory[us][from_to(move)]
                             + (*contHist[0])[movedPiece][to_sq(move)]
                             + (*contHist[1])[movedPiece][to_sq(move)]
                             + (*contHist[3])[movedPiece][to_sq(move)]
                             - 4000;

              // Decrease/increase reduction by comparing opponent's stat score (~10 Elo)
              if (ss->statScore >= 0 && (ss-1)->statScore < 0)
                  r -= ONE_PLY;

              else if ((ss-1)->statScore >= 0 && ss->statScore < 0)
                  r += ONE_PLY;

              // Decrease/increase reduction for moves with a good/bad history (~30 Elo)
              r = std::max(DEPTH_ZERO, (r / ONE_PLY - ss->statScore / 20000) * ONE_PLY);
          }

          Depth d = std::max(newDepth - r, ONE_PLY);

          value = -search<NonPV>(pos, ss+1, -(alpha+1), -alpha, d, true);

          doFullDepthSearch = (value > alpha && d != newDepth);
      }
      else
          doFullDepthSearch = !PvNode || moveCount > 1;

      // Step 17. Full depth search when LMR is skipped or fails high
      if (doFullDepthSearch)
          value = -search<NonPV>(pos, ss+1, -(alpha+1), -alpha, newDepth, !cutNode);

      // For PV nodes only, do a full PV search on the first move or after a fail
      // high (in the latter case search only if value < beta), otherwise let the
      // parent node fail low with value <= alpha and try another move.
      if (PvNode && (moveCount == 1 || (value > alpha && (rootNode || value < beta))))
      {
          (ss+1)->pv = pv;
          (ss+1)->pv[0] = MOVE_NONE;

          value = -search<PV>(pos, ss+1, -beta, -alpha, newDepth, false);
      }

      // Step 18. Undo move
      pos.undo_move(move);

      assert(value > -VALUE_INFINITE && value < VALUE_INFINITE);

      // Step 19. Check for a new best move
      // Finished searching the move. If a stop occurred, the return value of
      // the search cannot be trusted, and we return immediately without
      // updating best move, PV and TT.
      if (Threads.stop.load(std::memory_order_relaxed))
          return VALUE_ZERO;

      if (rootNode)
      {
          RootMove& rm = *std::find(thisThread->rootMoves.begin(),
                                    thisThread->rootMoves.end(), move);

          // PV move or new best move?
          if (moveCount == 1 || value > alpha)
          {
              rm.score = value;
              rm.selDepth = thisThread->selDepth;
              rm.pv.resize(1);

              assert((ss+1)->pv);

              for (Move* m = (ss+1)->pv; *m != MOVE_NONE; ++m)
                  rm.pv.push_back(*m);

              // We record how often the best move has been changed in each
              // iteration. This information is used for time management: When
              // the best move changes frequently, we allocate some more time.
              if (moveCount > 1 && thisThread == Threads.main())
                  ++static_cast<MainThread*>(thisThread)->bestMoveChanges;
          }
          else
              // All other moves but the PV are set to the lowest value: this
              // is not a problem when sorting because the sort is stable and the
              // move position in the list is preserved - just the PV is pushed up.
              rm.score = -VALUE_INFINITE;
      }

      if (value > bestValue)
      {
          bestValue = value;

          if (value > alpha)
          {
              bestMove = move;

              if (PvNode && !rootNode) // Update pv even in fail-high case
                  update_pv(ss->pv, move, (ss+1)->pv);

              if (PvNode && value < beta) // Update alpha! Always alpha < beta
                  alpha = value;
              else
              {
                  assert(value >= beta); // Fail high
                  ss->statScore = 0;
                  break;
              }
          }
      }

      if (move != bestMove)
      {
          if (captureOrPromotion && captureCount < 32)
              capturesSearched[captureCount++] = move;

          else if (!captureOrPromotion && quietCount < 64)
              quietsSearched[quietCount++] = move;
      }
    }

    // The following condition would detect a stop only after move loop has been
    // completed. But in this case bestValue is valid because we have fully
    // searched our subtree, and we can anyhow save the result in TT.
    /*
       if (Threads.stop)
        return VALUE_DRAW;
    */

    // Step 20. Check for mate and stalemate
    // All legal moves have been searched and if there are no legal moves, it
    // must be a mate or a stalemate. If we are in a singular extension search then
    // return a fail low score.

    assert(moveCount || !inCheck || excludedMove || !MoveList<LEGAL>(pos).size());

    if (!moveCount)
    {
        bestValue =          excludedMove ? alpha
                   : pos.is_variant_end() ? pos.variant_result(ss->ply, VALUE_DRAW)
                   :              inCheck ? pos.checkmate_value(ss->ply)
                   :                        pos.stalemate_value(ss->ply, VALUE_DRAW);
    }
    else if (bestMove)
    {
        // Quiet best move: update move sorting heuristics
        if (!pos.capture_or_promotion(bestMove))
            update_quiet_stats(pos, ss, bestMove, quietsSearched, quietCount,
                               stat_bonus(depth + (bestValue > beta + PawnValueMg ? ONE_PLY : DEPTH_ZERO)));
        else
            update_capture_stats(pos, bestMove, capturesSearched, captureCount, stat_bonus(depth + ONE_PLY));

        // Extra penalty for a quiet TT move in previous ply when it gets refuted
        if ((ss-1)->moveCount == 1 && !pos.captured_piece())
            update_continuation_histories(ss-1, pos.piece_on(prevSq), prevSq, -stat_bonus(depth + ONE_PLY));
    }
    // Bonus for prior countermove that caused the fail low
    else if (   (depth >= 3 * ONE_PLY || PvNode)
             && !pos.captured_piece()
             && is_ok((ss-1)->currentMove))
        update_continuation_histories(ss-1, pos.piece_on(prevSq), prevSq, stat_bonus(depth));

    if (PvNode)
        bestValue = std::min(bestValue, maxValue);

    if (!excludedMove)
        tte->save(posKey, value_to_tt(bestValue, ss->ply),
                  bestValue >= beta ? BOUND_LOWER :
                  PvNode && bestMove ? BOUND_EXACT : BOUND_UPPER,
                  depth, bestMove, ss->staticEval, TT.generation());

    assert(bestValue > -VALUE_INFINITE && bestValue < VALUE_INFINITE);

    return bestValue;
  }


  // qsearch() is the quiescence search function, which is called by the main
  // search function with depth zero, or recursively with depth less than ONE_PLY.
  template <NodeType NT>
  Value qsearch(Position& pos, Stack* ss, Value alpha, Value beta, Depth depth) {

    constexpr bool PvNode = NT == PV;

    assert(alpha >= -VALUE_INFINITE && alpha < beta && beta <= VALUE_INFINITE);
    assert(PvNode || (alpha == beta - 1));
    assert(depth <= DEPTH_ZERO);
    assert(depth / ONE_PLY * ONE_PLY == depth);

    Move pv[MAX_PLY+1];
    StateInfo st;
    TTEntry* tte;
    Key posKey;
    Move ttMove, move, bestMove;
    Depth ttDepth;
    Value bestValue, value, ttValue, futilityValue, futilityBase, oldAlpha;
    bool ttHit, inCheck, givesCheck, evasionPrunable;
    int moveCount;

    if (PvNode)
    {
        oldAlpha = alpha; // To flag BOUND_EXACT when eval above alpha and no available moves
        (ss+1)->pv = pv;
        ss->pv[0] = MOVE_NONE;
    }

    (ss+1)->ply = ss->ply + 1;
    ss->currentMove = bestMove = MOVE_NONE;
    inCheck = pos.checkers();
    moveCount = 0;

    if (pos.is_variant_end())
        return pos.variant_result(ss->ply, VALUE_DRAW);

    // Check for an immediate draw or maximum ply reached
    if (   pos.is_draw(ss->ply)
        || ss->ply >= MAX_PLY)
        return (ss->ply >= MAX_PLY && !inCheck) ? evaluate(pos) : VALUE_DRAW;

    assert(0 <= ss->ply && ss->ply < MAX_PLY);

    // Decide whether or not to include checks: this fixes also the type of
    // TT entry depth that we are going to use. Note that in qsearch we use
    // only two types of depth in TT: DEPTH_QS_CHECKS or DEPTH_QS_NO_CHECKS.
    ttDepth = inCheck || depth >= DEPTH_QS_CHECKS ? DEPTH_QS_CHECKS
                                                  : DEPTH_QS_NO_CHECKS;
    // Transposition table lookup
    posKey = pos.key();
    tte = TT.probe(posKey, ttHit);
    ttValue = ttHit ? value_from_tt(tte->value(), ss->ply) : VALUE_NONE;
    ttMove = ttHit ? tte->move() : MOVE_NONE;

    if (  !PvNode
        && ttHit
        && tte->depth() >= ttDepth
        && ttValue != VALUE_NONE // Only in case of TT access race
        && (ttValue >= beta ? (tte->bound() &  BOUND_LOWER)
                            : (tte->bound() &  BOUND_UPPER)))
        return ttValue;

    // Evaluate the position statically
    if (inCheck)
    {
        ss->staticEval = VALUE_NONE;
        bestValue = futilityBase = -VALUE_INFINITE;
    }
    else
    {
        if (ttHit)
        {
            // Never assume anything on values stored in TT
            if ((ss->staticEval = bestValue = tte->eval()) == VALUE_NONE)
                ss->staticEval = bestValue = evaluate(pos);

            // Can ttValue be used as a better position evaluation?
            if (   ttValue != VALUE_NONE
                && (tte->bound() & (ttValue > bestValue ? BOUND_LOWER : BOUND_UPPER)))
                bestValue = ttValue;
        }
        else
            ss->staticEval = bestValue =
#ifdef CRAZYHOUSE
            (ss-1)->currentMove != MOVE_NULL || pos.is_house() ? evaluate(pos)
#else
            (ss-1)->currentMove != MOVE_NULL ? evaluate(pos)
#endif
                                             : -(ss-1)->staticEval + 2 * Eval::Tempo[pos.variant()];

        // Stand pat. Return immediately if static value is at least beta
        if (bestValue >= beta)
        {
            if (!ttHit)
                tte->save(posKey, value_to_tt(bestValue, ss->ply), BOUND_LOWER,
                          DEPTH_NONE, MOVE_NONE, ss->staticEval, TT.generation());

            return bestValue;
        }

        if (PvNode && bestValue > alpha)
            alpha = bestValue;

        futilityBase = bestValue + 128;
    }

    // Initialize a MovePicker object for the current position, and prepare
    // to search the moves. Because the depth is <= 0 here, only captures,
    // queen promotions and checks (only if depth >= DEPTH_QS_CHECKS) will
    // be generated.
    MovePicker mp(pos, ttMove, depth, &pos.this_thread()->mainHistory,
                                      &pos.this_thread()->captureHistory,
                                      to_sq((ss-1)->currentMove));

    // Loop through the moves until no moves remain or a beta cutoff occurs
    while ((move = mp.next_move()) != MOVE_NONE)
    {
      assert(is_ok(move));

      givesCheck = gives_check(pos, move);

      moveCount++;

      // Futility pruning
      if (   !inCheck
          && !givesCheck
#ifdef EXTINCTION
          && !pos.is_extinction()
#endif
#ifdef RACE
          && !(pos.is_race() && type_of(pos.piece_on(from_sq(move))) == KING && rank_of(to_sq(move)) == RANK_8)
#endif
          &&  futilityBase > -VALUE_KNOWN_WIN
          && !pos.advanced_pawn_push(move))
      {
          assert(type_of(move) != ENPASSANT); // Due to !pos.advanced_pawn_push

#ifdef ATOMIC
          if (pos.is_atomic())
              futilityValue = futilityBase + pos.see<ATOMIC_VARIANT>(move);
          else
#endif
#ifdef CRAZYHOUSE
          if (pos.is_house())
              futilityValue = futilityBase + 2 * PieceValue[CRAZYHOUSE_VARIANT][EG][pos.piece_on(to_sq(move))];
          else
#endif
          futilityValue = futilityBase + PieceValue[pos.variant()][EG][pos.piece_on(to_sq(move))];

          if (futilityValue <= alpha)
          {
              bestValue = std::max(bestValue, futilityValue);
              continue;
          }

          if (futilityBase <= alpha && !pos.see_ge(move, VALUE_ZERO + 1))
          {
              bestValue = std::max(bestValue, futilityBase);
              continue;
          }
      }

      // Detect non-capture evasions that are candidates to be pruned
      evasionPrunable =    inCheck
                       &&  (depth != DEPTH_ZERO || moveCount > 2)
                       &&  bestValue > VALUE_MATED_IN_MAX_PLY
                       && !pos.capture(move);

      // Don't search moves with negative SEE values
      if (  (!inCheck || evasionPrunable)
          && !pos.see_ge(move))
          continue;

      // Speculative prefetch as early as possible
      prefetch(TT.first_entry(pos.key_after(move)));

      // Check for legality just before making the move
      if (!pos.legal(move))
      {
          moveCount--;
          continue;
      }

      ss->currentMove = move;

      // Make and search the move
      pos.do_move(move, st, givesCheck);
      value = -qsearch<NT>(pos, ss+1, -beta, -alpha, depth - ONE_PLY);
      pos.undo_move(move);

      assert(value > -VALUE_INFINITE && value < VALUE_INFINITE);

      // Check for a new best move
      if (value > bestValue)
      {
          bestValue = value;

          if (value > alpha)
          {
              if (PvNode) // Update pv even in fail-high case
                  update_pv(ss->pv, move, (ss+1)->pv);

              if (PvNode && value < beta) // Update alpha here!
              {
                  alpha = value;
                  bestMove = move;
              }
              else // Fail high
              {
                  tte->save(posKey, value_to_tt(value, ss->ply), BOUND_LOWER,
                            ttDepth, move, ss->staticEval, TT.generation());

                  return value;
              }
          }
       }
    }

    // All legal moves have been searched. A special case: If we're in check
    // and no legal moves were found, it is checkmate.
    if (inCheck && bestValue == -VALUE_INFINITE)
        return pos.checkmate_value(ss->ply); // Plies to mate from the root

    tte->save(posKey, value_to_tt(bestValue, ss->ply),
              PvNode && bestValue > oldAlpha ? BOUND_EXACT : BOUND_UPPER,
              ttDepth, bestMove, ss->staticEval, TT.generation());

    assert(bestValue > -VALUE_INFINITE && bestValue < VALUE_INFINITE);

    return bestValue;
  }


  // value_to_tt() adjusts a mate score from "plies to mate from the root" to
  // "plies to mate from the current position". Non-mate scores are unchanged.
  // The function is called before storing a value in the transposition table.

  Value value_to_tt(Value v, int ply) {

    assert(v != VALUE_NONE);

    return  v >= VALUE_MATE_IN_MAX_PLY  ? v + ply
          : v <= VALUE_MATED_IN_MAX_PLY ? v - ply : v;
  }


  // value_from_tt() is the inverse of value_to_tt(): It adjusts a mate score
  // from the transposition table (which refers to the plies to mate/be mated
  // from current position) to "plies to mate/be mated from the root".

  Value value_from_tt(Value v, int ply) {

    return  v == VALUE_NONE             ? VALUE_NONE
          : v >= VALUE_MATE_IN_MAX_PLY  ? v - ply
          : v <= VALUE_MATED_IN_MAX_PLY ? v + ply : v;
  }


  // update_pv() adds current move and appends child pv[]

  void update_pv(Move* pv, Move move, Move* childPv) {

    for (*pv++ = move; childPv && *childPv != MOVE_NONE; )
        *pv++ = *childPv++;
    *pv = MOVE_NONE;
  }


  // update_continuation_histories() updates histories of the move pairs formed
  // by moves at ply -1, -2, and -4 with current move.

  void update_continuation_histories(Stack* ss, Piece pc, Square to, int bonus) {

    for (int i : {1, 2, 4})
        if (is_ok((ss-i)->currentMove))
            (*(ss-i)->contHistory)[pc][to] << bonus;
  }


  // update_capture_stats() updates move sorting heuristics when a new capture best move is found

  void update_capture_stats(const Position& pos, Move move,
                            Move* captures, int captureCnt, int bonus) {

      CapturePieceToHistory& captureHistory =  pos.this_thread()->captureHistory;
      Piece moved_piece = pos.moved_piece(move);
      PieceType captured = type_of(pos.piece_on(to_sq(move)));
      captureHistory[moved_piece][to_sq(move)][captured] << bonus;

      // Decrease all the other played capture moves
      for (int i = 0; i < captureCnt; ++i)
      {
          moved_piece = pos.moved_piece(captures[i]);
          captured = type_of(pos.piece_on(to_sq(captures[i])));
          captureHistory[moved_piece][to_sq(captures[i])][captured] << -bonus;
      }
  }


  // update_quiet_stats() updates move sorting heuristics when a new quiet best move is found

  void update_quiet_stats(const Position& pos, Stack* ss, Move move,
                          Move* quiets, int quietsCnt, int bonus) {

    if (ss->killers[0] != move)
    {
        ss->killers[1] = ss->killers[0];
        ss->killers[0] = move;
    }

    Color us = pos.side_to_move();
    Thread* thisThread = pos.this_thread();
    thisThread->mainHistory[us][from_to(move)] << bonus;
    update_continuation_histories(ss, pos.moved_piece(move), to_sq(move), bonus);

    if (is_ok((ss-1)->currentMove))
    {
        Square prevSq = to_sq((ss-1)->currentMove);
        thisThread->counterMoves[pos.piece_on(prevSq)][prevSq] = move;
    }

    // Decrease all the other played quiet moves
    for (int i = 0; i < quietsCnt; ++i)
    {
        thisThread->mainHistory[us][from_to(quiets[i])] << -bonus;
        update_continuation_histories(ss, pos.moved_piece(quiets[i]), to_sq(quiets[i]), -bonus);
    }
  }

  // When playing with strength handicap, choose best move among a set of RootMoves
  // using a statistical rule dependent on 'level'. Idea by Heinz van Saanen.

  Move Skill::pick_best(size_t multiPV) {

    const RootMoves& rootMoves = Threads.main()->rootMoves;
    static PRNG rng(now()); // PRNG sequence should be non-deterministic

    // RootMoves are already sorted by score in descending order
    Value topScore = rootMoves[0].score;
    int delta = std::min(topScore - rootMoves[multiPV - 1].score, PawnValueMg);
    int weakness = 125 - level * 9/4;
    int maxScore = -VALUE_INFINITE;

    // Choose best move. For each move score we add two terms, both dependent on
    // weakness. One is deterministic and bigger for weaker levels, and one is
    // random. Then we choose the move with the resulting highest score.
    for (size_t i = 0; i < multiPV; ++i)
    {
        // This is our magic formula
        int push = (  weakness * int(topScore - rootMoves[i].score)
                    + delta * (rng.rand<unsigned>() % weakness)) / 128;

        if (rootMoves[i].score + push >= maxScore)
        {
            maxScore = rootMoves[i].score + push;
            best = rootMoves[i].pv[0];
        }
    }

    return best;
  }

} // namespace

/// MainThread::check_time() is used to print debug info and, more importantly,
/// to detect when we are out of available time and thus stop the search.

void MainThread::check_time() {

  if (--callsCnt > 0)
      return;

  // When using nodes, ensure checking rate is not lower than 0.1% of nodes
  callsCnt = Limits.nodes ? std::min(1024, int(Limits.nodes / 1024)) : 1024;

  static TimePoint lastInfoTime = now();

  TimePoint elapsed = Time.elapsed();
  TimePoint tick = Limits.startTime + elapsed;

  if (tick - lastInfoTime >= 1000)
  {
      lastInfoTime = tick;
      dbg_print();
  }

  // We should not stop pondering until told so by the GUI
  if (Threads.ponder)
      return;

  if (   (Limits.use_time_management() && elapsed > Time.maximum() - 10)
      || (Limits.movetime && elapsed >= Limits.movetime)
      || (Limits.nodes && Threads.nodes_searched() >= (uint64_t)Limits.nodes))
      Threads.stop = true;
}


/// UCI::pv() formats PV information according to the UCI protocol. UCI requires
/// that all (if any) unsearched PV lines are sent using a previous search score.

string UCI::pv(const Position& pos, Depth depth, Value alpha, Value beta) {

  std::stringstream ss;
  TimePoint elapsed = Time.elapsed() + 1;
  const RootMoves& rootMoves = pos.this_thread()->rootMoves;
  size_t pvIdx = pos.this_thread()->pvIdx;
  size_t multiPV = std::min((size_t)Options["MultiPV"], rootMoves.size());
  uint64_t nodesSearched = Threads.nodes_searched();
  uint64_t tbHits = Threads.tb_hits() + (TB::RootInTB ? rootMoves.size() : 0);

  for (size_t i = 0; i < multiPV; ++i)
  {
      bool updated = (i <= pvIdx && rootMoves[i].score != -VALUE_INFINITE);

      if (depth == ONE_PLY && !updated)
          continue;

      Depth d = updated ? depth : depth - ONE_PLY;
      Value v = updated ? rootMoves[i].score : rootMoves[i].previousScore;

      bool tb = TB::RootInTB && abs(v) < VALUE_MATE - MAX_PLY;
      v = tb ? rootMoves[i].tbScore : v;

      if (ss.rdbuf()->in_avail()) // Not at first line
          ss << "\n";

      ss << "info"
         << " depth "    << d / ONE_PLY
         << " seldepth " << rootMoves[i].selDepth
         << " multipv "  << i + 1
         << " score "    << UCI::value(v);

      if (!tb && i == pvIdx)
          ss << (v >= beta ? " lowerbound" : v <= alpha ? " upperbound" : "");

      ss << " nodes "    << nodesSearched
         << " nps "      << nodesSearched * 1000 / elapsed;

      if (elapsed > 1000) // Earlier makes little sense
          ss << " hashfull " << TT.hashfull();

      ss << " tbhits "   << tbHits
         << " time "     << elapsed
         << " pv";

      for (Move m : rootMoves[i].pv)
          ss << " " << UCI::move(m, pos.is_chess960());
  }

  return ss.str();
}


/// RootMove::extract_ponder_from_tt() is called in case we have no ponder move
/// before exiting the search, for instance, in case we stop the search during a
/// fail high at root. We try hard to have a ponder move to return to the GUI,
/// otherwise in case of 'ponder on' we have nothing to think on.

bool RootMove::extract_ponder_from_tt(Position& pos) {

    StateInfo st;
    bool ttHit;

    assert(pv.size() == 1);
    if (pv[0] == MOVE_NONE) // Not pondering
        return false;

    if (!pv[0])
        return false;

    pos.do_move(pv[0], st);
    TTEntry* tte = TT.probe(pos.key(), ttHit);

    if (ttHit)
    {
        Move m = tte->move(); // Local copy to be SMP safe
        if (MoveList<LEGAL>(pos).contains(m))
            pv.push_back(m);
    }

    pos.undo_move(pv[0]);
    return pv.size() > 1;
}

void Tablebases::rank_root_moves(Position& pos, Search::RootMoves& rootMoves) {

    RootInTB = false;
    UseRule50 = bool(Options["Syzygy50MoveRule"]);
    ProbeDepth = int(Options["SyzygyProbeDepth"]) * ONE_PLY;
    Cardinality = int(Options["SyzygyProbeLimit"]);
    bool dtz_available = true;

    // Tables with fewer pieces than SyzygyProbeLimit are searched with
    // ProbeDepth == DEPTH_ZERO
    if (Cardinality > MaxCardinality)
    {
        Cardinality = MaxCardinality;
        ProbeDepth = DEPTH_ZERO;
    }

    if (Cardinality >= popcount(pos.pieces()) && !pos.can_castle(ANY_CASTLING))
    {
        // Rank moves using DTZ tables
        RootInTB = root_probe(pos, rootMoves);

        if (!RootInTB)
        {
            // DTZ tables are missing; try to rank moves using WDL tables
            dtz_available = false;
            RootInTB = root_probe_wdl(pos, rootMoves);
        }
    }

    if (RootInTB)
    {
        // Sort moves according to TB rank
        std::sort(rootMoves.begin(), rootMoves.end(),
                  [](const RootMove &a, const RootMove &b) { return a.tbRank > b.tbRank; } );

        // Probe during search only if DTZ is not available and we are winning
        if (dtz_available || rootMoves[0].tbScore <= VALUE_DRAW)
            Cardinality = 0;
    }
    else
    {
        // Assign the same rank to all moves
        for (auto& m : rootMoves)
            m.tbRank = 0;
    }
}<|MERGE_RESOLUTION|>--- conflicted
+++ resolved
@@ -1282,15 +1282,10 @@
                   continue;
 
               // Prune moves with negative SEE (~10 Elo)
-<<<<<<< HEAD
 #ifdef ANTI
               if (pos.is_anti()) {} else
 #endif
-              if (   lmrDepth < 8
-                  && !pos.see_ge(move, Value(-35 * lmrDepth * lmrDepth)))
-=======
               if (!pos.see_ge(move, Value(-29 * lmrDepth * lmrDepth)))
->>>>>>> a834bfe8
                   continue;
           }
           else if (   !extension // (~20 Elo)

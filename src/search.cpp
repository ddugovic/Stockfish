--- conflicted
+++ resolved
@@ -57,9 +57,6 @@
 using namespace Search;
 
 namespace {
-
-  // Time threshold for printing upperbound/lowerbound info
-  const int PV_MIN_ELAPSED = 2500;
 
   // Different node types, used as a template parameter
   enum NodeType { NonPV, PV, Root };
@@ -403,13 +400,8 @@
               if (   mainThread
                   && multiPV == 1
                   && (bestValue <= alpha || bestValue >= beta)
-<<<<<<< HEAD
-                  && Time.elapsed() > PV_MIN_ELAPSED)
-                  sync_cout << UCI::pv(rootPos, rootDepth, alpha, beta) << sync_endl;
-=======
                   && Time.elapsed() > 3000)
                   sync_cout << UCI::pv(rootPos, rootDepth) << sync_endl;
->>>>>>> f5a31b7e
 
               // In case of failing low/high increase aspiration window and
               // re-search, otherwise exit the loop.
@@ -442,13 +434,8 @@
           std::stable_sort(rootMoves.begin() + pvFirst, rootMoves.begin() + pvIdx + 1);
 
           if (    mainThread
-<<<<<<< HEAD
-              && (Threads.stop || pvIdx + 1 == multiPV || Time.elapsed() > PV_MIN_ELAPSED))
-              sync_cout << UCI::pv(rootPos, rootDepth, alpha, beta) << sync_endl;
-=======
               && (Threads.stop || pvIdx + 1 == multiPV || Time.elapsed() > 3000))
               sync_cout << UCI::pv(rootPos, rootDepth) << sync_endl;
->>>>>>> f5a31b7e
       }
 
       if (!Threads.stop)
@@ -1061,12 +1048,6 @@
           continue;
 
       ss->moveCount = ++moveCount;
-#ifdef PRINTCURRMOVE
-      if (rootNode && thisThread == Threads.main() && Time.elapsed() > PV_MIN_ELAPSED)
-          sync_cout << "info depth " << depth
-                    << " currmove " << UCI::move(move, pos.is_chess960())
-                    << " currmovenumber " << moveCount + thisThread->pvIdx << sync_endl;
-#endif
       if (PvNode)
           (ss+1)->pv = nullptr;
 
@@ -1576,13 +1557,7 @@
         && tte->depth() >= ttDepth
         && ttValue != VALUE_NONE // Only in case of TT access race
         && (tte->bound() & (ttValue >= beta ? BOUND_LOWER : BOUND_UPPER)))
-    {
-        // When infinite looping in quiescent search give some update
-        // (without cluttering the UI)
-        if (Threads.nodes_searched() % (PV_MIN_ELAPSED * 4) == 0)
-            sync_cout << UCI::pv(pos, ttDepth, alpha, beta) << sync_endl;
         return ttValue;
-    }
 
     // Evaluate the position statically
     if (ss->inCheck)

/*
  Stockfish, a UCI chess playing engine derived from Glaurung 2.1
  Copyright (C) 2004-2022 The Stockfish developers (see AUTHORS file)

  Stockfish is free software: you can redistribute it and/or modify
  it under the terms of the GNU General Public License as published by
  the Free Software Foundation, either version 3 of the License, or
  (at your option) any later version.

  Stockfish is distributed in the hope that it will be useful,
  but WITHOUT ANY WARRANTY; without even the implied warranty of
  MERCHANTABILITY or FITNESS FOR A PARTICULAR PURPOSE.  See the
  GNU General Public License for more details.

  You should have received a copy of the GNU General Public License
  along with this program.  If not, see <http://www.gnu.org/licenses/>.
*/

#include <algorithm>
#include <cassert>
#include <cmath>
#include <cstring>   // For std::memset
#include <iostream>
#include <sstream>

#include "evaluate.h"
#include "misc.h"
#include "movegen.h"
#include "movepick.h"
#include "position.h"
#include "search.h"
#include "thread.h"
#include "timeman.h"
#include "tt.h"
#include "uci.h"
#include "syzygy/tbprobe.h"

namespace Stockfish {

namespace Search {

  LimitsType Limits;
}

namespace Tablebases {

  int Cardinality;
  bool RootInTB;
  bool UseRule50;
  Depth ProbeDepth;
}

namespace TB = Tablebases;

using std::string;
using Eval::evaluate;
using namespace Search;

namespace {

  // Time threshold for printing upperbound/lowerbound info
  const int PV_MIN_ELAPSED = 2500;

  // Different node types, used as a template parameter
  enum NodeType { NonPV, PV, Root };

  // Futility margin
<<<<<<< HEAD
  constexpr int FutilityMarginFactor[VARIANT_NB] = {
  174,
#ifdef ANTI
  611,
#endif
#ifdef ATOMIC
  585,
#endif
#ifdef CRAZYHOUSE
  150,
#endif
#ifdef EXTINCTION
  175,
#endif
#ifdef GRID
  206,
#endif
#ifdef HORDE
  176,
#endif
#ifdef KOTH
  217,
#endif
#ifdef LOSERS
  618,
#endif
#ifdef RACE
  361,
#endif
#ifdef THREECHECK
  248,
#endif
#ifdef TWOKINGS
  175,
#endif
  };
  constexpr int FutilityMarginParent[VARIANT_NB][2] = {
  { 122, 138 },
#ifdef ANTI
  { 331, 372 },
#endif
#ifdef ATOMIC
  { 512, 400 },
#endif
#ifdef CRAZYHOUSE
  { 256, 200 },
#endif
#ifdef EXTINCTION
  { 256, 200 },
#endif
#ifdef GRID
  { 278, 168 },
#endif
#ifdef HORDE
  { 261, 162 },
#endif
#ifdef KOTH
  { 418, 305 },
#endif
#ifdef LOSERS
  { 299, 281 },
#endif
#ifdef RACE
  { VALUE_INFINITE, VALUE_INFINITE },
#endif
#ifdef THREECHECK
  { 420, 332 },
#endif
#ifdef TWOKINGS
  { 256, 200 },
#endif
  };
  constexpr int ProbcutMargin[VARIANT_NB] = {
  173,
#ifdef ANTI
  216,
#endif
#ifdef ATOMIC
  200,
#endif
#ifdef CRAZYHOUSE
  200,
#endif
#ifdef EXTINCTION
  400,
#endif
#ifdef GRID
  222,
#endif
#ifdef HORDE
  153,
#endif
#ifdef KOTH
  324,
#endif
#ifdef LOSERS
  200,
#endif
#ifdef RACE
  242,
#endif
#ifdef THREECHECK
  418,
#endif
#ifdef TWOKINGS
  200,
#endif
  };
  Value futility_margin(Variant var, Depth d, bool improving) {
    return Value(FutilityMarginFactor[var] * (d - improving));
=======
  Value futility_margin(Depth d, bool improving) {
    return Value(165 * (d - improving));
>>>>>>> dc0c441b
  }

  // Reductions lookup table, initialized at startup
  int Reductions[MAX_MOVES]; // [depth or moveNumber]

  Depth reduction(bool i, Depth d, int mn, Value delta, Value rootDelta) {
    int r = Reductions[d] * Reductions[mn];
    return (r + 1642 - int(delta) * 1024 / int(rootDelta)) / 1024 + (!i && r > 916);
  }

  constexpr int futility_move_count(bool improving, Depth depth) {
    return improving ? (3 + depth * depth)
                     : (3 + depth * depth) / 2;
  }

  // History and stats update bonus, based on depth
  int stat_bonus(Depth d) {
    return std::min((12 * d + 282) * d - 349 , 1594);
  }

  // Add a small random component to draw evaluations to avoid 3-fold blindness
  Value value_draw(const Thread* thisThread) {
    return VALUE_DRAW - 1 + Value(thisThread->nodes & 0x2);
  }

  // Skill structure is used to implement strength limit. If we have an uci_elo then
  // we convert it to a suitable fractional skill level using anchoring to CCRL Elo
  // (goldfish 1.13 = 2000) and a fit through Ordo derived Elo for match (TC 60+0.6)
  // results spanning a wide range of k values.
  struct Skill {
    Skill(int skill_level, int uci_elo) {
        if (uci_elo)
            level = std::clamp(std::pow((uci_elo - 1346.6) / 143.4, 1 / 0.806), 0.0, 20.0);
        else
            level = double(skill_level);
    }
    bool enabled() const { return level < 20.0; }
    bool time_to_pick(Depth depth) const { return depth == 1 + int(level); }
    Move pick_best(size_t multiPV);

    double level;
    Move best = MOVE_NONE;
  };

  template <NodeType nodeType>
  Value search(Position& pos, Stack* ss, Value alpha, Value beta, Depth depth, bool cutNode);

  template <NodeType nodeType>
  Value qsearch(Position& pos, Stack* ss, Value alpha, Value beta, Depth depth = 0);

  Value value_to_tt(Value v, int ply);
  Value value_from_tt(Value v, int ply, int r50c);
  void update_pv(Move* pv, Move move, const Move* childPv);
  void update_continuation_histories(Stack* ss, Piece pc, Square to, int bonus);
  void update_quiet_stats(const Position& pos, Stack* ss, Move move, int bonus);
  void update_all_stats(const Position& pos, Stack* ss, Move bestMove, Value bestValue, Value beta, Square prevSq,
                        Move* quietsSearched, int quietCount, Move* capturesSearched, int captureCount, Depth depth);

  // perft() is our utility to verify move generation. All the leaf nodes up
  // to the given depth are generated and counted, and the sum is returned.
  template<bool Root>
  uint64_t perft(Position& pos, Depth depth) {

    StateInfo st;
#ifdef USE_NNUE
    ASSERT_ALIGNED(&st, Eval::NNUE::CacheLineSize);
#endif

    uint64_t cnt, nodes = 0;
    const bool leaf = (depth == 2);

    for (const auto& m : MoveList<LEGAL>(pos))
    {
        if (Root && depth <= 1)
            cnt = 1, nodes++;
        else
        {
            pos.do_move(m, st);
            cnt = leaf ? MoveList<LEGAL>(pos).size() : perft<false>(pos, depth - 1);
            nodes += cnt;
            pos.undo_move(m);
        }
        if (Root)
            sync_cout << UCI::move(m, pos.is_chess960()) << ": " << cnt << sync_endl;
    }
    return nodes;
  }

} // namespace


/// Search::init() is called at startup to initialize various lookup tables

void Search::init() {

  for (int i = 1; i < MAX_MOVES; ++i)
      Reductions[i] = int((20.26 + std::log(Threads.size()) / 2) * std::log(i));
}


/// Search::clear() resets search state to its initial value

void Search::clear() {

  Threads.main()->wait_for_search_finished();

  Time.availableNodes = 0;
  TT.clear();
  Threads.clear();
  Tablebases::init(UCI::variant_from_name(Options["UCI_Variant"]), Options["SyzygyPath"]); // Free mapped files
}


/// MainThread::search() is started when the program receives the UCI 'go'
/// command. It searches from the root position and outputs the "bestmove".

void MainThread::search() {

  if (Limits.perft)
  {
      nodes = perft<true>(rootPos, Limits.perft);
      sync_cout << "\nNodes searched: " << nodes << "\n" << sync_endl;
      return;
  }

  Color us = rootPos.side_to_move();
  Time.init(rootPos.variant(), Limits, us, rootPos.game_ply());
  TT.new_search();

#ifdef USE_NNUE
  Eval::NNUE::verify();
#endif

  if (rootMoves.empty())
  {
      rootMoves.emplace_back(MOVE_NONE);
      Value score = rootPos.is_variant_end() ? rootPos.variant_result()
                   : rootPos.checkers() ? rootPos.checkmate_value()
                   : rootPos.stalemate_value();
      sync_cout << "info depth 0 score " << UCI::value(score) << sync_endl;
  }
  else
  {
      Threads.start_searching(); // start non-main threads
      Thread::search();          // main thread start searching
  }

  // When we reach the maximum depth, we can arrive here without a raise of
  // Threads.stop. However, if we are pondering or in an infinite search,
  // the UCI protocol states that we shouldn't print the best move before the
  // GUI sends a "stop" or "ponderhit" command. We therefore simply wait here
  // until the GUI sends one of those commands.

  while (!Threads.stop && (ponder || Limits.infinite))
  {} // Busy wait for a stop or a ponder reset

  // Stop the threads if not already stopped (also raise the stop if
  // "ponderhit" just reset Threads.ponder).
  Threads.stop = true;

  // Wait until all threads have finished
  Threads.wait_for_search_finished();

  // When playing in 'nodes as time' mode, subtract the searched nodes from
  // the available ones before exiting.
  if (Limits.npmsec)
      Time.availableNodes += Limits.inc[us] - Threads.nodes_searched();

  Thread* bestThread = this;
  Skill skill = Skill(Options["Skill Level"], Options["UCI_LimitStrength"] ? int(Options["UCI_Elo"]) : 0);

  if (   int(Options["MultiPV"]) == 1
      && !Limits.depth
      && !skill.enabled()
      && rootMoves[0].pv[0] != MOVE_NONE)
      bestThread = Threads.get_best_thread();

  bestPreviousScore = bestThread->rootMoves[0].score;
  bestPreviousAverageScore = bestThread->rootMoves[0].averageScore;

  for (Thread* th : Threads)
    th->previousDepth = bestThread->completedDepth;

  // Send again PV info if we have a new best thread
  if (bestThread != this)
      sync_cout << UCI::pv(bestThread->rootPos, bestThread->completedDepth, -VALUE_INFINITE, VALUE_INFINITE) << sync_endl;

  // Best move could be MOVE_NONE when searching on a terminal position
  sync_cout << "bestmove " << UCI::move(bestThread->rootMoves[0].pv[0], rootPos.is_chess960());

  if (bestThread->rootMoves[0].pv.size() > 1 || bestThread->rootMoves[0].extract_ponder_from_tt(rootPos))
      std::cout << " ponder " << UCI::move(bestThread->rootMoves[0].pv[1], rootPos.is_chess960());

  std::cout << sync_endl;
}


/// Thread::search() is the main iterative deepening loop. It calls search()
/// repeatedly with increasing depth until the allocated thinking time has been
/// consumed, the user stops the search, or the maximum search depth is reached.

void Thread::search() {

  // To allow access to (ss-7) up to (ss+2), the stack must be oversized.
  // The former is needed to allow update_continuation_histories(ss-1, ...),
  // which accesses its argument at ss-6, also near the root.
  // The latter is needed for statScore and killer initialization.
  Stack stack[MAX_PLY+10], *ss = stack+7;
  Move  pv[MAX_PLY+1];
  Value alpha, beta, delta;
  Move  lastBestMove = MOVE_NONE;
  Depth lastBestMoveDepth = 0;
  MainThread* mainThread = (this == Threads.main() ? Threads.main() : nullptr);
  double timeReduction = 1, totBestMoveChanges = 0;
  Color us = rootPos.side_to_move();
  int iterIdx = 0;

  std::memset(ss-7, 0, 10 * sizeof(Stack));
  for (int i = 7; i > 0; i--)
      (ss-i)->continuationHistory = &this->continuationHistory[0][0][NO_PIECE][0]; // Use as a sentinel

  for (int i = 0; i <= MAX_PLY + 2; ++i)
      (ss+i)->ply = i;

  ss->pv = pv;

  bestValue = delta = alpha = -VALUE_INFINITE;
  beta = VALUE_INFINITE;

  if (mainThread)
  {
      if (mainThread->bestPreviousScore == VALUE_INFINITE)
          for (int i = 0; i < 4; ++i)
              mainThread->iterValue[i] = VALUE_ZERO;
      else
          for (int i = 0; i < 4; ++i)
              mainThread->iterValue[i] = mainThread->bestPreviousScore;
  }

  size_t multiPV = size_t(Options["MultiPV"]);
  Skill skill(Options["Skill Level"], Options["UCI_LimitStrength"] ? int(Options["UCI_Elo"]) : 0);

  // When playing with strength handicap enable MultiPV search that we will
  // use behind the scenes to retrieve a set of possible moves.
  if (skill.enabled())
      multiPV = std::max(multiPV, (size_t)4);

  multiPV = std::min(multiPV, rootMoves.size());

  complexityAverage.set(155, 1);

  trend = SCORE_ZERO;
  optimism[us] = optimism[~us] = VALUE_ZERO;

  int searchAgainCounter = 0;

  // Iterative deepening loop until requested to stop or the target depth is reached
  while (   ++rootDepth < MAX_PLY
         && !Threads.stop
         && !(Limits.depth && mainThread && rootDepth > Limits.depth))
  {
      // Age out PV variability metric
      if (mainThread)
          totBestMoveChanges /= 2;

      // Save the last iteration's scores before first PV line is searched and
      // all the move scores except the (new) PV are set to -VALUE_INFINITE.
      for (RootMove& rm : rootMoves)
          rm.previousScore = rm.score;

      size_t pvFirst = 0;
      pvLast = 0;

      if (!Threads.increaseDepth)
         searchAgainCounter++;

      // MultiPV loop. We perform a full root search for each PV line
      for (pvIdx = 0; pvIdx < multiPV && !Threads.stop; ++pvIdx)
      {
          if (pvIdx == pvLast)
          {
              pvFirst = pvLast;
              for (pvLast++; pvLast < rootMoves.size(); pvLast++)
                  if (rootMoves[pvLast].tbRank != rootMoves[pvFirst].tbRank)
                      break;
          }

          // Reset UCI info selDepth for each depth and each PV line
          selDepth = 0;

          // Reset aspiration window starting size
          if (rootDepth >= 4)
          {
              Value prev = rootMoves[pvIdx].averageScore;
              delta = Value(10) + int(prev) * prev / 15620;
              alpha = std::max(prev - delta,-VALUE_INFINITE);
              beta  = std::min(prev + delta, VALUE_INFINITE);

              // Adjust trend and optimism based on root move's previousScore
              int tr = 116 * prev / (std::abs(prev) + 89);
              trend = (us == WHITE ?  make_score(tr, tr / 2)
                                   : -make_score(tr, tr / 2));

              int opt = 118 * prev / (std::abs(prev) + 169);
              optimism[ us] = Value(opt);
              optimism[~us] = -optimism[us];
          }

          // Start with a small aspiration window and, in the case of a fail
          // high/low, re-search with a bigger window until we don't fail
          // high/low anymore.
          int failedHighCnt = 0;
          while (true)
          {
              // Adjust the effective depth searched, but ensuring at least one effective increment for every
              // four searchAgain steps (see issue #2717).
              Depth adjustedDepth = std::max(1, rootDepth - failedHighCnt - 3 * (searchAgainCounter + 1) / 4);
              bestValue = Stockfish::search<Root>(rootPos, ss, alpha, beta, adjustedDepth, false);
#ifdef HELPMATE
              if (rootPos.is_helpmate()) bestValue = -bestValue;
#endif

              // Bring the best move to the front. It is critical that sorting
              // is done with a stable algorithm because all the values but the
              // first and eventually the new best one are set to -VALUE_INFINITE
              // and we want to keep the same order for all the moves except the
              // new PV that goes to the front. Note that in case of MultiPV
              // search the already searched PV lines are preserved.
              std::stable_sort(rootMoves.begin() + pvIdx, rootMoves.begin() + pvLast);

              // If search has been stopped, we break immediately. Sorting is
              // safe because RootMoves is still valid, although it refers to
              // the previous iteration.
              if (Threads.stop)
                  break;

              // When failing high/low give some update (without cluttering
              // the UI) before a re-search.
              if (   mainThread
                  && multiPV == 1
                  && (bestValue <= alpha || bestValue >= beta)
                  && Time.elapsed() > PV_MIN_ELAPSED)
                  sync_cout << UCI::pv(rootPos, rootDepth, alpha, beta) << sync_endl;

              // In case of failing low/high increase aspiration window and
              // re-search, otherwise exit the loop.
              if (bestValue <= alpha)
              {
                  beta = (alpha + beta) / 2;
                  alpha = std::max(bestValue - delta, -VALUE_INFINITE);

                  failedHighCnt = 0;
                  if (mainThread)
                      mainThread->stopOnPonderhit = false;
              }
              else if (bestValue >= beta)
              {
                  beta = std::min(bestValue + delta, VALUE_INFINITE);
                  ++failedHighCnt;
              }
              else
                  break;

              delta += delta / 4 + 2;

              assert(alpha >= -VALUE_INFINITE && beta <= VALUE_INFINITE);
          }
#ifdef HELPMATE
          if (rootPos.is_helpmate()) bestValue = -bestValue;
#endif

          // Sort the PV lines searched so far and update the GUI
          std::stable_sort(rootMoves.begin() + pvFirst, rootMoves.begin() + pvIdx + 1);

          if (    mainThread
              && (Threads.stop || pvIdx + 1 == multiPV || Time.elapsed() > PV_MIN_ELAPSED))
              sync_cout << UCI::pv(rootPos, rootDepth, alpha, beta) << sync_endl;
      }

      if (!Threads.stop)
          completedDepth = rootDepth;

      if (rootMoves[0].pv[0] != lastBestMove) {
         lastBestMove = rootMoves[0].pv[0];
         lastBestMoveDepth = rootDepth;
      }

      // Have we found a "mate in x"?
      if (   Limits.mate
          && bestValue >= VALUE_MATE_IN_MAX_PLY
          && VALUE_MATE - bestValue <= 2 * Limits.mate)
          Threads.stop = true;

      if (!mainThread)
          continue;

      // If skill level is enabled and time is up, pick a sub-optimal best move
      if (skill.enabled() && skill.time_to_pick(rootDepth))
          skill.pick_best(multiPV);

      // Use part of the gained time from a previous stable move for the current move
      for (Thread* th : Threads)
      {
          totBestMoveChanges += th->bestMoveChanges;
          th->bestMoveChanges = 0;
      }

      // Do we have time for the next iteration? Can we stop searching now?
      if (    Limits.use_time_management()
          && !Threads.stop
          && !mainThread->stopOnPonderhit)
      {
          double fallingEval = (71 + 12 * (mainThread->bestPreviousAverageScore - bestValue)
                                    +  6 * (mainThread->iterValue[iterIdx] - bestValue)) / 656.7;
          fallingEval = std::clamp(fallingEval, 0.5, 1.5);

          // If the bestMove is stable over several iterations, reduce time accordingly
          timeReduction = lastBestMoveDepth + 9 < completedDepth ? 1.37 : 0.65;
          double reduction = (1.4 + mainThread->previousTimeReduction) / (2.15 * timeReduction);
          double bestMoveInstability = 1 + 1.7 * totBestMoveChanges / Threads.size();
          int complexity = mainThread->complexityAverage.value();
          double complexPosition = std::min(1.0 + (complexity - 261) / 1738.7, 1.5);

          double totalTime = Time.optimum() * fallingEval * reduction * bestMoveInstability * complexPosition;

          // Cap used time in case of a single legal move for a better viewer experience in tournaments
          // yielding correct scores and sufficiently fast moves.
          if (rootMoves.size() == 1)
              totalTime = std::min(500.0, totalTime);

          // Stop the search if we have exceeded the totalTime
          if (Time.elapsed() > totalTime)
          {
              // If we are allowed to ponder do not stop the search now but
              // keep pondering until the GUI sends "ponderhit" or "stop".
              if (mainThread->ponder)
                  mainThread->stopOnPonderhit = true;
              else
                  Threads.stop = true;
          }
          else if (   Threads.increaseDepth
                   && !mainThread->ponder
                   && Time.elapsed() > totalTime * 0.53)
                   Threads.increaseDepth = false;
          else
                   Threads.increaseDepth = true;
      }

      mainThread->iterValue[iterIdx] = bestValue;
      iterIdx = (iterIdx + 1) & 3;
  }

  if (!mainThread)
      return;

  mainThread->previousTimeReduction = timeReduction;

  // If skill level is enabled, swap best PV line with the sub-optimal one
  if (skill.enabled())
      std::swap(rootMoves[0], *std::find(rootMoves.begin(), rootMoves.end(),
                skill.best ? skill.best : skill.pick_best(multiPV)));
}


namespace {

  // search<>() is the main search function for both PV and non-PV nodes

  template <NodeType nodeType>
  Value search(Position& pos, Stack* ss, Value alpha, Value beta, Depth depth, bool cutNode) {

    constexpr bool PvNode = nodeType != NonPV;
    constexpr bool rootNode = nodeType == Root;
    const Depth maxNextDepth = rootNode ? depth : depth + 1;

    // Check if we have an upcoming move which draws by repetition, or
    // if the opponent had an alternative move earlier to this position.
    if (   !rootNode
        && pos.rule50_count() >= 3
        && alpha < VALUE_DRAW
        && pos.has_game_cycle(ss->ply))
    {
        alpha = value_draw(pos.this_thread());
        if (alpha >= beta)
            return alpha;
    }

    // Dive into quiescence search when the depth reaches zero
    if (depth <= 0)
        return qsearch<PvNode ? PV : NonPV>(pos, ss, alpha, beta);

    assert(-VALUE_INFINITE <= alpha && alpha < beta && beta <= VALUE_INFINITE);
    assert(PvNode || (alpha == beta - 1));
    assert(0 < depth && depth < MAX_PLY);
    assert(!(PvNode && cutNode));

    Move pv[MAX_PLY+1], capturesSearched[32], quietsSearched[64];
    StateInfo st;
#ifdef USE_NNUE
    ASSERT_ALIGNED(&st, Eval::NNUE::CacheLineSize);
#endif

    TTEntry* tte;
    Key posKey;
    Move ttMove, move, excludedMove, bestMove;
    Depth extension, newDepth;
    Value bestValue, value, ttValue, eval, maxValue, probCutBeta;
    bool givesCheck, improving, priorCapture, singularQuietLMR;
    bool capture, moveCountPruning, ttCapture;
    Piece movedPiece;
    int moveCount, captureCount, quietCount, improvement, complexity;

    // Step 1. Initialize node
    Thread* thisThread = pos.this_thread();
    ss->inCheck        = pos.checkers();
    priorCapture       = pos.captured_piece();
    Color us           = pos.side_to_move();
    moveCount          = captureCount = quietCount = ss->moveCount = 0;
    bestValue          = -VALUE_INFINITE;
    maxValue           = VALUE_INFINITE;

    // Check for the available remaining time
    if (thisThread == Threads.main())
        static_cast<MainThread*>(thisThread)->check_time();

    // Used to send selDepth info to GUI (selDepth counts from 1, ply from 0)
    if (PvNode && thisThread->selDepth < ss->ply + 1)
        thisThread->selDepth = ss->ply + 1;

    if (!rootNode)
    {
        if (pos.is_variant_end())
            return pos.variant_result(ss->ply, VALUE_DRAW);

        // Step 2. Check for aborted search and immediate draw
        if (   Threads.stop.load(std::memory_order_relaxed)
            || pos.is_draw(ss->ply)
            || ss->ply >= MAX_PLY)
            return (ss->ply >= MAX_PLY && !ss->inCheck) ? evaluate(pos)
                                                        : value_draw(pos.this_thread());

        // Step 3. Mate distance pruning. Even if we mate at the next move our score
        // would be at best mate_in(ss->ply+1), but if alpha is already bigger because
        // a shorter mate was found upward in the tree then there is no need to search
        // because we will never beat the current alpha. Same logic but with reversed
        // signs applies also in the opposite condition of being mated instead of giving
        // mate. In this case return a fail-high score.
        alpha = std::max(mated_in(ss->ply), alpha);
        beta = std::min(mate_in(ss->ply+1), beta);
        if (alpha >= beta)
            return alpha;
    }
    else
        thisThread->rootDelta = beta - alpha;

    assert(0 <= ss->ply && ss->ply < MAX_PLY);

    (ss+1)->ttPv         = false;
    (ss+1)->excludedMove = bestMove = MOVE_NONE;
    (ss+2)->killers[0]   = (ss+2)->killers[1] = MOVE_NONE;
    (ss+2)->cutoffCnt    = 0;
    ss->doubleExtensions = (ss-1)->doubleExtensions;
    Square prevSq        = to_sq((ss-1)->currentMove);

    // Initialize statScore to zero for the grandchildren of the current position.
    // So statScore is shared between all grandchildren and only the first grandchild
    // starts with statScore = 0. Later grandchildren start with the last calculated
    // statScore of the previous grandchild. This influences the reduction rules in
    // LMR which are based on the statScore of parent position.
    if (!rootNode)
        (ss+2)->statScore = 0;

    // Step 4. Transposition table lookup. We don't want the score of a partial
    // search to overwrite a previous full search TT value, so we use a different
    // position key in case of an excluded move.
    excludedMove = ss->excludedMove;
    posKey = excludedMove == MOVE_NONE ? pos.key() : pos.key() ^ make_key(excludedMove);
    tte = TT.probe(posKey, ss->ttHit);
    ttValue = ss->ttHit ? value_from_tt(tte->value(), ss->ply, pos.rule50_count()) : VALUE_NONE;
    ttMove =  rootNode ? thisThread->rootMoves[thisThread->pvIdx].pv[0]
            : ss->ttHit    ? tte->move() : MOVE_NONE;
    ttCapture = ttMove && pos.capture(ttMove);
    if (!excludedMove)
        ss->ttPv = PvNode || (ss->ttHit && tte->is_pv());

    // At non-PV nodes we check for an early TT cutoff
    if (  !PvNode
        && ss->ttHit
        && tte->depth() > depth - (tte->bound() == BOUND_EXACT)
        && ttValue != VALUE_NONE // Possible in case of TT access race
        && (tte->bound() & (ttValue >= beta ? BOUND_LOWER : BOUND_UPPER)))
    {
        // If ttMove is quiet, update move sorting heuristics on TT hit (~1 Elo)
        if (ttMove)
        {
            if (ttValue >= beta)
            {
                // Bonus for a quiet ttMove that fails high (~3 Elo)
                if (!ttCapture)
                    update_quiet_stats(pos, ss, ttMove, stat_bonus(depth));

                // Extra penalty for early quiet moves of the previous ply (~0 Elo)
                if ((ss-1)->moveCount <= 2 && !priorCapture)
                    update_continuation_histories(ss-1, pos.piece_on(prevSq), prevSq, -stat_bonus(depth + 1));
            }
            // Penalty for a quiet ttMove that fails low (~1 Elo)
            else if (!ttCapture)
            {
                int penalty = -stat_bonus(depth);
                thisThread->mainHistory[us][from_to(ttMove)] << penalty;
                update_continuation_histories(ss, pos.moved_piece(ttMove), to_sq(ttMove), penalty);
            }
        }

        // Partial workaround for the graph history interaction problem
        // For high rule50 counts don't produce transposition table cutoffs.
        if (pos.rule50_count() < 90)
            return ttValue;
    }

    // Step 5. Tablebases probe
#ifdef EXTINCTION
    if (pos.is_extinction()) {} else
#endif
#ifdef GRID
    if (pos.is_grid()) {} else
#endif
#ifdef KOTH
    if (pos.is_koth()) {} else
#endif
#ifdef LOSERS
    if (pos.is_losers()) {} else
#endif
#ifdef RACE
    if (pos.is_race()) {} else
#endif
#ifdef THREECHECK
    if (pos.is_three_check()) {} else
#endif
#ifdef HORDE
    if (pos.is_horde()) {} else
#endif
#ifdef HELPMATE
    if (pos.is_helpmate()) {} else
#endif
#ifdef KNIGHTRELAY
    if (pos.is_knight_relay() && pos.pieces(PAWN, KNIGHT)) {} else
#endif
#ifdef RELAY
    if (pos.is_relay()) {} else
#endif
    if (!rootNode && TB::Cardinality)
    {
        int piecesCount = pos.count<ALL_PIECES>();

        if (    piecesCount <= TB::Cardinality
            && (piecesCount <  TB::Cardinality || depth >= TB::ProbeDepth)
            &&  pos.rule50_count() == 0
            && !pos.can_castle(ANY_CASTLING))
        {
            TB::ProbeState err;
            TB::WDLScore wdl = Tablebases::probe_wdl(pos, &err);

            // Force check of time on the next occasion
            if (thisThread == Threads.main())
                static_cast<MainThread*>(thisThread)->callsCnt = 0;

            if (err != TB::ProbeState::FAIL)
            {
                thisThread->tbHits.fetch_add(1, std::memory_order_relaxed);

                int drawScore = TB::UseRule50 ? 1 : 0;

                // use the range VALUE_MATE_IN_MAX_PLY to VALUE_TB_WIN_IN_MAX_PLY to score
                value =  wdl < -drawScore ? VALUE_MATED_IN_MAX_PLY + ss->ply + 1
                       : wdl >  drawScore ? VALUE_MATE_IN_MAX_PLY - ss->ply - 1
                                          : VALUE_DRAW + 2 * wdl * drawScore;

                Bound b =  wdl < -drawScore ? BOUND_UPPER
                         : wdl >  drawScore ? BOUND_LOWER : BOUND_EXACT;

                if (    b == BOUND_EXACT
                    || (b == BOUND_LOWER ? value >= beta : value <= alpha))
                {
                    tte->save(posKey, value_to_tt(value, ss->ply), ss->ttPv, b,
                              std::min(MAX_PLY - 1, depth + 6),
                              MOVE_NONE, VALUE_NONE);

                    return value;
                }

                if (PvNode)
                {
                    if (b == BOUND_LOWER)
                        bestValue = value, alpha = std::max(alpha, bestValue);
                    else
                        maxValue = value;
                }
            }
        }
    }

    CapturePieceToHistory& captureHistory = thisThread->captureHistory;

    // Step 6. Static evaluation of the position
    bool skipEarlyPruning;
    switch (pos.variant())
    {
#ifdef ANTI
    case ANTI_VARIANT:
        skipEarlyPruning = pos.can_capture();
        break;
#endif
#ifdef RACE
    case RACE_VARIANT:
        skipEarlyPruning = pos.pieces(KING) & (Rank7BB | Rank8BB);
        break;
#endif
    default:
        skipEarlyPruning = ss->inCheck;
    }
    if (skipEarlyPruning)
    {
        // Skip early pruning when in check
        ss->staticEval = eval = VALUE_NONE;
        improving = false;
        improvement = 0;
        complexity = 0;
        goto moves_loop;
    }
    else if (ss->ttHit)
    {
        // Never assume anything about values stored in TT
        ss->staticEval = eval = tte->eval();
        if (eval == VALUE_NONE)
            ss->staticEval = eval = evaluate(pos, &complexity);
        else // Fall back to (semi)classical complexity for TT hits, the NNUE complexity is lost
            complexity = abs(ss->staticEval - pos.psq_eg_stm());

        // ttValue can be used as a better position evaluation (~4 Elo)
        if (    ttValue != VALUE_NONE
            && (tte->bound() & (ttValue > eval ? BOUND_LOWER : BOUND_UPPER)))
            eval = ttValue;
    }
    else
    {
        ss->staticEval = eval = evaluate(pos, &complexity);

        // Save static evaluation into transposition table
        if (!excludedMove)
            tte->save(posKey, VALUE_NONE, ss->ttPv, BOUND_NONE, DEPTH_NONE, MOVE_NONE, eval);
    }
#ifdef HELPMATE
    if (pos.is_helpmate())
        eval = -eval;
#endif

    thisThread->complexityAverage.update(complexity);

    // Use static evaluation difference to improve quiet move ordering (~3 Elo)
    if (is_ok((ss-1)->currentMove) && !(ss-1)->inCheck && !priorCapture)
    {
        int bonus = std::clamp(-19 * int((ss-1)->staticEval + ss->staticEval), -1914, 1914);
        thisThread->mainHistory[~us][from_to((ss-1)->currentMove)] << bonus;
    }

    // Set up the improvement variable, which is the difference between the current
    // static evaluation and the previous static evaluation at our turn (if we were
    // in check at our previous move we look at the move prior to it). The improvement
    // margin and the improving flag are used in various pruning heuristics.
    improvement =   (ss-2)->staticEval != VALUE_NONE ? ss->staticEval - (ss-2)->staticEval
                  : (ss-4)->staticEval != VALUE_NONE ? ss->staticEval - (ss-4)->staticEval
                  :                                    168;
    improving = improvement > 0;

    // Step 7. Razoring.
    // If eval is really low check with qsearch if it can exceed alpha, if it can't,
    // return a fail low.
<<<<<<< HEAD
#ifdef HELPMATE
    if (pos.is_helpmate())
        goto moves_loop;
#endif
#ifdef LOSERS
    if (pos.is_losers() && pos.can_capture_losers())
        goto moves_loop;
#endif
#ifdef EXTINCTION
    if (pos.is_extinction()) {} else
#endif
    if (   !PvNode
        && depth <= 7
        && eval < alpha - 341 - 267 * depth * depth)
=======
    if (   depth <= 7
        && eval < alpha - 369 - 254 * depth * depth)
>>>>>>> dc0c441b
    {
        value = qsearch<NonPV>(pos, ss, alpha - 1, alpha);
        if (value < alpha)
            return value;
    }

    // Step 8. Futility pruning: child node (~25 Elo).
    // The depth condition is important for mate finding.
    if (   !ss->ttPv
        &&  depth < 8
<<<<<<< HEAD
        &&  eval - futility_margin(pos.variant(), depth, improving) - (ss-1)->statScore / 256 >= beta
=======
        &&  eval - futility_margin(depth, improving) - (ss-1)->statScore / 303 >= beta
>>>>>>> dc0c441b
        &&  eval >= beta
        &&  eval < 28031) // larger than VALUE_KNOWN_WIN, but smaller than TB wins.
        return eval;

    // Step 9. Null move search with verification search (~22 Elo)
#ifdef GRID
    if (pos.is_grid()) {} else
#endif
    if (   !PvNode
        && (ss-1)->currentMove != MOVE_NULL
        && (ss-1)->statScore < 17139
        &&  eval >= beta
        &&  eval >= ss->staticEval
        &&  ss->staticEval >= beta - 20 * depth - improvement / 13 + 233 + complexity / 25
        && !excludedMove
        &&  pos.non_pawn_material(us)
        && (ss->ply >= thisThread->nmpMinPly || us != thisThread->nmpColor))
    {
        assert(eval - beta >= 0);

        // Null move dynamic reduction based on depth, eval and complexity of position
        Depth R = std::min(int(eval - beta) / 168, 7) + depth / 3 + 4 - (complexity > 861);

        ss->currentMove = MOVE_NULL;
        ss->continuationHistory = &thisThread->continuationHistory[0][0][NO_PIECE][0];

        pos.do_null_move(st);

        Value nullValue = -search<NonPV>(pos, ss+1, -beta, -beta+1, depth-R, !cutNode);

        pos.undo_null_move();

        if (nullValue >= beta)
        {
            // Do not return unproven mate or TB scores
            if (nullValue >= VALUE_TB_WIN_IN_MAX_PLY)
                nullValue = beta;

            if (thisThread->nmpMinPly || (abs(beta) < VALUE_KNOWN_WIN && depth < 14))
                return nullValue;

            assert(!thisThread->nmpMinPly); // Recursive verification is not allowed

            // Do verification search at high depths, with null move pruning disabled
            // for us, until ply exceeds nmpMinPly.
            thisThread->nmpMinPly = ss->ply + 3 * (depth-R) / 4;
            thisThread->nmpColor = us;

            Value v = search<NonPV>(pos, ss, beta-1, beta, depth-R, false);

            thisThread->nmpMinPly = 0;

            if (v >= beta)
                return nullValue;
        }
    }

<<<<<<< HEAD
    probCutBeta = beta + ProbcutMargin[pos.variant()] - 46 * improving;
=======
    probCutBeta = beta + 191 - 54 * improving;
>>>>>>> dc0c441b

    // Step 10. ProbCut (~4 Elo)
    // If we have a good enough capture and a reduced search returns a value
    // much above beta, we can (almost) safely prune the previous move.
    if (   !PvNode
        &&  depth > 4
        &&  abs(beta) < VALUE_TB_WIN_IN_MAX_PLY
        // if value from transposition table is lower than probCutBeta, don't attempt probCut
        // there and in further interactions with transposition table cutoff depth is set to depth - 3
        // because probCut search has depth set to depth - 4 but we also do a move before it
        // so effective depth is equal to depth - 3
        && !(   ss->ttHit
             && tte->depth() >= depth - 3
             && ttValue != VALUE_NONE
             && ttValue < probCutBeta))
    {
        assert(probCutBeta < VALUE_INFINITE);

        MovePicker mp(pos, ttMove, probCutBeta - ss->staticEval, depth - 3, &captureHistory);

        while ((move = mp.next_move()) != MOVE_NONE)
            if (move != excludedMove && pos.legal(move))
            {
#ifdef RACE
                assert((pos.is_race() && type_of(pos.moved_piece(move)) == KING) || pos.capture(move) || promotion_type(move) == QUEEN);
#else
                assert(pos.capture(move) || promotion_type(move) == QUEEN);
#endif

                ss->currentMove = move;
                ss->continuationHistory = &thisThread->continuationHistory[skipEarlyPruning]
                                                                          [true]
                                                                          [pos.moved_piece(move)]
                                                                          [to_sq(move)];

                pos.do_move(move, st);

                // Perform a preliminary qsearch to verify that the move holds
                value = -qsearch<NonPV>(pos, ss+1, -probCutBeta, -probCutBeta+1);

                // If the qsearch held, perform the regular search
                if (value >= probCutBeta)
                    value = -search<NonPV>(pos, ss+1, -probCutBeta, -probCutBeta+1, depth - 4, !cutNode);

                pos.undo_move(move);

                if (value >= probCutBeta)
                {
                    // Save ProbCut data into transposition table
                    tte->save(posKey, value_to_tt(value, ss->ply), ss->ttPv, BOUND_LOWER, depth - 3, move, ss->staticEval);
                    return value;
                }
            }
    }

    // Step 11. If the position is not in TT, decrease depth by 3.
    // Use qsearch if depth is equal or below zero (~4 Elo)
    if (    PvNode
        && !ttMove)
        depth -= 3;

    if (depth <= 0)
        return qsearch<PV>(pos, ss, alpha, beta);

    if (    cutNode
        &&  depth >= 9
        && !ttMove)
        depth -= 2;

moves_loop: // When in check, search starts here

    // Step 12. A small Probcut idea, when we are in check (~0 Elo)
    probCutBeta = beta + 417;
    if (   ss->inCheck
        && !PvNode
        && depth >= 2
        && ttCapture
        && (tte->bound() & BOUND_LOWER)
        && tte->depth() >= depth - 3
        && ttValue >= probCutBeta
        && abs(ttValue) <= VALUE_KNOWN_WIN
        && abs(beta) <= VALUE_KNOWN_WIN
       )
        return probCutBeta;


    const PieceToHistory* contHist[] = { (ss-1)->continuationHistory, (ss-2)->continuationHistory,
                                          nullptr                   , (ss-4)->continuationHistory,
                                          nullptr                   , (ss-6)->continuationHistory };

    Move countermove = thisThread->counterMoves[pos.piece_on(prevSq)][prevSq];

    MovePicker mp(pos, ttMove, depth, &thisThread->mainHistory,
                                      &captureHistory,
                                      contHist,
                                      countermove,
                                      ss->killers);

    value = bestValue;
    moveCountPruning = singularQuietLMR = false;

    // Indicate PvNodes that will probably fail low if the node was searched
    // at a depth equal or greater than the current depth, and the result of this search was a fail low.
    bool likelyFailLow =    PvNode
                         && ttMove
                         && (tte->bound() & BOUND_UPPER)
                         && tte->depth() >= depth;

    // Step 13. Loop through all pseudo-legal moves until no moves remain
    // or a beta cutoff occurs.
    while ((move = mp.next_move(moveCountPruning)) != MOVE_NONE)
    {
      assert(is_ok(move));

      if (move == excludedMove)
          continue;

      // At root obey the "searchmoves" option and skip moves not listed in Root
      // Move List. As a consequence any illegal move is also skipped. In MultiPV
      // mode we also skip PV moves which have been already searched and those
      // of lower "TB rank" if we are in a TB root position.
      if (rootNode && !std::count(thisThread->rootMoves.begin() + thisThread->pvIdx,
                                  thisThread->rootMoves.begin() + thisThread->pvLast, move))
          continue;

      // Check for legality
      if (!rootNode && !pos.legal(move))
          continue;

      ss->moveCount = ++moveCount;
#ifdef PRINTCURRMOVE
      if (rootNode && thisThread == Threads.main() && Time.elapsed() > PV_MIN_ELAPSED)
          sync_cout << "info depth " << depth
                    << " currmove " << UCI::move(move, pos.is_chess960())
                    << " currmovenumber " << moveCount + thisThread->pvIdx << sync_endl;
#endif
      if (PvNode)
          (ss+1)->pv = nullptr;

      extension = 0;
#ifdef HELPMATE
      if (pos.is_helpmate())
          capture = (type_of(move) == PROMOTION);
      else
#endif
      capture = pos.capture(move);
      movedPiece = pos.moved_piece(move);
      givesCheck = pos.gives_check(move);

      // Calculate new depth for this move
      newDepth = depth - 1;

      Value delta = beta - alpha;

      // Step 14. Pruning at shallow depth (~98 Elo). Depth conditions are important for mate finding.
      if (  !rootNode
#ifdef HORDE
          && (pos.is_horde() || pos.non_pawn_material(us))
#else
          && pos.non_pawn_material(us)
#endif
          && bestValue > VALUE_TB_LOSS_IN_MAX_PLY)
      {
          // Skip quiet moves if movecount exceeds our FutilityMoveCount threshold (~7 Elo)
          moveCountPruning = moveCount >= futility_move_count(improving, depth);

          // Reduced depth of the next LMR search
          int lmrDepth = std::max(newDepth - reduction(improving, depth, moveCount, delta, thisThread->rootDelta), 0);

          if (   capture
              || givesCheck)
          {
              // Futility pruning for captures (~0 Elo)
              if (   !pos.empty(to_sq(move))
                  && !givesCheck
                  && !PvNode
                  && lmrDepth < 7
                  && !ss->inCheck
<<<<<<< HEAD
                  && ss->staticEval + 277 + 187 * lmrDepth + PieceValue[pos.variant()][EG][pos.piece_on(to_sq(move))]
=======
                  && ss->staticEval + 180 + 201 * lmrDepth + PieceValue[EG][pos.piece_on(to_sq(move))]
>>>>>>> dc0c441b
                   + captureHistory[movedPiece][to_sq(move)][type_of(pos.piece_on(to_sq(move)))] / 6 < alpha)
                  continue;

              // SEE based pruning (~9 Elo)
              if (!pos.see_ge(move, Value(-222) * depth))
                  continue;
          }
          else
          {
              int history =   (*contHist[0])[movedPiece][to_sq(move)]
                            + (*contHist[1])[movedPiece][to_sq(move)]
                            + (*contHist[3])[movedPiece][to_sq(move)];

              // Continuation history based pruning (~2 Elo)
              if (   lmrDepth < 5
                  && history < -3875 * (depth - 1))
                  continue;

              history += 2 * thisThread->mainHistory[us][from_to(move)];

              // Futility pruning: parent node (~9 Elo)
#ifdef LOSERS
              if (pos.is_losers()) {} else
#endif
              if (   !ss->inCheck
<<<<<<< HEAD
                  && lmrDepth < 11
                  && ss->staticEval + FutilityMarginParent[pos.variant()][0] + FutilityMarginParent[pos.variant()][1] * lmrDepth + history / 60 <= alpha)
                  continue;

              // Prune moves with negative SEE (~3 Elo)
#ifdef ANTI
              if (pos.is_anti()) {} else
#endif
#ifdef HELPMATE
              if (pos.is_helpmate()) {} else
#endif
              if (!pos.see_ge(move, Value(-25 * lmrDepth * lmrDepth - 20 * lmrDepth)))
=======
                  && lmrDepth < 13
                  && ss->staticEval + 106 + 145 * lmrDepth + history / 52 <= alpha)
                  continue;

              // Prune moves with negative SEE (~3 Elo)
              if (!pos.see_ge(move, Value(-24 * lmrDepth * lmrDepth - 15 * lmrDepth)))
>>>>>>> dc0c441b
                  continue;
          }
      }

      // Step 15. Extensions (~66 Elo)
      // We take care to not overdo to avoid search getting stuck.
      if (ss->ply < thisThread->rootDepth * 2)
      {
          // Singular extension search (~58 Elo). If all moves but one fail low on a
          // search of (alpha-s, beta-s), and just one fails high on (alpha, beta),
          // then that move is singular and should be extended. To verify this we do
          // a reduced search on all the other moves but the ttMove and if the
          // result is lower than ttValue minus a margin, then we will extend the ttMove.
          if (   !rootNode
              &&  depth >= 4 - (thisThread->previousDepth > 24) + 2 * (PvNode && tte->is_pv())
              &&  move == ttMove
              && !excludedMove // Avoid recursive singular search
           /* &&  ttValue != VALUE_NONE Already implicit in the next condition */
              &&  abs(ttValue) < VALUE_KNOWN_WIN
              && (tte->bound() & BOUND_LOWER)
              &&  tte->depth() >= depth - 3)
          {
              Value singularBeta = ttValue - (3 + (ss->ttPv && !PvNode)) * depth;
              Depth singularDepth = (depth - 1) / 2;

              ss->excludedMove = move;
              value = search<NonPV>(pos, ss, singularBeta - 1, singularBeta, singularDepth, cutNode);
#ifdef HELPMATE
              if (pos.is_helpmate()) value = -value;
#endif
              ss->excludedMove = MOVE_NONE;

              if (value < singularBeta)
              {
                  extension = 1;
                  singularQuietLMR = !ttCapture;

                  // Avoid search explosion by limiting the number of double extensions
                  if (  !PvNode
                      && value < singularBeta - 25
                      && ss->doubleExtensions <= 9)
                      extension = 2;
              }

              // Multi-cut pruning
              // Our ttMove is assumed to fail high, and now we failed high also on a reduced
              // search without the ttMove. So we assume this expected Cut-node is not singular,
              // that multiple moves fail high, and we can prune the whole subtree by returning
              // a soft bound.
              else if (singularBeta >= beta)
                  return singularBeta;

              // If the eval of ttMove is greater than beta, we reduce it (negative extension)
              else if (ttValue >= beta)
                  extension = -2;

              // If the eval of ttMove is less than alpha and value, we reduce it (negative extension)
              else if (ttValue <= alpha && ttValue <= value)
                  extension = -1;
          }

          // Check extensions (~1 Elo)
          else if (   givesCheck
                   && depth > 9
                   && abs(ss->staticEval) > 82)
              extension = 1;

          // Quiet ttMove extensions (~0 Elo)
          else if (   PvNode
                   && move == ttMove
                   && move == ss->killers[0]
                   && (*contHist[0])[movedPiece][to_sq(move)] >= 5177)
              extension = 1;
      }

      // Add extension to new depth
      newDepth += extension;
      ss->doubleExtensions = (ss-1)->doubleExtensions + (extension == 2);

      // Speculative prefetch as early as possible
      prefetch(TT.first_entry(pos.key_after(move)));

      // Update the current move (this must be done after singular extension search)
      ss->currentMove = move;
      ss->continuationHistory = &thisThread->continuationHistory[skipEarlyPruning]
                                                                [capture]
                                                                [movedPiece]
                                                                [to_sq(move)];

      // Step 16. Make the move
      pos.do_move(move, st, givesCheck);

      // Step 17. Late moves reduction / extension (LMR, ~98 Elo)
      // We use various heuristics for the sons of a node after the first son has
      // been searched. In general we would like to reduce them, but there are many
      // cases where we extend a son if it has good chances to be "interesting".
      if (    depth >= 2
          &&  moveCount > 1 + (PvNode && ss->ply <= 1)
          && (   !ss->ttPv
              || !capture
              || (cutNode && (ss-1)->moveCount > 1)))
      {
          Depth r = reduction(improving, depth, moveCount, delta, thisThread->rootDelta);

          // Decrease reduction if position is or has been on the PV
          // and node is not likely to fail low. (~3 Elo)
          if (   ss->ttPv
              && !likelyFailLow)
              r -= 2;

          // Decrease reduction if opponent's move count is high (~1 Elo)
          if ((ss-1)->moveCount > 7)
              r--;

          // Increase reduction for cut nodes (~3 Elo)
          if (cutNode)
              r += 2;

          // Increase reduction if ttMove is a capture (~3 Elo)
          if (ttCapture)
              r++;

          // Decrease reduction for PvNodes based on depth
          if (PvNode)
              r -= 1 + 11 / (3 + depth);

          // Decrease reduction if ttMove has been singularly extended (~1 Elo)
          if (singularQuietLMR)
              r--;

          // Increase reduction if next ply has a lot of fail high else reset count to 0
          if ((ss+1)->cutoffCnt > 3 && !PvNode)
              r++;

          ss->statScore =  2 * thisThread->mainHistory[us][from_to(move)]
                         + (*contHist[0])[movedPiece][to_sq(move)]
                         + (*contHist[1])[movedPiece][to_sq(move)]
                         + (*contHist[3])[movedPiece][to_sq(move)]
                         - 4433;

          // Decrease/increase reduction for moves with a good/bad history (~30 Elo)
          r -= ss->statScore / 13628;

          // In general we want to cap the LMR depth search at newDepth, but when
          // reduction is negative, we allow this move a limited search extension
          // beyond the first move depth. This may lead to hidden double extensions.
          Depth d = std::clamp(newDepth - r, 1, newDepth + 1);

          value = -search<NonPV>(pos, ss+1, -(alpha+1), -alpha, d, true);
#ifdef HELPMATE
          if (pos.is_helpmate())
              value = -value;
#endif

          // Do full depth search when reduced LMR search fails high
          if (value > alpha && d < newDepth)
          {
              const bool doDeeperSearch = value > (alpha + 64 + 11 * (newDepth - d));
              value = -search<NonPV>(pos, ss+1, -(alpha+1), -alpha, newDepth + doDeeperSearch, !cutNode);

              int bonus = value > alpha ?  stat_bonus(newDepth)
                                        : -stat_bonus(newDepth);

              if (capture)
                  bonus /= 6;

              update_continuation_histories(ss, movedPiece, to_sq(move), bonus);
          }
      }

      // Step 18. Full depth search when LMR is skipped
      else if (!PvNode || moveCount > 1)
      {
              value = -search<NonPV>(pos, ss+1, -(alpha+1), -alpha, newDepth, !cutNode);
#ifdef HELPMATE
              if (pos.is_helpmate())
                  value = -value;
#endif
      }

      // For PV nodes only, do a full PV search on the first move or after a fail
      // high (in the latter case search only if value < beta), otherwise let the
      // parent node fail low with value <= alpha and try another move.
      if (PvNode && (moveCount == 1 || (value > alpha && (rootNode || value < beta))))
      {
          (ss+1)->pv = pv;
          (ss+1)->pv[0] = MOVE_NONE;

          value = -search<PV>(pos, ss+1, -beta, -alpha,
                              std::min(maxNextDepth, newDepth), false);
#ifdef HELPMATE
          if (pos.is_helpmate())
              value = -value;
#endif
      }

      // Step 19. Undo move
      pos.undo_move(move);

      assert(value > -VALUE_INFINITE && value < VALUE_INFINITE);

      // Step 20. Check for a new best move
      // Finished searching the move. If a stop occurred, the return value of
      // the search cannot be trusted, and we return immediately without
      // updating best move, PV and TT.
      if (Threads.stop.load(std::memory_order_relaxed))
          return VALUE_ZERO;

      if (rootNode)
      {
          RootMove& rm = *std::find(thisThread->rootMoves.begin(),
                                    thisThread->rootMoves.end(), move);

          rm.averageScore = rm.averageScore != -VALUE_INFINITE ? (2 * value + rm.averageScore) / 3 : value;

          // PV move or new best move?
          if (moveCount == 1 || value > alpha)
          {
              rm.score = value;
              rm.selDepth = thisThread->selDepth;
              rm.pv.resize(1);

              assert((ss+1)->pv);

              for (Move* m = (ss+1)->pv; *m != MOVE_NONE; ++m)
                  rm.pv.push_back(*m);

              // We record how often the best move has been changed in each iteration.
              // This information is used for time management. In MultiPV mode,
              // we must take care to only do this for the first PV line.
              if (   moveCount > 1
                  && !thisThread->pvIdx)
                  ++thisThread->bestMoveChanges;
          }
          else
              // All other moves but the PV are set to the lowest value: this
              // is not a problem when sorting because the sort is stable and the
              // move position in the list is preserved - just the PV is pushed up.
              rm.score = -VALUE_INFINITE;
      }

      if (value > bestValue)
      {
          bestValue = value;

          if (value > alpha)
          {
              bestMove = move;

              if (PvNode && !rootNode) // Update pv even in fail-high case
                  update_pv(ss->pv, move, (ss+1)->pv);

              if (PvNode && value < beta) // Update alpha! Always alpha < beta
              {
                  alpha = value;

                  // Reduce other moves if we have found at least one score improvement
                  if (   depth > 1
                      && depth < 6
                      && beta  <  VALUE_KNOWN_WIN
                      && alpha > -VALUE_KNOWN_WIN)
                     depth -= 1;

                  assert(depth > 0);
              }
              else
              {
                  ss->cutoffCnt++;
                  assert(value >= beta); // Fail high
                  break;
              }
          }
      }
      else
         ss->cutoffCnt = 0;


      // If the move is worse than some previously searched move, remember it to update its stats later
      if (move != bestMove)
      {
          if (capture && captureCount < 32)
              capturesSearched[captureCount++] = move;

          else if (!capture && quietCount < 64)
              quietsSearched[quietCount++] = move;
      }
    }

    // The following condition would detect a stop only after move loop has been
    // completed. But in this case bestValue is valid because we have fully
    // searched our subtree, and we can anyhow save the result in TT.
    /*
       if (Threads.stop)
        return VALUE_DRAW;
    */

    // Step 21. Check for mate and stalemate
    // All legal moves have been searched and if there are no legal moves, it
    // must be a mate or a stalemate. If we are in a singular extension search then
    // return a fail low score.

    assert(moveCount || !ss->inCheck || excludedMove || !MoveList<LEGAL>(pos).size());

    if (!moveCount)
    {
        assert(!pos.is_variant_end()); // was already checked
        bestValue = excludedMove ? alpha :
                    ss->inCheck  ? pos.checkmate_value(ss->ply)
                                 : pos.stalemate_value(ss->ply, VALUE_DRAW);
    }

    // If there is a move which produces search value greater than alpha we update stats of searched moves
    else if (bestMove)
        update_all_stats(pos, ss, bestMove, bestValue, beta, prevSq,
                         quietsSearched, quietCount, capturesSearched, captureCount, depth);

    // Bonus for prior countermove that caused the fail low
    else if (   (depth >= 5 || PvNode)
             && !priorCapture)
    {
        //Assign extra bonus if current node is PvNode or cutNode
        //or fail low was really bad
        bool extraBonus =    PvNode
                          || cutNode
                          || bestValue < alpha - 62 * depth;

        update_continuation_histories(ss-1, pos.piece_on(prevSq), prevSq, stat_bonus(depth) * (1 + extraBonus));
    }

    if (PvNode)
        bestValue = std::min(bestValue, maxValue);

    // If no good move is found and the previous position was ttPv, then the previous
    // opponent move is probably good and the new position is added to the search tree.
    if (bestValue <= alpha)
        ss->ttPv = ss->ttPv || ((ss-1)->ttPv && depth > 3);

    // Write gathered information in transposition table
    if (!excludedMove && !(rootNode && thisThread->pvIdx))
        tte->save(posKey, value_to_tt(bestValue, ss->ply), ss->ttPv,
                  bestValue >= beta ? BOUND_LOWER :
                  PvNode && bestMove ? BOUND_EXACT : BOUND_UPPER,
                  depth, bestMove, ss->staticEval);

    assert(bestValue > -VALUE_INFINITE && bestValue < VALUE_INFINITE);

    return bestValue;
  }


  // qsearch() is the quiescence search function, which is called by the main search
  // function with zero depth, or recursively with further decreasing depth per call.
  // (~155 elo)
  template <NodeType nodeType>
  Value qsearch(Position& pos, Stack* ss, Value alpha, Value beta, Depth depth) {

    static_assert(nodeType != Root);
    constexpr bool PvNode = nodeType == PV;

    assert(alpha >= -VALUE_INFINITE && alpha < beta && beta <= VALUE_INFINITE);
    assert(PvNode || (alpha == beta - 1));
    assert(depth <= 0);

    Move pv[MAX_PLY+1];
    StateInfo st;
#ifdef USE_NNUE
    ASSERT_ALIGNED(&st, Eval::NNUE::CacheLineSize);
#endif

    TTEntry* tte;
    Key posKey;
    Move ttMove, move, bestMove;
    Depth ttDepth;
    Value bestValue, value, ttValue, futilityValue, futilityBase;
    bool pvHit, givesCheck, capture;
    int moveCount;

    if (PvNode)
    {
        (ss+1)->pv = pv;
        ss->pv[0] = MOVE_NONE;
    }

    Thread* thisThread = pos.this_thread();
    bestMove = MOVE_NONE;
    ss->inCheck = pos.checkers();
    moveCount = 0;

    if (pos.is_variant_end())
        return pos.variant_result(ss->ply, VALUE_DRAW);

    // Check for an immediate draw or maximum ply reached
    if (   pos.is_draw(ss->ply)
        || ss->ply >= MAX_PLY)
        return (ss->ply >= MAX_PLY && !ss->inCheck) ? evaluate(pos) : VALUE_DRAW;

    assert(0 <= ss->ply && ss->ply < MAX_PLY);

    // Decide whether or not to include checks: this fixes also the type of
    // TT entry depth that we are going to use. Note that in qsearch we use
    // only two types of depth in TT: DEPTH_QS_CHECKS or DEPTH_QS_NO_CHECKS.
    ttDepth = ss->inCheck || depth >= DEPTH_QS_CHECKS ? DEPTH_QS_CHECKS
                                                  : DEPTH_QS_NO_CHECKS;
    // Transposition table lookup
    posKey = pos.key();
    tte = TT.probe(posKey, ss->ttHit);
    ttValue = ss->ttHit ? value_from_tt(tte->value(), ss->ply, pos.rule50_count()) : VALUE_NONE;
    ttMove = ss->ttHit ? tte->move() : MOVE_NONE;
    pvHit = ss->ttHit && tte->is_pv();

    if (  !PvNode
        && ss->ttHit
        && tte->depth() >= ttDepth
        && ttValue != VALUE_NONE // Only in case of TT access race
        && (tte->bound() & (ttValue >= beta ? BOUND_LOWER : BOUND_UPPER)))
    {
        // When infinite looping in quiescent search give some update
        // (without cluttering the UI)
        if (Threads.nodes_searched() % (PV_MIN_ELAPSED * 4) == 0)
            sync_cout << UCI::pv(pos, ttDepth, alpha, beta) << sync_endl;
        return ttValue;
    }

    // Evaluate the position statically
    if (ss->inCheck)
    {
        ss->staticEval = VALUE_NONE;
        bestValue = futilityBase = -VALUE_INFINITE;
    }
    else
    {
        if (ss->ttHit)
        {
            // Never assume anything about values stored in TT
            if ((ss->staticEval = bestValue = tte->eval()) == VALUE_NONE)
                ss->staticEval = bestValue = evaluate(pos);

            // ttValue can be used as a better position evaluation (~7 Elo)
            if (    ttValue != VALUE_NONE
                && (tte->bound() & (ttValue > bestValue ? BOUND_LOWER : BOUND_UPPER)))
                bestValue = ttValue;
        }
        else
            // In case of null move search use previous static eval with a different sign
            ss->staticEval = bestValue =
            (ss-1)->currentMove != MOVE_NULL ? evaluate(pos)
                                             : -(ss-1)->staticEval;

        // Stand pat. Return immediately if static value is at least beta
        if (bestValue >= beta)
        {
            // Save gathered info in transposition table
            if (!ss->ttHit)
                tte->save(posKey, value_to_tt(bestValue, ss->ply), false, BOUND_LOWER,
                          DEPTH_NONE, MOVE_NONE, ss->staticEval);

            return bestValue;
        }

        if (PvNode && bestValue > alpha)
            alpha = bestValue;

        futilityBase = bestValue + 153;
    }

    const PieceToHistory* contHist[] = { (ss-1)->continuationHistory, (ss-2)->continuationHistory,
                                          nullptr                   , (ss-4)->continuationHistory,
                                          nullptr                   , (ss-6)->continuationHistory };

    // Initialize a MovePicker object for the current position, and prepare
    // to search the moves. Because the depth is <= 0 here, only captures,
    // queen promotions, and other checks (only if depth >= DEPTH_QS_CHECKS)
    // will be generated.
    Square prevSq = to_sq((ss-1)->currentMove);
    MovePicker mp(pos, ttMove, depth, &thisThread->mainHistory,
                                      &thisThread->captureHistory,
                                      contHist,
                                      prevSq);

    int quietCheckEvasions = 0;

    // Loop through the moves until no moves remain or a beta cutoff occurs
    while ((move = mp.next_move()) != MOVE_NONE)
    {
      assert(is_ok(move));

      // Check for legality
      if (!pos.legal(move))
          continue;

      givesCheck = pos.gives_check(move);
      capture = pos.capture(move);

      moveCount++;

      // Futility pruning and moveCount pruning (~5 Elo)
      if (    bestValue > VALUE_TB_LOSS_IN_MAX_PLY
          && !givesCheck
#ifdef EXTINCTION
          && !pos.is_extinction()
#endif
#ifdef RACE
          && !(pos.is_race() && type_of(pos.piece_on(from_sq(move))) == KING && rank_of(to_sq(move)) == RANK_8)
#endif
#ifdef HELPMATE
          && !pos.is_helpmate()
#endif
          &&  to_sq(move) != prevSq
          &&  futilityBase > -VALUE_KNOWN_WIN
          &&  type_of(move) != PROMOTION)
      {

          if (moveCount > 2)
              continue;

#ifdef ATOMIC
          if (pos.is_atomic())
              futilityValue = futilityBase + pos.see<ATOMIC_VARIANT>(move);
          else
#endif
#ifdef CRAZYHOUSE
          if (pos.is_house())
              futilityValue = futilityBase + 2 * PieceValue[CRAZYHOUSE_VARIANT][EG][pos.piece_on(to_sq(move))];
          else
#endif
          futilityValue = futilityBase + PieceValue[pos.variant()][EG][pos.piece_on(to_sq(move))];

          if (futilityValue <= alpha)
          {
              bestValue = std::max(bestValue, futilityValue);
              continue;
          }

          if (futilityBase <= alpha && !pos.see_ge(move, VALUE_ZERO + 1))
          {
              bestValue = std::max(bestValue, futilityBase);
              continue;
          }
      }

      // Do not search moves with negative SEE values (~5 Elo)
      if (    bestValue > VALUE_TB_LOSS_IN_MAX_PLY
          && !pos.see_ge(move))
          continue;

      // Speculative prefetch as early as possible
      prefetch(TT.first_entry(pos.key_after(move)));

      ss->currentMove = move;
      ss->continuationHistory = &thisThread->continuationHistory[ss->inCheck]
                                                                [capture]
                                                                [pos.moved_piece(move)]
                                                                [to_sq(move)];

      // Continuation history based pruning (~2 Elo)
      if (   !capture
          && bestValue > VALUE_TB_LOSS_IN_MAX_PLY
          && (*contHist[0])[pos.moved_piece(move)][to_sq(move)] < CounterMovePruneThreshold
          && (*contHist[1])[pos.moved_piece(move)][to_sq(move)] < CounterMovePruneThreshold)
          continue;

      // movecount pruning for quiet check evasions
      if (   bestValue > VALUE_TB_LOSS_IN_MAX_PLY
          && quietCheckEvasions > 1
          && !capture
          && ss->inCheck)
          continue;

      quietCheckEvasions += !capture && ss->inCheck;

      // Make and search the move
      pos.do_move(move, st, givesCheck);
      value = -qsearch<nodeType>(pos, ss+1, -beta, -alpha, depth - 1);
#ifdef HELPMATE
      if (pos.is_helpmate())
          value = -value;
#endif
      pos.undo_move(move);

      assert(value > -VALUE_INFINITE && value < VALUE_INFINITE);

      // Check for a new best move
      if (value > bestValue)
      {
          bestValue = value;

          if (value > alpha)
          {
              bestMove = move;

              if (PvNode) // Update pv even in fail-high case
                  update_pv(ss->pv, move, (ss+1)->pv);

              if (PvNode && value < beta) // Update alpha here!
                  alpha = value;
              else
                  break; // Fail high
          }
       }
    }

    // All legal moves have been searched. A special case: if we're in check
    // and no legal moves were found, it is checkmate.
    if (ss->inCheck && bestValue == -VALUE_INFINITE)
    {
        assert(!MoveList<LEGAL>(pos).size());

        return pos.checkmate_value(ss->ply); // Plies to mate from the root
    }

    // Save gathered info in transposition table
    tte->save(posKey, value_to_tt(bestValue, ss->ply), pvHit,
              bestValue >= beta ? BOUND_LOWER : BOUND_UPPER,
              ttDepth, bestMove, ss->staticEval);

    assert(bestValue > -VALUE_INFINITE && bestValue < VALUE_INFINITE);

    return bestValue;
  }


  // value_to_tt() adjusts a mate or TB score from "plies to mate from the root" to
  // "plies to mate from the current position". Standard scores are unchanged.
  // The function is called before storing a value in the transposition table.

  Value value_to_tt(Value v, int ply) {

    assert(v != VALUE_NONE);

    return  v >= VALUE_TB_WIN_IN_MAX_PLY  ? v + ply
          : v <= VALUE_TB_LOSS_IN_MAX_PLY ? v - ply : v;
  }


  // value_from_tt() is the inverse of value_to_tt(): it adjusts a mate or TB score
  // from the transposition table (which refers to the plies to mate/be mated from
  // current position) to "plies to mate/be mated (TB win/loss) from the root". However,
  // for mate scores, to avoid potentially false mate scores related to the 50 moves rule
  // and the graph history interaction, we return an optimal TB score instead.

  Value value_from_tt(Value v, int ply, int r50c) {

    if (v == VALUE_NONE)
        return VALUE_NONE;

    if (v >= VALUE_TB_WIN_IN_MAX_PLY)  // TB win or better
    {
        if (v >= VALUE_MATE_IN_MAX_PLY && VALUE_MATE - v > 99 - r50c)
            return VALUE_MATE_IN_MAX_PLY - 1; // do not return a potentially false mate score

        return v - ply;
    }

    if (v <= VALUE_TB_LOSS_IN_MAX_PLY) // TB loss or worse
    {
        if (v <= VALUE_MATED_IN_MAX_PLY && VALUE_MATE + v > 99 - r50c)
            return VALUE_MATED_IN_MAX_PLY + 1; // do not return a potentially false mate score

        return v + ply;
    }

    return v;
  }


  // update_pv() adds current move and appends child pv[]

  void update_pv(Move* pv, Move move, const Move* childPv) {

    for (*pv++ = move; childPv && *childPv != MOVE_NONE; )
        *pv++ = *childPv++;
    *pv = MOVE_NONE;
  }


  // update_all_stats() updates stats at the end of search() when a bestMove is found

  void update_all_stats(const Position& pos, Stack* ss, Move bestMove, Value bestValue, Value beta, Square prevSq,
                        Move* quietsSearched, int quietCount, Move* capturesSearched, int captureCount, Depth depth) {

    Color us = pos.side_to_move();
    Thread* thisThread = pos.this_thread();
    CapturePieceToHistory& captureHistory = thisThread->captureHistory;
    Piece moved_piece = pos.moved_piece(bestMove);
    PieceType captured = type_of(pos.piece_on(to_sq(bestMove)));
    int bonus1 = stat_bonus(depth + 1);

    if (!pos.capture(bestMove))
    {
        int bonus2 = bestValue > beta + 137 ? bonus1               // larger bonus
                                            : stat_bonus(depth);   // smaller bonus

        // Increase stats for the best move in case it was a quiet move
        update_quiet_stats(pos, ss, bestMove, bonus2);

        // Decrease stats for all non-best quiet moves
        for (int i = 0; i < quietCount; ++i)
        {
            thisThread->mainHistory[us][from_to(quietsSearched[i])] << -bonus2;
            update_continuation_histories(ss, pos.moved_piece(quietsSearched[i]), to_sq(quietsSearched[i]), -bonus2);
        }
    }
    else
        // Increase stats for the best move in case it was a capture move
        captureHistory[moved_piece][to_sq(bestMove)][captured] << bonus1;

    // Extra penalty for a quiet early move that was not a TT move or
    // main killer move in previous ply when it gets refuted.
    if (   ((ss-1)->moveCount == 1 + (ss-1)->ttHit || ((ss-1)->currentMove == (ss-1)->killers[0]))
        && !pos.captured_piece())
            update_continuation_histories(ss-1, pos.piece_on(prevSq), prevSq, -bonus1);

    // Decrease stats for all non-best capture moves
    for (int i = 0; i < captureCount; ++i)
    {
        moved_piece = pos.moved_piece(capturesSearched[i]);
        captured = type_of(pos.piece_on(to_sq(capturesSearched[i])));
        captureHistory[moved_piece][to_sq(capturesSearched[i])][captured] << -bonus1;
    }
  }


  // update_continuation_histories() updates histories of the move pairs formed
  // by moves at ply -1, -2, -4, and -6 with current move.

  void update_continuation_histories(Stack* ss, Piece pc, Square to, int bonus) {

    for (int i : {1, 2, 4, 6})
    {
        // Only update first 2 continuation histories if we are in check
        if (ss->inCheck && i > 2)
            break;
        if (is_ok((ss-i)->currentMove))
            (*(ss-i)->continuationHistory)[pc][to] << bonus;
    }
  }


  // update_quiet_stats() updates move sorting heuristics

  void update_quiet_stats(const Position& pos, Stack* ss, Move move, int bonus) {

    // Update killers
    if (ss->killers[0] != move)
    {
        ss->killers[1] = ss->killers[0];
        ss->killers[0] = move;
    }

    Color us = pos.side_to_move();
    Thread* thisThread = pos.this_thread();
    thisThread->mainHistory[us][from_to(move)] << bonus;
    update_continuation_histories(ss, pos.moved_piece(move), to_sq(move), bonus);

    // Update countermove history
    if (is_ok((ss-1)->currentMove))
    {
        Square prevSq = to_sq((ss-1)->currentMove);
        thisThread->counterMoves[pos.piece_on(prevSq)][prevSq] = move;
    }
  }

  // When playing with strength handicap, choose best move among a set of RootMoves
  // using a statistical rule dependent on 'level'. Idea by Heinz van Saanen.

  Move Skill::pick_best(size_t multiPV) {

    const RootMoves& rootMoves = Threads.main()->rootMoves;
    static PRNG rng(now()); // PRNG sequence should be non-deterministic

    // RootMoves are already sorted by score in descending order
    Value topScore = rootMoves[0].score;
    int delta = std::min(topScore - rootMoves[multiPV - 1].score, PawnValueMg);
    int maxScore = -VALUE_INFINITE;
    double weakness = 120 - 2 * level;

    // Choose best move. For each move score we add two terms, both dependent on
    // weakness. One is deterministic and bigger for weaker levels, and one is
    // random. Then we choose the move with the resulting highest score.
    for (size_t i = 0; i < multiPV; ++i)
    {
        // This is our magic formula
        int push = int((  weakness * int(topScore - rootMoves[i].score)
                        + delta * (rng.rand<unsigned>() % int(weakness))) / 128);

        if (rootMoves[i].score + push >= maxScore)
        {
            maxScore = rootMoves[i].score + push;
            best = rootMoves[i].pv[0];
        }
    }

    return best;
  }

} // namespace


/// MainThread::check_time() is used to print debug info and, more importantly,
/// to detect when we are out of available time and thus stop the search.

void MainThread::check_time() {

  if (--callsCnt > 0)
      return;

  // When using nodes, ensure checking rate is not lower than 0.1% of nodes
  callsCnt = Limits.nodes ? std::min(1024, int(Limits.nodes / 1024)) : 1024;

  static TimePoint lastInfoTime = now();

  TimePoint elapsed = Time.elapsed();
  TimePoint tick = Limits.startTime + elapsed;

  if (tick - lastInfoTime >= 1000)
  {
      lastInfoTime = tick;
      dbg_print();
  }

  // We should not stop pondering until told so by the GUI
  if (ponder)
      return;

  if (   (Limits.use_time_management() && (elapsed > Time.maximum() - 10 || stopOnPonderhit))
      || (Limits.movetime && elapsed >= Limits.movetime)
      || (Limits.nodes && Threads.nodes_searched() >= (uint64_t)Limits.nodes))
      Threads.stop = true;
}


/// UCI::pv() formats PV information according to the UCI protocol. UCI requires
/// that all (if any) unsearched PV lines are sent using a previous search score.

string UCI::pv(const Position& pos, Depth depth, Value alpha, Value beta) {

  std::stringstream ss;
  TimePoint elapsed = Time.elapsed() + 1;
  const RootMoves& rootMoves = pos.this_thread()->rootMoves;
  size_t pvIdx = pos.this_thread()->pvIdx;
  size_t multiPV = std::min((size_t)Options["MultiPV"], rootMoves.size());
  uint64_t nodesSearched = Threads.nodes_searched();
  uint64_t tbHits = Threads.tb_hits() + (TB::RootInTB ? rootMoves.size() : 0);

  for (size_t i = 0; i < multiPV; ++i)
  {
      bool updated = rootMoves[i].score != -VALUE_INFINITE;

      if (depth == 1 && !updated && i > 0)
          continue;

      Depth d = updated ? depth : std::max(1, depth - 1);
      Value v = updated ? rootMoves[i].score : rootMoves[i].previousScore;

      if (v == -VALUE_INFINITE)
          v = VALUE_ZERO;

      bool tb = TB::RootInTB && abs(v) < VALUE_MATE_IN_MAX_PLY;
      v = tb ? rootMoves[i].tbScore : v;

      if (ss.rdbuf()->in_avail()) // Not at first line
          ss << "\n";

      ss << "info"
         << " depth "    << d
         << " seldepth " << rootMoves[i].selDepth
         << " multipv "  << i + 1
         << " score "    << UCI::value(v);

      if (Options["UCI_ShowWDL"])
          ss << UCI::wdl(v, pos.game_ply());

      if (!tb && i == pvIdx)
          ss << (v >= beta ? " lowerbound" : v <= alpha ? " upperbound" : "");

      ss << " nodes "    << nodesSearched
         << " nps "      << nodesSearched * 1000 / elapsed;

      if (elapsed > 1000) // Earlier makes little sense
          ss << " hashfull " << TT.hashfull();

      ss << " tbhits "   << tbHits
         << " time "     << elapsed
         << " pv";

      for (Move m : rootMoves[i].pv)
          ss << " " << UCI::move(m, pos.is_chess960());
  }

  return ss.str();
}


/// RootMove::extract_ponder_from_tt() is called in case we have no ponder move
/// before exiting the search, for instance, in case we stop the search during a
/// fail high at root. We try hard to have a ponder move to return to the GUI,
/// otherwise in case of 'ponder on' we have nothing to think on.

bool RootMove::extract_ponder_from_tt(Position& pos) {

    StateInfo st;
#ifdef USE_NNUE
    ASSERT_ALIGNED(&st, Eval::NNUE::CacheLineSize);
#endif

    bool ttHit;

    assert(pv.size() == 1);

    if (pv[0] == MOVE_NONE)
        return false;

    pos.do_move(pv[0], st);
    TTEntry* tte = TT.probe(pos.key(), ttHit);

    if (ttHit)
    {
        Move m = tte->move(); // Local copy to be SMP safe
        if (MoveList<LEGAL>(pos).contains(m))
            pv.push_back(m);
    }

    pos.undo_move(pv[0]);
    return pv.size() > 1;
}

void Tablebases::rank_root_moves(Position& pos, Search::RootMoves& rootMoves) {

    RootInTB = false;
    UseRule50 = bool(Options["Syzygy50MoveRule"]);
    ProbeDepth = int(Options["SyzygyProbeDepth"]);
    Cardinality = int(Options["SyzygyProbeLimit"]);
    bool dtz_available = true;

    // Tables with fewer pieces than SyzygyProbeLimit are searched with
    // ProbeDepth == DEPTH_ZERO
    if (Cardinality > MaxCardinality)
    {
        Cardinality = MaxCardinality;
        ProbeDepth = 0;
    }

    if (Cardinality >= popcount(pos.pieces()) && !pos.can_castle(ANY_CASTLING))
    {
        // Rank moves using DTZ tables
        RootInTB = root_probe(pos, rootMoves);

        if (!RootInTB)
        {
            // DTZ tables are missing; try to rank moves using WDL tables
            dtz_available = false;
            RootInTB = root_probe_wdl(pos, rootMoves);
        }
    }

    if (RootInTB)
    {
        // Sort moves according to TB rank
        std::stable_sort(rootMoves.begin(), rootMoves.end(),
                  [](const RootMove &a, const RootMove &b) { return a.tbRank > b.tbRank; } );

        // Probe during search only if DTZ is not available and we are winning
        if (dtz_available || rootMoves[0].tbScore <= VALUE_DRAW)
            Cardinality = 0;
    }
    else
    {
        // Clean up if root_probe() and root_probe_wdl() have failed
        for (auto& m : rootMoves)
            m.tbRank = 0;
    }
}

} // namespace Stockfish<|MERGE_RESOLUTION|>--- conflicted
+++ resolved
@@ -65,121 +65,8 @@
   enum NodeType { NonPV, PV, Root };
 
   // Futility margin
-<<<<<<< HEAD
-  constexpr int FutilityMarginFactor[VARIANT_NB] = {
-  174,
-#ifdef ANTI
-  611,
-#endif
-#ifdef ATOMIC
-  585,
-#endif
-#ifdef CRAZYHOUSE
-  150,
-#endif
-#ifdef EXTINCTION
-  175,
-#endif
-#ifdef GRID
-  206,
-#endif
-#ifdef HORDE
-  176,
-#endif
-#ifdef KOTH
-  217,
-#endif
-#ifdef LOSERS
-  618,
-#endif
-#ifdef RACE
-  361,
-#endif
-#ifdef THREECHECK
-  248,
-#endif
-#ifdef TWOKINGS
-  175,
-#endif
-  };
-  constexpr int FutilityMarginParent[VARIANT_NB][2] = {
-  { 122, 138 },
-#ifdef ANTI
-  { 331, 372 },
-#endif
-#ifdef ATOMIC
-  { 512, 400 },
-#endif
-#ifdef CRAZYHOUSE
-  { 256, 200 },
-#endif
-#ifdef EXTINCTION
-  { 256, 200 },
-#endif
-#ifdef GRID
-  { 278, 168 },
-#endif
-#ifdef HORDE
-  { 261, 162 },
-#endif
-#ifdef KOTH
-  { 418, 305 },
-#endif
-#ifdef LOSERS
-  { 299, 281 },
-#endif
-#ifdef RACE
-  { VALUE_INFINITE, VALUE_INFINITE },
-#endif
-#ifdef THREECHECK
-  { 420, 332 },
-#endif
-#ifdef TWOKINGS
-  { 256, 200 },
-#endif
-  };
-  constexpr int ProbcutMargin[VARIANT_NB] = {
-  173,
-#ifdef ANTI
-  216,
-#endif
-#ifdef ATOMIC
-  200,
-#endif
-#ifdef CRAZYHOUSE
-  200,
-#endif
-#ifdef EXTINCTION
-  400,
-#endif
-#ifdef GRID
-  222,
-#endif
-#ifdef HORDE
-  153,
-#endif
-#ifdef KOTH
-  324,
-#endif
-#ifdef LOSERS
-  200,
-#endif
-#ifdef RACE
-  242,
-#endif
-#ifdef THREECHECK
-  418,
-#endif
-#ifdef TWOKINGS
-  200,
-#endif
-  };
-  Value futility_margin(Variant var, Depth d, bool improving) {
-    return Value(FutilityMarginFactor[var] * (d - improving));
-=======
   Value futility_margin(Depth d, bool improving) {
     return Value(165 * (d - improving));
->>>>>>> dc0c441b
   }
 
   // Reductions lookup table, initialized at startup
@@ -958,7 +845,6 @@
     // Step 7. Razoring.
     // If eval is really low check with qsearch if it can exceed alpha, if it can't,
     // return a fail low.
-<<<<<<< HEAD
 #ifdef HELPMATE
     if (pos.is_helpmate())
         goto moves_loop;
@@ -970,13 +856,8 @@
 #ifdef EXTINCTION
     if (pos.is_extinction()) {} else
 #endif
-    if (   !PvNode
-        && depth <= 7
-        && eval < alpha - 341 - 267 * depth * depth)
-=======
     if (   depth <= 7
         && eval < alpha - 369 - 254 * depth * depth)
->>>>>>> dc0c441b
     {
         value = qsearch<NonPV>(pos, ss, alpha - 1, alpha);
         if (value < alpha)
@@ -987,11 +868,7 @@
     // The depth condition is important for mate finding.
     if (   !ss->ttPv
         &&  depth < 8
-<<<<<<< HEAD
-        &&  eval - futility_margin(pos.variant(), depth, improving) - (ss-1)->statScore / 256 >= beta
-=======
         &&  eval - futility_margin(depth, improving) - (ss-1)->statScore / 303 >= beta
->>>>>>> dc0c441b
         &&  eval >= beta
         &&  eval < 28031) // larger than VALUE_KNOWN_WIN, but smaller than TB wins.
         return eval;
@@ -1049,11 +926,7 @@
         }
     }
 
-<<<<<<< HEAD
-    probCutBeta = beta + ProbcutMargin[pos.variant()] - 46 * improving;
-=======
     probCutBeta = beta + 191 - 54 * improving;
->>>>>>> dc0c441b
 
     // Step 10. ProbCut (~4 Elo)
     // If we have a good enough capture and a reduced search returns a value
@@ -1232,11 +1105,7 @@
                   && !PvNode
                   && lmrDepth < 7
                   && !ss->inCheck
-<<<<<<< HEAD
-                  && ss->staticEval + 277 + 187 * lmrDepth + PieceValue[pos.variant()][EG][pos.piece_on(to_sq(move))]
-=======
-                  && ss->staticEval + 180 + 201 * lmrDepth + PieceValue[EG][pos.piece_on(to_sq(move))]
->>>>>>> dc0c441b
+                  && ss->staticEval + 180 + 201 * lmrDepth + PieceValue[pos.variant()][EG][pos.piece_on(to_sq(move))]
                    + captureHistory[movedPiece][to_sq(move)][type_of(pos.piece_on(to_sq(move)))] / 6 < alpha)
                   continue;
 
@@ -1262,9 +1131,8 @@
               if (pos.is_losers()) {} else
 #endif
               if (   !ss->inCheck
-<<<<<<< HEAD
-                  && lmrDepth < 11
-                  && ss->staticEval + FutilityMarginParent[pos.variant()][0] + FutilityMarginParent[pos.variant()][1] * lmrDepth + history / 60 <= alpha)
+                  && lmrDepth < 13
+                  && ss->staticEval + 106 + 145 * lmrDepth + history / 52 <= alpha)
                   continue;
 
               // Prune moves with negative SEE (~3 Elo)
@@ -1274,15 +1142,7 @@
 #ifdef HELPMATE
               if (pos.is_helpmate()) {} else
 #endif
-              if (!pos.see_ge(move, Value(-25 * lmrDepth * lmrDepth - 20 * lmrDepth)))
-=======
-                  && lmrDepth < 13
-                  && ss->staticEval + 106 + 145 * lmrDepth + history / 52 <= alpha)
-                  continue;
-
-              // Prune moves with negative SEE (~3 Elo)
               if (!pos.see_ge(move, Value(-24 * lmrDepth * lmrDepth - 15 * lmrDepth)))
->>>>>>> dc0c441b
                   continue;
           }
       }

/*
  Stockfish, a UCI chess playing engine derived from Glaurung 2.1
  Copyright (C) 2004-2023 The Stockfish developers (see AUTHORS file)

  Stockfish is free software: you can redistribute it and/or modify
  it under the terms of the GNU General Public License as published by
  the Free Software Foundation, either version 3 of the License, or
  (at your option) any later version.

  Stockfish is distributed in the hope that it will be useful,
  but WITHOUT ANY WARRANTY; without even the implied warranty of
  MERCHANTABILITY or FITNESS FOR A PARTICULAR PURPOSE.  See the
  GNU General Public License for more details.

  You should have received a copy of the GNU General Public License
  along with this program.  If not, see <http://www.gnu.org/licenses/>.
*/

#include <algorithm>
#include <cassert>
#include <cmath>
#include <cstring>   // For std::memset
#include <iostream>
#include <sstream>

#include "evaluate.h"
#include "misc.h"
#include "movegen.h"
#include "movepick.h"
#include "position.h"
#include "search.h"
#include "thread.h"
#include "timeman.h"
#include "tt.h"
#include "uci.h"
#include "syzygy/tbprobe.h"

namespace Stockfish {

namespace Search {

  LimitsType Limits;
}

namespace Tablebases {

  int Cardinality;
  bool RootInTB;
  bool UseRule50;
  Depth ProbeDepth;
}

namespace TB = Tablebases;

using std::string;
using Eval::evaluate;
using namespace Search;

namespace {

  // Different node types, used as a template parameter
  enum NodeType { NonPV, PV, Root };

  // Futility margin
  Value futility_margin(Depth d, bool improving) {
    return Value(158 * (d - improving));
  }

  // Reductions lookup table, initialized at startup
  int Reductions[MAX_MOVES]; // [depth or moveNumber]

  Depth reduction(bool i, Depth d, int mn, Value delta, Value rootDelta) {
    int r = Reductions[d] * Reductions[mn];
    return (r + 1460 - int(delta) * 1024 / int(rootDelta)) / 1024 + (!i && r > 937);
  }

  constexpr int futility_move_count(bool improving, Depth depth) {
    return improving ? (3 + depth * depth)
                     : (3 + depth * depth) / 2;
  }

  // History and stats update bonus, based on depth
  int stat_bonus(Depth d) {
    return std::min((11 * d + 284) * d - 363 , 1650);
  }

  // Add a small random component to draw evaluations to avoid 3-fold blindness
  Value value_draw(const Thread* thisThread) {
    return VALUE_DRAW - 1 + Value(thisThread->nodes & 0x2);
  }

  // Skill structure is used to implement strength limit. If we have an uci_elo then
  // we convert it to a suitable fractional skill level using anchoring to CCRL Elo
  // (goldfish 1.13 = 2000) and a fit through Ordo derived Elo for match (TC 60+0.6)
  // results spanning a wide range of k values.
  struct Skill {
    Skill(int skill_level, int uci_elo) {
        if (uci_elo)
            level = std::clamp(std::pow((uci_elo - 1346.6) / 143.4, 1 / 0.806), 0.0, 20.0);
        else
            level = double(skill_level);
    }
    bool enabled() const { return level < 20.0; }
    bool time_to_pick(Depth depth) const { return depth == 1 + int(level); }
    Move pick_best(size_t multiPV);

    double level;
    Move best = MOVE_NONE;
  };

  template <NodeType nodeType>
  Value search(Position& pos, Stack* ss, Value alpha, Value beta, Depth depth, bool cutNode);

  template <NodeType nodeType>
  Value qsearch(Position& pos, Stack* ss, Value alpha, Value beta, Depth depth = 0);

  Value value_to_tt(Value v, int ply);
  Value value_from_tt(Value v, int ply, int r50c);
  void update_pv(Move* pv, Move move, const Move* childPv);
  void update_continuation_histories(Stack* ss, Piece pc, Square to, int bonus);
  void update_quiet_stats(const Position& pos, Stack* ss, Move move, int bonus);
  void update_all_stats(const Position& pos, Stack* ss, Move bestMove, Value bestValue, Value beta, Square prevSq,
                        Move* quietsSearched, int quietCount, Move* capturesSearched, int captureCount, Depth depth);

  // perft() is our utility to verify move generation. All the leaf nodes up
  // to the given depth are generated and counted, and the sum is returned.
  template<bool Root>
  uint64_t perft(Position& pos, Depth depth) {

    StateInfo st;
#ifdef USE_NNUE
    ASSERT_ALIGNED(&st, Eval::NNUE::CacheLineSize);
#endif

    uint64_t cnt, nodes = 0;
    const bool leaf = (depth == 2);

    for (const auto& m : MoveList<LEGAL>(pos))
    {
        if (Root && depth <= 1)
            cnt = 1, nodes++;
        else
        {
            pos.do_move(m, st);
            cnt = leaf ? MoveList<LEGAL>(pos).size() : perft<false>(pos, depth - 1);
            nodes += cnt;
            pos.undo_move(m);
        }
        if (Root)
            sync_cout << UCI::move(m, pos.is_chess960()) << ": " << cnt << sync_endl;
    }
    return nodes;
  }

} // namespace


/// Search::init() is called at startup to initialize various lookup tables

void Search::init() {

  for (int i = 1; i < MAX_MOVES; ++i)
      Reductions[i] = int((20.26 + std::log(Threads.size()) / 2) * std::log(i));
}


/// Search::clear() resets search state to its initial value

void Search::clear() {

  Threads.main()->wait_for_search_finished();

  Time.availableNodes = 0;
  TT.clear();
  Threads.clear();
  Tablebases::init(UCI::variant_from_name(Options["UCI_Variant"]), Options["SyzygyPath"]); // Free mapped files
}


/// MainThread::search() is started when the program receives the UCI 'go'
/// command. It searches from the root position and outputs the "bestmove".

void MainThread::search() {

  if (Limits.perft)
  {
      nodes = perft<true>(rootPos, Limits.perft);
      sync_cout << "\nNodes searched: " << nodes << "\n" << sync_endl;
      return;
  }

  Color us = rootPos.side_to_move();
  Time.init(rootPos.variant(), Limits, us, rootPos.game_ply());
  TT.new_search();

#ifdef USE_NNUE
  Eval::NNUE::verify();
#endif

  if (rootMoves.empty())
  {
      rootMoves.emplace_back(MOVE_NONE);
      Value score = rootPos.is_variant_end() ? rootPos.variant_result()
                   : rootPos.checkers() ? rootPos.checkmate_value()
                   : rootPos.stalemate_value();
      sync_cout << "info depth 0 score " << UCI::value(score) << sync_endl;
  }
  else
  {
      Threads.start_searching(); // start non-main threads
      Thread::search();          // main thread start searching
  }

  // When we reach the maximum depth, we can arrive here without a raise of
  // Threads.stop. However, if we are pondering or in an infinite search,
  // the UCI protocol states that we shouldn't print the best move before the
  // GUI sends a "stop" or "ponderhit" command. We therefore simply wait here
  // until the GUI sends one of those commands.

  while (!Threads.stop && (ponder || Limits.infinite))
  {} // Busy wait for a stop or a ponder reset

  // Stop the threads if not already stopped (also raise the stop if
  // "ponderhit" just reset Threads.ponder).
  Threads.stop = true;

  // Wait until all threads have finished
  Threads.wait_for_search_finished();

  // When playing in 'nodes as time' mode, subtract the searched nodes from
  // the available ones before exiting.
  if (Limits.npmsec)
      Time.availableNodes += Limits.inc[us] - Threads.nodes_searched();

  Thread* bestThread = this;
  Skill skill = Skill(Options["Skill Level"], Options["UCI_LimitStrength"] ? int(Options["UCI_Elo"]) : 0);

  if (   int(Options["MultiPV"]) == 1
      && !Limits.depth
      && !skill.enabled()
      && rootMoves[0].pv[0] != MOVE_NONE)
      bestThread = Threads.get_best_thread();

  bestPreviousScore = bestThread->rootMoves[0].score;
  bestPreviousAverageScore = bestThread->rootMoves[0].averageScore;

  for (Thread* th : Threads)
    th->previousDepth = bestThread->completedDepth;

  // Send again PV info if we have a new best thread
  if (bestThread != this)
      sync_cout << UCI::pv(bestThread->rootPos, bestThread->completedDepth) << sync_endl;

  // Best move could be MOVE_NONE when searching on a terminal position
  sync_cout << "bestmove " << UCI::move(bestThread->rootMoves[0].pv[0], rootPos.is_chess960());

  if (bestThread->rootMoves[0].pv.size() > 1 || bestThread->rootMoves[0].extract_ponder_from_tt(rootPos))
      std::cout << " ponder " << UCI::move(bestThread->rootMoves[0].pv[1], rootPos.is_chess960());

  std::cout << sync_endl;
}


/// Thread::search() is the main iterative deepening loop. It calls search()
/// repeatedly with increasing depth until the allocated thinking time has been
/// consumed, the user stops the search, or the maximum search depth is reached.

void Thread::search() {

  // To allow access to (ss-7) up to (ss+2), the stack must be oversized.
  // The former is needed to allow update_continuation_histories(ss-1, ...),
  // which accesses its argument at ss-6, also near the root.
  // The latter is needed for statScore and killer initialization.
  Stack stack[MAX_PLY+10], *ss = stack+7;
  Move  pv[MAX_PLY+1];
  Value alpha, beta, delta;
  Move  lastBestMove = MOVE_NONE;
  Depth lastBestMoveDepth = 0;
  MainThread* mainThread = (this == Threads.main() ? Threads.main() : nullptr);
  double timeReduction = 1, totBestMoveChanges = 0;
  Color us = rootPos.side_to_move();
  int iterIdx = 0;

  std::memset(ss-7, 0, 10 * sizeof(Stack));
  for (int i = 7; i > 0; i--)
      (ss-i)->continuationHistory = &this->continuationHistory[0][0][NO_PIECE][0]; // Use as a sentinel

  for (int i = 0; i <= MAX_PLY + 2; ++i)
      (ss+i)->ply = i;

  ss->pv = pv;

  bestValue = delta = alpha = -VALUE_INFINITE;
  beta = VALUE_INFINITE;

  if (mainThread)
  {
      if (mainThread->bestPreviousScore == VALUE_INFINITE)
          for (int i = 0; i < 4; ++i)
              mainThread->iterValue[i] = VALUE_ZERO;
      else
          for (int i = 0; i < 4; ++i)
              mainThread->iterValue[i] = mainThread->bestPreviousScore;
  }

  size_t multiPV = size_t(Options["MultiPV"]);
  Skill skill(Options["Skill Level"], Options["UCI_LimitStrength"] ? int(Options["UCI_Elo"]) : 0);

  // When playing with strength handicap enable MultiPV search that we will
  // use behind the scenes to retrieve a set of possible moves.
  if (skill.enabled())
      multiPV = std::max(multiPV, (size_t)4);

  multiPV = std::min(multiPV, rootMoves.size());

  complexityAverage.set(153, 1);

  optimism[us] = optimism[~us] = VALUE_ZERO;

  int searchAgainCounter = 0;

  // Iterative deepening loop until requested to stop or the target depth is reached
  while (   ++rootDepth < MAX_PLY
         && !Threads.stop
         && !(Limits.depth && mainThread && rootDepth > Limits.depth))
  {
      // Age out PV variability metric
      if (mainThread)
          totBestMoveChanges /= 2;

      // Save the last iteration's scores before first PV line is searched and
      // all the move scores except the (new) PV are set to -VALUE_INFINITE.
      for (RootMove& rm : rootMoves)
          rm.previousScore = rm.score;

      size_t pvFirst = 0;
      pvLast = 0;

      if (!Threads.increaseDepth)
         searchAgainCounter++;

      // MultiPV loop. We perform a full root search for each PV line
      for (pvIdx = 0; pvIdx < multiPV && !Threads.stop; ++pvIdx)
      {
          if (pvIdx == pvLast)
          {
              pvFirst = pvLast;
              for (pvLast++; pvLast < rootMoves.size(); pvLast++)
                  if (rootMoves[pvLast].tbRank != rootMoves[pvFirst].tbRank)
                      break;
          }

          // Reset UCI info selDepth for each depth and each PV line
          selDepth = 0;

          // Reset aspiration window starting size
          if (rootDepth >= 4)
          {
              Value prev = rootMoves[pvIdx].averageScore;
              delta = Value(10) + int(prev) * prev / 15400;
              alpha = std::max(prev - delta,-VALUE_INFINITE);
              beta  = std::min(prev + delta, VALUE_INFINITE);

              // Adjust optimism based on root move's previousScore
              int opt = 116 * prev / (std::abs(prev) + 170);
              optimism[ us] = Value(opt);
              optimism[~us] = -optimism[us];
          }

          // Start with a small aspiration window and, in the case of a fail
          // high/low, re-search with a bigger window until we don't fail
          // high/low anymore.
          int failedHighCnt = 0;
          while (true)
          {
              // Adjust the effective depth searched, but ensuring at least one effective increment for every
              // four searchAgain steps (see issue #2717).
              Depth adjustedDepth = std::max(1, rootDepth - failedHighCnt - 3 * (searchAgainCounter + 1) / 4);
              bestValue = Stockfish::search<Root>(rootPos, ss, alpha, beta, adjustedDepth, false);
#ifdef HELPMATE
              if (rootPos.is_helpmate()) bestValue = -bestValue;
#endif

              // Bring the best move to the front. It is critical that sorting
              // is done with a stable algorithm because all the values but the
              // first and eventually the new best one are set to -VALUE_INFINITE
              // and we want to keep the same order for all the moves except the
              // new PV that goes to the front. Note that in case of MultiPV
              // search the already searched PV lines are preserved.
              std::stable_sort(rootMoves.begin() + pvIdx, rootMoves.begin() + pvLast);

              // If search has been stopped, we break immediately. Sorting is
              // safe because RootMoves is still valid, although it refers to
              // the previous iteration.
              if (Threads.stop)
                  break;

              // When failing high/low give some update (without cluttering
              // the UI) before a re-search.
              if (   mainThread
                  && multiPV == 1
                  && (bestValue <= alpha || bestValue >= beta)
                  && Time.elapsed() > 3000)
                  sync_cout << UCI::pv(rootPos, rootDepth) << sync_endl;

              // In case of failing low/high increase aspiration window and
              // re-search, otherwise exit the loop.
              if (bestValue <= alpha)
              {
                  beta = (alpha + beta) / 2;
                  alpha = std::max(bestValue - delta, -VALUE_INFINITE);

                  failedHighCnt = 0;
                  if (mainThread)
                      mainThread->stopOnPonderhit = false;
              }
              else if (bestValue >= beta)
              {
                  beta = std::min(bestValue + delta, VALUE_INFINITE);
                  ++failedHighCnt;
              }
              else
                  break;

              delta += delta / 4 + 2;

              assert(alpha >= -VALUE_INFINITE && beta <= VALUE_INFINITE);
          }
#ifdef HELPMATE
          if (rootPos.is_helpmate()) bestValue = -bestValue;
#endif

          // Sort the PV lines searched so far and update the GUI
          std::stable_sort(rootMoves.begin() + pvFirst, rootMoves.begin() + pvIdx + 1);

          if (    mainThread
              && (Threads.stop || pvIdx + 1 == multiPV || Time.elapsed() > 3000))
              sync_cout << UCI::pv(rootPos, rootDepth) << sync_endl;
      }

      if (!Threads.stop)
          completedDepth = rootDepth;

      if (rootMoves[0].pv[0] != lastBestMove) {
         lastBestMove = rootMoves[0].pv[0];
         lastBestMoveDepth = rootDepth;
      }

      // Have we found a "mate in x"?
      if (   Limits.mate
          && bestValue >= VALUE_MATE_IN_MAX_PLY
          && VALUE_MATE - bestValue <= 2 * Limits.mate)
          Threads.stop = true;

      if (!mainThread)
          continue;

      // If skill level is enabled and time is up, pick a sub-optimal best move
      if (skill.enabled() && skill.time_to_pick(rootDepth))
          skill.pick_best(multiPV);

      // Use part of the gained time from a previous stable move for the current move
      for (Thread* th : Threads)
      {
          totBestMoveChanges += th->bestMoveChanges;
          th->bestMoveChanges = 0;
      }

      // Do we have time for the next iteration? Can we stop searching now?
      if (    Limits.use_time_management()
          && !Threads.stop
          && !mainThread->stopOnPonderhit)
      {
          double fallingEval = (71 + 12 * (mainThread->bestPreviousAverageScore - bestValue)
                                    +  6 * (mainThread->iterValue[iterIdx] - bestValue)) / 656.7;
          fallingEval = std::clamp(fallingEval, 0.5, 1.5);

          // If the bestMove is stable over several iterations, reduce time accordingly
          timeReduction = lastBestMoveDepth + 9 < completedDepth ? 1.37 : 0.65;
          double reduction = (1.4 + mainThread->previousTimeReduction) / (2.15 * timeReduction);
          double bestMoveInstability = 1 + 1.7 * totBestMoveChanges / Threads.size();
          int complexity = mainThread->complexityAverage.value();
          double complexPosition = std::min(1.0 + (complexity - 261) / 1738.7, 1.5);

          double totalTime = Time.optimum() * fallingEval * reduction * bestMoveInstability * complexPosition;

          // Cap used time in case of a single legal move for a better viewer experience in tournaments
          // yielding correct scores and sufficiently fast moves.
          if (rootMoves.size() == 1)
              totalTime = std::min(500.0, totalTime);

          // Stop the search if we have exceeded the totalTime
          if (Time.elapsed() > totalTime)
          {
              // If we are allowed to ponder do not stop the search now but
              // keep pondering until the GUI sends "ponderhit" or "stop".
              if (mainThread->ponder)
                  mainThread->stopOnPonderhit = true;
              else
                  Threads.stop = true;
          }
          else if (   !mainThread->ponder
                   && Time.elapsed() > totalTime * 0.53)
              Threads.increaseDepth = false;
          else
              Threads.increaseDepth = true;
      }

      mainThread->iterValue[iterIdx] = bestValue;
      iterIdx = (iterIdx + 1) & 3;
  }

  if (!mainThread)
      return;

  mainThread->previousTimeReduction = timeReduction;

  // If skill level is enabled, swap best PV line with the sub-optimal one
  if (skill.enabled())
      std::swap(rootMoves[0], *std::find(rootMoves.begin(), rootMoves.end(),
                skill.best ? skill.best : skill.pick_best(multiPV)));
}


namespace {

  // search<>() is the main search function for both PV and non-PV nodes

  template <NodeType nodeType>
  Value search(Position& pos, Stack* ss, Value alpha, Value beta, Depth depth, bool cutNode) {

    constexpr bool PvNode = nodeType != NonPV;
    constexpr bool rootNode = nodeType == Root;
    const Depth maxNextDepth = rootNode ? depth : depth + 1;

    // Check if we have an upcoming move which draws by repetition, or
    // if the opponent had an alternative move earlier to this position.
    if (   !rootNode
        && pos.rule50_count() >= 3
        && alpha < VALUE_DRAW
        && pos.has_game_cycle(ss->ply))
    {
        alpha = value_draw(pos.this_thread());
        if (alpha >= beta)
            return alpha;
    }

    // Dive into quiescence search when the depth reaches zero
    if (depth <= 0)
        return qsearch<PvNode ? PV : NonPV>(pos, ss, alpha, beta);

    assert(-VALUE_INFINITE <= alpha && alpha < beta && beta <= VALUE_INFINITE);
    assert(PvNode || (alpha == beta - 1));
    assert(0 < depth && depth < MAX_PLY);
    assert(!(PvNode && cutNode));

    Move pv[MAX_PLY+1], capturesSearched[32], quietsSearched[64];
    StateInfo st;
#ifdef USE_NNUE
    ASSERT_ALIGNED(&st, Eval::NNUE::CacheLineSize);
#endif

    TTEntry* tte;
    Key posKey;
    Move ttMove, move, excludedMove, bestMove;
    Depth extension, newDepth;
    Value bestValue, value, ttValue, eval, maxValue, probCutBeta;
    bool givesCheck, improving, priorCapture, singularQuietLMR;
    bool capture, moveCountPruning, ttCapture;
    Piece movedPiece;
    int moveCount, captureCount, quietCount, improvement, complexity;

    // Step 1. Initialize node
    Thread* thisThread = pos.this_thread();
    ss->inCheck        = pos.checkers();
    priorCapture       = pos.captured_piece();
    Color us           = pos.side_to_move();
    moveCount          = captureCount = quietCount = ss->moveCount = 0;
    bestValue          = -VALUE_INFINITE;
    maxValue           = VALUE_INFINITE;

    // Check for the available remaining time
    if (thisThread == Threads.main())
        static_cast<MainThread*>(thisThread)->check_time();

    // Used to send selDepth info to GUI (selDepth counts from 1, ply from 0)
    if (PvNode && thisThread->selDepth < ss->ply + 1)
        thisThread->selDepth = ss->ply + 1;

    if (!rootNode)
    {
        if (pos.is_variant_end())
            return pos.variant_result(ss->ply, VALUE_DRAW);

        // Step 2. Check for aborted search and immediate draw
        if (   Threads.stop.load(std::memory_order_relaxed)
            || pos.is_draw(ss->ply)
            || ss->ply >= MAX_PLY)
            return (ss->ply >= MAX_PLY && !ss->inCheck) ? evaluate(pos)
                                                        : value_draw(pos.this_thread());

        // Step 3. Mate distance pruning. Even if we mate at the next move our score
        // would be at best mate_in(ss->ply+1), but if alpha is already bigger because
        // a shorter mate was found upward in the tree then there is no need to search
        // because we will never beat the current alpha. Same logic but with reversed
        // signs applies also in the opposite condition of being mated instead of giving
        // mate. In this case return a fail-high score.
        alpha = std::max(mated_in(ss->ply), alpha);
        beta = std::min(mate_in(ss->ply+1), beta);
        if (alpha >= beta)
            return alpha;
    }
    else
        thisThread->rootDelta = beta - alpha;

    assert(0 <= ss->ply && ss->ply < MAX_PLY);

    (ss+1)->ttPv         = false;
    (ss+1)->excludedMove = bestMove = MOVE_NONE;
    (ss+2)->killers[0]   = (ss+2)->killers[1] = MOVE_NONE;
    (ss+2)->cutoffCnt    = 0;
    ss->doubleExtensions = (ss-1)->doubleExtensions;
    Square prevSq        = to_sq((ss-1)->currentMove);

    // Initialize statScore to zero for the grandchildren of the current position.
    // So statScore is shared between all grandchildren and only the first grandchild
    // starts with statScore = 0. Later grandchildren start with the last calculated
    // statScore of the previous grandchild. This influences the reduction rules in
    // LMR which are based on the statScore of parent position.
    if (!rootNode)
        (ss+2)->statScore = 0;

    // Step 4. Transposition table lookup. We don't want the score of a partial
    // search to overwrite a previous full search TT value, so we use a different
    // position key in case of an excluded move.
    excludedMove = ss->excludedMove;
    posKey = excludedMove == MOVE_NONE ? pos.key() : pos.key() ^ make_key(excludedMove);
    tte = TT.probe(posKey, ss->ttHit);
    ttValue = ss->ttHit ? value_from_tt(tte->value(), ss->ply, pos.rule50_count()) : VALUE_NONE;
    ttMove =  rootNode ? thisThread->rootMoves[thisThread->pvIdx].pv[0]
            : ss->ttHit    ? tte->move() : MOVE_NONE;
    ttCapture = ttMove && pos.capture(ttMove);
    if (!excludedMove)
        ss->ttPv = PvNode || (ss->ttHit && tte->is_pv());

    // At non-PV nodes we check for an early TT cutoff
    if (  !PvNode
        && ss->ttHit
        && tte->depth() > depth - (tte->bound() == BOUND_EXACT)
        && ttValue != VALUE_NONE // Possible in case of TT access race
        && (tte->bound() & (ttValue >= beta ? BOUND_LOWER : BOUND_UPPER)))
    {
        // If ttMove is quiet, update move sorting heuristics on TT hit (~2 Elo)
        if (ttMove)
        {
            if (ttValue >= beta)
            {
                // Bonus for a quiet ttMove that fails high (~2 Elo)
                if (!ttCapture)
                    update_quiet_stats(pos, ss, ttMove, stat_bonus(depth));

                // Extra penalty for early quiet moves of the previous ply (~0 Elo on STC, ~2 Elo on LTC)
                if ((ss-1)->moveCount <= 2 && !priorCapture)
                    update_continuation_histories(ss-1, pos.piece_on(prevSq), prevSq, -stat_bonus(depth + 1));
            }
            // Penalty for a quiet ttMove that fails low (~1 Elo)
            else if (!ttCapture)
            {
                int penalty = -stat_bonus(depth);
                thisThread->mainHistory[us][from_to(ttMove)] << penalty;
                update_continuation_histories(ss, pos.moved_piece(ttMove), to_sq(ttMove), penalty);
            }
        }

        // Partial workaround for the graph history interaction problem
        // For high rule50 counts don't produce transposition table cutoffs.
        if (pos.rule50_count() < 90)
            return ttValue;
    }

    // Step 5. Tablebases probe
#ifdef EXTINCTION
    if (pos.is_extinction()) {} else
#endif
#ifdef GRID
    if (pos.is_grid()) {} else
#endif
#ifdef KOTH
    if (pos.is_koth()) {} else
#endif
#ifdef LOSERS
    if (pos.is_losers()) {} else
#endif
#ifdef RACE
    if (pos.is_race()) {} else
#endif
#ifdef THREECHECK
    if (pos.is_three_check()) {} else
#endif
#ifdef HORDE
    if (pos.is_horde()) {} else
#endif
#ifdef HELPMATE
    if (pos.is_helpmate()) {} else
#endif
#ifdef KNIGHTRELAY
    if (pos.is_knight_relay() && pos.pieces(PAWN, KNIGHT)) {} else
#endif
#ifdef RELAY
    if (pos.is_relay()) {} else
#endif
    if (!rootNode && TB::Cardinality)
    {
        int piecesCount = pos.count<ALL_PIECES>();

        if (    piecesCount <= TB::Cardinality
            && (piecesCount <  TB::Cardinality || depth >= TB::ProbeDepth)
            &&  pos.rule50_count() == 0
            && !pos.can_castle(ANY_CASTLING))
        {
            TB::ProbeState err;
            TB::WDLScore wdl = Tablebases::probe_wdl(pos, &err);

            // Force check of time on the next occasion
            if (thisThread == Threads.main())
                static_cast<MainThread*>(thisThread)->callsCnt = 0;

            if (err != TB::ProbeState::FAIL)
            {
                thisThread->tbHits.fetch_add(1, std::memory_order_relaxed);

                int drawScore = TB::UseRule50 ? 1 : 0;

                // use the range VALUE_MATE_IN_MAX_PLY to VALUE_TB_WIN_IN_MAX_PLY to score
                value =  wdl < -drawScore ? VALUE_MATED_IN_MAX_PLY + ss->ply + 1
                       : wdl >  drawScore ? VALUE_MATE_IN_MAX_PLY - ss->ply - 1
                                          : VALUE_DRAW + 2 * wdl * drawScore;

                Bound b =  wdl < -drawScore ? BOUND_UPPER
                         : wdl >  drawScore ? BOUND_LOWER : BOUND_EXACT;

                if (    b == BOUND_EXACT
                    || (b == BOUND_LOWER ? value >= beta : value <= alpha))
                {
                    tte->save(posKey, value_to_tt(value, ss->ply), ss->ttPv, b,
                              std::min(MAX_PLY - 1, depth + 6),
                              MOVE_NONE, VALUE_NONE);

                    return value;
                }

                if (PvNode)
                {
                    if (b == BOUND_LOWER)
                        bestValue = value, alpha = std::max(alpha, bestValue);
                    else
                        maxValue = value;
                }
            }
        }
    }

    CapturePieceToHistory& captureHistory = thisThread->captureHistory;

    // Step 6. Static evaluation of the position
    bool skipEarlyPruning;
    switch (pos.variant())
    {
#ifdef ANTI
    case ANTI_VARIANT:
        skipEarlyPruning = pos.can_capture();
        break;
#endif
#ifdef RACE
    case RACE_VARIANT:
        skipEarlyPruning = pos.pieces(KING) & (Rank7BB | Rank8BB);
        break;
#endif
    default:
        skipEarlyPruning = ss->inCheck;
    }
    if (skipEarlyPruning)
    {
        // Skip early pruning when in check
        ss->staticEval = eval = VALUE_NONE;
        improving = false;
        improvement = 0;
        complexity = 0;
        goto moves_loop;
    }
    else if (ss->ttHit)
    {
        // Never assume anything about values stored in TT
        ss->staticEval = eval = tte->eval();
        if (eval == VALUE_NONE)
            ss->staticEval = eval = evaluate(pos, &complexity);
        else // Fall back to (semi)classical complexity for TT hits, the NNUE complexity is lost
            complexity = abs(ss->staticEval - pos.psq_eg_stm());

        // ttValue can be used as a better position evaluation (~7 Elo)
        if (    ttValue != VALUE_NONE
            && (tte->bound() & (ttValue > eval ? BOUND_LOWER : BOUND_UPPER)))
            eval = ttValue;
    }
    else
    {
        ss->staticEval = eval = evaluate(pos, &complexity);

        // Save static evaluation into transposition table
        if (!excludedMove)
            tte->save(posKey, VALUE_NONE, ss->ttPv, BOUND_NONE, DEPTH_NONE, MOVE_NONE, eval);
    }
#ifdef HELPMATE
    if (pos.is_helpmate())
        eval = -eval;
#endif

    thisThread->complexityAverage.update(complexity);

    // Use static evaluation difference to improve quiet move ordering (~4 Elo)
    if (is_ok((ss-1)->currentMove) && !(ss-1)->inCheck && !priorCapture)
    {
        int bonus = std::clamp(-19 * int((ss-1)->staticEval + ss->staticEval), -1940, 1940);
        thisThread->mainHistory[~us][from_to((ss-1)->currentMove)] << bonus;
    }

    // Set up the improvement variable, which is the difference between the current
    // static evaluation and the previous static evaluation at our turn (if we were
    // in check at our previous move we look at the move prior to it). The improvement
    // margin and the improving flag are used in various pruning heuristics.
    improvement =   (ss-2)->staticEval != VALUE_NONE ? ss->staticEval - (ss-2)->staticEval
                  : (ss-4)->staticEval != VALUE_NONE ? ss->staticEval - (ss-4)->staticEval
                  :                                    172;
    improving = improvement > 0;

    // Step 7. Razoring (~1 Elo).
    // If eval is really low check with qsearch if it can exceed alpha, if it can't,
    // return a fail low.
<<<<<<< HEAD
#ifdef HELPMATE
    if (pos.is_helpmate())
        goto moves_loop;
#endif
#ifdef LOSERS
    if (pos.is_losers() && pos.can_capture_losers())
        goto moves_loop;
#endif
#ifdef EXTINCTION
    if (pos.is_extinction()) {} else
#endif
    if (eval < alpha - 369 - 254 * depth * depth)
=======
    if (eval < alpha - 394 - 255 * depth * depth)
>>>>>>> fc5b59b8
    {
        value = qsearch<NonPV>(pos, ss, alpha - 1, alpha);
        if (value < alpha)
            return value;
    }

    // Step 8. Futility pruning: child node (~40 Elo).
    // The depth condition is important for mate finding.
    if (   !ss->ttPv
        &&  depth < 8
        &&  eval - futility_margin(depth, improving) - (ss-1)->statScore / 304 >= beta
        &&  eval >= beta
        &&  eval < 28580) // larger than VALUE_KNOWN_WIN, but smaller than TB wins
        return eval;

    // Step 9. Null move search with verification search (~35 Elo)
#ifdef GRID
    if (pos.is_grid()) {} else
#endif
    if (   !PvNode
        && (ss-1)->currentMove != MOVE_NULL
        && (ss-1)->statScore < 18200
        &&  eval >= beta
        &&  eval >= ss->staticEval
        &&  ss->staticEval >= beta - 20 * depth - improvement / 14 + 235 + complexity / 24
        && !excludedMove
        &&  pos.non_pawn_material(us)
        && (ss->ply >= thisThread->nmpMinPly || us != thisThread->nmpColor))
    {
        assert(eval - beta >= 0);

        // Null move dynamic reduction based on depth, eval and complexity of position
        Depth R = std::min(int(eval - beta) / 165, 6) + depth / 3 + 4 - (complexity > 800);

        ss->currentMove = MOVE_NULL;
        ss->continuationHistory = &thisThread->continuationHistory[0][0][NO_PIECE][0];

        pos.do_null_move(st);

        Value nullValue = -search<NonPV>(pos, ss+1, -beta, -beta+1, depth-R, !cutNode);

        pos.undo_null_move();

        if (nullValue >= beta)
        {
            // Do not return unproven mate or TB scores
            if (nullValue >= VALUE_TB_WIN_IN_MAX_PLY)
                nullValue = beta;

            if (thisThread->nmpMinPly || (abs(beta) < VALUE_KNOWN_WIN && depth < 14))
                return nullValue;

            assert(!thisThread->nmpMinPly); // Recursive verification is not allowed

            // Do verification search at high depths, with null move pruning disabled
            // for us, until ply exceeds nmpMinPly.
            thisThread->nmpMinPly = ss->ply + 3 * (depth-R) / 4;
            thisThread->nmpColor = us;

            Value v = search<NonPV>(pos, ss, beta-1, beta, depth-R, false);

            thisThread->nmpMinPly = 0;

            if (v >= beta)
                return nullValue;
        }
    }

    probCutBeta = beta + 180 - 54 * improving;

    // Step 10. ProbCut (~10 Elo)
    // If we have a good enough capture and a reduced search returns a value
    // much above beta, we can (almost) safely prune the previous move.
    if (   !PvNode
        &&  depth > 4
        &&  abs(beta) < VALUE_TB_WIN_IN_MAX_PLY
        // if value from transposition table is lower than probCutBeta, don't attempt probCut
        // there and in further interactions with transposition table cutoff depth is set to depth - 3
        // because probCut search has depth set to depth - 4 but we also do a move before it
        // so effective depth is equal to depth - 3
        && !(   ss->ttHit
             && tte->depth() >= depth - 3
             && ttValue != VALUE_NONE
             && ttValue < probCutBeta))
    {
        assert(probCutBeta < VALUE_INFINITE);

        MovePicker mp(pos, ttMove, probCutBeta - ss->staticEval, &captureHistory);

        while ((move = mp.next_move()) != MOVE_NONE)
            if (move != excludedMove && pos.legal(move))
            {
#ifdef RACE
                assert((pos.is_race() && type_of(pos.moved_piece(move)) == KING) || pos.capture(move) || promotion_type(move) == QUEEN);
#else
                assert(pos.capture(move) || promotion_type(move) == QUEEN);
#endif

                ss->currentMove = move;
                ss->continuationHistory = &thisThread->continuationHistory[skipEarlyPruning]
                                                                          [true]
                                                                          [pos.moved_piece(move)]
                                                                          [to_sq(move)];

                pos.do_move(move, st);

                // Perform a preliminary qsearch to verify that the move holds
                value = -qsearch<NonPV>(pos, ss+1, -probCutBeta, -probCutBeta+1);

                // If the qsearch held, perform the regular search
                if (value >= probCutBeta)
                    value = -search<NonPV>(pos, ss+1, -probCutBeta, -probCutBeta+1, depth - 4, !cutNode);

                pos.undo_move(move);

                if (value >= probCutBeta)
                {
                    // Save ProbCut data into transposition table
                    tte->save(posKey, value_to_tt(value, ss->ply), ss->ttPv, BOUND_LOWER, depth - 3, move, ss->staticEval);
                    return value;
                }
            }
    }

    // Step 11. If the position is not in TT, decrease depth by 3.
    // Use qsearch if depth is equal or below zero (~9 Elo)
    if (    PvNode
        && !ttMove)
        depth -= 3;

    if (depth <= 0)
        return qsearch<PV>(pos, ss, alpha, beta);

    if (    cutNode
        &&  depth >= 9
        && !ttMove)
        depth -= 2;

moves_loop: // When in check, search starts here

    // Step 12. A small Probcut idea, when we are in check (~4 Elo)
    probCutBeta = beta + 402;
    if (   ss->inCheck
        && !PvNode
        && depth >= 2
        && ttCapture
        && (tte->bound() & BOUND_LOWER)
        && tte->depth() >= depth - 3
        && ttValue >= probCutBeta
        && abs(ttValue) <= VALUE_KNOWN_WIN
        && abs(beta) <= VALUE_KNOWN_WIN
       )
        return probCutBeta;


    const PieceToHistory* contHist[] = { (ss-1)->continuationHistory, (ss-2)->continuationHistory,
                                          nullptr                   , (ss-4)->continuationHistory,
                                          nullptr                   , (ss-6)->continuationHistory };

    Move countermove = thisThread->counterMoves[pos.piece_on(prevSq)][prevSq];

    MovePicker mp(pos, ttMove, depth, &thisThread->mainHistory,
                                      &captureHistory,
                                      contHist,
                                      countermove,
                                      ss->killers);

    value = bestValue;
    moveCountPruning = singularQuietLMR = false;

    // Indicate PvNodes that will probably fail low if the node was searched
    // at a depth equal or greater than the current depth, and the result of this search was a fail low.
    bool likelyFailLow =    PvNode
                         && ttMove
                         && (tte->bound() & BOUND_UPPER)
                         && tte->depth() >= depth;

    // Step 13. Loop through all pseudo-legal moves until no moves remain
    // or a beta cutoff occurs.
    while ((move = mp.next_move(moveCountPruning)) != MOVE_NONE)
    {
      assert(is_ok(move));

      if (move == excludedMove)
          continue;

      // At root obey the "searchmoves" option and skip moves not listed in Root
      // Move List. As a consequence any illegal move is also skipped. In MultiPV
      // mode we also skip PV moves which have been already searched and those
      // of lower "TB rank" if we are in a TB root position.
      if (rootNode && !std::count(thisThread->rootMoves.begin() + thisThread->pvIdx,
                                  thisThread->rootMoves.begin() + thisThread->pvLast, move))
          continue;

      // Check for legality
      if (!rootNode && !pos.legal(move))
          continue;

      ss->moveCount = ++moveCount;
      if (PvNode)
          (ss+1)->pv = nullptr;

      extension = 0;
#ifdef HELPMATE
      if (pos.is_helpmate())
          capture = (type_of(move) == PROMOTION);
      else
#endif
      capture = pos.capture(move);
      movedPiece = pos.moved_piece(move);
      givesCheck = pos.gives_check(move);

      // Calculate new depth for this move
      newDepth = depth - 1;

      Value delta = beta - alpha;

      // Step 14. Pruning at shallow depth (~120 Elo). Depth conditions are important for mate finding.
      if (  !rootNode
#ifdef HORDE
          && (pos.is_horde() || pos.non_pawn_material(us))
#else
          && pos.non_pawn_material(us)
#endif
          && bestValue > VALUE_TB_LOSS_IN_MAX_PLY)
      {
          // Skip quiet moves if movecount exceeds our FutilityMoveCount threshold (~8 Elo)
          moveCountPruning = moveCount >= futility_move_count(improving, depth);

          // Reduced depth of the next LMR search
          int lmrDepth = std::max(newDepth - reduction(improving, depth, moveCount, delta, thisThread->rootDelta), 0);

          if (   capture
              || givesCheck)
          {
              // Futility pruning for captures (~2 Elo)
              if (   !givesCheck
                  && !PvNode
                  && lmrDepth < 7
                  && !ss->inCheck
<<<<<<< HEAD
                  && ss->staticEval + 180 + 201 * lmrDepth + PieceValue[pos.variant()][EG][pos.piece_on(to_sq(move))]
=======
                  && ss->staticEval + 185 + 203 * lmrDepth + PieceValue[EG][pos.piece_on(to_sq(move))]
>>>>>>> fc5b59b8
                   + captureHistory[movedPiece][to_sq(move)][type_of(pos.piece_on(to_sq(move)))] / 6 < alpha)
                  continue;

              // SEE based pruning (~11 Elo)
              if (!pos.see_ge(move, Value(-220) * depth))
                  continue;
          }
          else
          {
              int history =   (*contHist[0])[movedPiece][to_sq(move)]
                            + (*contHist[1])[movedPiece][to_sq(move)]
                            + (*contHist[3])[movedPiece][to_sq(move)];

              // Continuation history based pruning (~2 Elo)
              if (   lmrDepth < 5
                  && history < -4180 * (depth - 1))
                  continue;

              history += 2 * thisThread->mainHistory[us][from_to(move)];

              // Futility pruning: parent node (~13 Elo)
#ifdef LOSERS
              if (pos.is_losers()) {} else
#endif
              if (   !ss->inCheck
                  && lmrDepth < 13
                  && ss->staticEval + 103 + 136 * lmrDepth + history / 53 <= alpha)
                  continue;

              // Prune moves with negative SEE (~4 Elo)
<<<<<<< HEAD
#ifdef ANTI
              if (pos.is_anti()) {} else
#endif
#ifdef HELPMATE
              if (pos.is_helpmate()) {} else
#endif
              if (!pos.see_ge(move, Value(-24 * lmrDepth * lmrDepth - 15 * lmrDepth)))
=======
              if (!pos.see_ge(move, Value(-25 * lmrDepth * lmrDepth - 16 * lmrDepth)))
>>>>>>> fc5b59b8
                  continue;
          }
      }

      // Step 15. Extensions (~100 Elo)
      // We take care to not overdo to avoid search getting stuck.
      if (ss->ply < thisThread->rootDepth * 2)
      {
          // Singular extension search (~94 Elo). If all moves but one fail low on a
          // search of (alpha-s, beta-s), and just one fails high on (alpha, beta),
          // then that move is singular and should be extended. To verify this we do
          // a reduced search on all the other moves but the ttMove and if the
          // result is lower than ttValue minus a margin, then we will extend the ttMove.
          if (   !rootNode
              &&  depth >= 4 - (thisThread->previousDepth > 24) + 2 * (PvNode && tte->is_pv())
              &&  move == ttMove
              && !excludedMove // Avoid recursive singular search
           /* &&  ttValue != VALUE_NONE Already implicit in the next condition */
              &&  abs(ttValue) < VALUE_KNOWN_WIN
              && (tte->bound() & BOUND_LOWER)
              &&  tte->depth() >= depth - 3)
          {
              Value singularBeta = ttValue - (3 + (ss->ttPv && !PvNode)) * depth;
              Depth singularDepth = (depth - 1) / 2;

              ss->excludedMove = move;
              value = search<NonPV>(pos, ss, singularBeta - 1, singularBeta, singularDepth, cutNode);
#ifdef HELPMATE
              if (pos.is_helpmate()) value = -value;
#endif
              ss->excludedMove = MOVE_NONE;

              if (value < singularBeta)
              {
                  extension = 1;
                  singularQuietLMR = !ttCapture;

                  // Avoid search explosion by limiting the number of double extensions
                  if (  !PvNode
                      && value < singularBeta - 25
                      && ss->doubleExtensions <= 10)
                  {
                      extension = 2;
                      depth += depth < 12;
                  }
              }

              // Multi-cut pruning
              // Our ttMove is assumed to fail high, and now we failed high also on a reduced
              // search without the ttMove. So we assume this expected Cut-node is not singular,
              // that multiple moves fail high, and we can prune the whole subtree by returning
              // a soft bound.
              else if (singularBeta >= beta)
                  return singularBeta;

              // If the eval of ttMove is greater than beta, we reduce it (negative extension)
              else if (ttValue >= beta)
                  extension = -2;

              // If the eval of ttMove is less than alpha and value, we reduce it (negative extension)
              else if (ttValue <= alpha && ttValue <= value)
                  extension = -1;
          }

          // Check extensions (~1 Elo)
          else if (   givesCheck
                   && depth > 9
                   && abs(ss->staticEval) > 78)
              extension = 1;

          // Quiet ttMove extensions (~1 Elo)
          else if (   PvNode
                   && move == ttMove
                   && move == ss->killers[0]
                   && (*contHist[0])[movedPiece][to_sq(move)] >= 5600)
              extension = 1;
      }

      // Add extension to new depth
      newDepth += extension;
      ss->doubleExtensions = (ss-1)->doubleExtensions + (extension == 2);

      // Speculative prefetch as early as possible
      prefetch(TT.first_entry(pos.key_after(move)));

      // Update the current move (this must be done after singular extension search)
      ss->currentMove = move;
      ss->continuationHistory = &thisThread->continuationHistory[skipEarlyPruning]
                                                                [capture]
                                                                [movedPiece]
                                                                [to_sq(move)];

      // Step 16. Make the move
      pos.do_move(move, st, givesCheck);

      Depth r = reduction(improving, depth, moveCount, delta, thisThread->rootDelta);

      // Decrease reduction if position is or has been on the PV
      // and node is not likely to fail low. (~3 Elo)
      if (   ss->ttPv
          && !likelyFailLow)
          r -= 2;

      // Decrease reduction if opponent's move count is high (~1 Elo)
      if ((ss-1)->moveCount > 7)
          r--;

      // Increase reduction for cut nodes (~3 Elo)
      if (cutNode)
          r += 2;

      // Increase reduction if ttMove is a capture (~3 Elo)
      if (ttCapture)
          r++;

      // Decrease reduction for PvNodes based on depth
      if (PvNode)
          r -= 1 + 11 / (3 + depth);

      // Decrease reduction if ttMove has been singularly extended (~1 Elo)
      if (singularQuietLMR)
          r--;

      // Decrease reduction if we move a threatened piece (~1 Elo)
      if (   depth > 9
#ifdef CRAZYHOUSE
          && type_of(move) != DROP
#endif
          && (mp.threatenedPieces & from_sq(move)))
          r--;

      // Increase reduction if next ply has a lot of fail high
      if ((ss+1)->cutoffCnt > 3)
          r++;

      ss->statScore =  2 * thisThread->mainHistory[us][from_to(move)]
                     + (*contHist[0])[movedPiece][to_sq(move)]
                     + (*contHist[1])[movedPiece][to_sq(move)]
                     + (*contHist[3])[movedPiece][to_sq(move)]
                     - 4467;

      // Decrease/increase reduction for moves with a good/bad history (~30 Elo)
      r -= ss->statScore / (12800 + 4410 * (depth > 7 && depth < 19));

      // Step 17. Late moves reduction / extension (LMR, ~117 Elo)
      // We use various heuristics for the sons of a node after the first son has
      // been searched. In general we would like to reduce them, but there are many
      // cases where we extend a son if it has good chances to be "interesting".
      if (    depth >= 2
          &&  moveCount > 1 + (PvNode && ss->ply <= 1)
          && (   !ss->ttPv
              || !capture
              || (cutNode && (ss-1)->moveCount > 1)))
      {
          // In general we want to cap the LMR depth search at newDepth, but when
          // reduction is negative, we allow this move a limited search extension
          // beyond the first move depth. This may lead to hidden double extensions.
          Depth d = std::clamp(newDepth - r, 1, newDepth + 1);

          value = -search<NonPV>(pos, ss+1, -(alpha+1), -alpha, d, true);
#ifdef HELPMATE
          if (pos.is_helpmate())
              value = -value;
#endif

          // Do full depth search when reduced LMR search fails high
          if (value > alpha && d < newDepth)
          {
              // Adjust full depth search based on LMR results - if result
              // was good enough search deeper, if it was bad enough search shallower
              const bool doDeeperSearch = value > (alpha + 66 + 11 * (newDepth - d));
              const bool doEvenDeeperSearch = value > alpha + 582 && ss->doubleExtensions <= 5;
              const bool doShallowerSearch = value < bestValue + newDepth;

              ss->doubleExtensions = ss->doubleExtensions + doEvenDeeperSearch;

              newDepth += doDeeperSearch - doShallowerSearch + doEvenDeeperSearch;

              if (newDepth > d)
                  value = -search<NonPV>(pos, ss+1, -(alpha+1), -alpha, newDepth, !cutNode);

              int bonus = value > alpha ?  stat_bonus(newDepth)
                                        : -stat_bonus(newDepth);

              if (capture)
                  bonus /= 6;

              update_continuation_histories(ss, movedPiece, to_sq(move), bonus);
          }
      }

      // Step 18. Full depth search when LMR is skipped. If expected reduction is high, reduce its depth by 1.
      else if (!PvNode || moveCount > 1)
      {
               value = -search<NonPV>(pos, ss+1, -(alpha+1), -alpha, newDepth - (r > 4), !cutNode);
#ifdef HELPMATE
              if (pos.is_helpmate())
                  value = -value;
#endif
      }

      // For PV nodes only, do a full PV search on the first move or after a fail
      // high (in the latter case search only if value < beta), otherwise let the
      // parent node fail low with value <= alpha and try another move.
      if (PvNode && (moveCount == 1 || (value > alpha && (rootNode || value < beta))))
      {
          (ss+1)->pv = pv;
          (ss+1)->pv[0] = MOVE_NONE;

          value = -search<PV>(pos, ss+1, -beta, -alpha,
                              std::min(maxNextDepth, newDepth), false);
#ifdef HELPMATE
          if (pos.is_helpmate())
              value = -value;
#endif
      }

      // Step 19. Undo move
      pos.undo_move(move);

      assert(value > -VALUE_INFINITE && value < VALUE_INFINITE);

      // Step 20. Check for a new best move
      // Finished searching the move. If a stop occurred, the return value of
      // the search cannot be trusted, and we return immediately without
      // updating best move, PV and TT.
      if (Threads.stop.load(std::memory_order_relaxed))
          return VALUE_ZERO;

      if (rootNode)
      {
          RootMove& rm = *std::find(thisThread->rootMoves.begin(),
                                    thisThread->rootMoves.end(), move);

          rm.averageScore = rm.averageScore != -VALUE_INFINITE ? (2 * value + rm.averageScore) / 3 : value;

          // PV move or new best move?
          if (moveCount == 1 || value > alpha)
          {
              rm.score =  rm.uciScore = value;
              rm.selDepth = thisThread->selDepth;
              rm.scoreLowerbound = rm.scoreUpperbound = false;

              if (value >= beta) {
                 rm.scoreLowerbound = true;
                 rm.uciScore = beta;
              }
              else if (value <= alpha) {
                 rm.scoreUpperbound = true;
                 rm.uciScore = alpha;
              }
              rm.pv.resize(1);

              assert((ss+1)->pv);

              for (Move* m = (ss+1)->pv; *m != MOVE_NONE; ++m)
                  rm.pv.push_back(*m);

              // We record how often the best move has been changed in each iteration.
              // This information is used for time management. In MultiPV mode,
              // we must take care to only do this for the first PV line.
              if (   moveCount > 1
                  && !thisThread->pvIdx)
                  ++thisThread->bestMoveChanges;
          }
          else
              // All other moves but the PV are set to the lowest value: this
              // is not a problem when sorting because the sort is stable and the
              // move position in the list is preserved - just the PV is pushed up.
              rm.score = -VALUE_INFINITE;
      }

      if (value > bestValue)
      {
          bestValue = value;

          if (value > alpha)
          {
              bestMove = move;

              if (PvNode && !rootNode) // Update pv even in fail-high case
                  update_pv(ss->pv, move, (ss+1)->pv);

              if (PvNode && value < beta) // Update alpha! Always alpha < beta
              {
                  alpha = value;

                  // Reduce other moves if we have found at least one score improvement
                  if (   depth > 1
                      && depth < 6
                      && beta  <  VALUE_KNOWN_WIN
                      && alpha > -VALUE_KNOWN_WIN)
                      depth -= 1;

                  assert(depth > 0);
              }
              else
              {
                  ss->cutoffCnt++;
                  assert(value >= beta); // Fail high
                  break;
              }
          }
      }


      // If the move is worse than some previously searched move, remember it to update its stats later
      if (move != bestMove)
      {
          if (capture && captureCount < 32)
              capturesSearched[captureCount++] = move;

          else if (!capture && quietCount < 64)
              quietsSearched[quietCount++] = move;
      }
    }

    // The following condition would detect a stop only after move loop has been
    // completed. But in this case bestValue is valid because we have fully
    // searched our subtree, and we can anyhow save the result in TT.
    /*
       if (Threads.stop)
        return VALUE_DRAW;
    */

    // Step 21. Check for mate and stalemate
    // All legal moves have been searched and if there are no legal moves, it
    // must be a mate or a stalemate. If we are in a singular extension search then
    // return a fail low score.

    assert(moveCount || !ss->inCheck || excludedMove || !MoveList<LEGAL>(pos).size());

    if (!moveCount)
    {
        assert(!pos.is_variant_end()); // was already checked
        bestValue = excludedMove ? alpha :
                    ss->inCheck  ? pos.checkmate_value(ss->ply)
                                 : pos.stalemate_value(ss->ply, VALUE_DRAW);
    }

    // If there is a move which produces search value greater than alpha we update stats of searched moves
    else if (bestMove)
        update_all_stats(pos, ss, bestMove, bestValue, beta, prevSq,
                         quietsSearched, quietCount, capturesSearched, captureCount, depth);

    // Bonus for prior countermove that caused the fail low
    else if (   (depth >= 5 || PvNode || bestValue < alpha - 65 * depth)
             && !priorCapture)
    {
        //Assign extra bonus if current node is PvNode or cutNode
        //or fail low was really bad
        bool extraBonus =    PvNode
                          || cutNode;

        bool doubleExtraBonus = extraBonus && bestValue < alpha - 88 * depth;

        update_continuation_histories(ss-1, pos.piece_on(prevSq), prevSq, stat_bonus(depth) * (1 + extraBonus + doubleExtraBonus));
    }

    if (PvNode)
        bestValue = std::min(bestValue, maxValue);

    // If no good move is found and the previous position was ttPv, then the previous
    // opponent move is probably good and the new position is added to the search tree.
    if (bestValue <= alpha)
        ss->ttPv = ss->ttPv || ((ss-1)->ttPv && depth > 3);

    // Write gathered information in transposition table
    if (!excludedMove && !(rootNode && thisThread->pvIdx))
        tte->save(posKey, value_to_tt(bestValue, ss->ply), ss->ttPv,
                  bestValue >= beta ? BOUND_LOWER :
                  PvNode && bestMove ? BOUND_EXACT : BOUND_UPPER,
                  depth, bestMove, ss->staticEval);

    assert(bestValue > -VALUE_INFINITE && bestValue < VALUE_INFINITE);

    return bestValue;
  }


  // qsearch() is the quiescence search function, which is called by the main search
  // function with zero depth, or recursively with further decreasing depth per call.
  // (~155 elo)
  template <NodeType nodeType>
  Value qsearch(Position& pos, Stack* ss, Value alpha, Value beta, Depth depth) {

    static_assert(nodeType != Root);
    constexpr bool PvNode = nodeType == PV;

    assert(alpha >= -VALUE_INFINITE && alpha < beta && beta <= VALUE_INFINITE);
    assert(PvNode || (alpha == beta - 1));
    assert(depth <= 0);

    Move pv[MAX_PLY+1];
    StateInfo st;
#ifdef USE_NNUE
    ASSERT_ALIGNED(&st, Eval::NNUE::CacheLineSize);
#endif

    TTEntry* tte;
    Key posKey;
    Move ttMove, move, bestMove;
    Depth ttDepth;
    Value bestValue, value, ttValue, futilityValue, futilityBase;
    bool pvHit, givesCheck, capture;
    int moveCount;

    if (PvNode)
    {
        (ss+1)->pv = pv;
        ss->pv[0] = MOVE_NONE;
    }

    Thread* thisThread = pos.this_thread();
    bestMove = MOVE_NONE;
    ss->inCheck = pos.checkers();
    moveCount = 0;

    if (pos.is_variant_end())
        return pos.variant_result(ss->ply, VALUE_DRAW);

    // Check for an immediate draw or maximum ply reached
    if (   pos.is_draw(ss->ply)
        || ss->ply >= MAX_PLY)
        return (ss->ply >= MAX_PLY && !ss->inCheck) ? evaluate(pos) : VALUE_DRAW;

    assert(0 <= ss->ply && ss->ply < MAX_PLY);

    // Decide whether or not to include checks: this fixes also the type of
    // TT entry depth that we are going to use. Note that in qsearch we use
    // only two types of depth in TT: DEPTH_QS_CHECKS or DEPTH_QS_NO_CHECKS.
    ttDepth = ss->inCheck || depth >= DEPTH_QS_CHECKS ? DEPTH_QS_CHECKS
                                                  : DEPTH_QS_NO_CHECKS;
    // Transposition table lookup
    posKey = pos.key();
    tte = TT.probe(posKey, ss->ttHit);
    ttValue = ss->ttHit ? value_from_tt(tte->value(), ss->ply, pos.rule50_count()) : VALUE_NONE;
    ttMove = ss->ttHit ? tte->move() : MOVE_NONE;
    pvHit = ss->ttHit && tte->is_pv();

    if (  !PvNode
        && ss->ttHit
        && tte->depth() >= ttDepth
        && ttValue != VALUE_NONE // Only in case of TT access race
        && (tte->bound() & (ttValue >= beta ? BOUND_LOWER : BOUND_UPPER)))
        return ttValue;

    // Evaluate the position statically
    if (ss->inCheck)
    {
        ss->staticEval = VALUE_NONE;
        bestValue = futilityBase = -VALUE_INFINITE;
    }
    else
    {
        if (ss->ttHit)
        {
            // Never assume anything about values stored in TT
            if ((ss->staticEval = bestValue = tte->eval()) == VALUE_NONE)
                ss->staticEval = bestValue = evaluate(pos);

            // ttValue can be used as a better position evaluation (~13 Elo)
            if (    ttValue != VALUE_NONE
                && (tte->bound() & (ttValue > bestValue ? BOUND_LOWER : BOUND_UPPER)))
                bestValue = ttValue;
        }
        else
            // In case of null move search use previous static eval with a different sign
            ss->staticEval = bestValue =
            (ss-1)->currentMove != MOVE_NULL ? evaluate(pos)
                                             : -(ss-1)->staticEval;

        // Stand pat. Return immediately if static value is at least beta
        if (bestValue >= beta)
        {
            // Save gathered info in transposition table
            if (!ss->ttHit)
                tte->save(posKey, value_to_tt(bestValue, ss->ply), false, BOUND_LOWER,
                          DEPTH_NONE, MOVE_NONE, ss->staticEval);

            return bestValue;
        }

        if (PvNode && bestValue > alpha)
            alpha = bestValue;

        futilityBase = bestValue + 158;
    }

    const PieceToHistory* contHist[] = { (ss-1)->continuationHistory, (ss-2)->continuationHistory,
                                          nullptr                   , (ss-4)->continuationHistory,
                                          nullptr                   , (ss-6)->continuationHistory };

    // Initialize a MovePicker object for the current position, and prepare
    // to search the moves. Because the depth is <= 0 here, only captures,
    // queen promotions, and other checks (only if depth >= DEPTH_QS_CHECKS)
    // will be generated.
    Square prevSq = to_sq((ss-1)->currentMove);
    MovePicker mp(pos, ttMove, depth, &thisThread->mainHistory,
                                      &thisThread->captureHistory,
                                      contHist,
                                      prevSq);

    int quietCheckEvasions = 0;

    // Loop through the moves until no moves remain or a beta cutoff occurs
    while ((move = mp.next_move()) != MOVE_NONE)
    {
      assert(is_ok(move));

      // Check for legality
      if (!pos.legal(move))
          continue;

      givesCheck = pos.gives_check(move);
      capture = pos.capture(move);

      moveCount++;

      // Futility pruning and moveCount pruning (~10 Elo)
      if (    bestValue > VALUE_TB_LOSS_IN_MAX_PLY
          && !givesCheck
#ifdef EXTINCTION
          && !pos.is_extinction()
#endif
#ifdef RACE
          && !(pos.is_race() && type_of(pos.piece_on(from_sq(move))) == KING && rank_of(to_sq(move)) == RANK_8)
#endif
#ifdef HELPMATE
          && !pos.is_helpmate()
#endif
          &&  to_sq(move) != prevSq
          &&  futilityBase > -VALUE_KNOWN_WIN
          &&  type_of(move) != PROMOTION)
      {
          if (moveCount > 2)
              continue;

#ifdef ATOMIC
          if (pos.is_atomic())
              futilityValue = futilityBase + pos.see<ATOMIC_VARIANT>(move);
          else
#endif
#ifdef CRAZYHOUSE
          if (pos.is_house())
              futilityValue = futilityBase + 2 * PieceValue[CRAZYHOUSE_VARIANT][EG][pos.piece_on(to_sq(move))];
          else
#endif
          futilityValue = futilityBase + PieceValue[pos.variant()][EG][pos.piece_on(to_sq(move))];

          if (futilityValue <= alpha)
          {
              bestValue = std::max(bestValue, futilityValue);
              continue;
          }

          if (futilityBase <= alpha && !pos.see_ge(move, VALUE_ZERO + 1))
          {
              bestValue = std::max(bestValue, futilityBase);
              continue;
          }
      }

      // Do not search moves with negative SEE values (~5 Elo)
      if (    bestValue > VALUE_TB_LOSS_IN_MAX_PLY
          && !pos.see_ge(move))
          continue;

      // Speculative prefetch as early as possible
      prefetch(TT.first_entry(pos.key_after(move)));

      ss->currentMove = move;
      ss->continuationHistory = &thisThread->continuationHistory[ss->inCheck]
                                                                [capture]
                                                                [pos.moved_piece(move)]
                                                                [to_sq(move)];

      // Continuation history based pruning (~3 Elo)
      if (   !capture
          && bestValue > VALUE_TB_LOSS_IN_MAX_PLY
          && (*contHist[0])[pos.moved_piece(move)][to_sq(move)] < 0
          && (*contHist[1])[pos.moved_piece(move)][to_sq(move)] < 0)
          continue;

      // We prune after 2nd quiet check evasion where being 'in check' is implicitly checked through the counter
      // and being a 'quiet' apart from being a tt move is assumed after an increment because captures are pushed ahead.
      if (   bestValue > VALUE_TB_LOSS_IN_MAX_PLY
          && quietCheckEvasions > 1)
          break;

      quietCheckEvasions += !capture && ss->inCheck;

      // Make and search the move
      pos.do_move(move, st, givesCheck);
      value = -qsearch<nodeType>(pos, ss+1, -beta, -alpha, depth - 1);
#ifdef HELPMATE
      if (pos.is_helpmate())
          value = -value;
#endif
      pos.undo_move(move);

      assert(value > -VALUE_INFINITE && value < VALUE_INFINITE);

      // Check for a new best move
      if (value > bestValue)
      {
          bestValue = value;

          if (value > alpha)
          {
              bestMove = move;

              if (PvNode) // Update pv even in fail-high case
                  update_pv(ss->pv, move, (ss+1)->pv);

              if (PvNode && value < beta) // Update alpha here!
                  alpha = value;
              else
                  break; // Fail high
          }
       }
    }

    // All legal moves have been searched. A special case: if we're in check
    // and no legal moves were found, it is checkmate.
    if (ss->inCheck && bestValue == -VALUE_INFINITE)
    {
        assert(!MoveList<LEGAL>(pos).size());

        return pos.checkmate_value(ss->ply); // Plies to mate from the root
    }

    // Save gathered info in transposition table
    tte->save(posKey, value_to_tt(bestValue, ss->ply), pvHit,
              bestValue >= beta ? BOUND_LOWER : BOUND_UPPER,
              ttDepth, bestMove, ss->staticEval);

    assert(bestValue > -VALUE_INFINITE && bestValue < VALUE_INFINITE);

    return bestValue;
  }


  // value_to_tt() adjusts a mate or TB score from "plies to mate from the root" to
  // "plies to mate from the current position". Standard scores are unchanged.
  // The function is called before storing a value in the transposition table.

  Value value_to_tt(Value v, int ply) {

    assert(v != VALUE_NONE);

    return  v >= VALUE_TB_WIN_IN_MAX_PLY  ? v + ply
          : v <= VALUE_TB_LOSS_IN_MAX_PLY ? v - ply : v;
  }


  // value_from_tt() is the inverse of value_to_tt(): it adjusts a mate or TB score
  // from the transposition table (which refers to the plies to mate/be mated from
  // current position) to "plies to mate/be mated (TB win/loss) from the root". However,
  // for mate scores, to avoid potentially false mate scores related to the 50 moves rule
  // and the graph history interaction, we return an optimal TB score instead.

  Value value_from_tt(Value v, int ply, int r50c) {

    if (v == VALUE_NONE)
        return VALUE_NONE;

    if (v >= VALUE_TB_WIN_IN_MAX_PLY)  // TB win or better
    {
        if (v >= VALUE_MATE_IN_MAX_PLY && VALUE_MATE - v > 99 - r50c)
            return VALUE_MATE_IN_MAX_PLY - 1; // do not return a potentially false mate score

        return v - ply;
    }

    if (v <= VALUE_TB_LOSS_IN_MAX_PLY) // TB loss or worse
    {
        if (v <= VALUE_MATED_IN_MAX_PLY && VALUE_MATE + v > 99 - r50c)
            return VALUE_MATED_IN_MAX_PLY + 1; // do not return a potentially false mate score

        return v + ply;
    }

    return v;
  }


  // update_pv() adds current move and appends child pv[]

  void update_pv(Move* pv, Move move, const Move* childPv) {

    for (*pv++ = move; childPv && *childPv != MOVE_NONE; )
        *pv++ = *childPv++;
    *pv = MOVE_NONE;
  }


  // update_all_stats() updates stats at the end of search() when a bestMove is found

  void update_all_stats(const Position& pos, Stack* ss, Move bestMove, Value bestValue, Value beta, Square prevSq,
                        Move* quietsSearched, int quietCount, Move* capturesSearched, int captureCount, Depth depth) {

    Color us = pos.side_to_move();
    Thread* thisThread = pos.this_thread();
    CapturePieceToHistory& captureHistory = thisThread->captureHistory;
    Piece moved_piece = pos.moved_piece(bestMove);
    PieceType captured = type_of(pos.piece_on(to_sq(bestMove)));
    int bonus1 = stat_bonus(depth + 1);

    if (!pos.capture(bestMove))
    {
        int bonus2 = bestValue > beta + 146 ? bonus1               // larger bonus
                                            : stat_bonus(depth);   // smaller bonus

        // Increase stats for the best move in case it was a quiet move
        update_quiet_stats(pos, ss, bestMove, bonus2);

        // Decrease stats for all non-best quiet moves
        for (int i = 0; i < quietCount; ++i)
        {
            thisThread->mainHistory[us][from_to(quietsSearched[i])] << -bonus2;
            update_continuation_histories(ss, pos.moved_piece(quietsSearched[i]), to_sq(quietsSearched[i]), -bonus2);
        }
    }
    else
        // Increase stats for the best move in case it was a capture move
        captureHistory[moved_piece][to_sq(bestMove)][captured] << bonus1;

    // Extra penalty for a quiet early move that was not a TT move or
    // main killer move in previous ply when it gets refuted.
    if (   ((ss-1)->moveCount == 1 + (ss-1)->ttHit || ((ss-1)->currentMove == (ss-1)->killers[0]))
        && !pos.captured_piece())
            update_continuation_histories(ss-1, pos.piece_on(prevSq), prevSq, -bonus1);

    // Decrease stats for all non-best capture moves
    for (int i = 0; i < captureCount; ++i)
    {
        moved_piece = pos.moved_piece(capturesSearched[i]);
        captured = type_of(pos.piece_on(to_sq(capturesSearched[i])));
        captureHistory[moved_piece][to_sq(capturesSearched[i])][captured] << -bonus1;
    }
  }


  // update_continuation_histories() updates histories of the move pairs formed
  // by moves at ply -1, -2, -4, and -6 with current move.

  void update_continuation_histories(Stack* ss, Piece pc, Square to, int bonus) {

    for (int i : {1, 2, 4, 6})
    {
        // Only update first 2 continuation histories if we are in check
        if (ss->inCheck && i > 2)
            break;
        if (is_ok((ss-i)->currentMove))
            (*(ss-i)->continuationHistory)[pc][to] << bonus;
    }
  }


  // update_quiet_stats() updates move sorting heuristics

  void update_quiet_stats(const Position& pos, Stack* ss, Move move, int bonus) {

    // Update killers
    if (ss->killers[0] != move)
    {
        ss->killers[1] = ss->killers[0];
        ss->killers[0] = move;
    }

    Color us = pos.side_to_move();
    Thread* thisThread = pos.this_thread();
    thisThread->mainHistory[us][from_to(move)] << bonus;
    update_continuation_histories(ss, pos.moved_piece(move), to_sq(move), bonus);

    // Update countermove history
    if (is_ok((ss-1)->currentMove))
    {
        Square prevSq = to_sq((ss-1)->currentMove);
        thisThread->counterMoves[pos.piece_on(prevSq)][prevSq] = move;
    }
  }

  // When playing with strength handicap, choose best move among a set of RootMoves
  // using a statistical rule dependent on 'level'. Idea by Heinz van Saanen.

  Move Skill::pick_best(size_t multiPV) {

    const RootMoves& rootMoves = Threads.main()->rootMoves;
    static PRNG rng(now()); // PRNG sequence should be non-deterministic

    // RootMoves are already sorted by score in descending order
    Value topScore = rootMoves[0].score;
    int delta = std::min(topScore - rootMoves[multiPV - 1].score, PawnValueMg);
    int maxScore = -VALUE_INFINITE;
    double weakness = 120 - 2 * level;

    // Choose best move. For each move score we add two terms, both dependent on
    // weakness. One is deterministic and bigger for weaker levels, and one is
    // random. Then we choose the move with the resulting highest score.
    for (size_t i = 0; i < multiPV; ++i)
    {
        // This is our magic formula
        int push = int((  weakness * int(topScore - rootMoves[i].score)
                        + delta * (rng.rand<unsigned>() % int(weakness))) / 128);

        if (rootMoves[i].score + push >= maxScore)
        {
            maxScore = rootMoves[i].score + push;
            best = rootMoves[i].pv[0];
        }
    }

    return best;
  }

} // namespace


/// MainThread::check_time() is used to print debug info and, more importantly,
/// to detect when we are out of available time and thus stop the search.

void MainThread::check_time() {

  if (--callsCnt > 0)
      return;

  // When using nodes, ensure checking rate is not lower than 0.1% of nodes
  callsCnt = Limits.nodes ? std::min(1024, int(Limits.nodes / 1024)) : 1024;

  static TimePoint lastInfoTime = now();

  TimePoint elapsed = Time.elapsed();
  TimePoint tick = Limits.startTime + elapsed;

  if (tick - lastInfoTime >= 1000)
  {
      lastInfoTime = tick;
      dbg_print();
  }

  // We should not stop pondering until told so by the GUI
  if (ponder)
      return;

  if (   (Limits.use_time_management() && (elapsed > Time.maximum() - 10 || stopOnPonderhit))
      || (Limits.movetime && elapsed >= Limits.movetime)
      || (Limits.nodes && Threads.nodes_searched() >= (uint64_t)Limits.nodes))
      Threads.stop = true;
}


/// UCI::pv() formats PV information according to the UCI protocol. UCI requires
/// that all (if any) unsearched PV lines are sent using a previous search score.

string UCI::pv(const Position& pos, Depth depth) {

  std::stringstream ss;
  TimePoint elapsed = Time.elapsed() + 1;
  const RootMoves& rootMoves = pos.this_thread()->rootMoves;
  size_t pvIdx = pos.this_thread()->pvIdx;
  size_t multiPV = std::min((size_t)Options["MultiPV"], rootMoves.size());
  uint64_t nodesSearched = Threads.nodes_searched();
  uint64_t tbHits = Threads.tb_hits() + (TB::RootInTB ? rootMoves.size() : 0);

  for (size_t i = 0; i < multiPV; ++i)
  {
      bool updated = rootMoves[i].score != -VALUE_INFINITE;

      if (depth == 1 && !updated && i > 0)
          continue;

      Depth d = updated ? depth : std::max(1, depth - 1);
      Value v = updated ? rootMoves[i].uciScore : rootMoves[i].previousScore;

      if (v == -VALUE_INFINITE)
          v = VALUE_ZERO;

      bool tb = TB::RootInTB && abs(v) < VALUE_MATE_IN_MAX_PLY;
      v = tb ? rootMoves[i].tbScore : v;

      if (ss.rdbuf()->in_avail()) // Not at first line
          ss << "\n";

      ss << "info"
         << " depth "    << d
         << " seldepth " << rootMoves[i].selDepth
         << " multipv "  << i + 1
         << " score "    << UCI::value(v);

      if (Options["UCI_ShowWDL"])
          ss << UCI::wdl(v, pos.game_ply());

      if (i == pvIdx && !tb && updated) // tablebase- and previous-scores are exact
         ss << (rootMoves[i].scoreLowerbound ? " lowerbound" : (rootMoves[i].scoreUpperbound ? " upperbound" : ""));

      ss << " nodes "    << nodesSearched
         << " nps "      << nodesSearched * 1000 / elapsed
         << " hashfull " << TT.hashfull()
         << " tbhits "   << tbHits
         << " time "     << elapsed
         << " pv";

      for (Move m : rootMoves[i].pv)
          ss << " " << UCI::move(m, pos.is_chess960());
  }

  return ss.str();
}


/// RootMove::extract_ponder_from_tt() is called in case we have no ponder move
/// before exiting the search, for instance, in case we stop the search during a
/// fail high at root. We try hard to have a ponder move to return to the GUI,
/// otherwise in case of 'ponder on' we have nothing to think on.

bool RootMove::extract_ponder_from_tt(Position& pos) {

    StateInfo st;
#ifdef USE_NNUE
    ASSERT_ALIGNED(&st, Eval::NNUE::CacheLineSize);
#endif

    bool ttHit;

    assert(pv.size() == 1);

    if (pv[0] == MOVE_NONE)
        return false;

    pos.do_move(pv[0], st);
    TTEntry* tte = TT.probe(pos.key(), ttHit);

    if (ttHit)
    {
        Move m = tte->move(); // Local copy to be SMP safe
        if (MoveList<LEGAL>(pos).contains(m))
            pv.push_back(m);
    }

    pos.undo_move(pv[0]);
    return pv.size() > 1;
}

void Tablebases::rank_root_moves(Position& pos, Search::RootMoves& rootMoves) {

    RootInTB = false;
    UseRule50 = bool(Options["Syzygy50MoveRule"]);
    ProbeDepth = int(Options["SyzygyProbeDepth"]);
    Cardinality = int(Options["SyzygyProbeLimit"]);
    bool dtz_available = true;

    // Tables with fewer pieces than SyzygyProbeLimit are searched with
    // ProbeDepth == DEPTH_ZERO
    if (Cardinality > MaxCardinality)
    {
        Cardinality = MaxCardinality;
        ProbeDepth = 0;
    }

    if (Cardinality >= popcount(pos.pieces()) && !pos.can_castle(ANY_CASTLING))
    {
        // Rank moves using DTZ tables
        RootInTB = root_probe(pos, rootMoves);

        if (!RootInTB)
        {
            // DTZ tables are missing; try to rank moves using WDL tables
            dtz_available = false;
            RootInTB = root_probe_wdl(pos, rootMoves);
        }
    }

    if (RootInTB)
    {
        // Sort moves according to TB rank
        std::stable_sort(rootMoves.begin(), rootMoves.end(),
                  [](const RootMove &a, const RootMove &b) { return a.tbRank > b.tbRank; } );

        // Probe during search only if DTZ is not available and we are winning
        if (dtz_available || rootMoves[0].tbScore <= VALUE_DRAW)
            Cardinality = 0;
    }
    else
    {
        // Clean up if root_probe() and root_probe_wdl() have failed
        for (auto& m : rootMoves)
            m.tbRank = 0;
    }
}

} // namespace Stockfish<|MERGE_RESOLUTION|>--- conflicted
+++ resolved
@@ -836,7 +836,6 @@
     // Step 7. Razoring (~1 Elo).
     // If eval is really low check with qsearch if it can exceed alpha, if it can't,
     // return a fail low.
-<<<<<<< HEAD
 #ifdef HELPMATE
     if (pos.is_helpmate())
         goto moves_loop;
@@ -848,10 +847,7 @@
 #ifdef EXTINCTION
     if (pos.is_extinction()) {} else
 #endif
-    if (eval < alpha - 369 - 254 * depth * depth)
-=======
     if (eval < alpha - 394 - 255 * depth * depth)
->>>>>>> fc5b59b8
     {
         value = qsearch<NonPV>(pos, ss, alpha - 1, alpha);
         if (value < alpha)
@@ -1092,11 +1088,7 @@
                   && !PvNode
                   && lmrDepth < 7
                   && !ss->inCheck
-<<<<<<< HEAD
-                  && ss->staticEval + 180 + 201 * lmrDepth + PieceValue[pos.variant()][EG][pos.piece_on(to_sq(move))]
-=======
-                  && ss->staticEval + 185 + 203 * lmrDepth + PieceValue[EG][pos.piece_on(to_sq(move))]
->>>>>>> fc5b59b8
+                  && ss->staticEval + 185 + 203 * lmrDepth + PieceValue[pos.variant()][EG][pos.piece_on(to_sq(move))]
                    + captureHistory[movedPiece][to_sq(move)][type_of(pos.piece_on(to_sq(move)))] / 6 < alpha)
                   continue;
 
@@ -1127,17 +1119,13 @@
                   continue;
 
               // Prune moves with negative SEE (~4 Elo)
-<<<<<<< HEAD
 #ifdef ANTI
               if (pos.is_anti()) {} else
 #endif
 #ifdef HELPMATE
               if (pos.is_helpmate()) {} else
 #endif
-              if (!pos.see_ge(move, Value(-24 * lmrDepth * lmrDepth - 15 * lmrDepth)))
-=======
               if (!pos.see_ge(move, Value(-25 * lmrDepth * lmrDepth - 16 * lmrDepth)))
->>>>>>> fc5b59b8
                   continue;
           }
       }

--- conflicted
+++ resolved
@@ -863,14 +863,10 @@
         &&  eval < 28031) // larger than VALUE_KNOWN_WIN, but smaller than TB wins
         return eval;
 
-<<<<<<< HEAD
-    // Step 9. Null move search with verification search (~22 Elo)
+    // Step 9. Null move search with verification search (~35 Elo)
 #ifdef GRID
     if (pos.is_grid()) {} else
 #endif
-=======
-    // Step 9. Null move search with verification search (~35 Elo)
->>>>>>> 64656f85
     if (   !PvNode
         && (ss-1)->currentMove != MOVE_NULL
         && (ss-1)->statScore < 17139
@@ -1113,30 +1109,22 @@
 
               history += 2 * thisThread->mainHistory[us][from_to(move)];
 
-<<<<<<< HEAD
-              // Futility pruning: parent node (~9 Elo)
+              // Futility pruning: parent node (~13 Elo)
 #ifdef LOSERS
               if (pos.is_losers()) {} else
 #endif
-=======
-              // Futility pruning: parent node (~13 Elo)
->>>>>>> 64656f85
               if (   !ss->inCheck
                   && lmrDepth < 13
                   && ss->staticEval + 106 + 145 * lmrDepth + history / 52 <= alpha)
                   continue;
 
-<<<<<<< HEAD
-              // Prune moves with negative SEE (~3 Elo)
+              // Prune moves with negative SEE (~4 Elo)
 #ifdef ANTI
               if (pos.is_anti()) {} else
 #endif
 #ifdef HELPMATE
               if (pos.is_helpmate()) {} else
 #endif
-=======
-              // Prune moves with negative SEE (~4 Elo)
->>>>>>> 64656f85
               if (!pos.see_ge(move, Value(-24 * lmrDepth * lmrDepth - 15 * lmrDepth)))
                   continue;
           }

/*
  Stockfish, a UCI chess playing engine derived from Glaurung 2.1
  Copyright (C) 2004-2023 The Stockfish developers (see AUTHORS file)

  Stockfish is free software: you can redistribute it and/or modify
  it under the terms of the GNU General Public License as published by
  the Free Software Foundation, either version 3 of the License, or
  (at your option) any later version.

  Stockfish is distributed in the hope that it will be useful,
  but WITHOUT ANY WARRANTY; without even the implied warranty of
  MERCHANTABILITY or FITNESS FOR A PARTICULAR PURPOSE.  See the
  GNU General Public License for more details.

  You should have received a copy of the GNU General Public License
  along with this program.  If not, see <http://www.gnu.org/licenses/>.
*/

#include <algorithm>
#include <cassert>
#include <cmath>
#include <cstring>   // For std::memset
#include <iostream>
#include <sstream>

#include "evaluate.h"
#include "misc.h"
#include "movegen.h"
#include "movepick.h"
#include "position.h"
#include "search.h"
#include "thread.h"
#include "timeman.h"
#include "tt.h"
#include "uci.h"
#include "syzygy/tbprobe.h"

namespace Stockfish {

namespace Search {

  LimitsType Limits;
}

namespace Tablebases {

  int Cardinality;
  bool RootInTB;
  bool UseRule50;
  Depth ProbeDepth;
}

namespace TB = Tablebases;

using std::string;
using Eval::evaluate;
using namespace Search;

namespace {

  // Different node types, used as a template parameter
  enum NodeType { NonPV, PV, Root };

  // Futility margin
  Value futility_margin(Depth d, bool improving) {
    return Value(158 * (d - improving));
  }

  // Reductions lookup table, initialized at startup
  int Reductions[MAX_MOVES]; // [depth or moveNumber]

  Depth reduction(bool i, Depth d, int mn, Value delta, Value rootDelta) {
    int r = Reductions[d] * Reductions[mn];
    return (r + 1460 - int(delta) * 1024 / int(rootDelta)) / 1024 + (!i && r > 937);
  }

  constexpr int futility_move_count(bool improving, Depth depth) {
    return improving ? (3 + depth * depth)
                     : (3 + depth * depth) / 2;
  }

  // History and stats update bonus, based on depth
  int stat_bonus(Depth d) {
    return std::min(350 * d - 400, 1650);
  }

  // Add a small random component to draw evaluations to avoid 3-fold blindness
  Value value_draw(const Thread* thisThread) {
    return VALUE_DRAW - 1 + Value(thisThread->nodes & 0x2);
  }

  // Skill structure is used to implement strength limit. If we have an uci_elo then
  // we convert it to a suitable fractional skill level using anchoring to CCRL Elo
  // (goldfish 1.13 = 2000) and a fit through Ordo derived Elo for match (TC 60+0.6)
  // results spanning a wide range of k values.
  struct Skill {
    Skill(int skill_level, int uci_elo) {
        if (uci_elo)
        {
            double e = double(uci_elo - 1320) / (3190 - 1320);
            level = std::clamp((((37.2473 * e - 40.8525) * e + 22.2943) * e - 0.311438), 0.0, 19.0);
        }
        else
            level = double(skill_level);
    }
    bool enabled() const { return level < 20.0; }
    bool time_to_pick(Depth depth) const { return depth == 1 + int(level); }
    Move pick_best(size_t multiPV);

    double level;
    Move best = MOVE_NONE;
  };

  template <NodeType nodeType>
  Value search(Position& pos, Stack* ss, Value alpha, Value beta, Depth depth, bool cutNode);

  template <NodeType nodeType>
  Value qsearch(Position& pos, Stack* ss, Value alpha, Value beta, Depth depth = 0);

  Value value_to_tt(Value v, int ply);
  Value value_from_tt(Value v, int ply, int r50c);
  void update_pv(Move* pv, Move move, const Move* childPv);
  void update_continuation_histories(Stack* ss, Piece pc, Square to, int bonus);
  void update_quiet_stats(const Position& pos, Stack* ss, Move move, int bonus);
  void update_all_stats(const Position& pos, Stack* ss, Move bestMove, Value bestValue, Value beta, Square prevSq,
                        Move* quietsSearched, int quietCount, Move* capturesSearched, int captureCount, Depth depth);

  // perft() is our utility to verify move generation. All the leaf nodes up
  // to the given depth are generated and counted, and the sum is returned.
  template<bool Root>
  uint64_t perft(Position& pos, Depth depth) {

    StateInfo st;
#ifdef USE_NNUE
    ASSERT_ALIGNED(&st, Eval::NNUE::CacheLineSize);
#endif

    uint64_t cnt, nodes = 0;
    const bool leaf = (depth == 2);

    for (const auto& m : MoveList<LEGAL>(pos))
    {
        if (Root && depth <= 1)
            cnt = 1, nodes++;
        else
        {
            pos.do_move(m, st);
            cnt = leaf ? MoveList<LEGAL>(pos).size() : perft<false>(pos, depth - 1);
            nodes += cnt;
            pos.undo_move(m);
        }
        if (Root)
            sync_cout << UCI::move(m, pos.is_chess960()) << ": " << cnt << sync_endl;
    }
    return nodes;
  }

} // namespace


/// Search::init() is called at startup to initialize various lookup tables

void Search::init() {

  for (int i = 1; i < MAX_MOVES; ++i)
      Reductions[i] = int((20.26 + std::log(Threads.size()) / 2) * std::log(i));
}


/// Search::clear() resets search state to its initial value

void Search::clear() {

  Threads.main()->wait_for_search_finished();

  Time.availableNodes = 0;
  TT.clear();
  Threads.clear();
  Tablebases::init(UCI::variant_from_name(Options["UCI_Variant"]), Options["SyzygyPath"]); // Free mapped files
}


/// MainThread::search() is started when the program receives the UCI 'go'
/// command. It searches from the root position and outputs the "bestmove".

void MainThread::search() {

  if (Limits.perft)
  {
      nodes = perft<true>(rootPos, Limits.perft);
      sync_cout << "\nNodes searched: " << nodes << "\n" << sync_endl;
      return;
  }

  Color us = rootPos.side_to_move();
  Time.init(rootPos.variant(), Limits, us, rootPos.game_ply());
  TT.new_search();

#ifdef USE_NNUE
  Eval::NNUE::verify();
#endif

  if (rootMoves.empty())
  {
      rootMoves.emplace_back(MOVE_NONE);
      Value score = rootPos.is_variant_end() ? rootPos.variant_result()
                   : rootPos.checkers() ? rootPos.checkmate_value()
                   : rootPos.stalemate_value();
      sync_cout << "info depth 0 score " << UCI::value(score) << sync_endl;
  }
  else
  {
      Threads.start_searching(); // start non-main threads
      Thread::search();          // main thread start searching
  }

  // When we reach the maximum depth, we can arrive here without a raise of
  // Threads.stop. However, if we are pondering or in an infinite search,
  // the UCI protocol states that we shouldn't print the best move before the
  // GUI sends a "stop" or "ponderhit" command. We therefore simply wait here
  // until the GUI sends one of those commands.

  while (!Threads.stop && (ponder || Limits.infinite))
  {} // Busy wait for a stop or a ponder reset

  // Stop the threads if not already stopped (also raise the stop if
  // "ponderhit" just reset Threads.ponder).
  Threads.stop = true;

  // Wait until all threads have finished
  Threads.wait_for_search_finished();

  // When playing in 'nodes as time' mode, subtract the searched nodes from
  // the available ones before exiting.
  if (Limits.npmsec)
      Time.availableNodes += Limits.inc[us] - Threads.nodes_searched();

  Thread* bestThread = this;
  Skill skill = Skill(Options["Skill Level"], Options["UCI_LimitStrength"] ? int(Options["UCI_Elo"]) : 0);

  if (   int(Options["MultiPV"]) == 1
      && !Limits.depth
      && !skill.enabled()
      && rootMoves[0].pv[0] != MOVE_NONE)
      bestThread = Threads.get_best_thread();

  bestPreviousScore = bestThread->rootMoves[0].score;
  bestPreviousAverageScore = bestThread->rootMoves[0].averageScore;

  // Send again PV info if we have a new best thread
  if (bestThread != this)
      sync_cout << UCI::pv(bestThread->rootPos, bestThread->completedDepth) << sync_endl;

  // Best move could be MOVE_NONE when searching on a terminal position
  sync_cout << "bestmove " << UCI::move(bestThread->rootMoves[0].pv[0], rootPos.is_chess960());

  if (bestThread->rootMoves[0].pv.size() > 1 || bestThread->rootMoves[0].extract_ponder_from_tt(rootPos))
      std::cout << " ponder " << UCI::move(bestThread->rootMoves[0].pv[1], rootPos.is_chess960());

  std::cout << sync_endl;
}


/// Thread::search() is the main iterative deepening loop. It calls search()
/// repeatedly with increasing depth until the allocated thinking time has been
/// consumed, the user stops the search, or the maximum search depth is reached.

void Thread::search() {

  // To allow access to (ss-7) up to (ss+2), the stack must be oversized.
  // The former is needed to allow update_continuation_histories(ss-1, ...),
  // which accesses its argument at ss-6, also near the root.
  // The latter is needed for statScore and killer initialization.
  Stack stack[MAX_PLY+10], *ss = stack+7;
  Move  pv[MAX_PLY+1];
  Value alpha, beta, delta;
  Move  lastBestMove = MOVE_NONE;
  Depth lastBestMoveDepth = 0;
  MainThread* mainThread = (this == Threads.main() ? Threads.main() : nullptr);
  double timeReduction = 1, totBestMoveChanges = 0;
  Color us = rootPos.side_to_move();
  int iterIdx = 0;

  std::memset(ss-7, 0, 10 * sizeof(Stack));
  for (int i = 7; i > 0; --i)
  {
      (ss-i)->continuationHistory = &this->continuationHistory[0][0][NO_PIECE][0]; // Use as a sentinel
      (ss-i)->staticEval = VALUE_NONE;
  }

  for (int i = 0; i <= MAX_PLY + 2; ++i)
      (ss+i)->ply = i;

  ss->pv = pv;

  bestValue = delta = alpha = -VALUE_INFINITE;
  beta = VALUE_INFINITE;

  if (mainThread)
  {
      if (mainThread->bestPreviousScore == VALUE_INFINITE)
          for (int i = 0; i < 4; ++i)
              mainThread->iterValue[i] = VALUE_ZERO;
      else
          for (int i = 0; i < 4; ++i)
              mainThread->iterValue[i] = mainThread->bestPreviousScore;
  }

  size_t multiPV = size_t(Options["MultiPV"]);
  Skill skill(Options["Skill Level"], Options["UCI_LimitStrength"] ? int(Options["UCI_Elo"]) : 0);

  // When playing with strength handicap enable MultiPV search that we will
  // use behind the scenes to retrieve a set of possible moves.
  if (skill.enabled())
      multiPV = std::max(multiPV, (size_t)4);

  multiPV = std::min(multiPV, rootMoves.size());

  complexityAverage.set(153, 1);

  optimism[us] = optimism[~us] = VALUE_ZERO;

  int searchAgainCounter = 0;

  // Iterative deepening loop until requested to stop or the target depth is reached
  while (   ++rootDepth < MAX_PLY
         && !Threads.stop
         && !(Limits.depth && mainThread && rootDepth > Limits.depth))
  {
      // Age out PV variability metric
      if (mainThread)
          totBestMoveChanges /= 2;

      // Save the last iteration's scores before first PV line is searched and
      // all the move scores except the (new) PV are set to -VALUE_INFINITE.
      for (RootMove& rm : rootMoves)
          rm.previousScore = rm.score;

      size_t pvFirst = 0;
      pvLast = 0;

      if (!Threads.increaseDepth)
         searchAgainCounter++;

      // MultiPV loop. We perform a full root search for each PV line
      for (pvIdx = 0; pvIdx < multiPV && !Threads.stop; ++pvIdx)
      {
          if (pvIdx == pvLast)
          {
              pvFirst = pvLast;
              for (pvLast++; pvLast < rootMoves.size(); pvLast++)
                  if (rootMoves[pvLast].tbRank != rootMoves[pvFirst].tbRank)
                      break;
          }

          // Reset UCI info selDepth for each depth and each PV line
          selDepth = 0;

          // Reset aspiration window starting size
          if (rootDepth >= 4)
          {
              Value prev = rootMoves[pvIdx].averageScore;
              delta = Value(10) + int(prev) * prev / 15400;
              alpha = std::max(prev - delta,-VALUE_INFINITE);
              beta  = std::min(prev + delta, VALUE_INFINITE);

              // Adjust optimism based on root move's previousScore
              int opt = 116 * prev / (std::abs(prev) + 170);
              optimism[ us] = Value(opt);
              optimism[~us] = -optimism[us];
          }

          // Start with a small aspiration window and, in the case of a fail
          // high/low, re-search with a bigger window until we don't fail
          // high/low anymore.
          int failedHighCnt = 0;
          while (true)
          {
              // Adjust the effective depth searched, but ensuring at least one effective increment for every
              // four searchAgain steps (see issue #2717).
              Depth adjustedDepth = std::max(1, rootDepth - failedHighCnt - 3 * (searchAgainCounter + 1) / 4);
              bestValue = Stockfish::search<Root>(rootPos, ss, alpha, beta, adjustedDepth, false);
#ifdef HELPMATE
              if (rootPos.is_helpmate()) bestValue = -bestValue;
#endif

              // Bring the best move to the front. It is critical that sorting
              // is done with a stable algorithm because all the values but the
              // first and eventually the new best one are set to -VALUE_INFINITE
              // and we want to keep the same order for all the moves except the
              // new PV that goes to the front. Note that in case of MultiPV
              // search the already searched PV lines are preserved.
              std::stable_sort(rootMoves.begin() + pvIdx, rootMoves.begin() + pvLast);

              // If search has been stopped, we break immediately. Sorting is
              // safe because RootMoves is still valid, although it refers to
              // the previous iteration.
              if (Threads.stop)
                  break;

              // When failing high/low give some update (without cluttering
              // the UI) before a re-search.
              if (   mainThread
                  && multiPV == 1
                  && (bestValue <= alpha || bestValue >= beta)
                  && Time.elapsed() > 3000)
                  sync_cout << UCI::pv(rootPos, rootDepth) << sync_endl;

              // In case of failing low/high increase aspiration window and
              // re-search, otherwise exit the loop.
              if (bestValue <= alpha)
              {
                  beta = (alpha + beta) / 2;
                  alpha = std::max(bestValue - delta, -VALUE_INFINITE);

                  failedHighCnt = 0;
                  if (mainThread)
                      mainThread->stopOnPonderhit = false;
              }
              else if (bestValue >= beta)
              {
                  beta = std::min(bestValue + delta, VALUE_INFINITE);
                  ++failedHighCnt;
              }
              else
                  break;

              delta += delta / 4 + 2;

              assert(alpha >= -VALUE_INFINITE && beta <= VALUE_INFINITE);
          }
#ifdef HELPMATE
          if (rootPos.is_helpmate()) bestValue = -bestValue;
#endif

          // Sort the PV lines searched so far and update the GUI
          std::stable_sort(rootMoves.begin() + pvFirst, rootMoves.begin() + pvIdx + 1);

          if (    mainThread
              && (Threads.stop || pvIdx + 1 == multiPV || Time.elapsed() > 3000))
              sync_cout << UCI::pv(rootPos, rootDepth) << sync_endl;
      }

      if (!Threads.stop)
          completedDepth = rootDepth;

      if (rootMoves[0].pv[0] != lastBestMove) {
         lastBestMove = rootMoves[0].pv[0];
         lastBestMoveDepth = rootDepth;
      }

      // Have we found a "mate in x"?
      if (   Limits.mate
          && bestValue >= VALUE_MATE_IN_MAX_PLY
          && VALUE_MATE - bestValue <= 2 * Limits.mate)
          Threads.stop = true;

      if (!mainThread)
          continue;

      // If skill level is enabled and time is up, pick a sub-optimal best move
      if (skill.enabled() && skill.time_to_pick(rootDepth))
          skill.pick_best(multiPV);

      // Use part of the gained time from a previous stable move for the current move
      for (Thread* th : Threads)
      {
          totBestMoveChanges += th->bestMoveChanges;
          th->bestMoveChanges = 0;
      }

      // Do we have time for the next iteration? Can we stop searching now?
      if (    Limits.use_time_management()
          && !Threads.stop
          && !mainThread->stopOnPonderhit)
      {
          double fallingEval = (71 + 12 * (mainThread->bestPreviousAverageScore - bestValue)
                                    +  6 * (mainThread->iterValue[iterIdx] - bestValue)) / 656.7;
          fallingEval = std::clamp(fallingEval, 0.5, 1.5);

          // If the bestMove is stable over several iterations, reduce time accordingly
          timeReduction = lastBestMoveDepth + 9 < completedDepth ? 1.37 : 0.65;
          double reduction = (1.4 + mainThread->previousTimeReduction) / (2.15 * timeReduction);
          double bestMoveInstability = 1 + 1.7 * totBestMoveChanges / Threads.size();
          int complexity = mainThread->complexityAverage.value();
          double complexPosition = std::min(1.0 + (complexity - 261) / 1738.7, 1.5);

          double totalTime = Time.optimum() * fallingEval * reduction * bestMoveInstability * complexPosition;

          // Cap used time in case of a single legal move for a better viewer experience in tournaments
          // yielding correct scores and sufficiently fast moves.
          if (rootMoves.size() == 1)
              totalTime = std::min(500.0, totalTime);

          // Stop the search if we have exceeded the totalTime
          if (Time.elapsed() > totalTime)
          {
              // If we are allowed to ponder do not stop the search now but
              // keep pondering until the GUI sends "ponderhit" or "stop".
              if (mainThread->ponder)
                  mainThread->stopOnPonderhit = true;
              else
                  Threads.stop = true;
          }
          else if (   !mainThread->ponder
                   && Time.elapsed() > totalTime * 0.53)
              Threads.increaseDepth = false;
          else
              Threads.increaseDepth = true;
      }

      mainThread->iterValue[iterIdx] = bestValue;
      iterIdx = (iterIdx + 1) & 3;
  }

  if (!mainThread)
      return;

  mainThread->previousTimeReduction = timeReduction;

  // If skill level is enabled, swap best PV line with the sub-optimal one
  if (skill.enabled())
      std::swap(rootMoves[0], *std::find(rootMoves.begin(), rootMoves.end(),
                skill.best ? skill.best : skill.pick_best(multiPV)));
}


namespace {

  // search<>() is the main search function for both PV and non-PV nodes

  template <NodeType nodeType>
  Value search(Position& pos, Stack* ss, Value alpha, Value beta, Depth depth, bool cutNode) {

    constexpr bool PvNode = nodeType != NonPV;
    constexpr bool rootNode = nodeType == Root;

    // Check if we have an upcoming move which draws by repetition, or
    // if the opponent had an alternative move earlier to this position.
    if (   !rootNode
        && pos.rule50_count() >= 3
        && alpha < VALUE_DRAW
        && pos.has_game_cycle(ss->ply))
    {
        alpha = value_draw(pos.this_thread());
        if (alpha >= beta)
            return alpha;
    }

    // Dive into quiescence search when the depth reaches zero
    if (depth <= 0)
        return qsearch<PvNode ? PV : NonPV>(pos, ss, alpha, beta);

    assert(-VALUE_INFINITE <= alpha && alpha < beta && beta <= VALUE_INFINITE);
    assert(PvNode || (alpha == beta - 1));
    assert(0 < depth && depth < MAX_PLY);
    assert(!(PvNode && cutNode));

    Move pv[MAX_PLY+1], capturesSearched[32], quietsSearched[64];
    StateInfo st;
#ifdef USE_NNUE
    ASSERT_ALIGNED(&st, Eval::NNUE::CacheLineSize);
#endif

    TTEntry* tte;
    Key posKey;
    Move ttMove, move, excludedMove, bestMove;
    Depth extension, newDepth;
    Value bestValue, value, ttValue, eval, maxValue, probCutBeta;
    bool givesCheck, improving, priorCapture, singularQuietLMR;
    bool capture, moveCountPruning, ttCapture;
    Piece movedPiece;
    int moveCount, captureCount, quietCount, improvement, complexity;

    // Step 1. Initialize node
    Thread* thisThread = pos.this_thread();
    ss->inCheck        = pos.checkers();
    priorCapture       = pos.captured_piece();
    Color us           = pos.side_to_move();
    moveCount          = captureCount = quietCount = ss->moveCount = 0;
    bestValue          = -VALUE_INFINITE;
    maxValue           = VALUE_INFINITE;

    // Check for the available remaining time
    if (thisThread == Threads.main())
        static_cast<MainThread*>(thisThread)->check_time();

    // Used to send selDepth info to GUI (selDepth counts from 1, ply from 0)
    if (PvNode && thisThread->selDepth < ss->ply + 1)
        thisThread->selDepth = ss->ply + 1;

    if (!rootNode)
    {
        if (pos.is_variant_end())
            return pos.variant_result(ss->ply, VALUE_DRAW);

        // Step 2. Check for aborted search and immediate draw
        if (   Threads.stop.load(std::memory_order_relaxed)
            || pos.is_draw(ss->ply)
            || ss->ply >= MAX_PLY)
            return (ss->ply >= MAX_PLY && !ss->inCheck) ? evaluate(pos)
                                                        : value_draw(pos.this_thread());

        // Step 3. Mate distance pruning. Even if we mate at the next move our score
        // would be at best mate_in(ss->ply+1), but if alpha is already bigger because
        // a shorter mate was found upward in the tree then there is no need to search
        // because we will never beat the current alpha. Same logic but with reversed
        // signs applies also in the opposite condition of being mated instead of giving
        // mate. In this case return a fail-high score.
        alpha = std::max(mated_in(ss->ply), alpha);
        beta = std::min(mate_in(ss->ply+1), beta);
        if (alpha >= beta)
            return alpha;
    }
    else
        thisThread->rootDelta = beta - alpha;

    assert(0 <= ss->ply && ss->ply < MAX_PLY);

    (ss+1)->ttPv         = false;
    (ss+1)->excludedMove = bestMove = MOVE_NONE;
    (ss+2)->killers[0]   = (ss+2)->killers[1] = MOVE_NONE;
    (ss+2)->cutoffCnt    = 0;
    ss->doubleExtensions = (ss-1)->doubleExtensions;
    Square prevSq        = to_sq((ss-1)->currentMove);

    // Initialize statScore to zero for the grandchildren of the current position.
    // So statScore is shared between all grandchildren and only the first grandchild
    // starts with statScore = 0. Later grandchildren start with the last calculated
    // statScore of the previous grandchild. This influences the reduction rules in
    // LMR which are based on the statScore of parent position.
    if (!rootNode)
        (ss+2)->statScore = 0;

    // Step 4. Transposition table lookup.
    excludedMove = ss->excludedMove;
    posKey = pos.key();
    tte = TT.probe(posKey, ss->ttHit);
    ttValue = ss->ttHit ? value_from_tt(tte->value(), ss->ply, pos.rule50_count()) : VALUE_NONE;
    ttMove =  rootNode ? thisThread->rootMoves[thisThread->pvIdx].pv[0]
            : ss->ttHit    ? tte->move() : MOVE_NONE;
    ttCapture = ttMove && pos.capture(ttMove);

    // At this point, if excluded, skip straight to step 6, static eval. However,
    // to save indentation, we list the condition in all code between here and there.
    if (!excludedMove)
        ss->ttPv = PvNode || (ss->ttHit && tte->is_pv());

    // At non-PV nodes we check for an early TT cutoff
    if (  !PvNode
        && ss->ttHit
        && !excludedMove
        && tte->depth() > depth - (tte->bound() == BOUND_EXACT)
        && ttValue != VALUE_NONE // Possible in case of TT access race
        && (tte->bound() & (ttValue >= beta ? BOUND_LOWER : BOUND_UPPER)))
    {
        // If ttMove is quiet, update move sorting heuristics on TT hit (~2 Elo)
        if (ttMove)
        {
            if (ttValue >= beta)
            {
                // Bonus for a quiet ttMove that fails high (~2 Elo)
                if (!ttCapture)
                    update_quiet_stats(pos, ss, ttMove, stat_bonus(depth));

                // Extra penalty for early quiet moves of the previous ply (~0 Elo on STC, ~2 Elo on LTC)
                if ((ss-1)->moveCount <= 2 && !priorCapture)
                    update_continuation_histories(ss-1, pos.piece_on(prevSq), prevSq, -stat_bonus(depth + 1));
            }
            // Penalty for a quiet ttMove that fails low (~1 Elo)
            else if (!ttCapture)
            {
                int penalty = -stat_bonus(depth);
                thisThread->mainHistory[us][from_to(ttMove)] << penalty;
                update_continuation_histories(ss, pos.moved_piece(ttMove), to_sq(ttMove), penalty);
            }
        }

        // Partial workaround for the graph history interaction problem
        // For high rule50 counts don't produce transposition table cutoffs.
        if (pos.rule50_count() < 90)
            return ttValue;
    }

    // Step 5. Tablebases probe
<<<<<<< HEAD
#ifdef EXTINCTION
    if (pos.is_extinction()) {} else
#endif
#ifdef GRID
    if (pos.is_grid()) {} else
#endif
#ifdef KOTH
    if (pos.is_koth()) {} else
#endif
#ifdef LOSERS
    if (pos.is_losers()) {} else
#endif
#ifdef RACE
    if (pos.is_race()) {} else
#endif
#ifdef THREECHECK
    if (pos.is_three_check()) {} else
#endif
#ifdef HORDE
    if (pos.is_horde()) {} else
#endif
#ifdef HELPMATE
    if (pos.is_helpmate()) {} else
#endif
#ifdef KNIGHTRELAY
    if (pos.is_knight_relay() && pos.pieces(PAWN, KNIGHT)) {} else
#endif
#ifdef RELAY
    if (pos.is_relay()) {} else
#endif
    if (!rootNode && TB::Cardinality)
=======
    if (!rootNode && !excludedMove && TB::Cardinality)
>>>>>>> 8d3457a9
    {
        int piecesCount = pos.count<ALL_PIECES>();

        if (    piecesCount <= TB::Cardinality
            && (piecesCount <  TB::Cardinality || depth >= TB::ProbeDepth)
            &&  pos.rule50_count() == 0
            && !pos.can_castle(ANY_CASTLING))
        {
            TB::ProbeState err;
            TB::WDLScore wdl = Tablebases::probe_wdl(pos, &err);

            // Force check of time on the next occasion
            if (thisThread == Threads.main())
                static_cast<MainThread*>(thisThread)->callsCnt = 0;

            if (err != TB::ProbeState::FAIL)
            {
                thisThread->tbHits.fetch_add(1, std::memory_order_relaxed);

                int drawScore = TB::UseRule50 ? 1 : 0;

                // use the range VALUE_MATE_IN_MAX_PLY to VALUE_TB_WIN_IN_MAX_PLY to score
                value =  wdl < -drawScore ? VALUE_MATED_IN_MAX_PLY + ss->ply + 1
                       : wdl >  drawScore ? VALUE_MATE_IN_MAX_PLY - ss->ply - 1
                                          : VALUE_DRAW + 2 * wdl * drawScore;

                Bound b =  wdl < -drawScore ? BOUND_UPPER
                         : wdl >  drawScore ? BOUND_LOWER : BOUND_EXACT;

                if (    b == BOUND_EXACT
                    || (b == BOUND_LOWER ? value >= beta : value <= alpha))
                {
                    tte->save(posKey, value_to_tt(value, ss->ply), ss->ttPv, b,
                              std::min(MAX_PLY - 1, depth + 6),
                              MOVE_NONE, VALUE_NONE);

                    return value;
                }

                if (PvNode)
                {
                    if (b == BOUND_LOWER)
                        bestValue = value, alpha = std::max(alpha, bestValue);
                    else
                        maxValue = value;
                }
            }
        }
    }

    CapturePieceToHistory& captureHistory = thisThread->captureHistory;

    // Step 6. Static evaluation of the position
    bool skipEarlyPruning;
    switch (pos.variant())
    {
#ifdef ANTI
    case ANTI_VARIANT:
        skipEarlyPruning = pos.can_capture();
        break;
#endif
#ifdef RACE
    case RACE_VARIANT:
        skipEarlyPruning = pos.pieces(KING) & (Rank7BB | Rank8BB);
        break;
#endif
    default:
        skipEarlyPruning = ss->inCheck;
    }
    if (skipEarlyPruning)
    {
        // Skip early pruning when in check
        ss->staticEval = eval = VALUE_NONE;
        improving = false;
        improvement = 0;
        complexity = 0;
        goto moves_loop;
    }
    else if (excludedMove) {
        // excludeMove implies that we had a ttHit on the containing non-excluded search with ss->staticEval filled from TT
        // However static evals from the TT aren't good enough (-13 elo), presumably due to changing optimism context
        // Recalculate value with current optimism (without updating thread avgComplexity)
        ss->staticEval = eval = evaluate(pos, &complexity);
    }
    else if (ss->ttHit)
    {
        // Never assume anything about values stored in TT
        ss->staticEval = eval = tte->eval();
        if (eval == VALUE_NONE)
            ss->staticEval = eval = evaluate(pos, &complexity);
        else // Fall back to (semi)classical complexity for TT hits, the NNUE complexity is lost
            complexity = abs(ss->staticEval - pos.psq_eg_stm());
        thisThread->complexityAverage.update(complexity);

        // ttValue can be used as a better position evaluation (~7 Elo)
        if (    ttValue != VALUE_NONE
            && (tte->bound() & (ttValue > eval ? BOUND_LOWER : BOUND_UPPER)))
            eval = ttValue;
    }
    else
    {
        ss->staticEval = eval = evaluate(pos, &complexity);
        thisThread->complexityAverage.update(complexity);

        // Save static evaluation into transposition table
        tte->save(posKey, VALUE_NONE, ss->ttPv, BOUND_NONE, DEPTH_NONE, MOVE_NONE, eval);
    }
#ifdef HELPMATE
    if (pos.is_helpmate())
        eval = -eval;
#endif

    // Use static evaluation difference to improve quiet move ordering (~4 Elo)
    if (is_ok((ss-1)->currentMove) && !(ss-1)->inCheck && !priorCapture)
    {
        int bonus = std::clamp(-19 * int((ss-1)->staticEval + ss->staticEval), -1940, 1940);
        thisThread->mainHistory[~us][from_to((ss-1)->currentMove)] << bonus;
    }

    // Set up the improvement variable, which is the difference between the current
    // static evaluation and the previous static evaluation at our turn (if we were
    // in check at our previous move we look at the move prior to it). The improvement
    // margin and the improving flag are used in various pruning heuristics.
    improvement =   (ss-2)->staticEval != VALUE_NONE ? ss->staticEval - (ss-2)->staticEval
                  : (ss-4)->staticEval != VALUE_NONE ? ss->staticEval - (ss-4)->staticEval
                  :                                    172;
    improving = improvement > 0;

    // Step 7. Razoring (~1 Elo).
    // If eval is really low check with qsearch if it can exceed alpha, if it can't,
    // return a fail low.
#ifdef HELPMATE
    if (pos.is_helpmate())
        goto moves_loop;
#endif
#ifdef LOSERS
    if (pos.is_losers() && pos.can_capture_losers())
        goto moves_loop;
#endif
#ifdef EXTINCTION
    if (pos.is_extinction()) {} else
#endif
    if (eval < alpha - 394 - 255 * depth * depth)
    {
        value = qsearch<NonPV>(pos, ss, alpha - 1, alpha);
        if (value < alpha)
            return value;
    }

    // Step 8. Futility pruning: child node (~40 Elo).
    // The depth condition is important for mate finding.
    if (   !ss->ttPv
        &&  depth < 8
        &&  eval - futility_margin(depth, improving) - (ss-1)->statScore / 304 >= beta
        &&  eval >= beta
        &&  eval < 28580) // larger than VALUE_KNOWN_WIN, but smaller than TB wins
        return eval;

    // Step 9. Null move search with verification search (~35 Elo)
#ifdef GRID
    if (pos.is_grid()) {} else
#endif
    if (   !PvNode
        && (ss-1)->currentMove != MOVE_NULL
        && (ss-1)->statScore < 18200
        &&  eval >= beta
        &&  eval >= ss->staticEval
        &&  ss->staticEval >= beta - 20 * depth - improvement / 14 + 235 + complexity / 24
        && !excludedMove
        &&  pos.non_pawn_material(us)
        && (ss->ply >= thisThread->nmpMinPly || us != thisThread->nmpColor))
    {
        assert(eval - beta >= 0);

        // Null move dynamic reduction based on depth, eval and complexity of position
        Depth R = std::min(int(eval - beta) / 165, 6) + depth / 3 + 4 - (complexity > 800);

        ss->currentMove = MOVE_NULL;
        ss->continuationHistory = &thisThread->continuationHistory[0][0][NO_PIECE][0];

        pos.do_null_move(st);

        Value nullValue = -search<NonPV>(pos, ss+1, -beta, -beta+1, depth-R, !cutNode);

        pos.undo_null_move();

        if (nullValue >= beta)
        {
            // Do not return unproven mate or TB scores
            if (nullValue >= VALUE_TB_WIN_IN_MAX_PLY)
                nullValue = beta;

            if (thisThread->nmpMinPly || (abs(beta) < VALUE_KNOWN_WIN && depth < 14))
                return nullValue;

            assert(!thisThread->nmpMinPly); // Recursive verification is not allowed

            // Do verification search at high depths, with null move pruning disabled
            // for us, until ply exceeds nmpMinPly.
            thisThread->nmpMinPly = ss->ply + 3 * (depth-R) / 4;
            thisThread->nmpColor = us;

            Value v = search<NonPV>(pos, ss, beta-1, beta, depth-R, false);

            thisThread->nmpMinPly = 0;

            if (v >= beta)
                return nullValue;
        }
    }

    probCutBeta = beta + 180 - 54 * improving;

    // Step 10. ProbCut (~10 Elo)
    // If we have a good enough capture and a reduced search returns a value
    // much above beta, we can (almost) safely prune the previous move.
    if (   !PvNode
        &&  depth > 4
        &&  abs(beta) < VALUE_TB_WIN_IN_MAX_PLY
        // if value from transposition table is lower than probCutBeta, don't attempt probCut
        // there and in further interactions with transposition table cutoff depth is set to depth - 3
        // because probCut search has depth set to depth - 4 but we also do a move before it
        // so effective depth is equal to depth - 3
        && !(   ss->ttHit
             && tte->depth() >= depth - 3
             && ttValue != VALUE_NONE
             && ttValue < probCutBeta))
    {
        assert(probCutBeta < VALUE_INFINITE);

        MovePicker mp(pos, ttMove, probCutBeta - ss->staticEval, &captureHistory);

        while ((move = mp.next_move()) != MOVE_NONE)
            if (move != excludedMove && pos.legal(move))
            {
#ifdef RACE
                assert((pos.is_race() && type_of(pos.moved_piece(move)) == KING) || pos.capture(move) || promotion_type(move) == QUEEN);
#else
                assert(pos.capture(move) || promotion_type(move) == QUEEN);
#endif

                ss->currentMove = move;
                ss->continuationHistory = &thisThread->continuationHistory[skipEarlyPruning]
                                                                          [true]
                                                                          [pos.moved_piece(move)]
                                                                          [to_sq(move)];

                pos.do_move(move, st);

                // Perform a preliminary qsearch to verify that the move holds
                value = -qsearch<NonPV>(pos, ss+1, -probCutBeta, -probCutBeta+1);

                // If the qsearch held, perform the regular search
                if (value >= probCutBeta)
                    value = -search<NonPV>(pos, ss+1, -probCutBeta, -probCutBeta+1, depth - 4, !cutNode);

                pos.undo_move(move);

                if (value >= probCutBeta)
                {
                    // Save ProbCut data into transposition table
                    tte->save(posKey, value_to_tt(value, ss->ply), ss->ttPv, BOUND_LOWER, depth - 3, move, ss->staticEval);
                    return value;
                }
            }
    }

    // Step 11. If the position is not in TT, decrease depth by 3.
    // Use qsearch if depth is equal or below zero (~9 Elo)
    if (    PvNode
        && !ttMove)
        depth -= 3;

    if (depth <= 0)
        return qsearch<PV>(pos, ss, alpha, beta);

    if (    cutNode
        &&  depth >= 9
        && !ttMove)
        depth -= 2;

moves_loop: // When in check, search starts here

    // Step 12. A small Probcut idea, when we are in check (~4 Elo)
    probCutBeta = beta + 402;
    if (   ss->inCheck
        && !PvNode
        && depth >= 2
        && ttCapture
        && (tte->bound() & BOUND_LOWER)
        && tte->depth() >= depth - 3
        && ttValue >= probCutBeta
        && abs(ttValue) <= VALUE_KNOWN_WIN
        && abs(beta) <= VALUE_KNOWN_WIN
       )
        return probCutBeta;


    const PieceToHistory* contHist[] = { (ss-1)->continuationHistory, (ss-2)->continuationHistory,
                                          nullptr                   , (ss-4)->continuationHistory,
                                          nullptr                   , (ss-6)->continuationHistory };

    Move countermove = thisThread->counterMoves[pos.piece_on(prevSq)][prevSq];

    MovePicker mp(pos, ttMove, depth, &thisThread->mainHistory,
                                      &captureHistory,
                                      contHist,
                                      countermove,
                                      ss->killers);

    value = bestValue;
    moveCountPruning = singularQuietLMR = false;

    // Indicate PvNodes that will probably fail low if the node was searched
    // at a depth equal or greater than the current depth, and the result of this search was a fail low.
    bool likelyFailLow =    PvNode
                         && ttMove
                         && (tte->bound() & BOUND_UPPER)
                         && tte->depth() >= depth;

    // Step 13. Loop through all pseudo-legal moves until no moves remain
    // or a beta cutoff occurs.
    while ((move = mp.next_move(moveCountPruning)) != MOVE_NONE)
    {
      assert(is_ok(move));

      if (move == excludedMove)
          continue;

      // At root obey the "searchmoves" option and skip moves not listed in Root
      // Move List. As a consequence any illegal move is also skipped. In MultiPV
      // mode we also skip PV moves which have been already searched and those
      // of lower "TB rank" if we are in a TB root position.
      if (rootNode && !std::count(thisThread->rootMoves.begin() + thisThread->pvIdx,
                                  thisThread->rootMoves.begin() + thisThread->pvLast, move))
          continue;

      // Check for legality
      if (!rootNode && !pos.legal(move))
          continue;

      ss->moveCount = ++moveCount;
      if (PvNode)
          (ss+1)->pv = nullptr;

      extension = 0;
#ifdef HELPMATE
      if (pos.is_helpmate())
          capture = (type_of(move) == PROMOTION);
      else
#endif
      capture = pos.capture(move);
      movedPiece = pos.moved_piece(move);
      givesCheck = pos.gives_check(move);

      // Calculate new depth for this move
      newDepth = depth - 1;

      Value delta = beta - alpha;

      // Step 14. Pruning at shallow depth (~120 Elo). Depth conditions are important for mate finding.
      if (  !rootNode
#ifdef HORDE
          && (pos.is_horde() || pos.non_pawn_material(us))
#else
          && pos.non_pawn_material(us)
#endif
          && bestValue > VALUE_TB_LOSS_IN_MAX_PLY)
      {
          // Skip quiet moves if movecount exceeds our FutilityMoveCount threshold (~8 Elo)
          moveCountPruning = moveCount >= futility_move_count(improving, depth);

          // Reduced depth of the next LMR search
          int lmrDepth = std::max(newDepth - reduction(improving, depth, moveCount, delta, thisThread->rootDelta), 0);

          if (   capture
              || givesCheck)
          {
              // Futility pruning for captures (~2 Elo)
              if (   !givesCheck
                  && !PvNode
                  && lmrDepth < 7
                  && !ss->inCheck
                  && ss->staticEval + 185 + 203 * lmrDepth + PieceValue[pos.variant()][EG][pos.piece_on(to_sq(move))]
                   + captureHistory[movedPiece][to_sq(move)][type_of(pos.piece_on(to_sq(move)))] / 6 < alpha)
                  continue;

              // SEE based pruning (~11 Elo)
              if (!pos.see_ge(move, Value(-220) * depth))
                  continue;
          }
          else
          {
              int history =   (*contHist[0])[movedPiece][to_sq(move)]
                            + (*contHist[1])[movedPiece][to_sq(move)]
                            + (*contHist[3])[movedPiece][to_sq(move)];

              // Continuation history based pruning (~2 Elo)
              if (   lmrDepth < 5
                  && history < -4180 * (depth - 1))
                  continue;

              history += 2 * thisThread->mainHistory[us][from_to(move)];

              lmrDepth += history / 7208;
              lmrDepth = std::max(lmrDepth, -2);

              // Futility pruning: parent node (~13 Elo)
#ifdef LOSERS
              if (pos.is_losers()) {} else
#endif
              if (   !ss->inCheck
                  && lmrDepth < 13
                  && ss->staticEval + 103 + 136 * lmrDepth <= alpha)
                  continue;

              lmrDepth = std::max(lmrDepth, 0);

              // Prune moves with negative SEE (~4 Elo)
#ifdef ANTI
              if (pos.is_anti()) {} else
#endif
#ifdef HELPMATE
              if (pos.is_helpmate()) {} else
#endif
              if (!pos.see_ge(move, Value(-25 * lmrDepth * lmrDepth - 16 * lmrDepth)))
                  continue;
          }
      }

      // Step 15. Extensions (~100 Elo)
      // We take care to not overdo to avoid search getting stuck.
      if (ss->ply < thisThread->rootDepth * 2)
      {
          // Singular extension search (~94 Elo). If all moves but one fail low on a
          // search of (alpha-s, beta-s), and just one fails high on (alpha, beta),
          // then that move is singular and should be extended. To verify this we do
          // a reduced search on all the other moves but the ttMove and if the
          // result is lower than ttValue minus a margin, then we will extend the ttMove.
          if (   !rootNode
              &&  depth >= 4 - (thisThread->completedDepth > 22) + 2 * (PvNode && tte->is_pv())
              &&  move == ttMove
              && !excludedMove // Avoid recursive singular search
           /* &&  ttValue != VALUE_NONE Already implicit in the next condition */
              &&  abs(ttValue) < VALUE_KNOWN_WIN
              && (tte->bound() & BOUND_LOWER)
              &&  tte->depth() >= depth - 3)
          {
              Value singularBeta = ttValue - (3 + (ss->ttPv && !PvNode)) * depth;
              Depth singularDepth = (depth - 1) / 2;

              ss->excludedMove = move;
              // the search with excludedMove will update ss->staticEval
              value = search<NonPV>(pos, ss, singularBeta - 1, singularBeta, singularDepth, cutNode);
#ifdef HELPMATE
              if (pos.is_helpmate()) value = -value;
#endif
              ss->excludedMove = MOVE_NONE;

              if (value < singularBeta)
              {
                  extension = 1;
                  singularQuietLMR = !ttCapture;

                  // Avoid search explosion by limiting the number of double extensions
                  if (  !PvNode
                      && value < singularBeta - 25
                      && ss->doubleExtensions <= 10)
                  {
                      extension = 2;
                      depth += depth < 12;
                  }
              }

              // Multi-cut pruning
              // Our ttMove is assumed to fail high, and now we failed high also on a reduced
              // search without the ttMove. So we assume this expected Cut-node is not singular,
              // that multiple moves fail high, and we can prune the whole subtree by returning
              // a soft bound.
              else if (singularBeta >= beta)
                  return singularBeta;

              // If the eval of ttMove is greater than beta, we reduce it (negative extension)
              else if (ttValue >= beta)
                  extension = -2;

              // If the eval of ttMove is less than alpha and value, we reduce it (negative extension)
              else if (ttValue <= alpha && ttValue <= value)
                  extension = -1;
          }

          // Check extensions (~1 Elo)
          else if (   givesCheck
                   && depth > 9
                   && abs(ss->staticEval) > 78)
              extension = 1;

          // Quiet ttMove extensions (~1 Elo)
          else if (   PvNode
                   && move == ttMove
                   && move == ss->killers[0]
                   && (*contHist[0])[movedPiece][to_sq(move)] >= 5600)
              extension = 1;
      }

      // Add extension to new depth
      newDepth += extension;
      ss->doubleExtensions = (ss-1)->doubleExtensions + (extension == 2);

      // Speculative prefetch as early as possible
      prefetch(TT.first_entry(pos.key_after(move)));

      // Update the current move (this must be done after singular extension search)
      ss->currentMove = move;
      ss->continuationHistory = &thisThread->continuationHistory[skipEarlyPruning]
                                                                [capture]
                                                                [movedPiece]
                                                                [to_sq(move)];

      // Step 16. Make the move
      pos.do_move(move, st, givesCheck);

      Depth r = reduction(improving, depth, moveCount, delta, thisThread->rootDelta);

      // Decrease reduction if position is or has been on the PV
      // and node is not likely to fail low. (~3 Elo)
      if (   ss->ttPv
          && !likelyFailLow)
          r -= 2;

      // Decrease reduction if opponent's move count is high (~1 Elo)
      if ((ss-1)->moveCount > 7)
          r--;

      // Increase reduction for cut nodes (~3 Elo)
      if (cutNode)
          r += 2;

      // Increase reduction if ttMove is a capture (~3 Elo)
      if (ttCapture)
          r++;

      // Decrease reduction for PvNodes based on depth
      if (PvNode)
          r -= 1 + 11 / (3 + depth);

      // Decrease reduction if ttMove has been singularly extended (~1 Elo)
      if (singularQuietLMR)
          r--;

      // Decrease reduction if we move a threatened piece (~1 Elo)
      if (   depth > 9
#ifdef CRAZYHOUSE
          && type_of(move) != DROP
#endif
          && (mp.threatenedPieces & from_sq(move)))
          r--;

      // Increase reduction if next ply has a lot of fail high
      if ((ss+1)->cutoffCnt > 3)
          r++;

      // Decrease reduction if move is a killer and we have a good history
      if (move == ss->killers[0]
          && (*contHist[0])[movedPiece][to_sq(move)] >= 3600)
          r--;

      ss->statScore =  2 * thisThread->mainHistory[us][from_to(move)]
                     + (*contHist[0])[movedPiece][to_sq(move)]
                     + (*contHist[1])[movedPiece][to_sq(move)]
                     + (*contHist[3])[movedPiece][to_sq(move)]
                     - 4467;

      // Decrease/increase reduction for moves with a good/bad history (~30 Elo)
      r -= ss->statScore / (12800 + 4410 * (depth > 7 && depth < 19));

      // Step 17. Late moves reduction / extension (LMR, ~117 Elo)
      // We use various heuristics for the sons of a node after the first son has
      // been searched. In general we would like to reduce them, but there are many
      // cases where we extend a son if it has good chances to be "interesting".
      if (    depth >= 2
          &&  moveCount > 1 + (PvNode && ss->ply <= 1)
          && (   !ss->ttPv
              || !capture
              || (cutNode && (ss-1)->moveCount > 1)))
      {
          // In general we want to cap the LMR depth search at newDepth, but when
          // reduction is negative, we allow this move a limited search extension
          // beyond the first move depth. This may lead to hidden double extensions.
          Depth d = std::clamp(newDepth - r, 1, newDepth + 1);

          value = -search<NonPV>(pos, ss+1, -(alpha+1), -alpha, d, true);
#ifdef HELPMATE
          if (pos.is_helpmate())
              value = -value;
#endif

          // Do full depth search when reduced LMR search fails high
          if (value > alpha && d < newDepth)
          {
              // Adjust full depth search based on LMR results - if result
              // was good enough search deeper, if it was bad enough search shallower
              const bool doDeeperSearch = value > (alpha + 66 + 11 * (newDepth - d));
              const bool doEvenDeeperSearch = value > alpha + 582 && ss->doubleExtensions <= 5;
              const bool doShallowerSearch = value < bestValue + newDepth;

              ss->doubleExtensions = ss->doubleExtensions + doEvenDeeperSearch;

              newDepth += doDeeperSearch - doShallowerSearch + doEvenDeeperSearch;

              if (newDepth > d)
                  value = -search<NonPV>(pos, ss+1, -(alpha+1), -alpha, newDepth, !cutNode);

              int bonus = value > alpha ?  stat_bonus(newDepth)
                                        : -stat_bonus(newDepth);

              update_continuation_histories(ss, movedPiece, to_sq(move), bonus);
          }
      }

      // Step 18. Full depth search when LMR is skipped. If expected reduction is high, reduce its depth by 1.
      else if (!PvNode || moveCount > 1)
      {
               // Increase reduction for cut nodes and not ttMove (~1 Elo)
               if (!ttMove && cutNode)
                         r += 2;

               value = -search<NonPV>(pos, ss+1, -(alpha+1), -alpha, newDepth - (r > 4), !cutNode);
#ifdef HELPMATE
              if (pos.is_helpmate())
                  value = -value;
#endif
      }

      // For PV nodes only, do a full PV search on the first move or after a fail
      // high (in the latter case search only if value < beta), otherwise let the
      // parent node fail low with value <= alpha and try another move.
      if (PvNode && (moveCount == 1 || (value > alpha && (rootNode || value < beta))))
      {
          (ss+1)->pv = pv;
          (ss+1)->pv[0] = MOVE_NONE;

          value = -search<PV>(pos, ss+1, -beta, -alpha, newDepth, false);
#ifdef HELPMATE
          if (pos.is_helpmate())
              value = -value;
#endif
      }

      // Step 19. Undo move
      pos.undo_move(move);

      assert(value > -VALUE_INFINITE && value < VALUE_INFINITE);

      // Step 20. Check for a new best move
      // Finished searching the move. If a stop occurred, the return value of
      // the search cannot be trusted, and we return immediately without
      // updating best move, PV and TT.
      if (Threads.stop.load(std::memory_order_relaxed))
          return VALUE_ZERO;

      if (rootNode)
      {
          RootMove& rm = *std::find(thisThread->rootMoves.begin(),
                                    thisThread->rootMoves.end(), move);

          rm.averageScore = rm.averageScore != -VALUE_INFINITE ? (2 * value + rm.averageScore) / 3 : value;

          // PV move or new best move?
          if (moveCount == 1 || value > alpha)
          {
              rm.score =  rm.uciScore = value;
              rm.selDepth = thisThread->selDepth;
              rm.scoreLowerbound = rm.scoreUpperbound = false;

              if (value >= beta) {
                 rm.scoreLowerbound = true;
                 rm.uciScore = beta;
              }
              else if (value <= alpha) {
                 rm.scoreUpperbound = true;
                 rm.uciScore = alpha;
              }
              rm.pv.resize(1);

              assert((ss+1)->pv);

              for (Move* m = (ss+1)->pv; *m != MOVE_NONE; ++m)
                  rm.pv.push_back(*m);

              // We record how often the best move has been changed in each iteration.
              // This information is used for time management. In MultiPV mode,
              // we must take care to only do this for the first PV line.
              if (   moveCount > 1
                  && !thisThread->pvIdx)
                  ++thisThread->bestMoveChanges;
          }
          else
              // All other moves but the PV are set to the lowest value: this
              // is not a problem when sorting because the sort is stable and the
              // move position in the list is preserved - just the PV is pushed up.
              rm.score = -VALUE_INFINITE;
      }

      if (value > bestValue)
      {
          bestValue = value;

          if (value > alpha)
          {
              bestMove = move;

              if (PvNode && !rootNode) // Update pv even in fail-high case
                  update_pv(ss->pv, move, (ss+1)->pv);

              if (PvNode && value < beta) // Update alpha! Always alpha < beta
              {
                  alpha = value;

                  // Reduce other moves if we have found at least one score improvement
                  if (   depth > 1
                      && depth < 6
                      && beta  <  VALUE_KNOWN_WIN
                      && alpha > -VALUE_KNOWN_WIN)
                      depth -= 1;

                  assert(depth > 0);
              }
              else
              {
                  ss->cutoffCnt++;
                  assert(value >= beta); // Fail high
                  break;
              }
          }
      }


      // If the move is worse than some previously searched move, remember it to update its stats later
      if (move != bestMove)
      {
          if (capture && captureCount < 32)
              capturesSearched[captureCount++] = move;

          else if (!capture && quietCount < 64)
              quietsSearched[quietCount++] = move;
      }
    }

    // The following condition would detect a stop only after move loop has been
    // completed. But in this case bestValue is valid because we have fully
    // searched our subtree, and we can anyhow save the result in TT.
    /*
       if (Threads.stop)
        return VALUE_DRAW;
    */

    // Step 21. Check for mate and stalemate
    // All legal moves have been searched and if there are no legal moves, it
    // must be a mate or a stalemate. If we are in a singular extension search then
    // return a fail low score.

    assert(moveCount || !ss->inCheck || excludedMove || !MoveList<LEGAL>(pos).size());

    if (!moveCount)
    {
        assert(!pos.is_variant_end()); // was already checked
        bestValue = excludedMove ? alpha :
                    ss->inCheck  ? pos.checkmate_value(ss->ply)
                                 : pos.stalemate_value(ss->ply, VALUE_DRAW);
    }

    // If there is a move which produces search value greater than alpha we update stats of searched moves
    else if (bestMove)
        update_all_stats(pos, ss, bestMove, bestValue, beta, prevSq,
                         quietsSearched, quietCount, capturesSearched, captureCount, depth);

    // Bonus for prior countermove that caused the fail low
    else if (   (depth >= 5 || PvNode || bestValue < alpha - 65 * depth)
             && !priorCapture)
    {
        // Extra bonuses for PV/Cut nodes or bad fail lows
        int bonus = 1 + (PvNode || cutNode) + (bestValue < alpha - 88 * depth);
        update_continuation_histories(ss-1, pos.piece_on(prevSq), prevSq, stat_bonus(depth) * bonus);
    }

    if (PvNode)
        bestValue = std::min(bestValue, maxValue);

    // If no good move is found and the previous position was ttPv, then the previous
    // opponent move is probably good and the new position is added to the search tree.
    if (bestValue <= alpha)
        ss->ttPv = ss->ttPv || ((ss-1)->ttPv && depth > 3);

    // Write gathered information in transposition table
    if (!excludedMove && !(rootNode && thisThread->pvIdx))
        tte->save(posKey, value_to_tt(bestValue, ss->ply), ss->ttPv,
                  bestValue >= beta ? BOUND_LOWER :
                  PvNode && bestMove ? BOUND_EXACT : BOUND_UPPER,
                  depth, bestMove, ss->staticEval);

    assert(bestValue > -VALUE_INFINITE && bestValue < VALUE_INFINITE);

    return bestValue;
  }


  // qsearch() is the quiescence search function, which is called by the main search
  // function with zero depth, or recursively with further decreasing depth per call.
  // (~155 elo)
  template <NodeType nodeType>
  Value qsearch(Position& pos, Stack* ss, Value alpha, Value beta, Depth depth) {

    static_assert(nodeType != Root);
    constexpr bool PvNode = nodeType == PV;

    assert(alpha >= -VALUE_INFINITE && alpha < beta && beta <= VALUE_INFINITE);
    assert(PvNode || (alpha == beta - 1));
    assert(depth <= 0);

    Move pv[MAX_PLY+1];
    StateInfo st;
#ifdef USE_NNUE
    ASSERT_ALIGNED(&st, Eval::NNUE::CacheLineSize);
#endif

    TTEntry* tte;
    Key posKey;
    Move ttMove, move, bestMove;
    Depth ttDepth;
    Value bestValue, value, ttValue, futilityValue, futilityBase;
    bool pvHit, givesCheck, capture;
    int moveCount;

    if (PvNode)
    {
        (ss+1)->pv = pv;
        ss->pv[0] = MOVE_NONE;
    }

    Thread* thisThread = pos.this_thread();
    bestMove = MOVE_NONE;
    ss->inCheck = pos.checkers();
    moveCount = 0;

    if (pos.is_variant_end())
        return pos.variant_result(ss->ply, VALUE_DRAW);

    // Check for an immediate draw or maximum ply reached
    if (   pos.is_draw(ss->ply)
        || ss->ply >= MAX_PLY)
        return (ss->ply >= MAX_PLY && !ss->inCheck) ? evaluate(pos) : VALUE_DRAW;

    assert(0 <= ss->ply && ss->ply < MAX_PLY);

    // Decide whether or not to include checks: this fixes also the type of
    // TT entry depth that we are going to use. Note that in qsearch we use
    // only two types of depth in TT: DEPTH_QS_CHECKS or DEPTH_QS_NO_CHECKS.
    ttDepth = ss->inCheck || depth >= DEPTH_QS_CHECKS ? DEPTH_QS_CHECKS
                                                  : DEPTH_QS_NO_CHECKS;
    // Transposition table lookup
    posKey = pos.key();
    tte = TT.probe(posKey, ss->ttHit);
    ttValue = ss->ttHit ? value_from_tt(tte->value(), ss->ply, pos.rule50_count()) : VALUE_NONE;
    ttMove = ss->ttHit ? tte->move() : MOVE_NONE;
    pvHit = ss->ttHit && tte->is_pv();

    if (  !PvNode
        && ss->ttHit
        && tte->depth() >= ttDepth
        && ttValue != VALUE_NONE // Only in case of TT access race
        && (tte->bound() & (ttValue >= beta ? BOUND_LOWER : BOUND_UPPER)))
        return ttValue;

    // Evaluate the position statically
    if (ss->inCheck)
    {
        ss->staticEval = VALUE_NONE;
        bestValue = futilityBase = -VALUE_INFINITE;
    }
    else
    {
        if (ss->ttHit)
        {
            // Never assume anything about values stored in TT
            if ((ss->staticEval = bestValue = tte->eval()) == VALUE_NONE)
                ss->staticEval = bestValue = evaluate(pos);

            // ttValue can be used as a better position evaluation (~13 Elo)
            if (    ttValue != VALUE_NONE
                && (tte->bound() & (ttValue > bestValue ? BOUND_LOWER : BOUND_UPPER)))
                bestValue = ttValue;
        }
        else
            // In case of null move search use previous static eval with a different sign
            ss->staticEval = bestValue =
            (ss-1)->currentMove != MOVE_NULL ? evaluate(pos)
                                             : -(ss-1)->staticEval;

        // Stand pat. Return immediately if static value is at least beta
        if (bestValue >= beta)
        {
            // Save gathered info in transposition table
            if (!ss->ttHit)
                tte->save(posKey, value_to_tt(bestValue, ss->ply), false, BOUND_LOWER,
                          DEPTH_NONE, MOVE_NONE, ss->staticEval);

            return bestValue;
        }

        if (PvNode && bestValue > alpha)
            alpha = bestValue;

        futilityBase = bestValue + 158;
    }

    const PieceToHistory* contHist[] = { (ss-1)->continuationHistory, (ss-2)->continuationHistory,
                                          nullptr                   , (ss-4)->continuationHistory,
                                          nullptr                   , (ss-6)->continuationHistory };

    // Initialize a MovePicker object for the current position, and prepare
    // to search the moves. Because the depth is <= 0 here, only captures,
    // queen promotions, and other checks (only if depth >= DEPTH_QS_CHECKS)
    // will be generated.
    Square prevSq = to_sq((ss-1)->currentMove);
    MovePicker mp(pos, ttMove, depth, &thisThread->mainHistory,
                                      &thisThread->captureHistory,
                                      contHist,
                                      prevSq);

    int quietCheckEvasions = 0;

    // Loop through the moves until no moves remain or a beta cutoff occurs
    while ((move = mp.next_move()) != MOVE_NONE)
    {
      assert(is_ok(move));

      // Check for legality
      if (!pos.legal(move))
          continue;

      givesCheck = pos.gives_check(move);
      capture = pos.capture(move);

      moveCount++;

      // Futility pruning and moveCount pruning (~10 Elo)
      if (    bestValue > VALUE_TB_LOSS_IN_MAX_PLY
          && !givesCheck
#ifdef EXTINCTION
          && !pos.is_extinction()
#endif
#ifdef RACE
          && !(pos.is_race() && type_of(pos.piece_on(from_sq(move))) == KING && rank_of(to_sq(move)) == RANK_8)
#endif
#ifdef HELPMATE
          && !pos.is_helpmate()
#endif
          &&  to_sq(move) != prevSq
          &&  futilityBase > -VALUE_KNOWN_WIN
          &&  type_of(move) != PROMOTION)
      {
          if (moveCount > 2)
              continue;

#ifdef ATOMIC
          if (pos.is_atomic())
              futilityValue = futilityBase + pos.see<ATOMIC_VARIANT>(move);
          else
#endif
#ifdef CRAZYHOUSE
          if (pos.is_house())
              futilityValue = futilityBase + 2 * PieceValue[CRAZYHOUSE_VARIANT][EG][pos.piece_on(to_sq(move))];
          else
#endif
          futilityValue = futilityBase + PieceValue[pos.variant()][EG][pos.piece_on(to_sq(move))];

          if (futilityValue <= alpha)
          {
              bestValue = std::max(bestValue, futilityValue);
              continue;
          }

          if (futilityBase <= alpha && !pos.see_ge(move, VALUE_ZERO + 1))
          {
              bestValue = std::max(bestValue, futilityBase);
              continue;
          }
      }

      // Do not search moves with bad enough SEE values (~5 Elo)
      if (    bestValue > VALUE_TB_LOSS_IN_MAX_PLY
          && !pos.see_ge(move, Value(-108)))
          continue;

      // Speculative prefetch as early as possible
      prefetch(TT.first_entry(pos.key_after(move)));

      ss->currentMove = move;
      ss->continuationHistory = &thisThread->continuationHistory[ss->inCheck]
                                                                [capture]
                                                                [pos.moved_piece(move)]
                                                                [to_sq(move)];

      // Continuation history based pruning (~3 Elo)
      if (   !capture
          && bestValue > VALUE_TB_LOSS_IN_MAX_PLY
          && (*contHist[0])[pos.moved_piece(move)][to_sq(move)] < 0
          && (*contHist[1])[pos.moved_piece(move)][to_sq(move)] < 0)
          continue;

      // We prune after 2nd quiet check evasion where being 'in check' is implicitly checked through the counter
      // and being a 'quiet' apart from being a tt move is assumed after an increment because captures are pushed ahead.
      if (   bestValue > VALUE_TB_LOSS_IN_MAX_PLY
          && quietCheckEvasions > 1)
          break;

      quietCheckEvasions += !capture && ss->inCheck;

      // Make and search the move
      pos.do_move(move, st, givesCheck);
      value = -qsearch<nodeType>(pos, ss+1, -beta, -alpha, depth - 1);
#ifdef HELPMATE
      if (pos.is_helpmate())
          value = -value;
#endif
      pos.undo_move(move);

      assert(value > -VALUE_INFINITE && value < VALUE_INFINITE);

      // Check for a new best move
      if (value > bestValue)
      {
          bestValue = value;

          if (value > alpha)
          {
              bestMove = move;

              if (PvNode) // Update pv even in fail-high case
                  update_pv(ss->pv, move, (ss+1)->pv);

              if (PvNode && value < beta) // Update alpha here!
                  alpha = value;
              else
                  break; // Fail high
          }
       }
    }

    // All legal moves have been searched. A special case: if we're in check
    // and no legal moves were found, it is checkmate.
    if (ss->inCheck && bestValue == -VALUE_INFINITE)
    {
        assert(!MoveList<LEGAL>(pos).size());

        return pos.checkmate_value(ss->ply); // Plies to mate from the root
    }

    // Save gathered info in transposition table
    tte->save(posKey, value_to_tt(bestValue, ss->ply), pvHit,
              bestValue >= beta ? BOUND_LOWER : BOUND_UPPER,
              ttDepth, bestMove, ss->staticEval);

    assert(bestValue > -VALUE_INFINITE && bestValue < VALUE_INFINITE);

    return bestValue;
  }


  // value_to_tt() adjusts a mate or TB score from "plies to mate from the root" to
  // "plies to mate from the current position". Standard scores are unchanged.
  // The function is called before storing a value in the transposition table.

  Value value_to_tt(Value v, int ply) {

    assert(v != VALUE_NONE);

    return  v >= VALUE_TB_WIN_IN_MAX_PLY  ? v + ply
          : v <= VALUE_TB_LOSS_IN_MAX_PLY ? v - ply : v;
  }


  // value_from_tt() is the inverse of value_to_tt(): it adjusts a mate or TB score
  // from the transposition table (which refers to the plies to mate/be mated from
  // current position) to "plies to mate/be mated (TB win/loss) from the root". However,
  // for mate scores, to avoid potentially false mate scores related to the 50 moves rule
  // and the graph history interaction, we return an optimal TB score instead.

  Value value_from_tt(Value v, int ply, int r50c) {

    if (v == VALUE_NONE)
        return VALUE_NONE;

    if (v >= VALUE_TB_WIN_IN_MAX_PLY)  // TB win or better
    {
        if (v >= VALUE_MATE_IN_MAX_PLY && VALUE_MATE - v > 99 - r50c)
            return VALUE_MATE_IN_MAX_PLY - 1; // do not return a potentially false mate score

        return v - ply;
    }

    if (v <= VALUE_TB_LOSS_IN_MAX_PLY) // TB loss or worse
    {
        if (v <= VALUE_MATED_IN_MAX_PLY && VALUE_MATE + v > 99 - r50c)
            return VALUE_MATED_IN_MAX_PLY + 1; // do not return a potentially false mate score

        return v + ply;
    }

    return v;
  }


  // update_pv() adds current move and appends child pv[]

  void update_pv(Move* pv, Move move, const Move* childPv) {

    for (*pv++ = move; childPv && *childPv != MOVE_NONE; )
        *pv++ = *childPv++;
    *pv = MOVE_NONE;
  }


  // update_all_stats() updates stats at the end of search() when a bestMove is found

  void update_all_stats(const Position& pos, Stack* ss, Move bestMove, Value bestValue, Value beta, Square prevSq,
                        Move* quietsSearched, int quietCount, Move* capturesSearched, int captureCount, Depth depth) {

    Color us = pos.side_to_move();
    Thread* thisThread = pos.this_thread();
    CapturePieceToHistory& captureHistory = thisThread->captureHistory;
    Piece moved_piece = pos.moved_piece(bestMove);
    PieceType captured = type_of(pos.piece_on(to_sq(bestMove)));
    int bonus1 = stat_bonus(depth + 1);

    if (!pos.capture(bestMove))
    {
        int bonus2 = bestValue > beta + 146 ? bonus1               // larger bonus
                                            : stat_bonus(depth);   // smaller bonus

        // Increase stats for the best move in case it was a quiet move
        update_quiet_stats(pos, ss, bestMove, bonus2);

        // Decrease stats for all non-best quiet moves
        for (int i = 0; i < quietCount; ++i)
        {
            thisThread->mainHistory[us][from_to(quietsSearched[i])] << -bonus2;
            update_continuation_histories(ss, pos.moved_piece(quietsSearched[i]), to_sq(quietsSearched[i]), -bonus2);
        }
    }
    else
        // Increase stats for the best move in case it was a capture move
        captureHistory[moved_piece][to_sq(bestMove)][captured] << bonus1;

    // Extra penalty for a quiet early move that was not a TT move or
    // main killer move in previous ply when it gets refuted.
    if (   ((ss-1)->moveCount == 1 + (ss-1)->ttHit || ((ss-1)->currentMove == (ss-1)->killers[0]))
        && !pos.captured_piece())
            update_continuation_histories(ss-1, pos.piece_on(prevSq), prevSq, -bonus1);

    // Decrease stats for all non-best capture moves
    for (int i = 0; i < captureCount; ++i)
    {
        moved_piece = pos.moved_piece(capturesSearched[i]);
        captured = type_of(pos.piece_on(to_sq(capturesSearched[i])));
        captureHistory[moved_piece][to_sq(capturesSearched[i])][captured] << -bonus1;
    }
  }


  // update_continuation_histories() updates histories of the move pairs formed
  // by moves at ply -1, -2, -4, and -6 with current move.

  void update_continuation_histories(Stack* ss, Piece pc, Square to, int bonus) {

    for (int i : {1, 2, 4, 6})
    {
        // Only update first 2 continuation histories if we are in check
        if (ss->inCheck && i > 2)
            break;
        if (is_ok((ss-i)->currentMove))
            (*(ss-i)->continuationHistory)[pc][to] << bonus;
    }
  }


  // update_quiet_stats() updates move sorting heuristics

  void update_quiet_stats(const Position& pos, Stack* ss, Move move, int bonus) {

    // Update killers
    if (ss->killers[0] != move)
    {
        ss->killers[1] = ss->killers[0];
        ss->killers[0] = move;
    }

    Color us = pos.side_to_move();
    Thread* thisThread = pos.this_thread();
    thisThread->mainHistory[us][from_to(move)] << bonus;
    update_continuation_histories(ss, pos.moved_piece(move), to_sq(move), bonus);

    // Update countermove history
    if (is_ok((ss-1)->currentMove))
    {
        Square prevSq = to_sq((ss-1)->currentMove);
        thisThread->counterMoves[pos.piece_on(prevSq)][prevSq] = move;
    }
  }

  // When playing with strength handicap, choose best move among a set of RootMoves
  // using a statistical rule dependent on 'level'. Idea by Heinz van Saanen.

  Move Skill::pick_best(size_t multiPV) {

    const RootMoves& rootMoves = Threads.main()->rootMoves;
    static PRNG rng(now()); // PRNG sequence should be non-deterministic

    // RootMoves are already sorted by score in descending order
    Value topScore = rootMoves[0].score;
    int delta = std::min(topScore - rootMoves[multiPV - 1].score, PawnValueMg);
    int maxScore = -VALUE_INFINITE;
    double weakness = 120 - 2 * level;

    // Choose best move. For each move score we add two terms, both dependent on
    // weakness. One is deterministic and bigger for weaker levels, and one is
    // random. Then we choose the move with the resulting highest score.
    for (size_t i = 0; i < multiPV; ++i)
    {
        // This is our magic formula
        int push = int((  weakness * int(topScore - rootMoves[i].score)
                        + delta * (rng.rand<unsigned>() % int(weakness))) / 128);

        if (rootMoves[i].score + push >= maxScore)
        {
            maxScore = rootMoves[i].score + push;
            best = rootMoves[i].pv[0];
        }
    }

    return best;
  }

} // namespace


/// MainThread::check_time() is used to print debug info and, more importantly,
/// to detect when we are out of available time and thus stop the search.

void MainThread::check_time() {

  if (--callsCnt > 0)
      return;

  // When using nodes, ensure checking rate is not lower than 0.1% of nodes
  callsCnt = Limits.nodes ? std::min(1024, int(Limits.nodes / 1024)) : 1024;

  static TimePoint lastInfoTime = now();

  TimePoint elapsed = Time.elapsed();
  TimePoint tick = Limits.startTime + elapsed;

  if (tick - lastInfoTime >= 1000)
  {
      lastInfoTime = tick;
      dbg_print();
  }

  // We should not stop pondering until told so by the GUI
  if (ponder)
      return;

  if (   (Limits.use_time_management() && (elapsed > Time.maximum() - 10 || stopOnPonderhit))
      || (Limits.movetime && elapsed >= Limits.movetime)
      || (Limits.nodes && Threads.nodes_searched() >= (uint64_t)Limits.nodes))
      Threads.stop = true;
}


/// UCI::pv() formats PV information according to the UCI protocol. UCI requires
/// that all (if any) unsearched PV lines are sent using a previous search score.

string UCI::pv(const Position& pos, Depth depth) {

  std::stringstream ss;
  TimePoint elapsed = Time.elapsed() + 1;
  const RootMoves& rootMoves = pos.this_thread()->rootMoves;
  size_t pvIdx = pos.this_thread()->pvIdx;
  size_t multiPV = std::min((size_t)Options["MultiPV"], rootMoves.size());
  uint64_t nodesSearched = Threads.nodes_searched();
  uint64_t tbHits = Threads.tb_hits() + (TB::RootInTB ? rootMoves.size() : 0);

  for (size_t i = 0; i < multiPV; ++i)
  {
      bool updated = rootMoves[i].score != -VALUE_INFINITE;

      if (depth == 1 && !updated && i > 0)
          continue;

      Depth d = updated ? depth : std::max(1, depth - 1);
      Value v = updated ? rootMoves[i].uciScore : rootMoves[i].previousScore;

      if (v == -VALUE_INFINITE)
          v = VALUE_ZERO;

      bool tb = TB::RootInTB && abs(v) < VALUE_MATE_IN_MAX_PLY;
      v = tb ? rootMoves[i].tbScore : v;

      if (ss.rdbuf()->in_avail()) // Not at first line
          ss << "\n";

      ss << "info"
         << " depth "    << d
         << " seldepth " << rootMoves[i].selDepth
         << " multipv "  << i + 1
         << " score "    << UCI::value(v);

      if (Options["UCI_ShowWDL"])
          ss << UCI::wdl(v, pos.game_ply());

      if (i == pvIdx && !tb && updated) // tablebase- and previous-scores are exact
         ss << (rootMoves[i].scoreLowerbound ? " lowerbound" : (rootMoves[i].scoreUpperbound ? " upperbound" : ""));

      ss << " nodes "    << nodesSearched
         << " nps "      << nodesSearched * 1000 / elapsed
         << " hashfull " << TT.hashfull()
         << " tbhits "   << tbHits
         << " time "     << elapsed
         << " pv";

      for (Move m : rootMoves[i].pv)
          ss << " " << UCI::move(m, pos.is_chess960());
  }

  return ss.str();
}


/// RootMove::extract_ponder_from_tt() is called in case we have no ponder move
/// before exiting the search, for instance, in case we stop the search during a
/// fail high at root. We try hard to have a ponder move to return to the GUI,
/// otherwise in case of 'ponder on' we have nothing to think on.

bool RootMove::extract_ponder_from_tt(Position& pos) {

    StateInfo st;
#ifdef USE_NNUE
    ASSERT_ALIGNED(&st, Eval::NNUE::CacheLineSize);
#endif

    bool ttHit;

    assert(pv.size() == 1);

    if (pv[0] == MOVE_NONE)
        return false;

    pos.do_move(pv[0], st);
    TTEntry* tte = TT.probe(pos.key(), ttHit);

    if (ttHit)
    {
        Move m = tte->move(); // Local copy to be SMP safe
        if (MoveList<LEGAL>(pos).contains(m))
            pv.push_back(m);
    }

    pos.undo_move(pv[0]);
    return pv.size() > 1;
}

void Tablebases::rank_root_moves(Position& pos, Search::RootMoves& rootMoves) {

    RootInTB = false;
    UseRule50 = bool(Options["Syzygy50MoveRule"]);
    ProbeDepth = int(Options["SyzygyProbeDepth"]);
    Cardinality = int(Options["SyzygyProbeLimit"]);
    bool dtz_available = true;

    // Tables with fewer pieces than SyzygyProbeLimit are searched with
    // ProbeDepth == DEPTH_ZERO
    if (Cardinality > MaxCardinality)
    {
        Cardinality = MaxCardinality;
        ProbeDepth = 0;
    }

    if (Cardinality >= popcount(pos.pieces()) && !pos.can_castle(ANY_CASTLING))
    {
        // Rank moves using DTZ tables
        RootInTB = root_probe(pos, rootMoves);

        if (!RootInTB)
        {
            // DTZ tables are missing; try to rank moves using WDL tables
            dtz_available = false;
            RootInTB = root_probe_wdl(pos, rootMoves);
        }
    }

    if (RootInTB)
    {
        // Sort moves according to TB rank
        std::stable_sort(rootMoves.begin(), rootMoves.end(),
                  [](const RootMove &a, const RootMove &b) { return a.tbRank > b.tbRank; } );

        // Probe during search only if DTZ is not available and we are winning
        if (dtz_available || rootMoves[0].tbScore <= VALUE_DRAW)
            Cardinality = 0;
    }
    else
    {
        // Clean up if root_probe() and root_probe_wdl() have failed
        for (auto& m : rootMoves)
            m.tbRank = 0;
    }
}

} // namespace Stockfish<|MERGE_RESOLUTION|>--- conflicted
+++ resolved
@@ -683,7 +683,6 @@
     }
 
     // Step 5. Tablebases probe
-<<<<<<< HEAD
 #ifdef EXTINCTION
     if (pos.is_extinction()) {} else
 #endif
@@ -714,10 +713,7 @@
 #ifdef RELAY
     if (pos.is_relay()) {} else
 #endif
-    if (!rootNode && TB::Cardinality)
-=======
     if (!rootNode && !excludedMove && TB::Cardinality)
->>>>>>> 8d3457a9
     {
         int piecesCount = pos.count<ALL_PIECES>();
 

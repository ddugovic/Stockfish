--- conflicted
+++ resolved
@@ -70,9 +70,8 @@
   const int SkipPhase[] = { 0, 1, 0, 1, 2, 3, 0, 1, 2, 3, 4, 5, 0, 1, 2, 3, 4, 5, 6, 7 };
 
   // Razoring and futility margins
-<<<<<<< HEAD
   const int RazorMargin[VARIANT_NB] = {
-  600,
+  590,
 #ifdef ANTI
   2334,
 #endif
@@ -228,10 +227,6 @@
 #endif
   };
   Value futility_margin(Variant var, Depth d) { return Value(FutilityMarginFactor[var] * d / ONE_PLY); }
-=======
-  const int RazorMargin = 590;
-  Value futility_margin(Depth d) { return Value(150 * d / ONE_PLY); }
->>>>>>> 9246e4a6
 
   // Futility and reductions lookup tables, initialized at startup
   int FutilityMoveCounts[VARIANT_NB][2][16]; // [improving][depth]
@@ -963,13 +958,8 @@
 
     // Step 7. Razoring (skipped when in check)
     if (   !PvNode
-<<<<<<< HEAD
-        &&  depth < 4 * ONE_PLY
+        &&  depth < 3 * ONE_PLY
         &&  eval + RazorMargin[pos.variant()] <= alpha)
-=======
-        &&  depth < 3 * ONE_PLY
-        &&  eval + RazorMargin <= alpha)
->>>>>>> 9246e4a6
     {
         if (depth <= ONE_PLY)
             return qsearch<NonPV, false>(pos, ss, alpha, alpha+1);

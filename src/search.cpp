/*
  Stockfish, a UCI chess playing engine derived from Glaurung 2.1
  Copyright (C) 2004-2020 The Stockfish developers (see AUTHORS file)

  Stockfish is free software: you can redistribute it and/or modify
  it under the terms of the GNU General Public License as published by
  the Free Software Foundation, either version 3 of the License, or
  (at your option) any later version.

  Stockfish is distributed in the hope that it will be useful,
  but WITHOUT ANY WARRANTY; without even the implied warranty of
  MERCHANTABILITY or FITNESS FOR A PARTICULAR PURPOSE.  See the
  GNU General Public License for more details.

  You should have received a copy of the GNU General Public License
  along with this program.  If not, see <http://www.gnu.org/licenses/>.
*/

#include <algorithm>
#include <cassert>
#include <cmath>
#include <cstring>   // For std::memset
#include <iostream>
#include <sstream>

#include "evaluate.h"
#include "misc.h"
#include "movegen.h"
#include "movepick.h"
#include "position.h"
#include "search.h"
#include "thread.h"
#include "timeman.h"
#include "tt.h"
#include "uci.h"
#include "syzygy/tbprobe.h"

namespace Search {

  LimitsType Limits;
}

namespace Tablebases {

  int Cardinality;
  bool RootInTB;
  bool UseRule50;
  Depth ProbeDepth;
}

namespace TB = Tablebases;

using std::string;
using Eval::evaluate;
using namespace Search;

namespace {

  // Time threshold for printing upperbound/lowerbound info
  const int PV_MIN_ELAPSED = 2500;

  // Different node types, used as a template parameter
  enum NodeType { NonPV, PV };

  constexpr uint64_t TtHitAverageWindow     = 4096;
  constexpr uint64_t TtHitAverageResolution = 1024;

<<<<<<< HEAD
  // Razor and futility margins
  constexpr int RazorMargin[VARIANT_NB] = {
  510,
#ifdef ANTI
  2234,
#endif
#ifdef ATOMIC
  600,
#endif
#ifdef CRAZYHOUSE
  600,
#endif
#ifdef EXTINCTION
  600,
#endif
#ifdef GRID
  600,
#endif
#ifdef HORDE
  600,
#endif
#ifdef KOTH
  600,
#endif
#ifdef LOSERS
  2351,
#endif
#ifdef RACE
  600,
#endif
#ifdef THREECHECK
  600,
#endif
#ifdef TWOKINGS
  600,
#endif
  };
  constexpr int FutilityMarginFactor[VARIANT_NB] = {
  234,
#ifdef ANTI
  611,
#endif
#ifdef ATOMIC
  585,
#endif
#ifdef CRAZYHOUSE
  150,
#endif
#ifdef EXTINCTION
  175,
#endif
#ifdef GRID
  206,
#endif
#ifdef HORDE
  176,
#endif
#ifdef KOTH
  217,
#endif
#ifdef LOSERS
  618,
#endif
#ifdef RACE
  361,
#endif
#ifdef THREECHECK
  248,
#endif
#ifdef TWOKINGS
  175,
#endif
  };
  constexpr int FutilityMarginParent[VARIANT_NB][2] = {
  { 266, 170 },
#ifdef ANTI
  { 331, 372 },
#endif
#ifdef ATOMIC
  { 512, 400 },
#endif
#ifdef CRAZYHOUSE
  { 256, 200 },
#endif
#ifdef EXTINCTION
  { 256, 200 },
#endif
#ifdef GRID
  { 278, 168 },
#endif
#ifdef HORDE
  { 261, 162 },
#endif
#ifdef KOTH
  { 418, 305 },
#endif
#ifdef LOSERS
  { 299, 281 },
#endif
#ifdef RACE
  { VALUE_INFINITE, VALUE_INFINITE },
#endif
#ifdef THREECHECK
  { 420, 332 },
#endif
#ifdef TWOKINGS
  { 256, 200 },
#endif
  };
  constexpr int ProbcutMargin[VARIANT_NB] = {
  183,
#ifdef ANTI
  216,
#endif
#ifdef ATOMIC
  200,
#endif
#ifdef CRAZYHOUSE
  200,
#endif
#ifdef EXTINCTION
  400,
#endif
#ifdef GRID
  222,
#endif
#ifdef HORDE
  153,
#endif
#ifdef KOTH
  324,
#endif
#ifdef LOSERS
  200,
#endif
#ifdef RACE
  242,
#endif
#ifdef THREECHECK
  418,
#endif
#ifdef TWOKINGS
  200,
#endif
  };
  Value futility_margin(Variant var, Depth d, bool improving) {
    return Value(FutilityMarginFactor[var] * (d - improving));
=======
  // Futility margin
  Value futility_margin(Depth d, bool improving) {
    return Value(234 * (d - improving));
>>>>>>> d21e421a
  }

  // Reductions lookup table, initialized at startup
  int Reductions[MAX_MOVES]; // [depth or moveNumber]

  Depth reduction(bool i, Depth d, int mn) {
    int r = Reductions[d] * Reductions[mn];
    return (r + 503) / 1024 + (!i && r > 915);
  }

  constexpr int futility_move_count(bool improving, Depth depth) {
    return (3 + depth * depth) / (2 - improving);
  }

  // History and stats update bonus, based on depth
  int stat_bonus(Depth d) {
    return d > 14 ? 29 : 8 * d * d + 224 * d - 215;
  }

  // Add a small random component to draw evaluations to avoid 3fold-blindness
  Value value_draw(Thread* thisThread) {
    return VALUE_DRAW + Value(2 * (thisThread->nodes & 1) - 1);
  }

  // Skill structure is used to implement strength limit
  struct Skill {
    explicit Skill(int l) : level(l) {}
    bool enabled() const { return level < 20; }
    bool time_to_pick(Depth depth) const { return depth == 1 + std::max(level, 0); }
    Move pick_best(size_t multiPV);

    int level;
    Move best = MOVE_NONE;
  };

  // Breadcrumbs are used to mark nodes as being searched by a given thread
  struct Breadcrumb {
    std::atomic<Thread*> thread;
    std::atomic<Key> key;
  };
  std::array<Breadcrumb, 1024> breadcrumbs;

  // ThreadHolding structure keeps track of which thread left breadcrumbs at the given
  // node for potential reductions. A free node will be marked upon entering the moves
  // loop by the constructor, and unmarked upon leaving that loop by the destructor.
  struct ThreadHolding {
    explicit ThreadHolding(Thread* thisThread, Key posKey, int ply) {
       location = ply < 8 ? &breadcrumbs[posKey & (breadcrumbs.size() - 1)] : nullptr;
       otherThread = false;
       owning = false;
       if (location)
       {
          // See if another already marked this location, if not, mark it ourselves
          Thread* tmp = (*location).thread.load(std::memory_order_relaxed);
          if (tmp == nullptr)
          {
              (*location).thread.store(thisThread, std::memory_order_relaxed);
              (*location).key.store(posKey, std::memory_order_relaxed);
              owning = true;
          }
          else if (   tmp != thisThread
                   && (*location).key.load(std::memory_order_relaxed) == posKey)
              otherThread = true;
       }
    }

    ~ThreadHolding() {
       if (owning) // Free the marked location
           (*location).thread.store(nullptr, std::memory_order_relaxed);
    }

    bool marked() { return otherThread; }

    private:
    Breadcrumb* location;
    bool otherThread, owning;
  };

  template <NodeType NT>
  Value search(Position& pos, Stack* ss, Value alpha, Value beta, Depth depth, bool cutNode);

  template <NodeType NT>
  Value qsearch(Position& pos, Stack* ss, Value alpha, Value beta, Depth depth = 0);

  Value value_to_tt(Value v, int ply);
  Value value_from_tt(Value v, int ply, int r50c);
  void update_pv(Move* pv, Move move, Move* childPv);
  void update_continuation_histories(Stack* ss, Piece pc, Square to, int bonus);
  void update_quiet_stats(const Position& pos, Stack* ss, Move move, int bonus, int depth);
  void update_all_stats(const Position& pos, Stack* ss, Move bestMove, Value bestValue, Value beta, Square prevSq,
                        Move* quietsSearched, int quietCount, Move* capturesSearched, int captureCount, Depth depth);

  // perft() is our utility to verify move generation. All the leaf nodes up
  // to the given depth are generated and counted, and the sum is returned.
  template<bool Root>
  uint64_t perft(Position& pos, Depth depth) {

    StateInfo st;
#ifdef USE_NNUE
    ASSERT_ALIGNED(&st, Eval::NNUE::kCacheLineSize);
#endif

    uint64_t cnt, nodes = 0;
    const bool leaf = (depth == 2);

    for (const auto& m : MoveList<LEGAL>(pos))
    {
        if (Root && depth <= 1)
            cnt = 1, nodes++;
        else
        {
            pos.do_move(m, st);
            cnt = leaf ? MoveList<LEGAL>(pos).size() : perft<false>(pos, depth - 1);
            nodes += cnt;
            pos.undo_move(m);
        }
        if (Root)
            sync_cout << UCI::move(m, pos.is_chess960()) << ": " << cnt << sync_endl;
    }
    return nodes;
  }

} // namespace


/// Search::init() is called at startup to initialize various lookup tables

void Search::init() {

  for (int i = 1; i < MAX_MOVES; ++i)
      Reductions[i] = int((21.3 + 2 * std::log(Threads.size())) * std::log(i + 0.25 * std::log(i)));
}


/// Search::clear() resets search state to its initial value

void Search::clear() {

  Threads.main()->wait_for_search_finished();

  Time.availableNodes = 0;
  TT.clear();
  Threads.clear();
  Tablebases::init(UCI::variant_from_name(Options["UCI_Variant"]), Options["SyzygyPath"]); // Free mapped files
}


/// MainThread::search() is started when the program receives the UCI 'go'
/// command. It searches from the root position and outputs the "bestmove".

void MainThread::search() {

  if (Limits.perft)
  {
      nodes = perft<true>(rootPos, Limits.perft);
      sync_cout << "\nNodes searched: " << nodes << "\n" << sync_endl;
      return;
  }

  Color us = rootPos.side_to_move();
  Time.init(rootPos.variant(), Limits, us, rootPos.game_ply());
  TT.new_search();

#ifdef USE_NNUE
  Eval::NNUE::verify();
#endif

  if (rootMoves.empty())
  {
      rootMoves.emplace_back(MOVE_NONE);
      Value score = rootPos.is_variant_end() ? rootPos.variant_result()
                   : rootPos.checkers() ? rootPos.checkmate_value()
                   : rootPos.stalemate_value();
      sync_cout << "info depth 0 score " << UCI::value(score) << sync_endl;
  }
  else
  {
      Threads.start_searching(); // start non-main threads
      Thread::search();          // main thread start searching
  }

  // When we reach the maximum depth, we can arrive here without a raise of
  // Threads.stop. However, if we are pondering or in an infinite search,
  // the UCI protocol states that we shouldn't print the best move before the
  // GUI sends a "stop" or "ponderhit" command. We therefore simply wait here
  // until the GUI sends one of those commands.

  while (!Threads.stop && (ponder || Limits.infinite))
  {} // Busy wait for a stop or a ponder reset

  // Stop the threads if not already stopped (also raise the stop if
  // "ponderhit" just reset Threads.ponder).
  Threads.stop = true;

  // Wait until all threads have finished
  Threads.wait_for_search_finished();

  // When playing in 'nodes as time' mode, subtract the searched nodes from
  // the available ones before exiting.
  if (Limits.npmsec)
      Time.availableNodes += Limits.inc[us] - Threads.nodes_searched();

  Thread* bestThread = this;

  if (   int(Options["MultiPV"]) == 1
      && !Limits.depth
      && !(Skill(Options["Skill Level"]).enabled() || int(Options["UCI_LimitStrength"]))
      && rootMoves[0].pv[0] != MOVE_NONE)
      bestThread = Threads.get_best_thread();

  bestPreviousScore = bestThread->rootMoves[0].score;

  // Send again PV info if we have a new best thread
  if (bestThread != this)
      sync_cout << UCI::pv(bestThread->rootPos, bestThread->completedDepth, -VALUE_INFINITE, VALUE_INFINITE) << sync_endl;

  // Best move could be MOVE_NONE when searching on a terminal position
  sync_cout << "bestmove " << UCI::move(bestThread->rootMoves[0].pv[0], rootPos.is_chess960());

  if (bestThread->rootMoves[0].pv.size() > 1 || bestThread->rootMoves[0].extract_ponder_from_tt(rootPos))
      std::cout << " ponder " << UCI::move(bestThread->rootMoves[0].pv[1], rootPos.is_chess960());

  std::cout << sync_endl;
}


/// Thread::search() is the main iterative deepening loop. It calls search()
/// repeatedly with increasing depth until the allocated thinking time has been
/// consumed, the user stops the search, or the maximum search depth is reached.

void Thread::search() {

  // To allow access to (ss-7) up to (ss+2), the stack must be oversized.
  // The former is needed to allow update_continuation_histories(ss-1, ...),
  // which accesses its argument at ss-6, also near the root.
  // The latter is needed for statScores and killer initialization.
  Stack stack[MAX_PLY+10], *ss = stack+7;
  Move  pv[MAX_PLY+1];
  Value bestValue, alpha, beta, delta;
  Move  lastBestMove = MOVE_NONE;
  Depth lastBestMoveDepth = 0;
  MainThread* mainThread = (this == Threads.main() ? Threads.main() : nullptr);
  double timeReduction = 1, totBestMoveChanges = 0;
  Color us = rootPos.side_to_move();
  int iterIdx = 0;

  std::memset(ss-7, 0, 10 * sizeof(Stack));
  for (int i = 7; i > 0; i--)
      (ss-i)->continuationHistory = &this->continuationHistory[0][0][NO_PIECE][0]; // Use as a sentinel

  ss->pv = pv;

  bestValue = delta = alpha = -VALUE_INFINITE;
  beta = VALUE_INFINITE;

  if (mainThread)
  {
      if (mainThread->bestPreviousScore == VALUE_INFINITE)
          for (int i = 0; i < 4; ++i)
              mainThread->iterValue[i] = VALUE_ZERO;
      else
          for (int i = 0; i < 4; ++i)
              mainThread->iterValue[i] = mainThread->bestPreviousScore;
  }

  std::copy(&lowPlyHistory[2][0], &lowPlyHistory.back().back() + 1, &lowPlyHistory[0][0]);
  std::fill(&lowPlyHistory[MAX_LPH - 2][0], &lowPlyHistory.back().back() + 1, 0);

  size_t multiPV = size_t(Options["MultiPV"]);

  // Pick integer skill levels, but non-deterministically round up or down
  // such that the average integer skill corresponds to the input floating point one.
  // UCI_Elo (between 0 and 3000) is converted to a suitable fractional skill level.
  PRNG rng(now());
  double floatLevel = Options["UCI_LimitStrength"] ?
                      std::clamp((Options["UCI_Elo"] - 1500.0) / 75.0, -20.0, 20.0) :
                        double(Options["Skill Level"]);
  int intLevel = int(floatLevel) +
                 ((floatLevel - int(floatLevel)) * 1024 > rng.rand<unsigned>() % 1024  ? 1 : 0);
  Skill skill(intLevel);

  // When playing with strength handicap enable MultiPV search that we will
  // use behind the scenes to retrieve a set of possible moves.
  if (skill.enabled())
      multiPV = std::max(multiPV, (size_t)4);

  multiPV = std::min(multiPV, rootMoves.size());
  ttHitAverage = TtHitAverageWindow * TtHitAverageResolution / 2;

  int ct = int(Options["Contempt"]) * PawnValueEg / 100; // From centipawns

  // In analysis mode, adjust contempt in accordance with user preference
  if (Limits.infinite || Options["UCI_AnalyseMode"])
      ct =  Options["Analysis Contempt"] == "Off"  ? 0
          : Options["Analysis Contempt"] == "Both" ? ct
          : Options["Analysis Contempt"] == "White" && us == BLACK ? -ct
          : Options["Analysis Contempt"] == "Black" && us == WHITE ? -ct
          : ct;

  // Evaluation score is from the white point of view
  contempt = (us == WHITE ?  make_score(ct, ct / 2)
                          : -make_score(ct, ct / 2));

  int searchAgainCounter = 0;

  // Iterative deepening loop until requested to stop or the target depth is reached
  while (   ++rootDepth < MAX_PLY
         && !Threads.stop
         && !(Limits.depth && mainThread && rootDepth > Limits.depth))
  {
      // Age out PV variability metric
      if (mainThread)
          totBestMoveChanges /= 2;

      // Save the last iteration's scores before first PV line is searched and
      // all the move scores except the (new) PV are set to -VALUE_INFINITE.
      for (RootMove& rm : rootMoves)
          rm.previousScore = rm.score;

      size_t pvFirst = 0;
      pvLast = 0;

      if (!Threads.increaseDepth)
         searchAgainCounter++;

      // MultiPV loop. We perform a full root search for each PV line
      for (pvIdx = 0; pvIdx < multiPV && !Threads.stop; ++pvIdx)
      {
          if (pvIdx == pvLast)
          {
              pvFirst = pvLast;
              for (pvLast++; pvLast < rootMoves.size(); pvLast++)
                  if (rootMoves[pvLast].tbRank != rootMoves[pvFirst].tbRank)
                      break;
          }

          // Reset UCI info selDepth for each depth and each PV line
          selDepth = 0;

          // Reset aspiration window starting size
          if (rootDepth >= 4)
          {
              Value prev = rootMoves[pvIdx].previousScore;
              delta = Value(17);
              alpha = std::max(prev - delta,-VALUE_INFINITE);
              beta  = std::min(prev + delta, VALUE_INFINITE);

              // Adjust contempt based on root move's previousScore (dynamic contempt)
              int dct = ct + (113 - ct / 2) * prev / (abs(prev) + 147);

              contempt = (us == WHITE ?  make_score(dct, dct / 2)
                                      : -make_score(dct, dct / 2));
          }

          // Start with a small aspiration window and, in the case of a fail
          // high/low, re-search with a bigger window until we don't fail
          // high/low anymore.
          failedHighCnt = 0;
          while (true)
          {
              Depth adjustedDepth = std::max(1, rootDepth - failedHighCnt - searchAgainCounter);
              bestValue = ::search<PV>(rootPos, ss, alpha, beta, adjustedDepth, false);
#ifdef HELPMATE
              if (rootPos.is_helpmate()) bestValue = -bestValue;
#endif

              // Bring the best move to the front. It is critical that sorting
              // is done with a stable algorithm because all the values but the
              // first and eventually the new best one are set to -VALUE_INFINITE
              // and we want to keep the same order for all the moves except the
              // new PV that goes to the front. Note that in case of MultiPV
              // search the already searched PV lines are preserved.
              std::stable_sort(rootMoves.begin() + pvIdx, rootMoves.begin() + pvLast);

              // If search has been stopped, we break immediately. Sorting is
              // safe because RootMoves is still valid, although it refers to
              // the previous iteration.
              if (Threads.stop)
                  break;

              // When failing high/low give some update (without cluttering
              // the UI) before a re-search.
              if (   mainThread
                  && multiPV == 1
                  && (bestValue <= alpha || bestValue >= beta)
                  && Time.elapsed() > PV_MIN_ELAPSED)
                  sync_cout << UCI::pv(rootPos, rootDepth, alpha, beta) << sync_endl;

              // In case of failing low/high increase aspiration window and
              // re-search, otherwise exit the loop.
              if (bestValue <= alpha)
              {
                  beta = (alpha + beta) / 2;
                  alpha = std::max(bestValue - delta, -VALUE_INFINITE);

                  failedHighCnt = 0;
                  if (mainThread)
                      mainThread->stopOnPonderhit = false;
              }
              else if (bestValue >= beta)
              {
                  beta = std::min(bestValue + delta, VALUE_INFINITE);
                  ++failedHighCnt;
              }
              else
                  break;

              delta += delta / 4 + 5;

              assert(alpha >= -VALUE_INFINITE && beta <= VALUE_INFINITE);
          }
#ifdef HELPMATE
          if (rootPos.is_helpmate()) bestValue = -bestValue;
#endif

          // Sort the PV lines searched so far and update the GUI
          std::stable_sort(rootMoves.begin() + pvFirst, rootMoves.begin() + pvIdx + 1);

          if (    mainThread
              && (Threads.stop || pvIdx + 1 == multiPV || Time.elapsed() > PV_MIN_ELAPSED))
              sync_cout << UCI::pv(rootPos, rootDepth, alpha, beta) << sync_endl;
      }

      if (!Threads.stop)
          completedDepth = rootDepth;

      if (rootMoves[0].pv[0] != lastBestMove) {
         lastBestMove = rootMoves[0].pv[0];
         lastBestMoveDepth = rootDepth;
      }

      // Have we found a "mate in x"?
      if (   Limits.mate
          && bestValue >= VALUE_MATE_IN_MAX_PLY
          && VALUE_MATE - bestValue <= 2 * Limits.mate)
          Threads.stop = true;

      if (!mainThread)
          continue;

      // If skill level is enabled and time is up, pick a sub-optimal best move
      if (skill.enabled() && skill.time_to_pick(rootDepth))
          skill.pick_best(multiPV);

      // Do we have time for the next iteration? Can we stop searching now?
      if (    Limits.use_time_management()
          && !Threads.stop
          && !mainThread->stopOnPonderhit)
      {
          double fallingEval = (318 + 6 * (mainThread->bestPreviousScore - bestValue)
                                    + 6 * (mainThread->iterValue[iterIdx] - bestValue)) / 825.0;
          fallingEval = std::clamp(fallingEval, 0.5, 1.5);

          // If the bestMove is stable over several iterations, reduce time accordingly
          timeReduction = lastBestMoveDepth + 9 < completedDepth ? 1.92 : 0.95;
          double reduction = (1.47 + mainThread->previousTimeReduction) / (2.32 * timeReduction);

          // Use part of the gained time from a previous stable move for the current move
          for (Thread* th : Threads)
          {
              totBestMoveChanges += th->bestMoveChanges;
              th->bestMoveChanges = 0;
          }
          double bestMoveInstability = 1 + 2 * totBestMoveChanges / Threads.size();

          double totalTime = Time.optimum() * fallingEval * reduction * bestMoveInstability;

          // Cap used time in case of a single legal move for a better viewer experience in tournaments
          // yielding correct scores and sufficiently fast moves.
          if (rootMoves.size() == 1)
              totalTime = std::min(500.0, totalTime);

          // Stop the search if we have exceeded the totalTime
          if (Time.elapsed() > totalTime)
          {
              // If we are allowed to ponder do not stop the search now but
              // keep pondering until the GUI sends "ponderhit" or "stop".
              if (mainThread->ponder)
                  mainThread->stopOnPonderhit = true;
              else
                  Threads.stop = true;
          }
          else if (   Threads.increaseDepth
                   && !mainThread->ponder
                   && Time.elapsed() > totalTime * 0.58)
                   Threads.increaseDepth = false;
          else
                   Threads.increaseDepth = true;
      }

      mainThread->iterValue[iterIdx] = bestValue;
      iterIdx = (iterIdx + 1) & 3;
  }

  if (!mainThread)
      return;

  mainThread->previousTimeReduction = timeReduction;

  // If skill level is enabled, swap best PV line with the sub-optimal one
  if (skill.enabled())
      std::swap(rootMoves[0], *std::find(rootMoves.begin(), rootMoves.end(),
                skill.best ? skill.best : skill.pick_best(multiPV)));
}


namespace {

  // search<>() is the main search function for both PV and non-PV nodes

  template <NodeType NT>
  Value search(Position& pos, Stack* ss, Value alpha, Value beta, Depth depth, bool cutNode) {

    constexpr bool PvNode = NT == PV;
    const bool rootNode = PvNode && ss->ply == 0;
    const Depth maxNextDepth = rootNode ? depth : depth + 1;

    // Check if we have an upcoming move which draws by repetition, or
    // if the opponent had an alternative move earlier to this position.
    if (   pos.rule50_count() >= 3
        && alpha < VALUE_DRAW
        && !rootNode
        && pos.has_game_cycle(ss->ply))
    {
        alpha = value_draw(pos.this_thread());
        if (alpha >= beta)
            return alpha;
    }

    // Dive into quiescence search when the depth reaches zero
    if (depth <= 0)
        return qsearch<NT>(pos, ss, alpha, beta);

    assert(-VALUE_INFINITE <= alpha && alpha < beta && beta <= VALUE_INFINITE);
    assert(PvNode || (alpha == beta - 1));
    assert(0 < depth && depth < MAX_PLY);
    assert(!(PvNode && cutNode));

    Move pv[MAX_PLY+1], capturesSearched[32], quietsSearched[64];
    StateInfo st;
#ifdef USE_NNUE
    ASSERT_ALIGNED(&st, Eval::NNUE::kCacheLineSize);
#endif

    TTEntry* tte;
    Key posKey;
    Move ttMove, move, excludedMove, bestMove;
    Depth extension, newDepth;
    Value bestValue, value, ttValue, eval, maxValue, probCutBeta;
    bool formerPv, givesCheck, improving, didLMR, priorCapture;
    bool captureOrPromotion, doFullDepthSearch, moveCountPruning,
         ttCapture, singularQuietLMR;
    Piece movedPiece;
    int moveCount, captureCount, quietCount;

    // Step 1. Initialize node
    Thread* thisThread = pos.this_thread();
    ss->inCheck = pos.checkers();
    priorCapture = pos.captured_piece();
    Color us = pos.side_to_move();
    moveCount = captureCount = quietCount = ss->moveCount = 0;
    bestValue = -VALUE_INFINITE;
    maxValue = VALUE_INFINITE;

    // Check for the available remaining time
    if (thisThread == Threads.main())
        static_cast<MainThread*>(thisThread)->check_time();

    // Used to send selDepth info to GUI (selDepth counts from 1, ply from 0)
    if (PvNode && thisThread->selDepth < ss->ply + 1)
        thisThread->selDepth = ss->ply + 1;

    if (!rootNode)
    {
        if (pos.is_variant_end())
            return pos.variant_result(ss->ply, VALUE_DRAW);

        // Step 2. Check for aborted search and immediate draw
        if (   Threads.stop.load(std::memory_order_relaxed)
            || pos.is_draw(ss->ply)
            || ss->ply >= MAX_PLY)
            return (ss->ply >= MAX_PLY && !ss->inCheck) ? evaluate(pos)
                                                        : value_draw(pos.this_thread());

        // Step 3. Mate distance pruning. Even if we mate at the next move our score
        // would be at best mate_in(ss->ply+1), but if alpha is already bigger because
        // a shorter mate was found upward in the tree then there is no need to search
        // because we will never beat the current alpha. Same logic but with reversed
        // signs applies also in the opposite condition of being mated instead of giving
        // mate. In this case return a fail-high score.
        alpha = std::max(mated_in(ss->ply), alpha);
        beta = std::min(mate_in(ss->ply+1), beta);
        if (alpha >= beta)
            return alpha;
    }

    assert(0 <= ss->ply && ss->ply < MAX_PLY);

    (ss+1)->ply = ss->ply + 1;
    (ss+1)->ttPv = false;
    (ss+1)->excludedMove = bestMove = MOVE_NONE;
    (ss+2)->killers[0] = (ss+2)->killers[1] = MOVE_NONE;
    Square prevSq = to_sq((ss-1)->currentMove);

    // Initialize statScore to zero for the grandchildren of the current position.
    // So statScore is shared between all grandchildren and only the first grandchild
    // starts with statScore = 0. Later grandchildren start with the last calculated
    // statScore of the previous grandchild. This influences the reduction rules in
    // LMR which are based on the statScore of parent position.
    if (!rootNode)
        (ss+2)->statScore = 0;

    // Step 4. Transposition table lookup. We don't want the score of a partial
    // search to overwrite a previous full search TT value, so we use a different
    // position key in case of an excluded move.
    excludedMove = ss->excludedMove;
    posKey = excludedMove == MOVE_NONE ? pos.key() : pos.key() ^ make_key(excludedMove);
    tte = TT.probe(posKey, ss->ttHit);
    ttValue = ss->ttHit ? value_from_tt(tte->value(), ss->ply, pos.rule50_count()) : VALUE_NONE;
    ttMove =  rootNode ? thisThread->rootMoves[thisThread->pvIdx].pv[0]
            : ss->ttHit    ? tte->move() : MOVE_NONE;
    if (!excludedMove)
        ss->ttPv = PvNode || (ss->ttHit && tte->is_pv());
    formerPv = ss->ttPv && !PvNode;

    // Update low ply history for previous move if we are near root and position is or has been in PV
    if (   ss->ttPv
        && depth > 12
        && ss->ply - 1 < MAX_LPH
        && !priorCapture
        && is_ok((ss-1)->currentMove))
        thisThread->lowPlyHistory[ss->ply - 1][from_to((ss-1)->currentMove)] << stat_bonus(depth - 5);

    // thisThread->ttHitAverage can be used to approximate the running average of ttHit
    thisThread->ttHitAverage =   (TtHitAverageWindow - 1) * thisThread->ttHitAverage / TtHitAverageWindow
                                + TtHitAverageResolution * ss->ttHit;

    // At non-PV nodes we check for an early TT cutoff
    if (  !PvNode
        && ss->ttHit
        && tte->depth() >= depth
        && ttValue != VALUE_NONE // Possible in case of TT access race
        && (ttValue >= beta ? (tte->bound() & BOUND_LOWER)
                            : (tte->bound() & BOUND_UPPER)))
    {
        // If ttMove is quiet, update move sorting heuristics on TT hit
        if (ttMove)
        {
            if (ttValue >= beta)
            {
                // Bonus for a quiet ttMove that fails high
                if (!pos.capture_or_promotion(ttMove))
                    update_quiet_stats(pos, ss, ttMove, stat_bonus(depth), depth);

                // Extra penalty for early quiet moves of the previous ply
                if ((ss-1)->moveCount <= 2 && !priorCapture)
                    update_continuation_histories(ss-1, pos.piece_on(prevSq), prevSq, -stat_bonus(depth + 1));
            }
            // Penalty for a quiet ttMove that fails low
            else if (!pos.capture_or_promotion(ttMove))
            {
                int penalty = -stat_bonus(depth);
                thisThread->mainHistory[us][from_to(ttMove)] << penalty;
                update_continuation_histories(ss, pos.moved_piece(ttMove), to_sq(ttMove), penalty);
            }
        }

        // Partial workaround for the graph history interaction problem
        // For high rule50 counts don't produce transposition table cutoffs.
        if (pos.rule50_count() < 90)
            return ttValue;
    }

    // Step 5. Tablebases probe
#ifdef EXTINCTION
    if (pos.is_extinction()) {} else
#endif
#ifdef GRID
    if (pos.is_grid()) {} else
#endif
#ifdef KOTH
    if (pos.is_koth()) {} else
#endif
#ifdef LOSERS
    if (pos.is_losers()) {} else
#endif
#ifdef RACE
    if (pos.is_race()) {} else
#endif
#ifdef THREECHECK
    if (pos.is_three_check()) {} else
#endif
#ifdef HORDE
    if (pos.is_horde()) {} else
#endif
#ifdef HELPMATE
    if (pos.is_helpmate()) {} else
#endif
#ifdef KNIGHTRELAY
    if (pos.is_knight_relay() && pos.pieces(PAWN, KNIGHT)) {} else
#endif
#ifdef RELAY
    if (pos.is_relay()) {} else
#endif
    if (!rootNode && TB::Cardinality)
    {
        int piecesCount = pos.count<ALL_PIECES>();

        if (    piecesCount <= TB::Cardinality
            && (piecesCount <  TB::Cardinality || depth >= TB::ProbeDepth)
            &&  pos.rule50_count() == 0
            && !pos.can_castle(ANY_CASTLING))
        {
            TB::ProbeState err;
            TB::WDLScore wdl = Tablebases::probe_wdl(pos, &err);

            // Force check of time on the next occasion
            if (thisThread == Threads.main())
                static_cast<MainThread*>(thisThread)->callsCnt = 0;

            if (err != TB::ProbeState::FAIL)
            {
                thisThread->tbHits.fetch_add(1, std::memory_order_relaxed);

                int drawScore = TB::UseRule50 ? 1 : 0;

                // use the range VALUE_MATE_IN_MAX_PLY to VALUE_TB_WIN_IN_MAX_PLY to score
                value =  wdl < -drawScore ? VALUE_MATED_IN_MAX_PLY + ss->ply + 1
                       : wdl >  drawScore ? VALUE_MATE_IN_MAX_PLY - ss->ply - 1
                                          : VALUE_DRAW + 2 * wdl * drawScore;

                Bound b =  wdl < -drawScore ? BOUND_UPPER
                         : wdl >  drawScore ? BOUND_LOWER : BOUND_EXACT;

                if (    b == BOUND_EXACT
                    || (b == BOUND_LOWER ? value >= beta : value <= alpha))
                {
                    tte->save(posKey, value_to_tt(value, ss->ply), ss->ttPv, b,
                              std::min(MAX_PLY - 1, depth + 6),
                              MOVE_NONE, VALUE_NONE);

                    return value;
                }

                if (PvNode)
                {
                    if (b == BOUND_LOWER)
                        bestValue = value, alpha = std::max(alpha, bestValue);
                    else
                        maxValue = value;
                }
            }
        }
    }

    CapturePieceToHistory& captureHistory = thisThread->captureHistory;

    // Step 6. Static evaluation of the position
    if (ss->inCheck)
    {
        // Skip early pruning when in check
        ss->staticEval = eval = VALUE_NONE;
        improving = false;
        goto moves_loop;
    }
    else if (ss->ttHit)
    {
        // Never assume anything about values stored in TT
        ss->staticEval = eval = tte->eval();
        if (eval == VALUE_NONE)
            ss->staticEval = eval = evaluate(pos);

        // Randomize draw evaluation
        if (eval == VALUE_DRAW)
            eval = value_draw(thisThread);

        // Can ttValue be used as a better position evaluation?
        if (    ttValue != VALUE_NONE
            && (tte->bound() & (ttValue > eval ? BOUND_LOWER : BOUND_UPPER)))
            eval = ttValue;
    }
    else
    {
        // In case of null move search use previous static eval with a different sign
        // and addition of two tempos
        if ((ss-1)->currentMove != MOVE_NULL)
            ss->staticEval = eval = evaluate(pos);
        else
            ss->staticEval = eval = -(ss-1)->staticEval + 2 * Tempo;

        // Save static evaluation into transposition table
        tte->save(posKey, VALUE_NONE, ss->ttPv, BOUND_NONE, DEPTH_NONE, MOVE_NONE, eval);
    }
#ifdef HELPMATE
    if (pos.is_helpmate())
        eval = -eval;
#endif

    // Use static evaluation difference to improve quiet move ordering
    if (is_ok((ss-1)->currentMove) && !(ss-1)->inCheck && !priorCapture)
    {
        int bonus = std::clamp(-depth * 4 * int((ss-1)->staticEval + ss->staticEval - 2 * Tempo), -1000, 1000);
        thisThread->mainHistory[~us][from_to((ss-1)->currentMove)] << bonus;
    }

<<<<<<< HEAD
    // Step 7. Razoring (~1 Elo)
#ifdef ANTI
    if (pos.is_anti() && pos.can_capture())
    {
        improving = false;
        goto moves_loop;
    }
#endif
#ifdef LOSERS
    if (pos.is_losers() && pos.can_capture_losers())
    {
        improving =   ss->staticEval >= (ss-2)->staticEval
                   || (ss-2)->staticEval == VALUE_NONE;
        goto moves_loop;
    }
#endif
#ifdef HELPMATE
    if (pos.is_helpmate())
    {
        improving = false;
        goto moves_loop;
    }
#endif
#ifdef RACE
    if (pos.is_race() && (pos.pieces(KING) & (Rank7BB | Rank8BB)))
    {
        improving = false;
        goto moves_loop;
    }
#endif
    if (   !rootNode // The required rootNode PV handling is not available in qsearch
        &&  depth == 1
        &&  eval <= alpha - RazorMargin[pos.variant()])
        return qsearch<NT>(pos, ss, alpha, beta);

=======
>>>>>>> d21e421a
    // Set up improving flag that is used in various pruning heuristics
    // We define position as improving if static evaluation of position is better
    // Than the previous static evaluation at our turn
    // In case of us being in check at our previous move we look at move prior to it
    improving =  (ss-2)->staticEval == VALUE_NONE
               ? ss->staticEval > (ss-4)->staticEval || (ss-4)->staticEval == VALUE_NONE
               : ss->staticEval > (ss-2)->staticEval;

<<<<<<< HEAD
    // Step 8. Futility pruning: child node (~50 Elo)
#ifdef EXTINCTION
    if (pos.is_extinction()) {} else
#endif
    if (   !PvNode
        &&  depth < 8
        &&  eval - futility_margin(pos.variant(), depth, improving) >= beta
        &&  eval < VALUE_KNOWN_WIN) // Do not return unproven wins
        return eval;

    // Step 9. Null move search with verification search (~40 Elo)
#ifdef GRID
    if (pos.is_grid()) {} else
#endif
=======
    // Step 7. Futility pruning: child node (~50 Elo)
    if (   !PvNode
        &&  depth < 9
        &&  eval - futility_margin(depth, improving) >= beta
        &&  eval < VALUE_KNOWN_WIN) // Do not return unproven wins
        return eval;

    // Step 8. Null move search with verification search (~40 Elo)
>>>>>>> d21e421a
    if (   !PvNode
        && (ss-1)->currentMove != MOVE_NULL
        && (ss-1)->statScore < 22977
        &&  eval >= beta
        &&  eval >= ss->staticEval
        &&  ss->staticEval >= beta - 30 * depth - 28 * improving + 84 * ss->ttPv + 168
        && !excludedMove
        &&  pos.non_pawn_material(us)
        && (ss->ply >= thisThread->nmpMinPly || us != thisThread->nmpColor))
    {
        assert(eval - beta >= 0);

        // Null move dynamic reduction based on depth and value
        Depth R;
        switch (pos.variant())
        {
#ifdef ANTI
        case ANTI_VARIANT:
            R = (823 + 67 * depth) / 256 + std::min(int(eval - beta) / 400, 3);
        break;
#endif
#ifdef ATOMIC
        case ATOMIC_VARIANT:
            R = (823 + 67 * depth) / 256 + std::min(int(eval - beta) / 400, 3);
        break;
#endif
        default:
            R = (1015 + 85 * depth) / 256 + std::min(int(eval - beta) / 191, 3);
        }

        ss->currentMove = MOVE_NULL;
        ss->continuationHistory = &thisThread->continuationHistory[0][0][NO_PIECE][0];

        pos.do_null_move(st);

        Value nullValue = -search<NonPV>(pos, ss+1, -beta, -beta+1, depth-R, !cutNode);

        pos.undo_null_move();

        if (nullValue >= beta)
        {
            // Do not return unproven mate or TB scores
            if (nullValue >= VALUE_TB_WIN_IN_MAX_PLY)
                nullValue = beta;

            if (thisThread->nmpMinPly || (abs(beta) < VALUE_KNOWN_WIN && depth < 14))
                return nullValue;

            assert(!thisThread->nmpMinPly); // Recursive verification is not allowed

            // Do verification search at high depths, with null move pruning disabled
            // for us, until ply exceeds nmpMinPly.
            thisThread->nmpMinPly = ss->ply + 3 * (depth-R) / 4;
            thisThread->nmpColor = us;

            Value v = search<NonPV>(pos, ss, beta-1, beta, depth-R, false);

            thisThread->nmpMinPly = 0;

            if (v >= beta)
                return nullValue;
        }
    }

<<<<<<< HEAD
    probCutBeta = beta + ProbcutMargin[pos.variant()] - 49 * improving;
=======
    probCutBeta = beta + 194 - 49 * improving;
>>>>>>> d21e421a

    // Step 9. ProbCut (~10 Elo)
    // If we have a good enough capture and a reduced search returns a value
    // much above beta, we can (almost) safely prune the previous move.
    if (   !PvNode
        &&  depth > 4
        &&  abs(beta) < VALUE_TB_WIN_IN_MAX_PLY
        // if value from transposition table is lower than probCutBeta, don't attempt probCut
        // there and in further interactions with transposition table cutoff depth is set to depth - 3
        // because probCut search has depth set to depth - 4 but we also do a move before it
        // so effective depth is equal to depth - 3
        && !(   ss->ttHit
             && tte->depth() >= depth - 3
             && ttValue != VALUE_NONE
             && ttValue < probCutBeta))
    {
        // if ttMove is a capture and value from transposition table is good enough produce probCut
        // cutoff without digging into actual probCut search
        if (   ss->ttHit
            && tte->depth() >= depth - 3
            && ttValue != VALUE_NONE
            && ttValue >= probCutBeta
            && ttMove
            && pos.capture_or_promotion(ttMove))
            return probCutBeta;

        assert(probCutBeta < VALUE_INFINITE);
        MovePicker mp(pos, ttMove, probCutBeta - ss->staticEval, &captureHistory);
        int probCutCount = 0;
        bool ttPv = ss->ttPv;
        ss->ttPv = false;

        while (   (move = mp.next_move()) != MOVE_NONE
               && probCutCount < 2 + 2 * cutNode)
            if (move != excludedMove && pos.legal(move))
            {
                assert(pos.capture_or_promotion(move));
                assert(depth >= 5);

                captureOrPromotion = true;
                probCutCount++;

                ss->currentMove = move;
                ss->continuationHistory = &thisThread->continuationHistory[ss->inCheck]
                                                                          [captureOrPromotion]
                                                                          [pos.moved_piece(move)]
                                                                          [to_sq(move)];

                pos.do_move(move, st);

                // Perform a preliminary qsearch to verify that the move holds
                value = -qsearch<NonPV>(pos, ss+1, -probCutBeta, -probCutBeta+1);

                // If the qsearch held, perform the regular search
                if (value >= probCutBeta)
                    value = -search<NonPV>(pos, ss+1, -probCutBeta, -probCutBeta+1, depth - 4, !cutNode);

                pos.undo_move(move);

                if (value >= probCutBeta)
                {
                    // if transposition table doesn't have equal or more deep info write probCut data into it
                    if ( !(ss->ttHit
                       && tte->depth() >= depth - 3
                       && ttValue != VALUE_NONE))
                        tte->save(posKey, value_to_tt(value, ss->ply), ttPv,
                            BOUND_LOWER,
                            depth - 3, move, ss->staticEval);
                    return value;
                }
            }
         ss->ttPv = ttPv;
    }

    // Step 10. If the position is not in TT, decrease depth by 2
    if (   PvNode
        && depth >= 6
        && !ttMove)
        depth -= 2;

moves_loop: // When in check, search starts from here

    const PieceToHistory* contHist[] = { (ss-1)->continuationHistory, (ss-2)->continuationHistory,
                                          nullptr                   , (ss-4)->continuationHistory,
                                          nullptr                   , (ss-6)->continuationHistory };

    Move countermove = thisThread->counterMoves[pos.piece_on(prevSq)][prevSq];

    MovePicker mp(pos, ttMove, depth, &thisThread->mainHistory,
                                      &thisThread->lowPlyHistory,
                                      &captureHistory,
                                      contHist,
                                      countermove,
                                      ss->killers,
                                      ss->ply);

    value = bestValue;
    singularQuietLMR = moveCountPruning = false;
    ttCapture = ttMove && pos.capture_or_promotion(ttMove);

    // Mark this node as being searched
    ThreadHolding th(thisThread, posKey, ss->ply);

    // Step 11. Loop through all pseudo-legal moves until no moves remain
    // or a beta cutoff occurs.
    while ((move = mp.next_move(moveCountPruning)) != MOVE_NONE)
    {
      assert(is_ok(move));

      if (move == excludedMove)
          continue;

      // At root obey the "searchmoves" option and skip moves not listed in Root
      // Move List. As a consequence any illegal move is also skipped. In MultiPV
      // mode we also skip PV moves which have been already searched and those
      // of lower "TB rank" if we are in a TB root position.
      if (rootNode && !std::count(thisThread->rootMoves.begin() + thisThread->pvIdx,
                                  thisThread->rootMoves.begin() + thisThread->pvLast, move))
          continue;

      // Check for legality
      if (!rootNode && !pos.legal(move))
          continue;

      ss->moveCount = ++moveCount;
#ifdef PRINTCURRMOVE
      if (rootNode && thisThread == Threads.main() && Time.elapsed() > PV_MIN_ELAPSED)
          sync_cout << "info depth " << depth
                    << " currmove " << UCI::move(move, pos.is_chess960())
                    << " currmovenumber " << moveCount + thisThread->pvIdx << sync_endl;
#endif
      if (PvNode)
          (ss+1)->pv = nullptr;

      extension = 0;
#ifdef HELPMATE
      if (pos.is_helpmate())
          captureOrPromotion = (type_of(move) == PROMOTION);
#endif
      captureOrPromotion = pos.capture_or_promotion(move);
      movedPiece = pos.moved_piece(move);
      givesCheck = pos.gives_check(move);

      // Calculate new depth for this move
      newDepth = depth - 1;

      // Step 12. Pruning at shallow depth (~200 Elo)
      if (  !rootNode
#ifdef HORDE
          && (pos.is_horde() || pos.non_pawn_material(us))
#else
          && pos.non_pawn_material(us)
#endif
          && bestValue > VALUE_TB_LOSS_IN_MAX_PLY)
      {
          // Skip quiet moves if movecount exceeds our FutilityMoveCount threshold
          moveCountPruning = moveCount >= futility_move_count(improving, depth);

          // Reduced depth of the next LMR search
          int lmrDepth = std::max(newDepth - reduction(improving, depth, moveCount), 0);

          if (   !captureOrPromotion
              && !givesCheck)
          {
              // Countermoves based pruning (~20 Elo)
              if (   lmrDepth < 4 + ((ss-1)->statScore > 0 || (ss-1)->moveCount == 1)
                  && (*contHist[0])[movedPiece][to_sq(move)] < CounterMovePruneThreshold
                  && (*contHist[1])[movedPiece][to_sq(move)] < CounterMovePruneThreshold)
                  continue;

              // Futility pruning: parent node (~5 Elo)
#ifdef LOSERS
              if (pos.is_losers()) {} else
#endif
              if (   lmrDepth < 7
                  && !ss->inCheck
<<<<<<< HEAD
                  && ss->staticEval + FutilityMarginParent[pos.variant()][0] + FutilityMarginParent[pos.variant()][1] * lmrDepth <= alpha
=======
                  && ss->staticEval + 254 + 159 * lmrDepth <= alpha
>>>>>>> d21e421a
                  &&  (*contHist[0])[movedPiece][to_sq(move)]
                    + (*contHist[1])[movedPiece][to_sq(move)]
                    + (*contHist[3])[movedPiece][to_sq(move)]
                    + (*contHist[5])[movedPiece][to_sq(move)] / 2 < 26394)
                  continue;

              // Prune moves with negative SEE (~20 Elo)
#ifdef ANTI
              if (pos.is_anti()) {} else
#endif
#ifdef HELPMATE
              if (pos.is_helpmate()) {} else
#endif
              if (!pos.see_ge(move, Value(-(30 - std::min(lmrDepth, 18)) * lmrDepth * lmrDepth)))
                  continue;
          }
          else
          {
              // Capture history based pruning when the move doesn't give check
              if (   !givesCheck
                  && lmrDepth < 1
                  && captureHistory[movedPiece][to_sq(move)][type_of(pos.piece_on(to_sq(move)))] < 0)
                  continue;

              // SEE based pruning
              if (!pos.see_ge(move, Value(-218) * depth)) // (~25 Elo)
                  continue;
          }
      }

      // Step 13. Extensions (~75 Elo)

      // Singular extension search (~70 Elo). If all moves but one fail low on a
      // search of (alpha-s, beta-s), and just one fails high on (alpha, beta),
      // then that move is singular and should be extended. To verify this we do
      // a reduced search on all the other moves but the ttMove and if the
      // result is lower than ttValue minus a margin, then we will extend the ttMove.
      if (    depth >= 7
          &&  move == ttMove
          && !rootNode
          && !excludedMove // Avoid recursive singular search
       /* &&  ttValue != VALUE_NONE Already implicit in the next condition */
          &&  abs(ttValue) < VALUE_KNOWN_WIN
          && (tte->bound() & BOUND_LOWER)
          &&  tte->depth() >= depth - 3)
      {
          Value singularBeta = ttValue - ((formerPv + 4) * depth) / 2;
          Depth singularDepth = (depth - 1 + 3 * formerPv) / 2;
          ss->excludedMove = move;
          value = search<NonPV>(pos, ss, singularBeta - 1, singularBeta, singularDepth, cutNode);
#ifdef HELPMATE
          if (pos.is_helpmate()) value = -value;
#endif
          ss->excludedMove = MOVE_NONE;

          if (value < singularBeta)
          {
              extension = 1;
              singularQuietLMR = !ttCapture;
          }

          // Multi-cut pruning
          // Our ttMove is assumed to fail high, and now we failed high also on a reduced
          // search without the ttMove. So we assume this expected Cut-node is not singular,
          // that multiple moves fail high, and we can prune the whole subtree by returning
          // a soft bound.
          else if (singularBeta >= beta)
              return singularBeta;

          // If the eval of ttMove is greater than beta we try also if there is another
          // move that pushes it over beta, if so also produce a cutoff.
          else if (ttValue >= beta)
          {
              ss->excludedMove = move;
              value = search<NonPV>(pos, ss, beta - 1, beta, (depth + 3) / 2, cutNode);
              ss->excludedMove = MOVE_NONE;

              if (value >= beta)
                  return beta;
          }
      }

      // Check extension (~2 Elo)
#ifdef CRAZYHOUSE
      else if (type_of(move) == DROP)
      {
          if (givesCheck && pos.see_ge(move))
              extension = 1;
      }
#endif
      else if (    givesCheck
               && (pos.is_discovery_check_on_king(~us, move) || pos.see_ge(move)))
          extension = 1;

      // Last captures extension
      else if (   PieceValue[pos.variant()][EG][pos.captured_piece()] > PawnValueEg
               && pos.non_pawn_material() <= 2 * RookValueMg)
          extension = 1;

      // Add extension to new depth
      newDepth += extension;

      // Speculative prefetch as early as possible
      prefetch(TT.first_entry(pos.key_after(move)));

      // Update the current move (this must be done after singular extension search)
      ss->currentMove = move;
      ss->continuationHistory = &thisThread->continuationHistory[ss->inCheck]
                                                                [captureOrPromotion]
                                                                [movedPiece]
                                                                [to_sq(move)];

      // Step 14. Make the move
      pos.do_move(move, st, givesCheck);

      // Step 15. Reduced depth search (LMR, ~200 Elo). If the move fails high it will be
      // re-searched at full depth.
      if (    depth >= 3
          &&  moveCount > 1 + 2 * rootNode
          && (  !captureOrPromotion
              || moveCountPruning
              || ss->staticEval + PieceValue[pos.variant()][EG][pos.captured_piece()] <= alpha
              || cutNode
              || (!PvNode && !formerPv && thisThread->captureHistory[movedPiece][to_sq(move)][type_of(pos.captured_piece())] < 4506)
              || thisThread->ttHitAverage < 432 * TtHitAverageResolution * TtHitAverageWindow / 1024))
      {
          Depth r = reduction(improving, depth, moveCount);

          // Decrease reduction if the ttHit running average is large
          if (thisThread->ttHitAverage > 537 * TtHitAverageResolution * TtHitAverageWindow / 1024)
              r--;

          // Increase reduction if other threads are searching this position
          if (th.marked())
              r++;

          // Decrease reduction if position is or has been on the PV (~10 Elo)
          if (ss->ttPv)
              r -= 2;

          // Increase reduction at root and non-PV nodes when the best move does not change frequently
          if ((rootNode || !PvNode) && thisThread->rootDepth > 10 && thisThread->bestMoveChanges <= 2)
              r++;

          // More reductions for late moves if position was not in previous PV
          if (moveCountPruning && !formerPv)
              r++;

          // Decrease reduction if opponent's move count is high (~5 Elo)
          if ((ss-1)->moveCount > 13)
              r--;

          // Decrease reduction if ttMove has been singularly extended (~3 Elo)
          if (singularQuietLMR)
              r--;

          if (!captureOrPromotion)
          {
              // Increase reduction if ttMove is a capture (~5 Elo)
              if (ttCapture)
                  r++;

              // Increase reduction at root if failing high
              r += rootNode ? thisThread->failedHighCnt * thisThread->failedHighCnt * moveCount / 512 : 0;

              // Increase reduction for cut nodes (~10 Elo)
              if (cutNode)
                  r += 2;

              // Decrease reduction for moves that escape a capture. Filter out
              // castling moves, because they are coded as "king captures rook" and
              // hence break make_move(). (~2 Elo)
              else if (    type_of(move) == NORMAL
                       && !pos.see_ge(reverse_move(move)))
                  r -= 2 + ss->ttPv - (type_of(movedPiece) == PAWN);

              ss->statScore =  thisThread->mainHistory[us][from_to(move)]
                             + (*contHist[0])[movedPiece][to_sq(move)]
                             + (*contHist[1])[movedPiece][to_sq(move)]
                             + (*contHist[3])[movedPiece][to_sq(move)]
                             - 5287;

              // Decrease/increase reduction by comparing opponent's stat score (~10 Elo)
              if (ss->statScore >= -105 && (ss-1)->statScore < -103)
                  r--;

              else if ((ss-1)->statScore >= -122 && ss->statScore < -129)
                  r++;

              // Decrease/increase reduction for moves with a good/bad history (~30 Elo)
              r -= ss->statScore / 14884;
          }
          else
          {
              // Unless giving check, this capture is likely bad
              if (   !givesCheck
                  && ss->staticEval + PieceValue[pos.variant()][EG][pos.captured_piece()] + 210 * depth <= alpha)
                  r++;
          }

          Depth d = std::clamp(newDepth - r, 1, newDepth);

          value = -search<NonPV>(pos, ss+1, -(alpha+1), -alpha, d, true);
#ifdef HELPMATE
          if (pos.is_helpmate())
              value = -value;
#endif

          doFullDepthSearch = value > alpha && d != newDepth;

          didLMR = true;
      }
      else
      {
          doFullDepthSearch = !PvNode || moveCount > 1;

          didLMR = false;
      }

      // Step 16. Full depth search when LMR is skipped or fails high
      if (doFullDepthSearch)
      {
          value = -search<NonPV>(pos, ss+1, -(alpha+1), -alpha, newDepth, !cutNode);
#ifdef HELPMATE
          if (pos.is_helpmate())
              value = -value;
#endif

          // If the move passed LMR update its stats
          if (didLMR && !captureOrPromotion)
          {
              int bonus = value > alpha ?  stat_bonus(newDepth)
                                        : -stat_bonus(newDepth);

              update_continuation_histories(ss, movedPiece, to_sq(move), bonus);
          }
      }

      // For PV nodes only, do a full PV search on the first move or after a fail
      // high (in the latter case search only if value < beta), otherwise let the
      // parent node fail low with value <= alpha and try another move.
      if (PvNode && (moveCount == 1 || (value > alpha && (rootNode || value < beta))))
      {
          (ss+1)->pv = pv;
          (ss+1)->pv[0] = MOVE_NONE;

          value = -search<PV>(pos, ss+1, -beta, -alpha,
                              std::min(maxNextDepth, newDepth), false);
#ifdef HELPMATE
          if (pos.is_helpmate())
              value = -value;
#endif
      }

      // Step 17. Undo move
      pos.undo_move(move);

      assert(value > -VALUE_INFINITE && value < VALUE_INFINITE);

      // Step 18. Check for a new best move
      // Finished searching the move. If a stop occurred, the return value of
      // the search cannot be trusted, and we return immediately without
      // updating best move, PV and TT.
      if (Threads.stop.load(std::memory_order_relaxed))
          return VALUE_ZERO;

      if (rootNode)
      {
          RootMove& rm = *std::find(thisThread->rootMoves.begin(),
                                    thisThread->rootMoves.end(), move);

          // PV move or new best move?
          if (moveCount == 1 || value > alpha)
          {
              rm.score = value;
              rm.selDepth = thisThread->selDepth;
              rm.pv.resize(1);

              assert((ss+1)->pv);

              for (Move* m = (ss+1)->pv; *m != MOVE_NONE; ++m)
                  rm.pv.push_back(*m);

              // We record how often the best move has been changed in each
              // iteration. This information is used for time management and LMR
              if (moveCount > 1)
                  ++thisThread->bestMoveChanges;
          }
          else
              // All other moves but the PV are set to the lowest value: this
              // is not a problem when sorting because the sort is stable and the
              // move position in the list is preserved - just the PV is pushed up.
              rm.score = -VALUE_INFINITE;
      }

      if (value > bestValue)
      {
          bestValue = value;

          if (value > alpha)
          {
              bestMove = move;

              if (PvNode && !rootNode) // Update pv even in fail-high case
                  update_pv(ss->pv, move, (ss+1)->pv);

              if (PvNode && value < beta) // Update alpha! Always alpha < beta
                  alpha = value;
              else
              {
                  assert(value >= beta); // Fail high
                  ss->statScore = 0;
                  break;
              }
          }
      }

      // If the move is worse than some previously searched move, remember it to update its stats later
      if (move != bestMove)
      {
          if (captureOrPromotion && captureCount < 32)
              capturesSearched[captureCount++] = move;

          else if (!captureOrPromotion && quietCount < 64)
              quietsSearched[quietCount++] = move;
      }
    }

    // The following condition would detect a stop only after move loop has been
    // completed. But in this case bestValue is valid because we have fully
    // searched our subtree, and we can anyhow save the result in TT.
    /*
       if (Threads.stop)
        return VALUE_DRAW;
    */

    // Step 19. Check for mate and stalemate
    // All legal moves have been searched and if there are no legal moves, it
    // must be a mate or a stalemate. If we are in a singular extension search then
    // return a fail low score.

    assert(moveCount || !ss->inCheck || excludedMove || !MoveList<LEGAL>(pos).size());

    if (!moveCount)
    {
        assert(!pos.is_variant_end()); // was already checked
        bestValue = excludedMove ? alpha
                   :     ss->inCheck ? pos.checkmate_value(ss->ply)
                                     : pos.stalemate_value(ss->ply, VALUE_DRAW);
    }

    // If there is a move which produces search value greater than alpha we update stats of searched moves
    else if (bestMove)
        update_all_stats(pos, ss, bestMove, bestValue, beta, prevSq,
                         quietsSearched, quietCount, capturesSearched, captureCount, depth);

    // Bonus for prior countermove that caused the fail low
    else if (   (depth >= 3 || PvNode)
             && !priorCapture)
        update_continuation_histories(ss-1, pos.piece_on(prevSq), prevSq, stat_bonus(depth));

    if (PvNode)
        bestValue = std::min(bestValue, maxValue);

    // If no good move is found and the previous position was ttPv, then the previous
    // opponent move is probably good and the new position is added to the search tree.
    if (bestValue <= alpha)
        ss->ttPv = ss->ttPv || ((ss-1)->ttPv && depth > 3);
    // Otherwise, a counter move has been found and if the position is the last leaf
    // in the search tree, remove the position from the search tree.
    else if (depth > 3)
        ss->ttPv = ss->ttPv && (ss+1)->ttPv;

    // Write gathered information in transposition table
    if (!excludedMove && !(rootNode && thisThread->pvIdx))
        tte->save(posKey, value_to_tt(bestValue, ss->ply), ss->ttPv,
                  bestValue >= beta ? BOUND_LOWER :
                  PvNode && bestMove ? BOUND_EXACT : BOUND_UPPER,
                  depth, bestMove, ss->staticEval);

    assert(bestValue > -VALUE_INFINITE && bestValue < VALUE_INFINITE);

    return bestValue;
  }


  // qsearch() is the quiescence search function, which is called by the main search
  // function with zero depth, or recursively with further decreasing depth per call.
  template <NodeType NT>
  Value qsearch(Position& pos, Stack* ss, Value alpha, Value beta, Depth depth) {

    constexpr bool PvNode = NT == PV;

    assert(alpha >= -VALUE_INFINITE && alpha < beta && beta <= VALUE_INFINITE);
    assert(PvNode || (alpha == beta - 1));
    assert(depth <= 0);

    Move pv[MAX_PLY+1];
    StateInfo st;
#ifdef USE_NNUE
    ASSERT_ALIGNED(&st, Eval::NNUE::kCacheLineSize);
#endif

    TTEntry* tte;
    Key posKey;
    Move ttMove, move, bestMove;
    Depth ttDepth;
    Value bestValue, value, ttValue, futilityValue, futilityBase, oldAlpha;
    bool pvHit, givesCheck, captureOrPromotion;
    int moveCount;

    if (PvNode)
    {
        oldAlpha = alpha; // To flag BOUND_EXACT when eval above alpha and no available moves
        (ss+1)->pv = pv;
        ss->pv[0] = MOVE_NONE;
    }

    Thread* thisThread = pos.this_thread();
    (ss+1)->ply = ss->ply + 1;
    bestMove = MOVE_NONE;
    ss->inCheck = pos.checkers();
    moveCount = 0;

    if (pos.is_variant_end())
        return pos.variant_result(ss->ply, VALUE_DRAW);

    // Check for an immediate draw or maximum ply reached
    if (   pos.is_draw(ss->ply)
        || ss->ply >= MAX_PLY)
        return (ss->ply >= MAX_PLY && !ss->inCheck) ? evaluate(pos) : VALUE_DRAW;

    assert(0 <= ss->ply && ss->ply < MAX_PLY);

    // Decide whether or not to include checks: this fixes also the type of
    // TT entry depth that we are going to use. Note that in qsearch we use
    // only two types of depth in TT: DEPTH_QS_CHECKS or DEPTH_QS_NO_CHECKS.
    ttDepth = ss->inCheck || depth >= DEPTH_QS_CHECKS ? DEPTH_QS_CHECKS
                                                  : DEPTH_QS_NO_CHECKS;
    // Transposition table lookup
    posKey = pos.key();
    tte = TT.probe(posKey, ss->ttHit);
    ttValue = ss->ttHit ? value_from_tt(tte->value(), ss->ply, pos.rule50_count()) : VALUE_NONE;
    ttMove = ss->ttHit ? tte->move() : MOVE_NONE;
    pvHit = ss->ttHit && tte->is_pv();

    if (  !PvNode
        && ss->ttHit
        && tte->depth() >= ttDepth
        && ttValue != VALUE_NONE // Only in case of TT access race
        && (ttValue >= beta ? (tte->bound() & BOUND_LOWER)
                            : (tte->bound() & BOUND_UPPER)))
        return ttValue;

    // Evaluate the position statically
    if (ss->inCheck)
    {
        ss->staticEval = VALUE_NONE;
        bestValue = futilityBase = -VALUE_INFINITE;
    }
    else
    {
        if (ss->ttHit)
        {
            // Never assume anything about values stored in TT
            if ((ss->staticEval = bestValue = tte->eval()) == VALUE_NONE)
                ss->staticEval = bestValue = evaluate(pos);

            // Can ttValue be used as a better position evaluation?
            if (    ttValue != VALUE_NONE
                && (tte->bound() & (ttValue > bestValue ? BOUND_LOWER : BOUND_UPPER)))
                bestValue = ttValue;
        }
        else
            // In case of null move search use previous static eval with a different sign
            // and addition of two tempos
            ss->staticEval = bestValue =
            (ss-1)->currentMove != MOVE_NULL ? evaluate(pos)
                                             : -(ss-1)->staticEval + 2 * Tempo;

        // Stand pat. Return immediately if static value is at least beta
        if (bestValue >= beta)
        {
            // Save gathered info in transposition table
            if (!ss->ttHit)
                tte->save(posKey, value_to_tt(bestValue, ss->ply), false, BOUND_LOWER,
                          DEPTH_NONE, MOVE_NONE, ss->staticEval);

            return bestValue;
        }

        if (PvNode && bestValue > alpha)
            alpha = bestValue;

        futilityBase = bestValue + 155;
    }

    const PieceToHistory* contHist[] = { (ss-1)->continuationHistory, (ss-2)->continuationHistory,
                                          nullptr                   , (ss-4)->continuationHistory,
                                          nullptr                   , (ss-6)->continuationHistory };

    // Initialize a MovePicker object for the current position, and prepare
    // to search the moves. Because the depth is <= 0 here, only captures,
    // queen and checking knight promotions, and other checks(only if depth >= DEPTH_QS_CHECKS)
    // will be generated.
    MovePicker mp(pos, ttMove, depth, &thisThread->mainHistory,
                                      &thisThread->captureHistory,
                                      contHist,
                                      to_sq((ss-1)->currentMove));

    // Loop through the moves until no moves remain or a beta cutoff occurs
    while ((move = mp.next_move()) != MOVE_NONE)
    {
      assert(is_ok(move));

      givesCheck = pos.gives_check(move);
      captureOrPromotion = pos.capture_or_promotion(move);

      moveCount++;

      // Futility pruning
      if (    bestValue > VALUE_TB_LOSS_IN_MAX_PLY
          && !givesCheck
#ifdef EXTINCTION
          && !pos.is_extinction()
#endif
#ifdef RACE
          && !(pos.is_race() && type_of(pos.piece_on(from_sq(move))) == KING && rank_of(to_sq(move)) == RANK_8)
#endif
#ifdef HELPMATE
          && !pos.is_helpmate()
#endif
          &&  futilityBase > -VALUE_KNOWN_WIN
          && !pos.advanced_pawn_push(move))
      {
          assert(type_of(move) != ENPASSANT); // Due to !pos.advanced_pawn_push

          // moveCount pruning
          if (moveCount > 2)
              continue;

#ifdef ATOMIC
          if (pos.is_atomic())
              futilityValue = futilityBase + pos.see<ATOMIC_VARIANT>(move);
          else
#endif
#ifdef CRAZYHOUSE
          if (pos.is_house())
              futilityValue = futilityBase + 2 * PieceValue[CRAZYHOUSE_VARIANT][EG][pos.piece_on(to_sq(move))];
          else
#endif
          futilityValue = futilityBase + PieceValue[pos.variant()][EG][pos.piece_on(to_sq(move))];

          if (futilityValue <= alpha)
          {
              bestValue = std::max(bestValue, futilityValue);
              continue;
          }

          if (futilityBase <= alpha && !pos.see_ge(move, VALUE_ZERO + 1))
          {
              bestValue = std::max(bestValue, futilityBase);
              continue;
          }
      }

      // Do not search moves with negative SEE values
      if (    bestValue > VALUE_TB_LOSS_IN_MAX_PLY
          && !pos.see_ge(move))
          continue;

      // Speculative prefetch as early as possible
      prefetch(TT.first_entry(pos.key_after(move)));

      // Check for legality just before making the move
      if (!pos.legal(move))
      {
          moveCount--;
          continue;
      }

      ss->currentMove = move;
      ss->continuationHistory = &thisThread->continuationHistory[ss->inCheck]
                                                                [captureOrPromotion]
                                                                [pos.moved_piece(move)]
                                                                [to_sq(move)];

      // CounterMove based pruning
      if (  !captureOrPromotion
          && bestValue > VALUE_TB_LOSS_IN_MAX_PLY
          && (*contHist[0])[pos.moved_piece(move)][to_sq(move)] < CounterMovePruneThreshold
          && (*contHist[1])[pos.moved_piece(move)][to_sq(move)] < CounterMovePruneThreshold)
          continue;

      // Make and search the move
      pos.do_move(move, st, givesCheck);
      value = -qsearch<NT>(pos, ss+1, -beta, -alpha, depth - 1);
#ifdef HELPMATE
      if (pos.is_helpmate())
          value = -value;
#endif
      pos.undo_move(move);

      assert(value > -VALUE_INFINITE && value < VALUE_INFINITE);

      // Check for a new best move
      if (value > bestValue)
      {
          bestValue = value;

          if (value > alpha)
          {
              bestMove = move;

              if (PvNode) // Update pv even in fail-high case
                  update_pv(ss->pv, move, (ss+1)->pv);

              if (PvNode && value < beta) // Update alpha here!
                  alpha = value;
              else
                  break; // Fail high
          }
       }
    }

    // All legal moves have been searched. A special case: if we're in check
    // and no legal moves were found, it is checkmate.
    if (ss->inCheck && bestValue == -VALUE_INFINITE)
    {
        assert(!MoveList<LEGAL>(pos).size());

        return pos.checkmate_value(ss->ply); // Plies to mate from the root
    }

    // Save gathered info in transposition table
    tte->save(posKey, value_to_tt(bestValue, ss->ply), pvHit,
              bestValue >= beta ? BOUND_LOWER :
              PvNode && bestValue > oldAlpha  ? BOUND_EXACT : BOUND_UPPER,
              ttDepth, bestMove, ss->staticEval);

    assert(bestValue > -VALUE_INFINITE && bestValue < VALUE_INFINITE);

    return bestValue;
  }


  // value_to_tt() adjusts a mate or TB score from "plies to mate from the root" to
  // "plies to mate from the current position". Standard scores are unchanged.
  // The function is called before storing a value in the transposition table.

  Value value_to_tt(Value v, int ply) {

    assert(v != VALUE_NONE);

    return  v >= VALUE_TB_WIN_IN_MAX_PLY  ? v + ply
          : v <= VALUE_TB_LOSS_IN_MAX_PLY ? v - ply : v;
  }


  // value_from_tt() is the inverse of value_to_tt(): it adjusts a mate or TB score
  // from the transposition table (which refers to the plies to mate/be mated from
  // current position) to "plies to mate/be mated (TB win/loss) from the root". However,
  // for mate scores, to avoid potentially false mate scores related to the 50 moves rule
  // and the graph history interaction, we return an optimal TB score instead.

  Value value_from_tt(Value v, int ply, int r50c) {

    if (v == VALUE_NONE)
        return VALUE_NONE;

    if (v >= VALUE_TB_WIN_IN_MAX_PLY)  // TB win or better
    {
        if (v >= VALUE_MATE_IN_MAX_PLY && VALUE_MATE - v > 99 - r50c)
            return VALUE_MATE_IN_MAX_PLY - 1; // do not return a potentially false mate score

        return v - ply;
    }

    if (v <= VALUE_TB_LOSS_IN_MAX_PLY) // TB loss or worse
    {
        if (v <= VALUE_MATED_IN_MAX_PLY && VALUE_MATE + v > 99 - r50c)
            return VALUE_MATED_IN_MAX_PLY + 1; // do not return a potentially false mate score

        return v + ply;
    }

    return v;
  }


  // update_pv() adds current move and appends child pv[]

  void update_pv(Move* pv, Move move, Move* childPv) {

    for (*pv++ = move; childPv && *childPv != MOVE_NONE; )
        *pv++ = *childPv++;
    *pv = MOVE_NONE;
  }


  // update_all_stats() updates stats at the end of search() when a bestMove is found

  void update_all_stats(const Position& pos, Stack* ss, Move bestMove, Value bestValue, Value beta, Square prevSq,
                        Move* quietsSearched, int quietCount, Move* capturesSearched, int captureCount, Depth depth) {

    int bonus1, bonus2;
    Color us = pos.side_to_move();
    Thread* thisThread = pos.this_thread();
    CapturePieceToHistory& captureHistory = thisThread->captureHistory;
    Piece moved_piece = pos.moved_piece(bestMove);
    PieceType captured = type_of(pos.piece_on(to_sq(bestMove)));

    bonus1 = stat_bonus(depth + 1);
    bonus2 = bestValue > beta + PawnValueMg ? bonus1               // larger bonus
                                            : stat_bonus(depth);   // smaller bonus

    if (!pos.capture_or_promotion(bestMove))
    {
        // Increase stats for the best move in case it was a quiet move
        update_quiet_stats(pos, ss, bestMove, bonus2, depth);

        // Decrease stats for all non-best quiet moves
        for (int i = 0; i < quietCount; ++i)
        {
            thisThread->mainHistory[us][from_to(quietsSearched[i])] << -bonus2;
            update_continuation_histories(ss, pos.moved_piece(quietsSearched[i]), to_sq(quietsSearched[i]), -bonus2);
        }
    }
    else
        // Increase stats for the best move in case it was a capture move
        captureHistory[moved_piece][to_sq(bestMove)][captured] << bonus1;

    // Extra penalty for a quiet early move that was not a TT move or
    // main killer move in previous ply when it gets refuted.
    if (   ((ss-1)->moveCount == 1 + (ss-1)->ttHit || ((ss-1)->currentMove == (ss-1)->killers[0]))
        && !pos.captured_piece())
            update_continuation_histories(ss-1, pos.piece_on(prevSq), prevSq, -bonus1);

    // Decrease stats for all non-best capture moves
    for (int i = 0; i < captureCount; ++i)
    {
        moved_piece = pos.moved_piece(capturesSearched[i]);
        captured = type_of(pos.piece_on(to_sq(capturesSearched[i])));
        captureHistory[moved_piece][to_sq(capturesSearched[i])][captured] << -bonus1;
    }
  }


  // update_continuation_histories() updates histories of the move pairs formed
  // by moves at ply -1, -2, -4, and -6 with current move.

  void update_continuation_histories(Stack* ss, Piece pc, Square to, int bonus) {

    for (int i : {1, 2, 4, 6})
    {
        // Only update first 2 continuation histories if we are in check
        if (ss->inCheck && i > 2)
            break;
        if (is_ok((ss-i)->currentMove))
            (*(ss-i)->continuationHistory)[pc][to] << bonus;
    }
  }


  // update_quiet_stats() updates move sorting heuristics

  void update_quiet_stats(const Position& pos, Stack* ss, Move move, int bonus, int depth) {

    // Update killers
    if (ss->killers[0] != move)
    {
        ss->killers[1] = ss->killers[0];
        ss->killers[0] = move;
    }

    Color us = pos.side_to_move();
    Thread* thisThread = pos.this_thread();
    thisThread->mainHistory[us][from_to(move)] << bonus;
    update_continuation_histories(ss, pos.moved_piece(move), to_sq(move), bonus);

    // Penalty for reversed move in case of moved piece not being a pawn
    if (type_of(pos.moved_piece(move)) != PAWN)
        thisThread->mainHistory[us][from_to(reverse_move(move))] << -bonus;

    // Update countermove history
    if (is_ok((ss-1)->currentMove))
    {
        Square prevSq = to_sq((ss-1)->currentMove);
        thisThread->counterMoves[pos.piece_on(prevSq)][prevSq] = move;
    }

    // Update low ply history
    if (depth > 11 && ss->ply < MAX_LPH)
        thisThread->lowPlyHistory[ss->ply][from_to(move)] << stat_bonus(depth - 7);
  }

  // When playing with strength handicap, choose best move among a set of RootMoves
  // using a statistical rule dependent on 'level'. Idea by Heinz van Saanen.

  Move Skill::pick_best(size_t multiPV) {

    const RootMoves& rootMoves = Threads.main()->rootMoves;
    static PRNG rng(now()); // PRNG sequence should be non-deterministic

    // RootMoves are already sorted by score in descending order
    Value topScore = rootMoves[0].score;
    int delta = std::min(topScore - rootMoves[multiPV - 1].score, PawnValueMg);
    int weakness = 120 - 2 * level;
    int maxScore = -VALUE_INFINITE;

    // Choose best move. For each move score we add two terms, both dependent on
    // weakness. One is deterministic and bigger for weaker levels, and one is
    // random. Then we choose the move with the resulting highest score.
    for (size_t i = 0; i < multiPV; ++i)
    {
        // This is our magic formula
        int push = (  weakness * int(topScore - rootMoves[i].score)
                    + delta * (rng.rand<unsigned>() % weakness)) / 128;

        if (rootMoves[i].score + push >= maxScore)
        {
            maxScore = rootMoves[i].score + push;
            best = rootMoves[i].pv[0];
        }
    }

    return best;
  }

} // namespace


/// MainThread::check_time() is used to print debug info and, more importantly,
/// to detect when we are out of available time and thus stop the search.

void MainThread::check_time() {

  if (--callsCnt > 0)
      return;

  // When using nodes, ensure checking rate is not lower than 0.1% of nodes
  callsCnt = Limits.nodes ? std::min(1024, int(Limits.nodes / 1024)) : 1024;

  static TimePoint lastInfoTime = now();

  TimePoint elapsed = Time.elapsed();
  TimePoint tick = Limits.startTime + elapsed;

  if (tick - lastInfoTime >= 1000)
  {
      lastInfoTime = tick;
      dbg_print();
  }

  // We should not stop pondering until told so by the GUI
  if (ponder)
      return;

  if (   (Limits.use_time_management() && (elapsed > Time.maximum() - 10 || stopOnPonderhit))
      || (Limits.movetime && elapsed >= Limits.movetime)
      || (Limits.nodes && Threads.nodes_searched() >= (uint64_t)Limits.nodes))
      Threads.stop = true;
}


/// UCI::pv() formats PV information according to the UCI protocol. UCI requires
/// that all (if any) unsearched PV lines are sent using a previous search score.

string UCI::pv(const Position& pos, Depth depth, Value alpha, Value beta) {

  std::stringstream ss;
  TimePoint elapsed = Time.elapsed() + 1;
  const RootMoves& rootMoves = pos.this_thread()->rootMoves;
  size_t pvIdx = pos.this_thread()->pvIdx;
  size_t multiPV = std::min((size_t)Options["MultiPV"], rootMoves.size());
  uint64_t nodesSearched = Threads.nodes_searched();
  uint64_t tbHits = Threads.tb_hits() + (TB::RootInTB ? rootMoves.size() : 0);

  for (size_t i = 0; i < multiPV; ++i)
  {
      bool updated = rootMoves[i].score != -VALUE_INFINITE;

      if (depth == 1 && !updated && i > 0)
          continue;

      Depth d = updated ? depth : std::max(1, depth - 1);
      Value v = updated ? rootMoves[i].score : rootMoves[i].previousScore;

      if (v == -VALUE_INFINITE)
          v = VALUE_ZERO;

      bool tb = TB::RootInTB && abs(v) < VALUE_MATE_IN_MAX_PLY;
      v = tb ? rootMoves[i].tbScore : v;

      if (ss.rdbuf()->in_avail()) // Not at first line
          ss << "\n";

      ss << "info"
         << " depth "    << d
         << " seldepth " << rootMoves[i].selDepth
         << " multipv "  << i + 1
         << " score "    << UCI::value(v);

      if (Options["UCI_ShowWDL"])
          ss << UCI::wdl(v, pos.game_ply());

      if (!tb && i == pvIdx)
          ss << (v >= beta ? " lowerbound" : v <= alpha ? " upperbound" : "");

      ss << " nodes "    << nodesSearched
         << " nps "      << nodesSearched * 1000 / elapsed;

      if (elapsed > 1000) // Earlier makes little sense
          ss << " hashfull " << TT.hashfull();

      ss << " tbhits "   << tbHits
         << " time "     << elapsed
         << " pv";

      for (Move m : rootMoves[i].pv)
          ss << " " << UCI::move(m, pos.is_chess960());
  }

  return ss.str();
}


/// RootMove::extract_ponder_from_tt() is called in case we have no ponder move
/// before exiting the search, for instance, in case we stop the search during a
/// fail high at root. We try hard to have a ponder move to return to the GUI,
/// otherwise in case of 'ponder on' we have nothing to think on.

bool RootMove::extract_ponder_from_tt(Position& pos) {

    StateInfo st;
#ifdef USE_NNUE
    ASSERT_ALIGNED(&st, Eval::NNUE::kCacheLineSize);
#endif

    bool ttHit;

    assert(pv.size() == 1);

    if (pv[0] == MOVE_NONE)
        return false;

    pos.do_move(pv[0], st);
    TTEntry* tte = TT.probe(pos.key(), ttHit);

    if (ttHit)
    {
        Move m = tte->move(); // Local copy to be SMP safe
        if (MoveList<LEGAL>(pos).contains(m))
            pv.push_back(m);
    }

    pos.undo_move(pv[0]);
    return pv.size() > 1;
}

void Tablebases::rank_root_moves(Position& pos, Search::RootMoves& rootMoves) {

    RootInTB = false;
    UseRule50 = bool(Options["Syzygy50MoveRule"]);
    ProbeDepth = int(Options["SyzygyProbeDepth"]);
    Cardinality = int(Options["SyzygyProbeLimit"]);
    bool dtz_available = true;

    // Tables with fewer pieces than SyzygyProbeLimit are searched with
    // ProbeDepth == DEPTH_ZERO
    if (Cardinality > MaxCardinality)
    {
        Cardinality = MaxCardinality;
        ProbeDepth = 0;
    }

    if (Cardinality >= popcount(pos.pieces()) && !pos.can_castle(ANY_CASTLING))
    {
        // Rank moves using DTZ tables
        RootInTB = root_probe(pos, rootMoves);

        if (!RootInTB)
        {
            // DTZ tables are missing; try to rank moves using WDL tables
            dtz_available = false;
            RootInTB = root_probe_wdl(pos, rootMoves);
        }
    }

    if (RootInTB)
    {
        // Sort moves according to TB rank
        std::stable_sort(rootMoves.begin(), rootMoves.end(),
                  [](const RootMove &a, const RootMove &b) { return a.tbRank > b.tbRank; } );

        // Probe during search only if DTZ is not available and we are winning
        if (dtz_available || rootMoves[0].tbScore <= VALUE_DRAW)
            Cardinality = 0;
    }
    else
    {
        // Clean up if root_probe() and root_probe_wdl() have failed
        for (auto& m : rootMoves)
            m.tbRank = 0;
    }
}<|MERGE_RESOLUTION|>--- conflicted
+++ resolved
@@ -65,44 +65,7 @@
   constexpr uint64_t TtHitAverageWindow     = 4096;
   constexpr uint64_t TtHitAverageResolution = 1024;
 
-<<<<<<< HEAD
-  // Razor and futility margins
-  constexpr int RazorMargin[VARIANT_NB] = {
-  510,
-#ifdef ANTI
-  2234,
-#endif
-#ifdef ATOMIC
-  600,
-#endif
-#ifdef CRAZYHOUSE
-  600,
-#endif
-#ifdef EXTINCTION
-  600,
-#endif
-#ifdef GRID
-  600,
-#endif
-#ifdef HORDE
-  600,
-#endif
-#ifdef KOTH
-  600,
-#endif
-#ifdef LOSERS
-  2351,
-#endif
-#ifdef RACE
-  600,
-#endif
-#ifdef THREECHECK
-  600,
-#endif
-#ifdef TWOKINGS
-  600,
-#endif
-  };
+  // Futility margin
   constexpr int FutilityMarginFactor[VARIANT_NB] = {
   234,
 #ifdef ANTI
@@ -140,7 +103,7 @@
 #endif
   };
   constexpr int FutilityMarginParent[VARIANT_NB][2] = {
-  { 266, 170 },
+  { 254, 159 },
 #ifdef ANTI
   { 331, 372 },
 #endif
@@ -176,7 +139,7 @@
 #endif
   };
   constexpr int ProbcutMargin[VARIANT_NB] = {
-  183,
+  194,
 #ifdef ANTI
   216,
 #endif
@@ -213,11 +176,6 @@
   };
   Value futility_margin(Variant var, Depth d, bool improving) {
     return Value(FutilityMarginFactor[var] * (d - improving));
-=======
-  // Futility margin
-  Value futility_margin(Depth d, bool improving) {
-    return Value(234 * (d - improving));
->>>>>>> d21e421a
   }
 
   // Reductions lookup table, initialized at startup
@@ -1023,8 +981,7 @@
         thisThread->mainHistory[~us][from_to((ss-1)->currentMove)] << bonus;
     }
 
-<<<<<<< HEAD
-    // Step 7. Razoring (~1 Elo)
+    // Razoring (~1 Elo; removed)
 #ifdef ANTI
     if (pos.is_anti() && pos.can_capture())
     {
@@ -1054,13 +1011,7 @@
         goto moves_loop;
     }
 #endif
-    if (   !rootNode // The required rootNode PV handling is not available in qsearch
-        &&  depth == 1
-        &&  eval <= alpha - RazorMargin[pos.variant()])
-        return qsearch<NT>(pos, ss, alpha, beta);
-
-=======
->>>>>>> d21e421a
+
     // Set up improving flag that is used in various pruning heuristics
     // We define position as improving if static evaluation of position is better
     // Than the previous static evaluation at our turn
@@ -1069,31 +1020,20 @@
                ? ss->staticEval > (ss-4)->staticEval || (ss-4)->staticEval == VALUE_NONE
                : ss->staticEval > (ss-2)->staticEval;
 
-<<<<<<< HEAD
-    // Step 8. Futility pruning: child node (~50 Elo)
+    // Step 7. Futility pruning: child node (~50 Elo)
 #ifdef EXTINCTION
     if (pos.is_extinction()) {} else
 #endif
     if (   !PvNode
-        &&  depth < 8
+        &&  depth < 9
         &&  eval - futility_margin(pos.variant(), depth, improving) >= beta
         &&  eval < VALUE_KNOWN_WIN) // Do not return unproven wins
         return eval;
 
-    // Step 9. Null move search with verification search (~40 Elo)
+    // Step 8. Null move search with verification search (~40 Elo)
 #ifdef GRID
     if (pos.is_grid()) {} else
 #endif
-=======
-    // Step 7. Futility pruning: child node (~50 Elo)
-    if (   !PvNode
-        &&  depth < 9
-        &&  eval - futility_margin(depth, improving) >= beta
-        &&  eval < VALUE_KNOWN_WIN) // Do not return unproven wins
-        return eval;
-
-    // Step 8. Null move search with verification search (~40 Elo)
->>>>>>> d21e421a
     if (   !PvNode
         && (ss-1)->currentMove != MOVE_NULL
         && (ss-1)->statScore < 22977
@@ -1158,11 +1098,7 @@
         }
     }
 
-<<<<<<< HEAD
     probCutBeta = beta + ProbcutMargin[pos.variant()] - 49 * improving;
-=======
-    probCutBeta = beta + 194 - 49 * improving;
->>>>>>> d21e421a
 
     // Step 9. ProbCut (~10 Elo)
     // If we have a good enough capture and a reduced search returns a value
@@ -1339,11 +1275,7 @@
 #endif
               if (   lmrDepth < 7
                   && !ss->inCheck
-<<<<<<< HEAD
                   && ss->staticEval + FutilityMarginParent[pos.variant()][0] + FutilityMarginParent[pos.variant()][1] * lmrDepth <= alpha
-=======
-                  && ss->staticEval + 254 + 159 * lmrDepth <= alpha
->>>>>>> d21e421a
                   &&  (*contHist[0])[movedPiece][to_sq(move)]
                     + (*contHist[1])[movedPiece][to_sq(move)]
                     + (*contHist[3])[movedPiece][to_sq(move)]

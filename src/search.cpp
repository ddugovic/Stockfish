--- conflicted
+++ resolved
@@ -1765,7 +1765,6 @@
       // Futility pruning and moveCount pruning (~5 Elo)
       if (    bestValue > VALUE_TB_LOSS_IN_MAX_PLY
           && !givesCheck
-<<<<<<< HEAD
 #ifdef EXTINCTION
           && !pos.is_extinction()
 #endif
@@ -1775,9 +1774,7 @@
 #ifdef HELPMATE
           && !pos.is_helpmate()
 #endif
-=======
           &&  to_sq(move) != prevSq
->>>>>>> 93b14a17
           &&  futilityBase > -VALUE_KNOWN_WIN
           &&  type_of(move) != PROMOTION)
       {

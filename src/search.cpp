--- conflicted
+++ resolved
@@ -460,7 +460,7 @@
       longestPVThread = bestThread;
       if (bestThread->rootMoves[0].pv.size() < std::min(minPlies, longestPlies))
       {
-          const int64_t maxVoteDiff = (int)longestPlies * Eval::Tempo;
+          const int64_t maxVoteDiff = (int)longestPlies * Tempo;
           for (Thread* th : Threads)
           {
               if (   votes[th->rootMoves[0].pv[0]] + maxVoteDiff < votes[bestThread->rootMoves[0].pv[0]]
@@ -1060,13 +1060,8 @@
     }
 #endif
     if (   !rootNode // The required rootNode PV handling is not available in qsearch
-<<<<<<< HEAD
-        &&  depth < 2
+        &&  depth == 1
         &&  eval <= alpha - RazorMargin[pos.variant()])
-=======
-        &&  depth == 1
-        &&  eval <= alpha - RazorMargin)
->>>>>>> c6839a26
         return qsearch<NT>(pos, ss, alpha, beta);
 
     improving =  (ss-2)->staticEval == VALUE_NONE ? (ss->staticEval > (ss-4)->staticEval

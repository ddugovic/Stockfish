--- conflicted
+++ resolved
@@ -791,11 +791,7 @@
             ss->staticEval = eval = evaluate(pos);
         else
         {
-<<<<<<< HEAD
-            complexity = abs(ss->staticEval - pos.psq_eg_stm());
 #ifdef USE_NNUE
-=======
->>>>>>> 41f50b2c
             if (PvNode)
                Eval::NNUE::hint_common_parent_position(pos);
 #endif

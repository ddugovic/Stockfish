--- conflicted
+++ resolved
@@ -818,14 +818,11 @@
         // Save static evaluation into transposition table
         tte->save(posKey, VALUE_NONE, ss->ttPv, BOUND_NONE, DEPTH_NONE, MOVE_NONE, eval);
     }
-<<<<<<< HEAD
 #ifdef HELPMATE
     if (pos.is_helpmate())
         eval = -eval;
 #endif
-=======
     thisThread->complexityAverage.update(complexity);
->>>>>>> 05dea2ca
 
     // Use static evaluation difference to improve quiet move ordering (~4 Elo)
     if (is_ok((ss-1)->currentMove) && !(ss-1)->inCheck && !priorCapture)
@@ -1561,14 +1558,10 @@
     ss->inCheck = pos.checkers();
     moveCount = 0;
 
-<<<<<<< HEAD
+    // Step 2. Check for an immediate draw or maximum ply reached
     if (pos.is_variant_end())
         return pos.variant_result(ss->ply, VALUE_DRAW);
 
-    // Check for an immediate draw or maximum ply reached
-=======
-    // Step 2. Check for an immediate draw or maximum ply reached
->>>>>>> 05dea2ca
     if (   pos.is_draw(ss->ply)
         || ss->ply >= MAX_PLY)
         return (ss->ply >= MAX_PLY && !ss->inCheck) ? evaluate(pos) : VALUE_DRAW;
@@ -1672,9 +1665,7 @@
     if (bestValue > VALUE_TB_LOSS_IN_MAX_PLY)
     {
       // Futility pruning and moveCount pruning (~10 Elo)
-<<<<<<< HEAD
-      if (    bestValue > VALUE_TB_LOSS_IN_MAX_PLY
-          && !givesCheck
+      if (   !givesCheck
 #ifdef EXTINCTION
           && !pos.is_extinction()
 #endif
@@ -1684,9 +1675,6 @@
 #ifdef HELPMATE
           && !pos.is_helpmate()
 #endif
-=======
-      if (   !givesCheck
->>>>>>> 05dea2ca
           &&  to_sq(move) != prevSq
           &&  futilityBase > -VALUE_KNOWN_WIN
           &&  type_of(move) != PROMOTION)

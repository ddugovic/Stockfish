/*
  Stockfish, a UCI chess playing engine derived from Glaurung 2.1
  Copyright (C) 2004-2008 Tord Romstad (Glaurung author)
  Copyright (C) 2008-2015 Marco Costalba, Joona Kiiski, Tord Romstad
  Copyright (C) 2015-2020 Marco Costalba, Joona Kiiski, Gary Linscott, Tord Romstad

  Stockfish is free software: you can redistribute it and/or modify
  it under the terms of the GNU General Public License as published by
  the Free Software Foundation, either version 3 of the License, or
  (at your option) any later version.

  Stockfish is distributed in the hope that it will be useful,
  but WITHOUT ANY WARRANTY; without even the implied warranty of
  MERCHANTABILITY or FITNESS FOR A PARTICULAR PURPOSE.  See the
  GNU General Public License for more details.

  You should have received a copy of the GNU General Public License
  along with this program.  If not, see <http://www.gnu.org/licenses/>.
*/

#include <algorithm>
#include <cassert>
#include <cmath>
#include <cstring>   // For std::memset
#include <iostream>
#include <sstream>

#include "evaluate.h"
#include "misc.h"
#include "movegen.h"
#include "movepick.h"
#include "position.h"
#include "search.h"
#include "thread.h"
#include "timeman.h"
#include "tt.h"
#include "uci.h"
#include "syzygy/tbprobe.h"

namespace Search {

  LimitsType Limits;
}

namespace Tablebases {

  int Cardinality;
  bool RootInTB;
  bool UseRule50;
  Depth ProbeDepth;
}

namespace TB = Tablebases;

using std::string;
using Eval::evaluate;
using namespace Search;

namespace {

  // Time threshold for printing upperbound/lowerbound info
  const int PV_MIN_ELAPSED = 2500;

  // Different node types, used as a template parameter
  enum NodeType { NonPV, PV };

  constexpr uint64_t TtHitAverageWindow     = 4096;
  constexpr uint64_t TtHitAverageResolution = 1024;

  // Razor and futility margins
  constexpr int RazorMargin[VARIANT_NB] = {
  527,
#ifdef ANTI
  2234,
#endif
#ifdef ATOMIC
  600,
#endif
#ifdef CRAZYHOUSE
  600,
#endif
#ifdef EXTINCTION
  600,
#endif
#ifdef GRID
  600,
#endif
#ifdef HORDE
  600,
#endif
#ifdef KOTH
  600,
#endif
#ifdef LOSERS
  2351,
#endif
#ifdef RACE
  600,
#endif
#ifdef THREECHECK
  600,
#endif
#ifdef TWOKINGS
  600,
#endif
  };
  constexpr int FutilityMarginFactor[VARIANT_NB] = {
  227,
#ifdef ANTI
  611,
#endif
#ifdef ATOMIC
  585,
#endif
#ifdef CRAZYHOUSE
  150,
#endif
#ifdef EXTINCTION
  175,
#endif
#ifdef GRID
  206,
#endif
#ifdef HORDE
  176,
#endif
#ifdef KOTH
  217,
#endif
#ifdef LOSERS
  618,
#endif
#ifdef RACE
  361,
#endif
#ifdef THREECHECK
  248,
#endif
#ifdef TWOKINGS
  175,
#endif
  };
  constexpr int FutilityMarginParent[VARIANT_NB][2] = {
  { 284, 188 },
#ifdef ANTI
  { 331, 372 },
#endif
#ifdef ATOMIC
  { 512, 400 },
#endif
#ifdef CRAZYHOUSE
  { 256, 200 },
#endif
#ifdef EXTINCTION
  { 256, 200 },
#endif
#ifdef GRID
  { 278, 168 },
#endif
#ifdef HORDE
  { 261, 162 },
#endif
#ifdef KOTH
  { 418, 305 },
#endif
#ifdef LOSERS
  { 299, 281 },
#endif
#ifdef RACE
  { VALUE_INFINITE, VALUE_INFINITE },
#endif
#ifdef THREECHECK
  { 420, 332 },
#endif
#ifdef TWOKINGS
  { 256, 200 },
#endif
  };
  constexpr int ProbcutMargin[VARIANT_NB] = {
  176,
#ifdef ANTI
  216,
#endif
#ifdef ATOMIC
  200,
#endif
#ifdef CRAZYHOUSE
  200,
#endif
#ifdef EXTINCTION
  400,
#endif
#ifdef GRID
  222,
#endif
#ifdef HORDE
  153,
#endif
#ifdef KOTH
  324,
#endif
#ifdef LOSERS
  200,
#endif
#ifdef RACE
  242,
#endif
#ifdef THREECHECK
  418,
#endif
#ifdef TWOKINGS
  200,
#endif
  };
  Value futility_margin(Variant var, Depth d, bool improving) {
    return Value(FutilityMarginFactor[var] * (d - improving));
  }

  // Reductions lookup table, initialized at startup
  int Reductions[MAX_MOVES]; // [depth or moveNumber]

  Depth reduction(bool i, Depth d, int mn) {
    int r = Reductions[d] * Reductions[mn];
    return (r + 570) / 1024 + (!i && r > 1018);
  }

  constexpr int futility_move_count(bool improving, Depth depth) {
    return (3 + depth * depth) / (2 - improving);
  }

  // History and stats update bonus, based on depth
  int stat_bonus(Depth d) {
    return d > 15 ? 27 : 17 * d * d + 133 * d - 134;
  }

  // Add a small random component to draw evaluations to avoid 3fold-blindness
  Value value_draw(Thread* thisThread) {
    return VALUE_DRAW + Value(2 * (thisThread->nodes & 1) - 1);
  }

  // Skill structure is used to implement strength limit
  struct Skill {
    explicit Skill(int l) : level(l) {}
    bool enabled() const { return level < 20; }
    bool time_to_pick(Depth depth) const { return depth == 1 + std::max(level, 0); }
    Move pick_best(size_t multiPV);

    int level;
    Move best = MOVE_NONE;
  };

  // Breadcrumbs are used to mark nodes as being searched by a given thread
  struct Breadcrumb {
    std::atomic<Thread*> thread;
    std::atomic<Key> key;
  };
  std::array<Breadcrumb, 1024> breadcrumbs;

  // ThreadHolding structure keeps track of which thread left breadcrumbs at the given
  // node for potential reductions. A free node will be marked upon entering the moves
  // loop by the constructor, and unmarked upon leaving that loop by the destructor.
  struct ThreadHolding {
    explicit ThreadHolding(Thread* thisThread, Key posKey, int ply) {
       location = ply < 8 ? &breadcrumbs[posKey & (breadcrumbs.size() - 1)] : nullptr;
       otherThread = false;
       owning = false;
       if (location)
       {
          // See if another already marked this location, if not, mark it ourselves
          Thread* tmp = (*location).thread.load(std::memory_order_relaxed);
          if (tmp == nullptr)
          {
              (*location).thread.store(thisThread, std::memory_order_relaxed);
              (*location).key.store(posKey, std::memory_order_relaxed);
              owning = true;
          }
          else if (   tmp != thisThread
                   && (*location).key.load(std::memory_order_relaxed) == posKey)
              otherThread = true;
       }
    }

    ~ThreadHolding() {
       if (owning) // Free the marked location
           (*location).thread.store(nullptr, std::memory_order_relaxed);
    }

    bool marked() { return otherThread; }

    private:
    Breadcrumb* location;
    bool otherThread, owning;
  };

  template <NodeType NT>
  Value search(Position& pos, Stack* ss, Value alpha, Value beta, Depth depth, bool cutNode);

  template <NodeType NT>
  Value qsearch(Position& pos, Stack* ss, Value alpha, Value beta, Depth depth = 0);

  Value value_to_tt(Value v, int ply);
  Value value_from_tt(Value v, int ply, int r50c);
  void update_pv(Move* pv, Move move, Move* childPv);
  void update_continuation_histories(Stack* ss, Piece pc, Square to, int bonus);
  void update_quiet_stats(const Position& pos, Stack* ss, Move move, int bonus, int depth);
  void update_all_stats(const Position& pos, Stack* ss, Move bestMove, Value bestValue, Value beta, Square prevSq,
                        Move* quietsSearched, int quietCount, Move* capturesSearched, int captureCount, Depth depth);

  // perft() is our utility to verify move generation. All the leaf nodes up
  // to the given depth are generated and counted, and the sum is returned.
  template<bool Root>
  uint64_t perft(Position& pos, Depth depth) {

    StateInfo st;
    uint64_t cnt, nodes = 0;
    const bool leaf = (depth == 2);

    for (const auto& m : MoveList<LEGAL>(pos))
    {
        if (Root && depth <= 1)
            cnt = 1, nodes++;
        else
        {
            pos.do_move(m, st);
            cnt = leaf ? MoveList<LEGAL>(pos).size() : perft<false>(pos, depth - 1);
            nodes += cnt;
            pos.undo_move(m);
        }
        if (Root)
            sync_cout << UCI::move(m, pos.is_chess960()) << ": " << cnt << sync_endl;
    }
    return nodes;
  }

} // namespace


/// Search::init() is called at startup to initialize various lookup tables

void Search::init() {

  for (int i = 1; i < MAX_MOVES; ++i)
      Reductions[i] = int((24.8 + std::log(Threads.size())) * std::log(i));
}


/// Search::clear() resets search state to its initial value

void Search::clear() {

  Threads.main()->wait_for_search_finished();

  Time.availableNodes = 0;
  TT.clear();
  Threads.clear();
  Tablebases::init(UCI::variant_from_name(Options["UCI_Variant"]), Options["SyzygyPath"]); // Free mapped files
}


/// MainThread::search() is started when the program receives the UCI 'go'
/// command. It searches from the root position and outputs the "bestmove".

void MainThread::search() {

  if (Limits.perft)
  {
      nodes = perft<true>(rootPos, Limits.perft);
      sync_cout << "\nNodes searched: " << nodes << "\n" << sync_endl;
      return;
  }

  Color us = rootPos.side_to_move();
  Time.init(rootPos.variant(), Limits, us, rootPos.game_ply());
  TT.new_search();

  if (rootMoves.empty())
  {
      rootMoves.emplace_back(MOVE_NONE);
      Value score = rootPos.is_variant_end() ? rootPos.variant_result()
                   : rootPos.checkers() ? rootPos.checkmate_value()
                   : rootPos.stalemate_value();
      sync_cout << "info depth 0 score " << UCI::value(score) << sync_endl;
  }
  else
  {
      Threads.start_searching(); // start non-main threads
      Thread::search();          // main thread start searching
  }

  // When we reach the maximum depth, we can arrive here without a raise of
  // Threads.stop. However, if we are pondering or in an infinite search,
  // the UCI protocol states that we shouldn't print the best move before the
  // GUI sends a "stop" or "ponderhit" command. We therefore simply wait here
  // until the GUI sends one of those commands.

  while (!Threads.stop && (ponder || Limits.infinite))
  {} // Busy wait for a stop or a ponder reset

  // Stop the threads if not already stopped (also raise the stop if
  // "ponderhit" just reset Threads.ponder).
  Threads.stop = true;

  // Wait until all threads have finished
  Threads.wait_for_search_finished();

  // When playing in 'nodes as time' mode, subtract the searched nodes from
  // the available ones before exiting.
  if (Limits.npmsec)
      Time.availableNodes += Limits.inc[us] - Threads.nodes_searched();

  Thread* bestThread = this;

  if (int(Options["MultiPV"]) == 1 &&
      !Limits.depth &&
      !(Skill(Options["Skill Level"]).enabled() || int(Options["UCI_LimitStrength"])) &&
      rootMoves[0].pv[0] != MOVE_NONE)
      bestThread = Threads.get_best_thread();

  bestPreviousScore = bestThread->rootMoves[0].score;

  // Send again PV info if we have a new best thread
  if (bestThread != this)
      sync_cout << UCI::pv(bestThread->rootPos, bestThread->completedDepth, -VALUE_INFINITE, VALUE_INFINITE) << sync_endl;

  // Best move could be MOVE_NONE when searching on a terminal position
  sync_cout << "bestmove " << UCI::move(bestThread->rootMoves[0].pv[0], rootPos.is_chess960());

  if (bestThread->rootMoves[0].pv.size() > 1 || bestThread->rootMoves[0].extract_ponder_from_tt(rootPos))
      std::cout << " ponder " << UCI::move(bestThread->rootMoves[0].pv[1], rootPos.is_chess960());

  std::cout << sync_endl;
}


/// Thread::search() is the main iterative deepening loop. It calls search()
/// repeatedly with increasing depth until the allocated thinking time has been
/// consumed, the user stops the search, or the maximum search depth is reached.

void Thread::search() {

  // To allow access to (ss-7) up to (ss+2), the stack must be oversized.
  // The former is needed to allow update_continuation_histories(ss-1, ...),
  // which accesses its argument at ss-6, also near the root.
  // The latter is needed for statScores and killer initialization.
  Stack stack[MAX_PLY+10], *ss = stack+7;
  Move  pv[MAX_PLY+1];
  Value bestValue, alpha, beta, delta;
  Move  lastBestMove = MOVE_NONE;
  Depth lastBestMoveDepth = 0;
  MainThread* mainThread = (this == Threads.main() ? Threads.main() : nullptr);
  double timeReduction = 1, totBestMoveChanges = 0;
  Color us = rootPos.side_to_move();
  int iterIdx = 0;

  std::memset(ss-7, 0, 10 * sizeof(Stack));
  for (int i = 7; i > 0; i--)
      (ss-i)->continuationHistory = &this->continuationHistory[0][0][NO_PIECE][0]; // Use as a sentinel

  ss->pv = pv;

  bestValue = delta = alpha = -VALUE_INFINITE;
  beta = VALUE_INFINITE;

  if (mainThread)
  {
      if (mainThread->bestPreviousScore == VALUE_INFINITE)
          for (int i = 0; i < 4; ++i)
              mainThread->iterValue[i] = VALUE_ZERO;
      else
          for (int i = 0; i < 4; ++i)
              mainThread->iterValue[i] = mainThread->bestPreviousScore;
  }

  std::copy(&lowPlyHistory[2][0], &lowPlyHistory.back().back() + 1, &lowPlyHistory[0][0]);
  std::fill(&lowPlyHistory[MAX_LPH - 2][0], &lowPlyHistory.back().back() + 1, 0);

  size_t multiPV = size_t(Options["MultiPV"]);

  // Pick integer skill levels, but non-deterministically round up or down
  // such that the average integer skill corresponds to the input floating point one.
  // UCI_Elo (between 0 and 3000) is converted to a suitable fractional skill level.
  PRNG rng(now());
  double floatLevel = Options["UCI_LimitStrength"] ?
                      Utility::clamp((Options["UCI_Elo"] - 1500.0) / 75.0, -20.0, 20.0) :
                        double(Options["Skill Level"]);
  int intLevel = int(floatLevel) +
                 ((floatLevel - int(floatLevel)) * 1024 > rng.rand<unsigned>() % 1024  ? 1 : 0);
  Skill skill(intLevel);

  // When playing with strength handicap enable MultiPV search that we will
  // use behind the scenes to retrieve a set of possible moves.
  if (skill.enabled())
      multiPV = std::max(multiPV, (size_t)4);

  multiPV = std::min(multiPV, rootMoves.size());
  ttHitAverage = TtHitAverageWindow * TtHitAverageResolution / 2;

  int ct = int(Options["Contempt"]) * PawnValueEg / 100; // From centipawns

  // In analysis mode, adjust contempt in accordance with user preference
  if (Limits.infinite || Options["UCI_AnalyseMode"])
      ct =  Options["Analysis Contempt"] == "Off"  ? 0
          : Options["Analysis Contempt"] == "Both" ? ct
          : Options["Analysis Contempt"] == "White" && us == BLACK ? -ct
          : Options["Analysis Contempt"] == "Black" && us == WHITE ? -ct
          : ct;

  // Evaluation score is from the white point of view
  contempt = (us == WHITE ?  make_score(ct, ct / 2)
                          : -make_score(ct, ct / 2));

  int searchAgainCounter = 0;

  // Iterative deepening loop until requested to stop or the target depth is reached
  while (   ++rootDepth < MAX_PLY
         && !Threads.stop
         && !(Limits.depth && mainThread && rootDepth > Limits.depth))
  {
      // Age out PV variability metric
      if (mainThread)
          totBestMoveChanges /= 2;

      // Save the last iteration's scores before first PV line is searched and
      // all the move scores except the (new) PV are set to -VALUE_INFINITE.
      for (RootMove& rm : rootMoves)
          rm.previousScore = rm.score;

      size_t pvFirst = 0;
      pvLast = 0;

      if (!Threads.increaseDepth)
         searchAgainCounter++;

      // MultiPV loop. We perform a full root search for each PV line
      for (pvIdx = 0; pvIdx < multiPV && !Threads.stop; ++pvIdx)
      {
          if (pvIdx == pvLast)
          {
              pvFirst = pvLast;
              for (pvLast++; pvLast < rootMoves.size(); pvLast++)
                  if (rootMoves[pvLast].tbRank != rootMoves[pvFirst].tbRank)
                      break;
          }

          // Reset UCI info selDepth for each depth and each PV line
          selDepth = 0;

          // Reset aspiration window starting size
          if (rootDepth >= 4)
          {
              Value prev = rootMoves[pvIdx].previousScore;
              delta = Value(19);
              alpha = std::max(prev - delta,-VALUE_INFINITE);
              beta  = std::min(prev + delta, VALUE_INFINITE);

              // Adjust contempt based on root move's previousScore (dynamic contempt)
              int dct = ct + (110 - ct / 2) * prev / (abs(prev) + 140);

              contempt = (us == WHITE ?  make_score(dct, dct / 2)
                                      : -make_score(dct, dct / 2));
          }

          // Start with a small aspiration window and, in the case of a fail
          // high/low, re-search with a bigger window until we don't fail
          // high/low anymore.
          int failedHighCnt = 0;
          while (true)
          {
              Depth adjustedDepth = std::max(1, rootDepth - failedHighCnt - searchAgainCounter);
              bestValue = ::search<PV>(rootPos, ss, alpha, beta, adjustedDepth, false);
#ifdef HELPMATE
              if (rootPos.is_helpmate()) bestValue = -bestValue;
#endif

              // Bring the best move to the front. It is critical that sorting
              // is done with a stable algorithm because all the values but the
              // first and eventually the new best one are set to -VALUE_INFINITE
              // and we want to keep the same order for all the moves except the
              // new PV that goes to the front. Note that in case of MultiPV
              // search the already searched PV lines are preserved.
              std::stable_sort(rootMoves.begin() + pvIdx, rootMoves.begin() + pvLast);

              // If search has been stopped, we break immediately. Sorting is
              // safe because RootMoves is still valid, although it refers to
              // the previous iteration.
              if (Threads.stop)
                  break;

              // When failing high/low give some update (without cluttering
              // the UI) before a re-search.
              if (   mainThread
                  && multiPV == 1
                  && (bestValue <= alpha || bestValue >= beta)
                  && Time.elapsed() > PV_MIN_ELAPSED)
                  sync_cout << UCI::pv(rootPos, rootDepth, alpha, beta) << sync_endl;

              // In case of failing low/high increase aspiration window and
              // re-search, otherwise exit the loop.
              if (bestValue <= alpha)
              {
                  beta = (alpha + beta) / 2;
                  alpha = std::max(bestValue - delta, -VALUE_INFINITE);

                  failedHighCnt = 0;
                  if (mainThread)
                      mainThread->stopOnPonderhit = false;
              }
              else if (bestValue >= beta)
              {
                  beta = std::min(bestValue + delta, VALUE_INFINITE);
                  ++failedHighCnt;
              }
              else
              {
                  ++rootMoves[pvIdx].bestMoveCount;
                  break;
              }

              delta += delta / 4 + 5;

              assert(alpha >= -VALUE_INFINITE && beta <= VALUE_INFINITE);
          }
#ifdef HELPMATE
          if (rootPos.is_helpmate()) bestValue = -bestValue;
#endif

          // Sort the PV lines searched so far and update the GUI
          std::stable_sort(rootMoves.begin() + pvFirst, rootMoves.begin() + pvIdx + 1);

          if (    mainThread
              && (Threads.stop || pvIdx + 1 == multiPV || Time.elapsed() > PV_MIN_ELAPSED))
              sync_cout << UCI::pv(rootPos, rootDepth, alpha, beta) << sync_endl;
      }

      if (!Threads.stop)
          completedDepth = rootDepth;

      if (rootMoves[0].pv[0] != lastBestMove) {
         lastBestMove = rootMoves[0].pv[0];
         lastBestMoveDepth = rootDepth;
      }

      // Have we found a "mate in x"?
      if (   Limits.mate
          && bestValue >= VALUE_MATE_IN_MAX_PLY
          && VALUE_MATE - bestValue <= 2 * Limits.mate)
          Threads.stop = true;

      if (!mainThread)
          continue;

      // If skill level is enabled and time is up, pick a sub-optimal best move
      if (skill.enabled() && skill.time_to_pick(rootDepth))
          skill.pick_best(multiPV);

      // Do we have time for the next iteration? Can we stop searching now?
      if (    Limits.use_time_management()
          && !Threads.stop
          && !mainThread->stopOnPonderhit)
      {
          double fallingEval = (296 + 6 * (mainThread->bestPreviousScore - bestValue)
                                    + 6 * (mainThread->iterValue[iterIdx] - bestValue)) / 725.0;
          fallingEval = Utility::clamp(fallingEval, 0.5, 1.5);

          // If the bestMove is stable over several iterations, reduce time accordingly
          timeReduction = lastBestMoveDepth + 10 < completedDepth ? 1.92 : 0.95;
          double reduction = (1.47 + mainThread->previousTimeReduction) / (2.22 * timeReduction);

          // Use part of the gained time from a previous stable move for the current move
          for (Thread* th : Threads)
          {
              totBestMoveChanges += th->bestMoveChanges;
              th->bestMoveChanges = 0;
          }
          double bestMoveInstability = 1 + totBestMoveChanges / Threads.size();

          double totalTime = rootMoves.size() == 1 ? 0 :
                             Time.optimum() * fallingEval * reduction * bestMoveInstability;

          // Stop the search if we have exceeded the totalTime, at least 1ms search
          if (Time.elapsed() > totalTime)
          {
              // If we are allowed to ponder do not stop the search now but
              // keep pondering until the GUI sends "ponderhit" or "stop".
              if (mainThread->ponder)
                  mainThread->stopOnPonderhit = true;
              else
                  Threads.stop = true;
          }
          else if (   Threads.increaseDepth
                   && !mainThread->ponder
                   && Time.elapsed() > totalTime * 0.56)
                   Threads.increaseDepth = false;
          else
                   Threads.increaseDepth = true;
      }

      mainThread->iterValue[iterIdx] = bestValue;
      iterIdx = (iterIdx + 1) & 3;
  }

  if (!mainThread)
      return;

  mainThread->previousTimeReduction = timeReduction;

  // If skill level is enabled, swap best PV line with the sub-optimal one
  if (skill.enabled())
      std::swap(rootMoves[0], *std::find(rootMoves.begin(), rootMoves.end(),
                skill.best ? skill.best : skill.pick_best(multiPV)));
}


namespace {

  // search<>() is the main search function for both PV and non-PV nodes

  template <NodeType NT>
  Value search(Position& pos, Stack* ss, Value alpha, Value beta, Depth depth, bool cutNode) {

    constexpr bool PvNode = NT == PV;
    const bool rootNode = PvNode && ss->ply == 0;

    // Check if we have an upcoming move which draws by repetition, or
    // if the opponent had an alternative move earlier to this position.
    if (   pos.rule50_count() >= 3
        && alpha < VALUE_DRAW
        && !rootNode
        && pos.has_game_cycle(ss->ply))
    {
        alpha = value_draw(pos.this_thread());
        if (alpha >= beta)
            return alpha;
    }

    // Dive into quiescence search when the depth reaches zero
    if (depth <= 0)
        return qsearch<NT>(pos, ss, alpha, beta);

    assert(-VALUE_INFINITE <= alpha && alpha < beta && beta <= VALUE_INFINITE);
    assert(PvNode || (alpha == beta - 1));
    assert(0 < depth && depth < MAX_PLY);
    assert(!(PvNode && cutNode));

    Move pv[MAX_PLY+1], capturesSearched[32], quietsSearched[64];
    StateInfo st;
    TTEntry* tte;
    Key posKey;
    Move ttMove, move, excludedMove, bestMove;
    Depth extension, newDepth;
    Value bestValue, value, ttValue, eval, maxValue;
    bool ttHit, ttPv, formerPv, givesCheck, improving, didLMR, priorCapture;
    bool captureOrPromotion, doFullDepthSearch, moveCountPruning,
         ttCapture, singularQuietLMR;
    Piece movedPiece;
    int moveCount, captureCount, quietCount;

    // Step 1. Initialize node
    Thread* thisThread = pos.this_thread();
    ss->inCheck = pos.checkers();
    priorCapture = pos.captured_piece();
    Color us = pos.side_to_move();
    moveCount = captureCount = quietCount = ss->moveCount = 0;
    bestValue = -VALUE_INFINITE;
    maxValue = VALUE_INFINITE;

    // Check for the available remaining time
    if (thisThread == Threads.main())
        static_cast<MainThread*>(thisThread)->check_time();

    // Used to send selDepth info to GUI (selDepth counts from 1, ply from 0)
    if (PvNode && thisThread->selDepth < ss->ply + 1)
        thisThread->selDepth = ss->ply + 1;

    if (!rootNode)
    {
        if (pos.is_variant_end())
            return pos.variant_result(ss->ply, VALUE_DRAW);

        // Step 2. Check for aborted search and immediate draw
        if (   Threads.stop.load(std::memory_order_relaxed)
            || pos.is_draw(ss->ply)
            || ss->ply >= MAX_PLY)
            return (ss->ply >= MAX_PLY && !ss->inCheck) ? evaluate(pos)
                                                        : value_draw(pos.this_thread());

        // Step 3. Mate distance pruning. Even if we mate at the next move our score
        // would be at best mate_in(ss->ply+1), but if alpha is already bigger because
        // a shorter mate was found upward in the tree then there is no need to search
        // because we will never beat the current alpha. Same logic but with reversed
        // signs applies also in the opposite condition of being mated instead of giving
        // mate. In this case return a fail-high score.
        alpha = std::max(mated_in(ss->ply), alpha);
        beta = std::min(mate_in(ss->ply+1), beta);
        if (alpha >= beta)
            return alpha;
    }

    assert(0 <= ss->ply && ss->ply < MAX_PLY);

    (ss+1)->ply = ss->ply + 1;
    (ss+1)->excludedMove = bestMove = MOVE_NONE;
    (ss+2)->killers[0] = (ss+2)->killers[1] = MOVE_NONE;
    Square prevSq = to_sq((ss-1)->currentMove);

    // Initialize statScore to zero for the grandchildren of the current position.
    // So statScore is shared between all grandchildren and only the first grandchild
    // starts with statScore = 0. Later grandchildren start with the last calculated
    // statScore of the previous grandchild. This influences the reduction rules in
    // LMR which are based on the statScore of parent position.
    if (rootNode)
        (ss+4)->statScore = 0;
    else
        (ss+2)->statScore = 0;

    // Step 4. Transposition table lookup. We don't want the score of a partial
    // search to overwrite a previous full search TT value, so we use a different
    // position key in case of an excluded move.
    excludedMove = ss->excludedMove;
    posKey = pos.key() ^ (Key(excludedMove) << 48); // Isn't a very good hash
    tte = TT.probe(posKey, ttHit);
    ttValue = ttHit ? value_from_tt(tte->value(), ss->ply, pos.rule50_count()) : VALUE_NONE;
    ttMove =  rootNode ? thisThread->rootMoves[thisThread->pvIdx].pv[0]
            : ttHit    ? tte->move() : MOVE_NONE;
    ttPv = PvNode || (ttHit && tte->is_pv());
    formerPv = ttPv && !PvNode;

    if (ttPv && depth > 12 && ss->ply - 1 < MAX_LPH && !priorCapture && is_ok((ss-1)->currentMove))
        thisThread->lowPlyHistory[ss->ply - 1][from_to((ss-1)->currentMove)] << stat_bonus(depth - 5);

    // thisThread->ttHitAverage can be used to approximate the running average of ttHit
    thisThread->ttHitAverage =   (TtHitAverageWindow - 1) * thisThread->ttHitAverage / TtHitAverageWindow
                                + TtHitAverageResolution * ttHit;

    // At non-PV nodes we check for an early TT cutoff
    if (  !PvNode
        && ttHit
        && tte->depth() >= depth
        && ttValue != VALUE_NONE // Possible in case of TT access race
        && (ttValue >= beta ? (tte->bound() & BOUND_LOWER)
                            : (tte->bound() & BOUND_UPPER)))
    {
        // If ttMove is quiet, update move sorting heuristics on TT hit
        if (ttMove)
        {
            if (ttValue >= beta)
            {
                if (!pos.capture_or_promotion(ttMove))
                    update_quiet_stats(pos, ss, ttMove, stat_bonus(depth), depth);

                // Extra penalty for early quiet moves of the previous ply
                if ((ss-1)->moveCount <= 2 && !priorCapture)
                    update_continuation_histories(ss-1, pos.piece_on(prevSq), prevSq, -stat_bonus(depth + 1));
            }
            // Penalty for a quiet ttMove that fails low
            else if (!pos.capture_or_promotion(ttMove))
            {
                int penalty = -stat_bonus(depth);
                thisThread->mainHistory[us][from_to(ttMove)] << penalty;
                update_continuation_histories(ss, pos.moved_piece(ttMove), to_sq(ttMove), penalty);
            }
        }

        if (pos.rule50_count() < 90)
            return ttValue;
    }

    // Step 5. Tablebases probe
#ifdef EXTINCTION
    if (pos.is_extinction()) {} else
#endif
#ifdef GRID
    if (pos.is_grid()) {} else
#endif
#ifdef KOTH
    if (pos.is_koth()) {} else
#endif
#ifdef LOSERS
    if (pos.is_losers()) {} else
#endif
#ifdef RACE
    if (pos.is_race()) {} else
#endif
#ifdef THREECHECK
    if (pos.is_three_check()) {} else
#endif
#ifdef HORDE
    if (pos.is_horde()) {} else
#endif
#ifdef HELPMATE
    if (pos.is_helpmate()) {} else
#endif
#ifdef KNIGHTRELAY
    if (pos.is_knight_relay() && pos.pieces(PAWN, KNIGHT)) {} else
#endif
#ifdef RELAY
    if (pos.is_relay()) {} else
#endif
    if (!rootNode && TB::Cardinality)
    {
        int piecesCount = pos.count<ALL_PIECES>();

        if (    piecesCount <= TB::Cardinality
            && (piecesCount <  TB::Cardinality || depth >= TB::ProbeDepth)
            &&  pos.rule50_count() == 0
            && !pos.can_castle(ANY_CASTLING))
        {
            TB::ProbeState err;
            TB::WDLScore wdl = Tablebases::probe_wdl(pos, &err);

            // Force check of time on the next occasion
            if (thisThread == Threads.main())
                static_cast<MainThread*>(thisThread)->callsCnt = 0;

            if (err != TB::ProbeState::FAIL)
            {
                thisThread->tbHits.fetch_add(1, std::memory_order_relaxed);

                int drawScore = TB::UseRule50 ? 1 : 0;

                // use the range VALUE_MATE_IN_MAX_PLY to VALUE_TB_WIN_IN_MAX_PLY to score
                value =  wdl < -drawScore ? VALUE_MATED_IN_MAX_PLY + ss->ply + 1
                       : wdl >  drawScore ? VALUE_MATE_IN_MAX_PLY - ss->ply - 1
                                          : VALUE_DRAW + 2 * wdl * drawScore;

                Bound b =  wdl < -drawScore ? BOUND_UPPER
                         : wdl >  drawScore ? BOUND_LOWER : BOUND_EXACT;

                if (    b == BOUND_EXACT
                    || (b == BOUND_LOWER ? value >= beta : value <= alpha))
                {
                    tte->save(posKey, value_to_tt(value, ss->ply), ttPv, b,
                              std::min(MAX_PLY - 1, depth + 6),
                              MOVE_NONE, VALUE_NONE);

                    return value;
                }

                if (PvNode)
                {
                    if (b == BOUND_LOWER)
                        bestValue = value, alpha = std::max(alpha, bestValue);
                    else
                        maxValue = value;
                }
            }
        }
    }

    CapturePieceToHistory& captureHistory = thisThread->captureHistory;

    // Step 6. Static evaluation of the position
    if (ss->inCheck)
    {
        // Skip early pruning when in check
        ss->staticEval = eval = VALUE_NONE;
        improving = false;
        goto moves_loop;
    }
    else if (ttHit)
    {
        // Never assume anything about values stored in TT
        ss->staticEval = eval = tte->eval();
        if (eval == VALUE_NONE)
            ss->staticEval = eval = evaluate(pos);

        if (eval == VALUE_DRAW)
            eval = value_draw(thisThread);

        // Can ttValue be used as a better position evaluation?
        if (    ttValue != VALUE_NONE
            && (tte->bound() & (ttValue > eval ? BOUND_LOWER : BOUND_UPPER)))
            eval = ttValue;
    }
    else
    {
        if ((ss-1)->currentMove != MOVE_NULL)
        {
            int bonus = -(ss-1)->statScore / 512;

            ss->staticEval = eval = evaluate(pos) + bonus;
        }
        else
            ss->staticEval = eval = -(ss-1)->staticEval + 2 * Tempo;

        tte->save(posKey, VALUE_NONE, ttPv, BOUND_NONE, DEPTH_NONE, MOVE_NONE, eval);
    }
#ifdef HELPMATE
    if (pos.is_helpmate())
        eval = -eval;
#endif

    // Step 7. Razoring (~1 Elo)
#ifdef ANTI
    if (pos.is_anti() && pos.can_capture())
    {
        improving = false;
        goto moves_loop;
    }
#endif
#ifdef LOSERS
    if (pos.is_losers() && pos.can_capture_losers())
    {
        improving =   ss->staticEval >= (ss-2)->staticEval
                   || (ss-2)->staticEval == VALUE_NONE;
        goto moves_loop;
    }
#endif
#ifdef HELPMATE
    if (pos.is_helpmate())
    {
        improving = false;
        goto moves_loop;
    }
#endif
#ifdef RACE
    if (pos.is_race() && (pos.pieces(KING) & (Rank7BB | Rank8BB)))
    {
        improving = false;
        goto moves_loop;
    }
#endif
    if (   !rootNode // The required rootNode PV handling is not available in qsearch
        &&  depth == 1
        &&  eval <= alpha - RazorMargin[pos.variant()])
        return qsearch<NT>(pos, ss, alpha, beta);

    improving =  (ss-2)->staticEval == VALUE_NONE ? (ss->staticEval > (ss-4)->staticEval
              || (ss-4)->staticEval == VALUE_NONE) : ss->staticEval > (ss-2)->staticEval;

    // Step 8. Futility pruning: child node (~50 Elo)
#ifdef EXTINCTION
    if (pos.is_extinction()) {} else
#endif
    if (   !PvNode
        &&  depth < 6
        &&  eval - futility_margin(pos.variant(), depth, improving) >= beta
        &&  eval < VALUE_KNOWN_WIN) // Do not return unproven wins
        return eval;

    // Step 9. Null move search with verification search (~40 Elo)
#ifdef GRID
    if (pos.is_grid()) {} else
#endif
    if (   !PvNode
        && (ss-1)->currentMove != MOVE_NULL
        && (ss-1)->statScore < 23824
        &&  eval >= beta
        &&  eval >= ss->staticEval
        &&  ss->staticEval >= beta - 33 * depth - 33 * improving + 112 * ttPv + 311
        && !excludedMove
        &&  pos.non_pawn_material(us)
        && (ss->ply >= thisThread->nmpMinPly || us != thisThread->nmpColor))
    {
        assert(eval - beta >= 0);

        // Null move dynamic reduction based on depth and value
        Depth R = (737 + 77 * depth) / 246 + std::min(int(eval - beta) / 192, 3);
#ifdef ANTI
        if (pos.is_anti())
            R = (823 + 67 * depth) / 256 + std::min(int(eval - beta) / 400, 3);
#endif
#ifdef ATOMIC
        if (pos.is_atomic())
            R = (823 + 67 * depth) / 256 + std::min(int(eval - beta) / 400, 3);
#endif

        ss->currentMove = MOVE_NULL;
        ss->continuationHistory = &thisThread->continuationHistory[0][0][NO_PIECE][0];

        pos.do_null_move(st);

        Value nullValue = -search<NonPV>(pos, ss+1, -beta, -beta+1, depth-R, !cutNode);

        pos.undo_null_move();

        if (nullValue >= beta)
        {
            // Do not return unproven mate or TB scores
            if (nullValue >= VALUE_TB_WIN_IN_MAX_PLY)
                nullValue = beta;

            if (thisThread->nmpMinPly || (abs(beta) < VALUE_KNOWN_WIN && depth < 13))
                return nullValue;

            assert(!thisThread->nmpMinPly); // Recursive verification is not allowed

            // Do verification search at high depths, with null move pruning disabled
            // for us, until ply exceeds nmpMinPly.
            thisThread->nmpMinPly = ss->ply + 3 * (depth-R) / 4;
            thisThread->nmpColor = us;

            Value v = search<NonPV>(pos, ss, beta-1, beta, depth-R, false);

            thisThread->nmpMinPly = 0;

            if (v >= beta)
                return nullValue;
        }
    }

    // Step 10. ProbCut (~10 Elo)
    // If we have a good enough capture and a reduced search returns a value
    // much above beta, we can (almost) safely prune the previous move.
    if (   !PvNode
        &&  depth > 4
        &&  abs(beta) < VALUE_TB_WIN_IN_MAX_PLY)
    {
        Value raisedBeta = beta + ProbcutMargin[pos.variant()] - 49 * improving;
        assert(raisedBeta < VALUE_INFINITE);
        MovePicker mp(pos, ttMove, raisedBeta - ss->staticEval, &captureHistory);
        int probCutCount = 0;

        while (   (move = mp.next_move()) != MOVE_NONE
               && probCutCount < 2 + 2 * cutNode
               && !(   move == ttMove
                    && tte->depth() >= depth - 4
                    && ttValue < raisedBeta))
            if (move != excludedMove && pos.legal(move))
            {
                assert(pos.capture_or_promotion(move));
                assert(depth >= 5);

                captureOrPromotion = true;
                probCutCount++;

                ss->currentMove = move;
                ss->continuationHistory = &thisThread->continuationHistory[ss->inCheck]
                                                                          [captureOrPromotion]
                                                                          [pos.moved_piece(move)]
                                                                          [to_sq(move)];

                pos.do_move(move, st);

                // Perform a preliminary qsearch to verify that the move holds
                value = -qsearch<NonPV>(pos, ss+1, -raisedBeta, -raisedBeta+1);

                // If the qsearch held, perform the regular search
                if (value >= raisedBeta)
                    value = -search<NonPV>(pos, ss+1, -raisedBeta, -raisedBeta+1, depth - 4, !cutNode);

                pos.undo_move(move);

                if (value >= raisedBeta)
                    return value;
            }
    }

    // Step 11. Internal iterative deepening (~1 Elo)
    if (depth >= 7 && !ttMove)
    {
        search<NT>(pos, ss, alpha, beta, depth - 7, cutNode);

        tte = TT.probe(posKey, ttHit);
        ttValue = ttHit ? value_from_tt(tte->value(), ss->ply, pos.rule50_count()) : VALUE_NONE;
        ttMove = ttHit ? tte->move() : MOVE_NONE;
    }

moves_loop: // When in check, search starts from here

    const PieceToHistory* contHist[] = { (ss-1)->continuationHistory, (ss-2)->continuationHistory,
                                          nullptr                   , (ss-4)->continuationHistory,
                                          nullptr                   , (ss-6)->continuationHistory };

    Move countermove = thisThread->counterMoves[pos.piece_on(prevSq)][prevSq];

    MovePicker mp(pos, ttMove, depth, &thisThread->mainHistory,
                                      &thisThread->lowPlyHistory,
                                      &captureHistory,
                                      contHist,
                                      countermove,
                                      ss->killers,
                                      ss->ply);

    value = bestValue;
    singularQuietLMR = moveCountPruning = false;
    ttCapture = ttMove && pos.capture_or_promotion(ttMove);

    // Mark this node as being searched
    ThreadHolding th(thisThread, posKey, ss->ply);

    // Step 12. Loop through all pseudo-legal moves until no moves remain
    // or a beta cutoff occurs.
    while ((move = mp.next_move(moveCountPruning)) != MOVE_NONE)
    {
      assert(is_ok(move));

      if (move == excludedMove)
          continue;

      // At root obey the "searchmoves" option and skip moves not listed in Root
      // Move List. As a consequence any illegal move is also skipped. In MultiPV
      // mode we also skip PV moves which have been already searched and those
      // of lower "TB rank" if we are in a TB root position.
      if (rootNode && !std::count(thisThread->rootMoves.begin() + thisThread->pvIdx,
                                  thisThread->rootMoves.begin() + thisThread->pvLast, move))
          continue;

      ss->moveCount = ++moveCount;
#ifdef PRINTCURRMOVE
      if (rootNode && thisThread == Threads.main() && Time.elapsed() > PV_MIN_ELAPSED)
          sync_cout << "info depth " << depth
                    << " currmove " << UCI::move(move, pos.is_chess960())
                    << " currmovenumber " << moveCount + thisThread->pvIdx << sync_endl;
#endif
      if (PvNode)
          (ss+1)->pv = nullptr;

      extension = 0;
#ifdef HELPMATE
      if (pos.is_helpmate())
          captureOrPromotion = (type_of(move) == PROMOTION);
#endif
      captureOrPromotion = pos.capture_or_promotion(move);
      movedPiece = pos.moved_piece(move);
      givesCheck = pos.gives_check(move);

      // Calculate new depth for this move
      newDepth = depth - 1;

      // Step 13. Pruning at shallow depth (~200 Elo)
      if (  !rootNode
#ifdef HORDE
          && (pos.is_horde() || pos.non_pawn_material(us))
#else
          && pos.non_pawn_material(us)
#endif
          && bestValue > VALUE_TB_LOSS_IN_MAX_PLY)
      {
          // Skip quiet moves if movecount exceeds our FutilityMoveCount threshold
          moveCountPruning = moveCount >= futility_move_count(improving, depth);

          // Reduced depth of the next LMR search
          int lmrDepth = std::max(newDepth - reduction(improving, depth, moveCount), 0);

          if (   !captureOrPromotion
              && !givesCheck)
          {
              // Countermoves based pruning (~20 Elo)
              if (   lmrDepth < 4 + ((ss-1)->statScore > 0 || (ss-1)->moveCount == 1)
                  && (*contHist[0])[movedPiece][to_sq(move)] < CounterMovePruneThreshold
                  && (*contHist[1])[movedPiece][to_sq(move)] < CounterMovePruneThreshold)
                  continue;

              // Futility pruning: parent node (~5 Elo)
#ifdef LOSERS
              if (pos.is_losers()) {} else
#endif
              if (   lmrDepth < 6
                  && !ss->inCheck
                  && ss->staticEval + FutilityMarginParent[pos.variant()][0] + FutilityMarginParent[pos.variant()][1] * lmrDepth <= alpha
                  &&  (*contHist[0])[movedPiece][to_sq(move)]
                    + (*contHist[1])[movedPiece][to_sq(move)]
                    + (*contHist[3])[movedPiece][to_sq(move)]
                    + (*contHist[5])[movedPiece][to_sq(move)] / 2 < 28388)
                  continue;

              // Prune moves with negative SEE (~20 Elo)
#ifdef ANTI
              if (pos.is_anti()) {} else
#endif
#ifdef HELPMATE
              if (pos.is_helpmate()) {} else
#endif
              if (!pos.see_ge(move, Value(-(29 - std::min(lmrDepth, 17)) * lmrDepth * lmrDepth)))
                  continue;
          }
          else
          {
              // Capture history based pruning when the move doesn't give check
              if (   !givesCheck
                  && lmrDepth < 1
                  && captureHistory[movedPiece][to_sq(move)][type_of(pos.piece_on(to_sq(move)))] < 0)
                  continue;

              // Futility pruning for captures
              if (   !givesCheck
                  && lmrDepth < 6
                  && !(PvNode && abs(bestValue) < 2)
                  && PieceValue[MG][type_of(movedPiece)] >= PieceValue[MG][type_of(pos.piece_on(to_sq(move)))]
                  && !ss->inCheck
<<<<<<< HEAD
                  && ss->staticEval + 267 + 391 * lmrDepth + PieceValue[pos.variant()][MG][type_of(pos.piece_on(to_sq(move)))] <= alpha)
=======
                  && ss->staticEval + 267 + 391 * lmrDepth
                     + PieceValue[MG][type_of(pos.piece_on(to_sq(move)))] <= alpha)
>>>>>>> ab5cd834
                  continue;

              // See based pruning
              if (!pos.see_ge(move, Value(-202) * depth)) // (~25 Elo)
                  continue;
          }
      }

      // Step 14. Extensions (~75 Elo)

      // Singular extension search (~70 Elo). If all moves but one fail low on a
      // search of (alpha-s, beta-s), and just one fails high on (alpha, beta),
      // then that move is singular and should be extended. To verify this we do
      // a reduced search on all the other moves but the ttMove and if the
      // result is lower than ttValue minus a margin then we will extend the ttMove.
      if (    depth >= 6
          &&  move == ttMove
          && !rootNode
          && !excludedMove // Avoid recursive singular search
       /* &&  ttValue != VALUE_NONE Already implicit in the next condition */
          &&  abs(ttValue) < VALUE_KNOWN_WIN
          && (tte->bound() & BOUND_LOWER)
          &&  tte->depth() >= depth - 3
          &&  pos.legal(move))
      {
          Value singularBeta = ttValue - ((formerPv + 4) * depth) / 2;
          Depth singularDepth = (depth - 1 + 3 * formerPv) / 2;
          ss->excludedMove = move;
          value = search<NonPV>(pos, ss, singularBeta - 1, singularBeta, singularDepth, cutNode);
#ifdef HELPMATE
          if (pos.is_helpmate()) value = -value;
#endif
          ss->excludedMove = MOVE_NONE;

          if (value < singularBeta)
          {
              extension = 1;
              singularQuietLMR = !ttCapture;
          }

          // Multi-cut pruning
          // Our ttMove is assumed to fail high, and now we failed high also on a reduced
          // search without the ttMove. So we assume this expected Cut-node is not singular,
          // that multiple moves fail high, and we can prune the whole subtree by returning
          // a soft bound.
          else if (singularBeta >= beta)
              return singularBeta;

          // If the eval of ttMove is greater than beta we try also if there is another
          // move that pushes it over beta, if so also produce a cutoff.
          else if (ttValue >= beta)
          {
              ss->excludedMove = move;
              value = search<NonPV>(pos, ss, beta - 1, beta, (depth + 3) / 2, cutNode);
              ss->excludedMove = MOVE_NONE;

              if (value >= beta)
                  return beta;
          }
      }

      // Check extension (~2 Elo)
#ifdef CRAZYHOUSE
      else if (type_of(move) == DROP)
      {
          if (givesCheck && pos.see_ge(move))
              extension = 1;
      }
#endif
      else if (    givesCheck
               && (pos.is_discovery_check_on_king(~us, move) || pos.see_ge(move)))
          extension = 1;

      // Passed pawn extension
      else if (   move == ss->killers[0]
               && pos.advanced_pawn_push(move)
               && pos.pawn_passed(us, to_sq(move)))
          extension = 1;

      // Last captures extension
      else if (   PieceValue[pos.variant()][EG][pos.captured_piece()] > PawnValueEg
               && pos.non_pawn_material() <= 2 * RookValueMg)
          extension = 1;

      // Castling extension
      if (type_of(move) == CASTLING)
          extension = 1;

      // Late irreversible move extension
      if (   move == ttMove
          && pos.rule50_count() > 80
          && (captureOrPromotion || type_of(movedPiece) == PAWN))
          extension = 2;

      // Add extension to new depth
      newDepth += extension;

      // Speculative prefetch as early as possible
      prefetch(TT.first_entry(pos.key_after(move)));

      // Check for legality just before making the move
      if (!rootNode && !pos.legal(move))
      {
          ss->moveCount = --moveCount;
          continue;
      }

      // Update the current move (this must be done after singular extension search)
      ss->currentMove = move;
      ss->continuationHistory = &thisThread->continuationHistory[ss->inCheck]
                                                                [captureOrPromotion]
                                                                [movedPiece]
                                                                [to_sq(move)];

      // Step 15. Make the move
      pos.do_move(move, st, givesCheck);

      // Step 16. Reduced depth search (LMR, ~200 Elo). If the move fails high it will be
      // re-searched at full depth.
      if (    depth >= 3
          &&  moveCount > 1 + 2 * rootNode
          && (!rootNode || thisThread->best_move_count(move) == 0)
          && (  !captureOrPromotion
              || moveCountPruning
              || ss->staticEval + PieceValue[pos.variant()][EG][pos.captured_piece()] <= alpha
              || cutNode
              || thisThread->ttHitAverage < 415 * TtHitAverageResolution * TtHitAverageWindow / 1024))
      {
          Depth r = reduction(improving, depth, moveCount);

          // Decrease reduction if the ttHit running average is large
          if (thisThread->ttHitAverage > 473 * TtHitAverageResolution * TtHitAverageWindow / 1024)
              r--;

          // Reduction if other threads are searching this position
          if (th.marked())
              r++;

          // Decrease reduction if position is or has been on the PV (~10 Elo)
          if (ttPv)
              r -= 2;

          if (moveCountPruning && !formerPv)
              r++;

          // Decrease reduction if opponent's move count is high (~5 Elo)
          if ((ss-1)->moveCount > 13)
              r--;

          // Decrease reduction if ttMove has been singularly extended (~3 Elo)
          if (singularQuietLMR)
              r -= 1 + formerPv;

          if (!captureOrPromotion)
          {
              // Increase reduction if ttMove is a capture (~5 Elo)
              if (ttCapture)
                  r++;

              // Increase reduction for cut nodes (~10 Elo)
              if (cutNode)
                  r += 2;

              // Decrease reduction for moves that escape a capture. Filter out
              // castling moves, because they are coded as "king captures rook" and
              // hence break make_move(). (~2 Elo)
              else if (    type_of(move) == NORMAL
                       && !pos.see_ge(reverse_move(move)))
                  r -= 2 + ttPv - (type_of(movedPiece) == PAWN);

              ss->statScore =  thisThread->mainHistory[us][from_to(move)]
                             + (*contHist[0])[movedPiece][to_sq(move)]
                             + (*contHist[1])[movedPiece][to_sq(move)]
                             + (*contHist[3])[movedPiece][to_sq(move)]
                             - 4826;

              // Decrease/increase reduction by comparing opponent's stat score (~10 Elo)
              if (ss->statScore >= -100 && (ss-1)->statScore < -112)
                  r--;

              else if ((ss-1)->statScore >= -125 && ss->statScore < -138)
                  r++;

              // Decrease/increase reduction for moves with a good/bad history (~30 Elo)
              r -= ss->statScore / 14615;
          }
          else
          {
            // Increase reduction for captures/promotions if late move and at low depth
            if (depth < 8 && moveCount > 2)
                r++;

            // Unless giving check, this capture is likely bad
            if (   !givesCheck
                && ss->staticEval + PieceValue[pos.variant()][EG][pos.captured_piece()] + 211 * depth <= alpha)
                r++;
          }

          Depth d = Utility::clamp(newDepth - r, 1, newDepth);

          value = -search<NonPV>(pos, ss+1, -(alpha+1), -alpha, d, true);
#ifdef HELPMATE
          if (pos.is_helpmate())
              value = -value;
#endif

          doFullDepthSearch = value > alpha && d != newDepth;

          didLMR = true;
      }
      else
      {
          doFullDepthSearch = !PvNode || moveCount > 1;

          didLMR = false;
      }

      // Step 17. Full depth search when LMR is skipped or fails high
      if (doFullDepthSearch)
      {
          value = -search<NonPV>(pos, ss+1, -(alpha+1), -alpha, newDepth, !cutNode);
#ifdef HELPMATE
          if (pos.is_helpmate())
              value = -value;
#endif

          if (didLMR && !captureOrPromotion)
          {
              int bonus = value > alpha ?  stat_bonus(newDepth)
                                        : -stat_bonus(newDepth);

              if (move == ss->killers[0])
                  bonus += bonus / 4;

              update_continuation_histories(ss, movedPiece, to_sq(move), bonus);
          }
      }

      // For PV nodes only, do a full PV search on the first move or after a fail
      // high (in the latter case search only if value < beta), otherwise let the
      // parent node fail low with value <= alpha and try another move.
      if (PvNode && (moveCount == 1 || (value > alpha && (rootNode || value < beta))))
      {
          (ss+1)->pv = pv;
          (ss+1)->pv[0] = MOVE_NONE;

          value = -search<PV>(pos, ss+1, -beta, -alpha, newDepth, false);
#ifdef HELPMATE
          if (pos.is_helpmate())
              value = -value;
#endif
      }

      // Step 18. Undo move
      pos.undo_move(move);

      assert(value > -VALUE_INFINITE && value < VALUE_INFINITE);

      // Step 19. Check for a new best move
      // Finished searching the move. If a stop occurred, the return value of
      // the search cannot be trusted, and we return immediately without
      // updating best move, PV and TT.
      if (Threads.stop.load(std::memory_order_relaxed))
          return VALUE_ZERO;

      if (rootNode)
      {
          RootMove& rm = *std::find(thisThread->rootMoves.begin(),
                                    thisThread->rootMoves.end(), move);

          // PV move or new best move?
          if (moveCount == 1 || value > alpha)
          {
              rm.score = value;
              rm.selDepth = thisThread->selDepth;
              rm.pv.resize(1);

              assert((ss+1)->pv);

              for (Move* m = (ss+1)->pv; *m != MOVE_NONE; ++m)
                  rm.pv.push_back(*m);

              // We record how often the best move has been changed in each
              // iteration. This information is used for time management: when
              // the best move changes frequently, we allocate some more time.
              if (moveCount > 1)
                  ++thisThread->bestMoveChanges;
          }
          else
              // All other moves but the PV are set to the lowest value: this
              // is not a problem when sorting because the sort is stable and the
              // move position in the list is preserved - just the PV is pushed up.
              rm.score = -VALUE_INFINITE;
      }

      if (value > bestValue)
      {
          bestValue = value;

          if (value > alpha)
          {
              bestMove = move;

              if (PvNode && !rootNode) // Update pv even in fail-high case
                  update_pv(ss->pv, move, (ss+1)->pv);

              if (PvNode && value < beta) // Update alpha! Always alpha < beta
                  alpha = value;
              else
              {
                  assert(value >= beta); // Fail high
                  ss->statScore = 0;
                  break;
              }
          }
      }

      if (move != bestMove)
      {
          if (captureOrPromotion && captureCount < 32)
              capturesSearched[captureCount++] = move;

          else if (!captureOrPromotion && quietCount < 64)
              quietsSearched[quietCount++] = move;
      }
    }

    // The following condition would detect a stop only after move loop has been
    // completed. But in this case bestValue is valid because we have fully
    // searched our subtree, and we can anyhow save the result in TT.
    /*
       if (Threads.stop)
        return VALUE_DRAW;
    */

    // Step 20. Check for mate and stalemate
    // All legal moves have been searched and if there are no legal moves, it
    // must be a mate or a stalemate. If we are in a singular extension search then
    // return a fail low score.

    assert(moveCount || !ss->inCheck || excludedMove || !MoveList<LEGAL>(pos).size());

    if (!moveCount)
    {
        assert(!pos.is_variant_end()); // was already checked
        bestValue = excludedMove ? alpha
                   :     ss->inCheck ? pos.checkmate_value(ss->ply)
                                     : pos.stalemate_value(ss->ply, VALUE_DRAW);
    }
    else if (bestMove)
        update_all_stats(pos, ss, bestMove, bestValue, beta, prevSq,
                         quietsSearched, quietCount, capturesSearched, captureCount, depth);

    // Bonus for prior countermove that caused the fail low
    else if (   (depth >= 3 || PvNode)
             && !priorCapture)
        update_continuation_histories(ss-1, pos.piece_on(prevSq), prevSq, stat_bonus(depth));

    if (PvNode)
        bestValue = std::min(bestValue, maxValue);

    if (!excludedMove && !(rootNode && thisThread->pvIdx))
        tte->save(posKey, value_to_tt(bestValue, ss->ply), ttPv,
                  bestValue >= beta ? BOUND_LOWER :
                  PvNode && bestMove ? BOUND_EXACT : BOUND_UPPER,
                  depth, bestMove, ss->staticEval);

    assert(bestValue > -VALUE_INFINITE && bestValue < VALUE_INFINITE);

    return bestValue;
  }


  // qsearch() is the quiescence search function, which is called by the main search
  // function with zero depth, or recursively with further decreasing depth per call.
  template <NodeType NT>
  Value qsearch(Position& pos, Stack* ss, Value alpha, Value beta, Depth depth) {

    constexpr bool PvNode = NT == PV;

    assert(alpha >= -VALUE_INFINITE && alpha < beta && beta <= VALUE_INFINITE);
    assert(PvNode || (alpha == beta - 1));
    assert(depth <= 0);

    Move pv[MAX_PLY+1];
    StateInfo st;
    TTEntry* tte;
    Key posKey;
    Move ttMove, move, bestMove;
    Depth ttDepth;
    Value bestValue, value, ttValue, futilityValue, futilityBase, oldAlpha;
    bool ttHit, pvHit, givesCheck, captureOrPromotion;
    int moveCount;

    if (PvNode)
    {
        oldAlpha = alpha; // To flag BOUND_EXACT when eval above alpha and no available moves
        (ss+1)->pv = pv;
        ss->pv[0] = MOVE_NONE;
    }

    Thread* thisThread = pos.this_thread();
    (ss+1)->ply = ss->ply + 1;
    bestMove = MOVE_NONE;
    ss->inCheck = pos.checkers();
    moveCount = 0;

    if (pos.is_variant_end())
        return pos.variant_result(ss->ply, VALUE_DRAW);

    // Check for an immediate draw or maximum ply reached
    if (   pos.is_draw(ss->ply)
        || ss->ply >= MAX_PLY)
        return (ss->ply >= MAX_PLY && !ss->inCheck) ? evaluate(pos) : VALUE_DRAW;

    assert(0 <= ss->ply && ss->ply < MAX_PLY);

    // Decide whether or not to include checks: this fixes also the type of
    // TT entry depth that we are going to use. Note that in qsearch we use
    // only two types of depth in TT: DEPTH_QS_CHECKS or DEPTH_QS_NO_CHECKS.
    ttDepth = ss->inCheck || depth >= DEPTH_QS_CHECKS ? DEPTH_QS_CHECKS
                                                  : DEPTH_QS_NO_CHECKS;
    // Transposition table lookup
    posKey = pos.key();
    tte = TT.probe(posKey, ttHit);
    ttValue = ttHit ? value_from_tt(tte->value(), ss->ply, pos.rule50_count()) : VALUE_NONE;
    ttMove = ttHit ? tte->move() : MOVE_NONE;
    pvHit = ttHit && tte->is_pv();

    if (  !PvNode
        && ttHit
        && tte->depth() >= ttDepth
        && ttValue != VALUE_NONE // Only in case of TT access race
        && (ttValue >= beta ? (tte->bound() & BOUND_LOWER)
                            : (tte->bound() & BOUND_UPPER)))
        return ttValue;

    // Evaluate the position statically
    if (ss->inCheck)
    {
        ss->staticEval = VALUE_NONE;
        bestValue = futilityBase = -VALUE_INFINITE;
    }
    else
    {
        if (ttHit)
        {
            // Never assume anything about values stored in TT
            if ((ss->staticEval = bestValue = tte->eval()) == VALUE_NONE)
                ss->staticEval = bestValue = evaluate(pos);

            // Can ttValue be used as a better position evaluation?
            if (    ttValue != VALUE_NONE
                && (tte->bound() & (ttValue > bestValue ? BOUND_LOWER : BOUND_UPPER)))
                bestValue = ttValue;
        }
        else
            ss->staticEval = bestValue =
            (ss-1)->currentMove != MOVE_NULL ? evaluate(pos)
                                             : -(ss-1)->staticEval + 2 * Tempo;

        // Stand pat. Return immediately if static value is at least beta
        if (bestValue >= beta)
        {
            if (!ttHit)
                tte->save(posKey, value_to_tt(bestValue, ss->ply), false, BOUND_LOWER,
                          DEPTH_NONE, MOVE_NONE, ss->staticEval);

            return bestValue;
        }

        if (PvNode && bestValue > alpha)
            alpha = bestValue;

        futilityBase = bestValue + 141;
    }

    const PieceToHistory* contHist[] = { (ss-1)->continuationHistory, (ss-2)->continuationHistory,
                                          nullptr                   , (ss-4)->continuationHistory,
                                          nullptr                   , (ss-6)->continuationHistory };

    // Initialize a MovePicker object for the current position, and prepare
    // to search the moves. Because the depth is <= 0 here, only captures,
    // queen promotions and checks (only if depth >= DEPTH_QS_CHECKS) will
    // be generated.
    MovePicker mp(pos, ttMove, depth, &thisThread->mainHistory,
                                      &thisThread->captureHistory,
                                      contHist,
                                      to_sq((ss-1)->currentMove));

    // Loop through the moves until no moves remain or a beta cutoff occurs
    while ((move = mp.next_move()) != MOVE_NONE)
    {
      assert(is_ok(move));

      givesCheck = pos.gives_check(move);
      captureOrPromotion = pos.capture_or_promotion(move);

      moveCount++;

      // Futility pruning
      if (   !ss->inCheck
          && !givesCheck
#ifdef EXTINCTION
          && !pos.is_extinction()
#endif
#ifdef RACE
          && !(pos.is_race() && type_of(pos.piece_on(from_sq(move))) == KING && rank_of(to_sq(move)) == RANK_8)
#endif
#ifdef HELPMATE
          && !pos.is_helpmate()
#endif
          &&  futilityBase > -VALUE_KNOWN_WIN
          && !pos.advanced_pawn_push(move))
      {
          assert(type_of(move) != ENPASSANT); // Due to !pos.advanced_pawn_push

#ifdef ATOMIC
          if (pos.is_atomic())
              futilityValue = futilityBase + pos.see<ATOMIC_VARIANT>(move);
          else
#endif
#ifdef CRAZYHOUSE
          if (pos.is_house())
              futilityValue = futilityBase + 2 * PieceValue[CRAZYHOUSE_VARIANT][EG][pos.piece_on(to_sq(move))];
          else
#endif
          futilityValue = futilityBase + PieceValue[pos.variant()][EG][pos.piece_on(to_sq(move))];

          if (futilityValue <= alpha)
          {
              bestValue = std::max(bestValue, futilityValue);
              continue;
          }

          if (futilityBase <= alpha && !pos.see_ge(move, VALUE_ZERO + 1))
          {
              bestValue = std::max(bestValue, futilityBase);
              continue;
          }
      }

      // Do not search moves with negative SEE values
      if (  !ss->inCheck && !pos.see_ge(move))
          continue;

      // Speculative prefetch as early as possible
      prefetch(TT.first_entry(pos.key_after(move)));

      // Check for legality just before making the move
      if (!pos.legal(move))
      {
          moveCount--;
          continue;
      }

      ss->currentMove = move;
      ss->continuationHistory = &thisThread->continuationHistory[ss->inCheck]
                                                                [captureOrPromotion]
                                                                [pos.moved_piece(move)]
                                                                [to_sq(move)];

      // Make and search the move
      pos.do_move(move, st, givesCheck);
      value = -qsearch<NT>(pos, ss+1, -beta, -alpha, depth - 1);
#ifdef HELPMATE
      if (pos.is_helpmate())
          value = -value;
#endif
      pos.undo_move(move);

      assert(value > -VALUE_INFINITE && value < VALUE_INFINITE);

      // Check for a new best move
      if (value > bestValue)
      {
          bestValue = value;

          if (value > alpha)
          {
              bestMove = move;

              if (PvNode) // Update pv even in fail-high case
                  update_pv(ss->pv, move, (ss+1)->pv);

              if (PvNode && value < beta) // Update alpha here!
                  alpha = value;
              else
                  break; // Fail high
          }
       }
    }

    // All legal moves have been searched. A special case: if we're in check
    // and no legal moves were found, it is checkmate.
    if (ss->inCheck && bestValue == -VALUE_INFINITE)
        return pos.checkmate_value(ss->ply); // Plies to mate from the root

    tte->save(posKey, value_to_tt(bestValue, ss->ply), pvHit,
              bestValue >= beta ? BOUND_LOWER :
              PvNode && bestValue > oldAlpha  ? BOUND_EXACT : BOUND_UPPER,
              ttDepth, bestMove, ss->staticEval);

    assert(bestValue > -VALUE_INFINITE && bestValue < VALUE_INFINITE);

    return bestValue;
  }


  // value_to_tt() adjusts a mate or TB score from "plies to mate from the root" to
  // "plies to mate from the current position". Standard scores are unchanged.
  // The function is called before storing a value in the transposition table.

  Value value_to_tt(Value v, int ply) {

    assert(v != VALUE_NONE);

    return  v >= VALUE_TB_WIN_IN_MAX_PLY  ? v + ply
          : v <= VALUE_TB_LOSS_IN_MAX_PLY ? v - ply : v;
  }


  // value_from_tt() is the inverse of value_to_tt(): it adjusts a mate or TB score
  // from the transposition table (which refers to the plies to mate/be mated from
  // current position) to "plies to mate/be mated (TB win/loss) from the root". However,
  // for mate scores, to avoid potentially false mate scores related to the 50 moves rule
  // and the graph history interaction, we return an optimal TB score instead.

  Value value_from_tt(Value v, int ply, int r50c) {

    if (v == VALUE_NONE)
        return VALUE_NONE;

    if (v >= VALUE_TB_WIN_IN_MAX_PLY)  // TB win or better
    {
        if (v >= VALUE_MATE_IN_MAX_PLY && VALUE_MATE - v > 99 - r50c)
            return VALUE_MATE_IN_MAX_PLY - 1; // do not return a potentially false mate score

        return v - ply;
    }

    if (v <= VALUE_TB_LOSS_IN_MAX_PLY) // TB loss or worse
    {
        if (v <= VALUE_MATED_IN_MAX_PLY && VALUE_MATE + v > 99 - r50c)
            return VALUE_MATED_IN_MAX_PLY + 1; // do not return a potentially false mate score

        return v + ply;
    }

    return v;
  }


  // update_pv() adds current move and appends child pv[]

  void update_pv(Move* pv, Move move, Move* childPv) {

    for (*pv++ = move; childPv && *childPv != MOVE_NONE; )
        *pv++ = *childPv++;
    *pv = MOVE_NONE;
  }


  // update_all_stats() updates stats at the end of search() when a bestMove is found

  void update_all_stats(const Position& pos, Stack* ss, Move bestMove, Value bestValue, Value beta, Square prevSq,
                        Move* quietsSearched, int quietCount, Move* capturesSearched, int captureCount, Depth depth) {

    int bonus1, bonus2;
    Color us = pos.side_to_move();
    Thread* thisThread = pos.this_thread();
    CapturePieceToHistory& captureHistory = thisThread->captureHistory;
    Piece moved_piece = pos.moved_piece(bestMove);
    PieceType captured = type_of(pos.piece_on(to_sq(bestMove)));

    bonus1 = stat_bonus(depth + 1);
    bonus2 = bestValue > beta + PawnValueMg ? bonus1               // larger bonus
                                            : stat_bonus(depth);   // smaller bonus

    if (!pos.capture_or_promotion(bestMove))
    {
        update_quiet_stats(pos, ss, bestMove, bonus2, depth);

        // Decrease all the non-best quiet moves
        for (int i = 0; i < quietCount; ++i)
        {
            thisThread->mainHistory[us][from_to(quietsSearched[i])] << -bonus2;
            update_continuation_histories(ss, pos.moved_piece(quietsSearched[i]), to_sq(quietsSearched[i]), -bonus2);
        }
    }
    else
        captureHistory[moved_piece][to_sq(bestMove)][captured] << bonus1;

    // Extra penalty for a quiet TT or main killer move in previous ply when it gets refuted
    if (   ((ss-1)->moveCount == 1 || ((ss-1)->currentMove == (ss-1)->killers[0]))
        && !pos.captured_piece())
            update_continuation_histories(ss-1, pos.piece_on(prevSq), prevSq, -bonus1);

    // Decrease all the non-best capture moves
    for (int i = 0; i < captureCount; ++i)
    {
        moved_piece = pos.moved_piece(capturesSearched[i]);
        captured = type_of(pos.piece_on(to_sq(capturesSearched[i])));
        captureHistory[moved_piece][to_sq(capturesSearched[i])][captured] << -bonus1;
    }
  }


  // update_continuation_histories() updates histories of the move pairs formed
  // by moves at ply -1, -2, -4, and -6 with current move.

  void update_continuation_histories(Stack* ss, Piece pc, Square to, int bonus) {

    for (int i : {1, 2, 4, 6})
    {
        if (ss->inCheck && i > 2)
            break;
        if (is_ok((ss-i)->currentMove))
            (*(ss-i)->continuationHistory)[pc][to] << bonus;
    }
  }


  // update_quiet_stats() updates move sorting heuristics

  void update_quiet_stats(const Position& pos, Stack* ss, Move move, int bonus, int depth) {

    if (ss->killers[0] != move)
    {
        ss->killers[1] = ss->killers[0];
        ss->killers[0] = move;
    }

    Color us = pos.side_to_move();
    Thread* thisThread = pos.this_thread();
    thisThread->mainHistory[us][from_to(move)] << bonus;
    update_continuation_histories(ss, pos.moved_piece(move), to_sq(move), bonus);

    if (type_of(pos.moved_piece(move)) != PAWN)
        thisThread->mainHistory[us][from_to(reverse_move(move))] << -bonus;

    if (is_ok((ss-1)->currentMove))
    {
        Square prevSq = to_sq((ss-1)->currentMove);
        thisThread->counterMoves[pos.piece_on(prevSq)][prevSq] = move;
    }

    if (depth > 11 && ss->ply < MAX_LPH)
        thisThread->lowPlyHistory[ss->ply][from_to(move)] << stat_bonus(depth - 6);
  }

  // When playing with strength handicap, choose best move among a set of RootMoves
  // using a statistical rule dependent on 'level'. Idea by Heinz van Saanen.

  Move Skill::pick_best(size_t multiPV) {

    const RootMoves& rootMoves = Threads.main()->rootMoves;
    static PRNG rng(now()); // PRNG sequence should be non-deterministic

    // RootMoves are already sorted by score in descending order
    Value topScore = rootMoves[0].score;
    int delta = std::min(topScore - rootMoves[multiPV - 1].score, PawnValueMg);
    int weakness = 120 - 2 * level;
    int maxScore = -VALUE_INFINITE;

    // Choose best move. For each move score we add two terms, both dependent on
    // weakness. One is deterministic and bigger for weaker levels, and one is
    // random. Then we choose the move with the resulting highest score.
    for (size_t i = 0; i < multiPV; ++i)
    {
        // This is our magic formula
        int push = (  weakness * int(topScore - rootMoves[i].score)
                    + delta * (rng.rand<unsigned>() % weakness)) / 128;

        if (rootMoves[i].score + push >= maxScore)
        {
            maxScore = rootMoves[i].score + push;
            best = rootMoves[i].pv[0];
        }
    }

    return best;
  }

} // namespace


/// MainThread::check_time() is used to print debug info and, more importantly,
/// to detect when we are out of available time and thus stop the search.

void MainThread::check_time() {

  if (--callsCnt > 0)
      return;

  // When using nodes, ensure checking rate is not lower than 0.1% of nodes
  callsCnt = Limits.nodes ? std::min(1024, int(Limits.nodes / 1024)) : 1024;

  static TimePoint lastInfoTime = now();

  TimePoint elapsed = Time.elapsed();
  TimePoint tick = Limits.startTime + elapsed;

  if (tick - lastInfoTime >= 1000)
  {
      lastInfoTime = tick;
      dbg_print();
  }

  // We should not stop pondering until told so by the GUI
  if (ponder)
      return;

  if (   (Limits.use_time_management() && (elapsed > Time.maximum() - 10 || stopOnPonderhit))
      || (Limits.movetime && elapsed >= Limits.movetime)
      || (Limits.nodes && Threads.nodes_searched() >= (uint64_t)Limits.nodes))
      Threads.stop = true;
}


/// UCI::pv() formats PV information according to the UCI protocol. UCI requires
/// that all (if any) unsearched PV lines are sent using a previous search score.

string UCI::pv(const Position& pos, Depth depth, Value alpha, Value beta) {

  std::stringstream ss;
  TimePoint elapsed = Time.elapsed() + 1;
  const RootMoves& rootMoves = pos.this_thread()->rootMoves;
  size_t pvIdx = pos.this_thread()->pvIdx;
  size_t multiPV = std::min((size_t)Options["MultiPV"], rootMoves.size());
  uint64_t nodesSearched = Threads.nodes_searched();
  uint64_t tbHits = Threads.tb_hits() + (TB::RootInTB ? rootMoves.size() : 0);

  for (size_t i = 0; i < multiPV; ++i)
  {
      bool updated = rootMoves[i].score != -VALUE_INFINITE;

      if (depth == 1 && !updated)
          continue;

      Depth d = updated ? depth : depth - 1;
      Value v = updated ? rootMoves[i].score : rootMoves[i].previousScore;

      bool tb = TB::RootInTB && abs(v) < VALUE_MATE_IN_MAX_PLY;
      v = tb ? rootMoves[i].tbScore : v;

      if (ss.rdbuf()->in_avail()) // Not at first line
          ss << "\n";

      ss << "info"
         << " depth "    << d
         << " seldepth " << rootMoves[i].selDepth
         << " multipv "  << i + 1
         << " score "    << UCI::value(v);

      if (!tb && i == pvIdx)
          ss << (v >= beta ? " lowerbound" : v <= alpha ? " upperbound" : "");

      ss << " nodes "    << nodesSearched
         << " nps "      << nodesSearched * 1000 / elapsed;

      if (elapsed > 1000) // Earlier makes little sense
          ss << " hashfull " << TT.hashfull();

      ss << " tbhits "   << tbHits
         << " time "     << elapsed
         << " pv";

      for (Move m : rootMoves[i].pv)
          ss << " " << UCI::move(m, pos.is_chess960());
  }

  return ss.str();
}


/// RootMove::extract_ponder_from_tt() is called in case we have no ponder move
/// before exiting the search, for instance, in case we stop the search during a
/// fail high at root. We try hard to have a ponder move to return to the GUI,
/// otherwise in case of 'ponder on' we have nothing to think on.

bool RootMove::extract_ponder_from_tt(Position& pos) {

    StateInfo st;
    bool ttHit;

    assert(pv.size() == 1);

    if (pv[0] == MOVE_NONE)
        return false;

    pos.do_move(pv[0], st);
    TTEntry* tte = TT.probe(pos.key(), ttHit);

    if (ttHit)
    {
        Move m = tte->move(); // Local copy to be SMP safe
        if (MoveList<LEGAL>(pos).contains(m))
            pv.push_back(m);
    }

    pos.undo_move(pv[0]);
    return pv.size() > 1;
}

void Tablebases::rank_root_moves(Position& pos, Search::RootMoves& rootMoves) {

    RootInTB = false;
    UseRule50 = bool(Options["Syzygy50MoveRule"]);
    ProbeDepth = int(Options["SyzygyProbeDepth"]);
    Cardinality = int(Options["SyzygyProbeLimit"]);
    bool dtz_available = true;

    // Tables with fewer pieces than SyzygyProbeLimit are searched with
    // ProbeDepth == DEPTH_ZERO
    if (Cardinality > MaxCardinality)
    {
        Cardinality = MaxCardinality;
        ProbeDepth = 0;
    }

    if (Cardinality >= popcount(pos.pieces()) && !pos.can_castle(ANY_CASTLING))
    {
        // Rank moves using DTZ tables
        RootInTB = root_probe(pos, rootMoves);

        if (!RootInTB)
        {
            // DTZ tables are missing; try to rank moves using WDL tables
            dtz_available = false;
            RootInTB = root_probe_wdl(pos, rootMoves);
        }
    }

    if (RootInTB)
    {
        // Sort moves according to TB rank
        std::sort(rootMoves.begin(), rootMoves.end(),
                  [](const RootMove &a, const RootMove &b) { return a.tbRank > b.tbRank; } );

        // Probe during search only if DTZ is not available and we are winning
        if (dtz_available || rootMoves[0].tbScore <= VALUE_DRAW)
            Cardinality = 0;
    }
    else
    {
        // Clean up if root_probe() and root_probe_wdl() have failed
        for (auto& m : rootMoves)
            m.tbRank = 0;
    }
}<|MERGE_RESOLUTION|>--- conflicted
+++ resolved
@@ -1277,14 +1277,10 @@
               if (   !givesCheck
                   && lmrDepth < 6
                   && !(PvNode && abs(bestValue) < 2)
-                  && PieceValue[MG][type_of(movedPiece)] >= PieceValue[MG][type_of(pos.piece_on(to_sq(move)))]
+                  && PieceValue[pos.variant()][MG][type_of(movedPiece)] >= PieceValue[pos.variant()][MG][type_of(pos.piece_on(to_sq(move)))]
                   && !ss->inCheck
-<<<<<<< HEAD
-                  && ss->staticEval + 267 + 391 * lmrDepth + PieceValue[pos.variant()][MG][type_of(pos.piece_on(to_sq(move)))] <= alpha)
-=======
                   && ss->staticEval + 267 + 391 * lmrDepth
-                     + PieceValue[MG][type_of(pos.piece_on(to_sq(move)))] <= alpha)
->>>>>>> ab5cd834
+                     + PieceValue[pos.variant()][MG][type_of(pos.piece_on(to_sq(move)))] <= alpha)
                   continue;
 
               // See based pruning

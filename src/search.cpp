--- conflicted
+++ resolved
@@ -1371,16 +1371,10 @@
           (ss+1)->pv[0] = MOVE_NONE;
 
           value = -search<PV>(pos, ss+1, -beta, -alpha, newDepth, false);
-<<<<<<< HEAD
 #ifdef HELPMATE
           if (pos.is_helpmate())
               value = -value;
 #endif
-
-          if (moveCount > 1 && newDepth >= depth && !capture)
-              update_continuation_histories(ss, movedPiece, to_sq(move), -stat_bonus(newDepth));
-=======
->>>>>>> acb0d204
       }
 
       // Step 19. Undo move

--- conflicted
+++ resolved
@@ -1103,11 +1103,7 @@
         }
     }
 
-<<<<<<< HEAD
-    probcutBeta = beta + ProbcutMargin[pos.variant()] - 49 * improving;
-=======
-    probCutBeta = beta + 176 - 49 * improving;
->>>>>>> ee060464
+    probCutBeta = beta + ProbcutMargin[pos.variant()] - 49 * improving;
 
     // Step 10. ProbCut (~10 Elo)
     // If we have a good enough capture and a reduced search returns a value

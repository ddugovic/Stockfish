--- conflicted
+++ resolved
@@ -1682,17 +1682,12 @@
         && ss->ttHit
         && tte->depth() >= ttDepth
         && ttValue != VALUE_NONE // Only in case of TT access race
-<<<<<<< HEAD
-        && (ttValue >= beta ? (tte->bound() & BOUND_LOWER)
-                            : (tte->bound() & BOUND_UPPER)))
+        && (tte->bound() & (ttValue >= beta ? BOUND_LOWER : BOUND_UPPER)))
     {
         // When infinite looping in quiescent search give some update
         // (without cluttering the UI)
         if (Threads.nodes_searched() % (PV_MIN_ELAPSED * 4) == 0)
             sync_cout << UCI::pv(pos, ttDepth, alpha, beta) << sync_endl;
-=======
-        && (tte->bound() & (ttValue >= beta ? BOUND_LOWER : BOUND_UPPER)))
->>>>>>> 6edc29d7
         return ttValue;
     }
 

--- conflicted
+++ resolved
@@ -1114,18 +1114,12 @@
     }
 
     // Step 11. Internal iterative deepening (skipped when in check, ~2 Elo)
-<<<<<<< HEAD
 #ifdef CRAZYHOUSE
-    if (    depth >= (pos.is_house() ? 4 : 6) * ONE_PLY
+    if (    depth >= (pos.is_house() ? 6 : 8) * ONE_PLY
 #else
-    if (    depth >= 6 * ONE_PLY
-#endif
-        && !ttMove
-        && (PvNode || ss->staticEval + 128 >= beta))
-=======
     if (    depth >= 8 * ONE_PLY
+#endif
         && !ttMove)
->>>>>>> 213166ba
     {
         Depth d = 3 * depth / 4 - 2 * ONE_PLY;
         search<NT>(pos, ss, alpha, beta, d, cutNode, true);

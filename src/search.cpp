--- conflicted
+++ resolved
@@ -1289,13 +1289,8 @@
               if (pos.is_losers()) {} else
 #endif
               if (   lmrDepth < 6
-<<<<<<< HEAD
-                  && !inCheck
+                  && !ss->inCheck
                   && ss->staticEval + FutilityMarginParent[pos.variant()][0] + FutilityMarginParent[pos.variant()][1] * lmrDepth <= alpha
-=======
-                  && !ss->inCheck
-                  && ss->staticEval + 235 + 172 * lmrDepth <= alpha
->>>>>>> bb5589b8
                   &&  (*contHist[0])[movedPiece][to_sq(move)]
                     + (*contHist[1])[movedPiece][to_sq(move)]
                     + (*contHist[3])[movedPiece][to_sq(move)] < 27400)
@@ -1645,14 +1640,9 @@
     {
         assert(!pos.is_variant_end()); // was already checked
         bestValue = excludedMove ? alpha
-<<<<<<< HEAD
-                   :     inCheck ? pos.checkmate_value(ss->ply)
-                                 : pos.stalemate_value(ss->ply, VALUE_DRAW);
-    }
-=======
-                   :     ss->inCheck ? mated_in(ss->ply) : VALUE_DRAW;
-
->>>>>>> bb5589b8
+                   :     ss->inCheck ? pos.checkmate_value(ss->ply)
+                                     : pos.stalemate_value(ss->ply, VALUE_DRAW);
+    }
     else if (bestMove)
         update_all_stats(pos, ss, bestMove, bestValue, beta, prevSq,
                          quietsSearched, quietCount, capturesSearched, captureCount, depth);
@@ -1892,13 +1882,8 @@
 
     // All legal moves have been searched. A special case: If we're in check
     // and no legal moves were found, it is checkmate.
-<<<<<<< HEAD
-    if (inCheck && bestValue == -VALUE_INFINITE)
+    if (ss->inCheck && bestValue == -VALUE_INFINITE)
         return pos.checkmate_value(ss->ply); // Plies to mate from the root
-=======
-    if (ss->inCheck && bestValue == -VALUE_INFINITE)
-        return mated_in(ss->ply); // Plies to mate from the root
->>>>>>> bb5589b8
 
     tte->save(posKey, value_to_tt(bestValue, ss->ply), pvHit,
               bestValue >= beta ? BOUND_LOWER :

--- conflicted
+++ resolved
@@ -829,7 +829,6 @@
     // Step 7. Razoring (~1 Elo).
     // If eval is really low check with qsearch if it can exceed alpha, if it can't,
     // return a fail low.
-<<<<<<< HEAD
 #ifdef HELPMATE
     if (pos.is_helpmate())
         goto moves_loop;
@@ -841,10 +840,7 @@
 #ifdef EXTINCTION
     if (pos.is_extinction()) {} else
 #endif
-    if (eval < alpha - 426 - 256 * depth * depth)
-=======
     if (eval < alpha - 467 - 266 * depth * depth)
->>>>>>> df0fb847
     {
         value = qsearch<NonPV>(pos, ss, alpha - 1, alpha);
         if (value < alpha)
@@ -1087,13 +1083,8 @@
               if (   !givesCheck
                   && lmrDepth < 7
                   && !ss->inCheck
-<<<<<<< HEAD
-                  && ss->staticEval + 182 + 230 * lmrDepth + PieceValue[pos.variant()][EG][pos.piece_on(to_sq(move))]
-                   + captureHistory[movedPiece][to_sq(move)][type_of(pos.piece_on(to_sq(move)))] / 7 < alpha)
-=======
-                  && ss->staticEval + 207 + 223 * lmrDepth + PieceValue[EG][pos.piece_on(to_sq(move))]
+                  && ss->staticEval + 207 + 223 * lmrDepth + PieceValue[pos.variant()][EG][pos.piece_on(to_sq(move))]
                    + captureHistory[movedPiece][to_sq(move)][type_of(pos.piece_on(to_sq(move)))] * 1078 / 7000 < alpha)
->>>>>>> df0fb847
                   continue;
 
               Bitboard occupied;
@@ -1144,17 +1135,13 @@
               lmrDepth = std::max(lmrDepth, 0);
 
               // Prune moves with negative SEE (~4 Elo)
-<<<<<<< HEAD
 #ifdef ANTI
               if (pos.is_anti()) {} else
 #endif
 #ifdef HELPMATE
               if (pos.is_helpmate()) {} else
 #endif
-              if (!pos.see_ge(move, Value(-24 * lmrDepth * lmrDepth - 16 * lmrDepth)))
-=======
               if (!pos.see_ge(move, Value(-27 * lmrDepth * lmrDepth - 33 * lmrDepth / 2)))
->>>>>>> df0fb847
                   continue;
           }
       }
@@ -1349,15 +1336,11 @@
           if (!ttMove && cutNode)
               r += 2;
 
-<<<<<<< HEAD
-          value = -search<NonPV>(pos, ss+1, -(alpha+1), -alpha, newDepth - (r > 4), !cutNode);
+          value = -search<NonPV>(pos, ss+1, -(alpha+1), -alpha, newDepth - (r > 3), !cutNode);
 #ifdef HELPMATE
           if (pos.is_helpmate())
               value = -value;
 #endif
-=======
-          value = -search<NonPV>(pos, ss+1, -(alpha+1), -alpha, newDepth - (r > 3), !cutNode);
->>>>>>> df0fb847
       }
 
       // For PV nodes only, do a full PV search on the first move or after a fail

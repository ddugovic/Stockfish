--- conflicted
+++ resolved
@@ -65,7 +65,6 @@
   enum NodeType { NonPV, PV };
 
   // Razor and futility margins
-<<<<<<< HEAD
   constexpr int RazorMargin[VARIANT_NB] = {
   661,
 #ifdef ANTI
@@ -103,7 +102,7 @@
 #endif
   };
   constexpr int FutilityMarginFactor[VARIANT_NB] = {
-  168,
+  198,
 #ifdef ANTI
   611,
 #endif
@@ -211,12 +210,7 @@
 #endif
   };
   Value futility_margin(Variant var, Depth d, bool improving) {
-    return Value((FutilityMarginFactor[var] - 51 * improving) * d / ONE_PLY);
-=======
-  constexpr int RazorMargin = 661;
-  Value futility_margin(Depth d, bool improving) {
-    return Value(198 * (d / ONE_PLY) - 178 * improving);
->>>>>>> 18279b24
+    return Value(FutilityMarginFactor[var] * (d / ONE_PLY) - 178 * improving);
   }
 
   // Reductions lookup table, initialized at startup

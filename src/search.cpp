/*
  Stockfish, a UCI chess playing engine derived from Glaurung 2.1
  Copyright (C) 2004-2008 Tord Romstad (Glaurung author)
  Copyright (C) 2008-2015 Marco Costalba, Joona Kiiski, Tord Romstad
  Copyright (C) 2015-2018 Marco Costalba, Joona Kiiski, Gary Linscott, Tord Romstad

  Stockfish is free software: you can redistribute it and/or modify
  it under the terms of the GNU General Public License as published by
  the Free Software Foundation, either version 3 of the License, or
  (at your option) any later version.

  Stockfish is distributed in the hope that it will be useful,
  but WITHOUT ANY WARRANTY; without even the implied warranty of
  MERCHANTABILITY or FITNESS FOR A PARTICULAR PURPOSE.  See the
  GNU General Public License for more details.

  You should have received a copy of the GNU General Public License
  along with this program.  If not, see <http://www.gnu.org/licenses/>.
*/

#include <algorithm>
#include <cassert>
#include <cmath>
#include <cstring>   // For std::memset
#include <iostream>
#include <sstream>

#include "evaluate.h"
#include "misc.h"
#include "movegen.h"
#include "movepick.h"
#include "position.h"
#include "search.h"
#include "thread.h"
#include "timeman.h"
#include "tt.h"
#include "uci.h"
#include "syzygy/tbprobe.h"

namespace Search {

  LimitsType Limits;
}

namespace Tablebases {

  int Cardinality;
  bool RootInTB;
  bool UseRule50;
  Depth ProbeDepth;
  Value Score;
}

namespace TB = Tablebases;

using std::string;
using Eval::evaluate;
using namespace Search;

namespace {

  // Time threshold for printing upperbound/lowerbound info
  const int PV_MIN_ELAPSED = 2500;

  // Different node types, used as a template parameter
  enum NodeType { NonPV, PV };

  // Sizes and phases of the skip-blocks, used for distributing search depths across the threads
  constexpr int SkipSize[]  = { 1, 1, 2, 2, 2, 2, 3, 3, 3, 3, 3, 3, 4, 4, 4, 4, 4, 4, 4, 4 };
  constexpr int SkipPhase[] = { 0, 1, 0, 1, 2, 3, 0, 1, 2, 3, 4, 5, 0, 1, 2, 3, 4, 5, 6, 7 };

  // Razor and futility margins
  constexpr int RazorMargin[VARIANT_NB][3] = {
  {0, 590, 604},
#ifdef ANTI
  {0, 2234, 604},
#endif
#ifdef ATOMIC
  {0, 2501, 604},
#endif
#ifdef CRAZYHOUSE
  {0, 651, 604},
#endif
#ifdef EXTINCTION
  {0, 603, 604},
#endif
#ifdef GRID
  {0, 601, 604},
#endif
#ifdef HORDE
  {0, 625, 604},
#endif
#ifdef KOTH
  {0, 676, 604},
#endif
#ifdef LOSERS
  {0, 2351, 604},
#endif
#ifdef RACE
  {0, 1029, 604},
#endif
#ifdef THREECHECK
  {0, 2257, 604},
#endif
#ifdef TWOKINGS
  {0, 603, 604},
#endif
  };
  const int FutilityMarginFactor[VARIANT_NB] = {
  175,
#ifdef ANTI
  611,
#endif
#ifdef ATOMIC
  585,
#endif
#ifdef CRAZYHOUSE
  150,
#endif
#ifdef EXTINCTION
  175,
#endif
#ifdef GRID
  206,
#endif
#ifdef HORDE
  176,
#endif
#ifdef KOTH
  217,
#endif
#ifdef LOSERS
  618,
#endif
#ifdef RACE
  361,
#endif
#ifdef THREECHECK
  248,
#endif
#ifdef TWOKINGS
  175,
#endif
  };
  const int FutilityMarginParent[VARIANT_NB][2] = {
  { 256, 200 },
#ifdef ANTI
  { 331, 372 },
#endif
#ifdef ATOMIC
  { 512, 400 },
#endif
#ifdef CRAZYHOUSE
  { 256, 200 },
#endif
#ifdef EXTINCTION
  { 256, 200 },
#endif
#ifdef GRID
  { 278, 168 },
#endif
#ifdef HORDE
  { 261, 162 },
#endif
#ifdef KOTH
  { 418, 305 },
#endif
#ifdef LOSERS
  { 299, 281 },
#endif
#ifdef RACE
  { 304, 315 },
#endif
#ifdef THREECHECK
  { 420, 332 },
#endif
#ifdef TWOKINGS
  { 256, 200 },
#endif
  };
  const int ProbcutMargin[VARIANT_NB] = {
  216,
#ifdef ANTI
  200,
#endif
#ifdef ATOMIC
  200,
#endif
#ifdef CRAZYHOUSE
  200,
#endif
#ifdef EXTINCTION
  400,
#endif
#ifdef GRID
  222,
#endif
#ifdef HORDE
  153,
#endif
#ifdef KOTH
  324,
#endif
#ifdef LOSERS
  200,
#endif
#ifdef RACE
  242,
#endif
#ifdef THREECHECK
  418,
#endif
#ifdef TWOKINGS
  200,
#endif
  };
  Value futility_margin(Variant var, Depth d, bool improving) {
    return Value((FutilityMarginFactor[var] - 50 * improving) * d / ONE_PLY);
  }

  // Margin for pruning capturing moves: almost linear in depth
  constexpr int CapturePruneMargin[] = { 0,
                                         1 * PawnValueEg * 1055 / 1000,
                                         2 * PawnValueEg * 1042 / 1000,
                                         3 * PawnValueEg * 963  / 1000,
                                         4 * PawnValueEg * 1038 / 1000,
                                         5 * PawnValueEg * 950  / 1000,
                                         6 * PawnValueEg * 930  / 1000
                                       };

  // Futility and reductions lookup tables, initialized at startup
  int FutilityMoveCounts[VARIANT_NB][2][16]; // [improving][depth]
  int Reductions[2][2][64][64];  // [pv][improving][depth][moveNumber]

  template <bool PvNode> Depth reduction(bool i, Depth d, int mn) {
    return Reductions[PvNode][i][std::min(d / ONE_PLY, 63)][std::min(mn, 63)] * ONE_PLY;
  }

  // History and stats update bonus, based on depth
  int stat_bonus(Depth depth) {
    int d = depth / ONE_PLY;
    return d > 17 ? 0 : d * d + 2 * d - 2;
  }

#ifdef SKILL
  // Skill structure is used to implement strength limit
  struct Skill {
    explicit Skill(int l) : level(l) {}
    bool enabled() const { return level < 20; }
    bool time_to_pick(Depth depth) const { return depth / ONE_PLY == 1 + level; }
    Move pick_best(size_t multiPV);

    int level;
    Move best = MOVE_NONE;
  };
#endif

  template <NodeType NT>
  Value search(Position& pos, Stack* ss, Value alpha, Value beta, Depth depth, bool cutNode, bool skipEarlyPruning);

  template <NodeType NT>
  Value qsearch(Position& pos, Stack* ss, Value alpha, Value beta, Depth depth = DEPTH_ZERO);

  Value value_to_tt(Value v, int ply);
  Value value_from_tt(Value v, int ply);
  void update_pv(Move* pv, Move move, Move* childPv);
  void update_continuation_histories(Stack* ss, Piece pc, Square to, int bonus);
  void update_quiet_stats(const Position& pos, Stack* ss, Move move, Move* quiets, int quietsCnt, int bonus);
  void update_capture_stats(const Position& pos, Move move, Move* captures, int captureCnt, int bonus);

  inline bool gives_check(const Position& pos, Move move) {
    Color us = pos.side_to_move();
    return  type_of(move) == NORMAL && !(pos.blockers_for_king(~us) & pos.pieces(us))
#ifdef ATOMIC
          && !pos.is_atomic()
#endif
#ifdef GRID
          && !pos.is_grid()
#endif
          ? pos.check_squares(type_of(pos.moved_piece(move))) & to_sq(move)
          : pos.gives_check(move);
  }

  // perft() is our utility to verify move generation. All the leaf nodes up
  // to the given depth are generated and counted, and the sum is returned.
  template<bool Root>
  uint64_t perft(Position& pos, Depth depth) {

    StateInfo st;
    uint64_t cnt, nodes = 0;
    const bool leaf = (depth == 2 * ONE_PLY);

    for (const auto& m : MoveList<LEGAL>(pos))
    {
        if (Root && depth <= ONE_PLY)
            cnt = 1, nodes++;
        else
        {
            pos.do_move(m, st);
            cnt = leaf ? MoveList<LEGAL>(pos).size() : perft<false>(pos, depth - ONE_PLY);
            nodes += cnt;
            pos.undo_move(m);
        }
        if (Root)
            sync_cout << UCI::move(m, pos.is_chess960()) << ": " << cnt << sync_endl;
    }
    return nodes;
  }

} // namespace


/// Search::init() is called at startup to initialize various lookup tables

void Search::init() {

  for (int imp = 0; imp <= 1; ++imp)
      for (int d = 1; d < 64; ++d)
          for (int mc = 1; mc < 64; ++mc)
          {
              double r = log(d) * log(mc) / 1.95;

              Reductions[NonPV][imp][d][mc] = int(std::round(r));
              Reductions[PV][imp][d][mc] = std::max(Reductions[NonPV][imp][d][mc] - 1, 0);

              // Increase reduction for non-PV nodes when eval is not improving
              if (!imp && r > 1.0)
                Reductions[NonPV][imp][d][mc]++;
          }

  for (Variant var = CHESS_VARIANT; var < VARIANT_NB; ++var)
  {
#ifdef CRAZYHOUSE
  if (var == CRAZYHOUSE_VARIANT)
      for (int d = 0; d < 16; ++d)
      {
          FutilityMoveCounts[var][0][d] = int(10.0 + 0.5 * exp(0.8 * d));
          FutilityMoveCounts[var][1][d] = int(20.0 + 0.5 * exp(0.9 * d));
      }
  else
#endif
#ifdef RACE
  if (var == RACE_VARIANT)
      for (int d = 0; d < 16; ++d)
      {
          FutilityMoveCounts[var][0][d] = int(1.5 + 0.5 * pow(d, 1.50));
          FutilityMoveCounts[var][1][d] = int(4.0 + 0.7 * pow(d, 2.00));
      }
  else
#endif
  for (int d = 0; d < 16; ++d)
  {
      FutilityMoveCounts[var][0][d] = int(2.4 + 0.74 * pow(d, 1.78));
      FutilityMoveCounts[var][1][d] = int(5.0 + 1.00 * pow(d, 2.00));
  }
  }

}


/// Search::clear() resets search state to its initial value

void Search::clear() {

  Threads.main()->wait_for_search_finished();

  Time.availableNodes = 0;
  TT.clear();
  Threads.clear();
}


/// MainThread::search() is called by the main thread when the program receives
/// the UCI 'go' command. It searches from the root position and outputs the "bestmove".

void MainThread::search() {

  if (Limits.perft)
  {
      nodes = perft<true>(rootPos, Limits.perft * ONE_PLY);
      sync_cout << "\nNodes searched: " << nodes << "\n" << sync_endl;
      return;
  }

  Color us = rootPos.side_to_move();
  Time.init(Limits, us, rootPos.game_ply());
  TT.new_search();

  if (rootMoves.empty())
  {
      rootMoves.emplace_back(MOVE_NONE);
      Value score = rootPos.is_variant_end() ? rootPos.variant_result()
                   : rootPos.checkers() ? rootPos.checkmate_value()
                   : rootPos.stalemate_value();
      sync_cout << "info depth 0 score " << UCI::value(score) << sync_endl;
  }
  else
  {
      for (Thread* th : Threads)
          if (th != this)
              th->start_searching();

      Thread::search(); // Let's start searching!
  }

  // When we reach the maximum depth, we can arrive here without a raise of
  // Threads.stop. However, if we are pondering or in an infinite search,
  // the UCI protocol states that we shouldn't print the best move before the
  // GUI sends a "stop" or "ponderhit" command. We therefore simply wait here
  // until the GUI sends one of those commands (which also raises Threads.stop).
  Threads.stopOnPonderhit = true;

  while (!Threads.stop && (Threads.ponder || Limits.infinite))
  {} // Busy wait for a stop or a ponder reset

  // Stop the threads if not already stopped (also raise the stop if
  // "ponderhit" just reset Threads.ponder).
  Threads.stop = true;

  // Wait until all threads have finished
  for (Thread* th : Threads)
      if (th != this)
          th->wait_for_search_finished();

  // When playing in 'nodes as time' mode, subtract the searched nodes from
  // the available ones before exiting.
  if (Limits.npmsec)
      Time.availableNodes += Limits.inc[us] - Threads.nodes_searched();

  // Check if there are threads with a better score than main thread
  Thread* bestThread = this;
#ifdef USELONGESTPV
  size_t longestPlies = 0;
  Thread* longestPVThread = this;
  const size_t minPlies = 6;
#endif
  if (    Options["MultiPV"] == 1
      && !Limits.depth
#ifdef SKILL
      && !Skill(Options["Skill Level"]).enabled()
#endif
      &&  rootMoves[0].pv[0] != MOVE_NONE)
  {
      for (Thread* th : Threads)
      {
          Depth depthDiff = th->completedDepth - bestThread->completedDepth;
          Value scoreDiff = th->rootMoves[0].score - bestThread->rootMoves[0].score;

          // Select the thread with the best score, always if it is a mate
          if (    scoreDiff > 0
              && (depthDiff >= 0 || th->rootMoves[0].score >= VALUE_MATE_IN_MAX_PLY))
              bestThread = th;
#ifdef USELONGESTPV
          longestPlies = std::max(th->rootMoves[0].pv.size(), longestPlies);
#endif
      }

#ifdef USELONGESTPV
      longestPVThread = bestThread;
      if (bestThread->rootMoves[0].pv.size() < std::min(minPlies, longestPlies))
      {
          const int maxScoreDiff = Eval::Tempo[rootPos.variant()];
          const int maxDepthDiff = 2;

          // Select the best thread that meets the minimum move criteria
          // and is within the appropriate range of score eval
          for (Thread* th : Threads)
          {
              if (th->rootMoves[0].pv.size() <= bestThread->rootMoves[0].pv.size())
                  continue;
              auto begin = bestThread->rootMoves[0].pv.begin(),
                     end = bestThread->rootMoves[0].pv.end();
              if (std::mismatch(begin, end, th->rootMoves[0].pv.begin()).first != end)
                  continue;

              if (longestPVThread->rootMoves[0].pv.size() < std::min(minPlies, longestPlies))
              {
                  // If our current longest is short, allow a weakening of score
                  // and depth to an absolute max of maxScoreDiff / maxDepthDiff
                  // compared to the bestThread
                  if (   th->rootMoves[0].pv.size() >= longestPVThread->rootMoves[0].pv.size()
                      && abs(bestThread->rootMoves[0].score - th->rootMoves[0].score) < maxScoreDiff
                      && (bestThread->completedDepth - th->completedDepth < maxDepthDiff))
                      longestPVThread = th;
              }
              else
              {
                  // Since longestPVThread is already long, only select among
                  // threads with long PVs with strong eval/depth
                  if (   th->rootMoves[0].pv.size() >= std::min(minPlies, longestPlies)
                      && abs(bestThread->rootMoves[0].score - th->rootMoves[0].score) < maxScoreDiff
                      && (   th->rootMoves[0].score >= longestPVThread->rootMoves[0].score
                          || th->completedDepth >= longestPVThread->completedDepth)
                     )
                     longestPVThread = th;
              }
          }
      }
#endif
  }

  previousScore = bestThread->rootMoves[0].score;

#ifdef USELONGESTPV
  if (longestPVThread != this)
      sync_cout << UCI::pv(longestPVThread->rootPos, longestPVThread->completedDepth, -VALUE_INFINITE, VALUE_INFINITE) << sync_endl;
#else
  // Send again PV info if we have a new best thread
  if (bestThread != this)
      sync_cout << UCI::pv(bestThread->rootPos, bestThread->completedDepth, -VALUE_INFINITE, VALUE_INFINITE) << sync_endl;
#endif

  // Best move could be MOVE_NONE when searching on a terminal position
  sync_cout << "bestmove " << UCI::move(bestThread->rootMoves[0].pv[0], rootPos.is_chess960());

  if (bestThread->rootMoves[0].pv.size() > 1 || bestThread->rootMoves[0].extract_ponder_from_tt(rootPos))
      std::cout << " ponder " << UCI::move(bestThread->rootMoves[0].pv[1], rootPos.is_chess960());

  std::cout << sync_endl;
}


/// Thread::search() is the main iterative deepening loop. It calls search()
/// repeatedly with increasing depth until the allocated thinking time has been
/// consumed, the user stops the search, or the maximum search depth is reached.

void Thread::search() {

  Stack stack[MAX_PLY+7], *ss = stack+4; // To reference from (ss-4) to (ss+2)
  Value bestValue, alpha, beta, delta;
  Move  lastBestMove = MOVE_NONE;
  Depth lastBestMoveDepth = DEPTH_ZERO;
  MainThread* mainThread = (this == Threads.main() ? Threads.main() : nullptr);
  double timeReduction = 1.0;
  Color us = rootPos.side_to_move();

  std::memset(ss-4, 0, 7 * sizeof(Stack));
  for (int i = 4; i > 0; i--)
     (ss-i)->contHistory = this->contHistory[NO_PIECE][0].get(); // Use as sentinel

  bestValue = delta = alpha = -VALUE_INFINITE;
  beta = VALUE_INFINITE;

  if (mainThread)
      mainThread->bestMoveChanges = 0, mainThread->failedLow = false;

  size_t multiPV = Options["MultiPV"];
#ifdef SKILL
  Skill skill(Options["Skill Level"]);

  // When playing with strength handicap enable MultiPV search that we will
  // use behind the scenes to retrieve a set of possible moves.
  if (skill.enabled())
      multiPV = std::max(multiPV, (size_t)4);
#endif

  multiPV = std::min(multiPV, rootMoves.size());

  int ct = Options["Contempt"] * PawnValueEg / 100; // From centipawns
  contempt = (us == WHITE ?  make_score(ct, ct / 2)
                          : -make_score(ct, ct / 2));

  // Iterative deepening loop until requested to stop or the target depth is reached
  while (   (rootDepth += ONE_PLY) < DEPTH_MAX
         && !Threads.stop
         && !(Limits.depth && mainThread && rootDepth / ONE_PLY > Limits.depth))
  {
      // Distribute search depths across the helper threads
      if (idx > 0)
      {
          int i = (idx - 1) % 20;
          if (((rootDepth / ONE_PLY + rootPos.game_ply() + SkipPhase[i]) / SkipSize[i]) % 2)
              continue;  // Retry with an incremented rootDepth
      }

      // Age out PV variability metric
      if (mainThread)
          mainThread->bestMoveChanges *= 0.517, mainThread->failedLow = false;

      // Save the last iteration's scores before first PV line is searched and
      // all the move scores except the (new) PV are set to -VALUE_INFINITE.
      for (RootMove& rm : rootMoves)
          rm.previousScore = rm.score;

      // MultiPV loop. We perform a full root search for each PV line
      for (PVIdx = 0; PVIdx < multiPV && !Threads.stop; ++PVIdx)
      {
          // Reset UCI info selDepth for each depth and each PV line
          selDepth = 0;

          // Reset aspiration window starting size
          if (rootDepth >= 5 * ONE_PLY)
          {
              Value previousScore = rootMoves[PVIdx].previousScore;
              delta = Value(18);
              alpha = std::max(previousScore - delta,-VALUE_INFINITE);
              beta  = std::min(previousScore + delta, VALUE_INFINITE);

              ct =  Options["Contempt"] * PawnValueEg / 100; // From centipawns

              // Adjust contempt based on root move's previousScore (dynamic contempt)
              ct += int(std::round(48 * atan(float(previousScore) / 128)));

              contempt = (us == WHITE ?  make_score(ct, ct / 2)
                                      : -make_score(ct, ct / 2));
          }

          // Start with a small aspiration window and, in the case of a fail
          // high/low, re-search with a bigger window until we don't fail
          // high/low anymore.
          while (true)
          {
              bestValue = ::search<PV>(rootPos, ss, alpha, beta, rootDepth, false, false);

              // Bring the best move to the front. It is critical that sorting
              // is done with a stable algorithm because all the values but the
              // first and eventually the new best one are set to -VALUE_INFINITE
              // and we want to keep the same order for all the moves except the
              // new PV that goes to the front. Note that in case of MultiPV
              // search the already searched PV lines are preserved.
              std::stable_sort(rootMoves.begin() + PVIdx, rootMoves.end());

              // If search has been stopped, we break immediately. Sorting is
              // safe because RootMoves is still valid, although it refers to
              // the previous iteration.
              if (Threads.stop)
                  break;

              // When failing high/low give some update (without cluttering
              // the UI) before a re-search.
              if (   mainThread
                  && multiPV == 1
                  && (bestValue <= alpha || bestValue >= beta)
                  && Time.elapsed() > PV_MIN_ELAPSED)
                  sync_cout << UCI::pv(rootPos, rootDepth, alpha, beta) << sync_endl;

              // In case of failing low/high increase aspiration window and
              // re-search, otherwise exit the loop.
              if (bestValue <= alpha)
              {
                  beta = (alpha + beta) / 2;
                  alpha = std::max(bestValue - delta, -VALUE_INFINITE);

                  if (mainThread)
                  {
                      mainThread->failedLow = true;
                      Threads.stopOnPonderhit = false;
                  }
              }
              else if (bestValue >= beta)
                  beta = std::min(bestValue + delta, VALUE_INFINITE);
              else
                  break;

              delta += delta / 4 + 5;

              assert(alpha >= -VALUE_INFINITE && beta <= VALUE_INFINITE);
          }

          // Sort the PV lines searched so far and update the GUI
          std::stable_sort(rootMoves.begin(), rootMoves.begin() + PVIdx + 1);

          if (    mainThread
              && (Threads.stop || PVIdx + 1 == multiPV || Time.elapsed() > PV_MIN_ELAPSED))
              sync_cout << UCI::pv(rootPos, rootDepth, alpha, beta) << sync_endl;
      }

      if (!Threads.stop)
          completedDepth = rootDepth;

      if (rootMoves[0].pv[0] != lastBestMove) {
         lastBestMove = rootMoves[0].pv[0];
         lastBestMoveDepth = rootDepth;
      }

      // Have we found a "mate in x"?
      if (   Limits.mate
          && bestValue >= VALUE_MATE_IN_MAX_PLY
          && VALUE_MATE - bestValue <= 2 * Limits.mate)
          Threads.stop = true;

      if (!mainThread)
          continue;

#ifdef SKILL
      // If skill level is enabled and time is up, pick a sub-optimal best move
      if (skill.enabled() && skill.time_to_pick(rootDepth))
          skill.pick_best(multiPV);
#endif

      // Do we have time for the next iteration? Can we stop searching now?
      if (    Limits.use_time_management()
          && !Threads.stop
          && !Threads.stopOnPonderhit)
          {
              const int F[] = { mainThread->failedLow,
                                bestValue - mainThread->previousScore };

              int improvingFactor = std::max(246, std::min(832, 306 + 119 * F[0] - 6 * F[1]));

              // If the bestMove is stable over several iterations, reduce time accordingly
              timeReduction = 1.0;
              for (int i : {3, 4, 5})
                  if (lastBestMoveDepth * i < completedDepth)
                     timeReduction *= 1.25;

              // Use part of the gained time from a previous stable move for the current move
              double bestMoveInstability = 1.0 + mainThread->bestMoveChanges;
              bestMoveInstability *= std::pow(mainThread->previousTimeReduction, 0.528) / timeReduction;

              // Stop the search if we have only one legal move, or if available time elapsed
              if (   rootMoves.size() == 1
                  || Time.elapsed() > Time.optimum() * bestMoveInstability * improvingFactor / 581)
              {
                  // If we are allowed to ponder do not stop the search now but
                  // keep pondering until the GUI sends "ponderhit" or "stop".
                  if (Threads.ponder)
                      Threads.stopOnPonderhit = true;
                  else
                      Threads.stop = true;
              }
          }
  }

  if (!mainThread)
      return;

  mainThread->previousTimeReduction = timeReduction;

#ifdef SKILL
  // If skill level is enabled, swap best PV line with the sub-optimal one
  if (skill.enabled())
      std::swap(rootMoves[0], *std::find(rootMoves.begin(), rootMoves.end(),
                skill.best ? skill.best : skill.pick_best(multiPV)));
#endif
}


namespace {

  // search<>() is the main search function for both PV and non-PV nodes

  template <NodeType NT>
  Value search(Position& pos, Stack* ss, Value alpha, Value beta, Depth depth, bool cutNode, bool skipEarlyPruning) {

    // Use quiescence search when needed
    if (depth < ONE_PLY)
        return qsearch<NT>(pos, ss, alpha, beta);

    constexpr bool PvNode = NT == PV;
    const bool rootNode = PvNode && ss->ply == 0;

    assert(-VALUE_INFINITE <= alpha && alpha < beta && beta <= VALUE_INFINITE);
    assert(PvNode || (alpha == beta - 1));
    assert(DEPTH_ZERO < depth && depth < DEPTH_MAX);
    assert(!(PvNode && cutNode));
    assert(depth / ONE_PLY * ONE_PLY == depth);

    Move pv[MAX_PLY+1], capturesSearched[32], quietsSearched[64];
    StateInfo st;
    TTEntry* tte;
    Key posKey;
    Move ttMove, move, excludedMove, bestMove;
    Depth extension, newDepth;
    Value bestValue, value, ttValue, eval, maxValue;
    bool ttHit, inCheck, givesCheck, improving;
    bool captureOrPromotion, doFullDepthSearch, moveCountPruning, skipQuiets, ttCapture, pvExact;
    Piece movedPiece;
    int moveCount, captureCount, quietCount;

    // Step 1. Initialize node
    Thread* thisThread = pos.this_thread();
    inCheck = pos.checkers();
    moveCount = captureCount = quietCount = ss->moveCount = 0;
    bestValue = -VALUE_INFINITE;
    maxValue = VALUE_INFINITE;

    // Check for the available remaining time
    if (thisThread == Threads.main())
        static_cast<MainThread*>(thisThread)->check_time();

    // Used to send selDepth info to GUI (selDepth counts from 1, ply from 0)
    if (PvNode && thisThread->selDepth < ss->ply + 1)
        thisThread->selDepth = ss->ply + 1;

    if (!rootNode)
    {
        if (pos.is_variant_end())
            return pos.variant_result(ss->ply, VALUE_DRAW);

        // Step 2. Check for aborted search and immediate draw
        if (   Threads.stop.load(std::memory_order_relaxed)
            || pos.is_draw(ss->ply)
            || ss->ply >= MAX_PLY)
            return (ss->ply >= MAX_PLY && !inCheck) ? evaluate(pos) : VALUE_DRAW;

        // Step 3. Mate distance pruning. Even if we mate at the next move our score
        // would be at best mate_in(ss->ply+1), but if alpha is already bigger because
        // a shorter mate was found upward in the tree then there is no need to search
        // because we will never beat the current alpha. Same logic but with reversed
        // signs applies also in the opposite condition of being mated instead of giving
        // mate. In this case return a fail-high score.
        alpha = std::max(mated_in(ss->ply), alpha);
        beta = std::min(mate_in(ss->ply+1), beta);
        if (alpha >= beta)
            return alpha;
    }

    assert(0 <= ss->ply && ss->ply < MAX_PLY);

    (ss+1)->ply = ss->ply + 1;
    ss->currentMove = (ss+1)->excludedMove = bestMove = MOVE_NONE;
    ss->contHistory = thisThread->contHistory[NO_PIECE][0].get();
    (ss+2)->killers[0] = (ss+2)->killers[1] = MOVE_NONE;
    Square prevSq = to_sq((ss-1)->currentMove);

    // Initialize statScore to zero for the grandchildren of the current position.
    // So statScore is shared between all grandchildren and only the first grandchild
    // starts with statScore = 0. Later grandchildren start with the last calculated
    // statScore of the previous grandchild. This influences the reduction rules in
    // LMR which are based on the statScore of parent position.
    (ss+2)->statScore = 0;

    // Step 4. Transposition table lookup. We don't want the score of a partial
    // search to overwrite a previous full search TT value, so we use a different
    // position key in case of an excluded move.
    excludedMove = ss->excludedMove;
    posKey = pos.key() ^ Key(excludedMove << 16); // Isn't a very good hash
    tte = TT.probe(posKey, ttHit);
    ttValue = ttHit ? value_from_tt(tte->value(), ss->ply) : VALUE_NONE;
    ttMove =  rootNode ? thisThread->rootMoves[thisThread->PVIdx].pv[0]
            : ttHit    ? tte->move() : MOVE_NONE;

    // At non-PV nodes we check for an early TT cutoff
    if (  !PvNode
        && ttHit
        && tte->depth() >= depth
        && ttValue != VALUE_NONE // Possible in case of TT access race
        && (ttValue >= beta ? (tte->bound() & BOUND_LOWER)
                            : (tte->bound() & BOUND_UPPER)))
    {
        // If ttMove is quiet, update move sorting heuristics on TT hit
        if (ttMove)
        {
            if (ttValue >= beta)
            {
                if (!pos.capture_or_promotion(ttMove))
                    update_quiet_stats(pos, ss, ttMove, nullptr, 0, stat_bonus(depth));

                // Extra penalty for a quiet TT move in previous ply when it gets refuted
                if ((ss-1)->moveCount == 1 && !pos.captured_piece())
                    update_continuation_histories(ss-1, pos.piece_on(prevSq), prevSq, -stat_bonus(depth + ONE_PLY));
            }
            // Penalty for a quiet ttMove that fails low
            else if (!pos.capture_or_promotion(ttMove))
            {
                int penalty = -stat_bonus(depth);
                thisThread->mainHistory[pos.side_to_move()][from_to(ttMove)] << penalty;
                update_continuation_histories(ss, pos.moved_piece(ttMove), to_sq(ttMove), penalty);
            }
        }
        return ttValue;
    }

    // Step 5. Tablebases probe
#ifdef EXTINCTION
    if (pos.is_extinction()) {} else
#endif
#ifdef GRID
    if (pos.is_grid()) {} else
#endif
#ifdef KOTH
    if (pos.is_koth()) {} else
#endif
#ifdef LOSERS
    if (pos.is_losers()) {} else
#endif
#ifdef RACE
    if (pos.is_race()) {} else
#endif
#ifdef THREECHECK
    if (pos.is_three_check()) {} else
#endif
#ifdef TWOKINGS
    if (pos.is_two_kings()) {} else
#endif
#ifdef HORDE
    if (pos.is_horde()) {} else
#endif
    if (!rootNode && TB::Cardinality)
    {
        int piecesCount = pos.count<ALL_PIECES>();

        if (    piecesCount <= TB::Cardinality
            && (piecesCount <  TB::Cardinality || depth >= TB::ProbeDepth)
            &&  pos.rule50_count() == 0
            && !pos.can_castle(ANY_CASTLING))
        {
            TB::ProbeState err;
            TB::WDLScore wdl = Tablebases::probe_wdl(pos, &err);

            if (err != TB::ProbeState::FAIL)
            {
                thisThread->tbHits.fetch_add(1, std::memory_order_relaxed);

                int drawScore = TB::UseRule50 ? 1 : 0;

                value =  wdl < -drawScore ? -VALUE_MATE + MAX_PLY + ss->ply + 1
                       : wdl >  drawScore ?  VALUE_MATE - MAX_PLY - ss->ply - 1
                                          :  VALUE_DRAW + 2 * wdl * drawScore;

                Bound b =  wdl < -drawScore ? BOUND_UPPER
                         : wdl >  drawScore ? BOUND_LOWER : BOUND_EXACT;

                if (    b == BOUND_EXACT
                    || (b == BOUND_LOWER ? value >= beta : value <= alpha))
                {
                    tte->save(posKey, value_to_tt(value, ss->ply), b,
                              std::min(DEPTH_MAX - ONE_PLY, depth + 6 * ONE_PLY),
                              MOVE_NONE, VALUE_NONE, TT.generation());

                    return value;
                }

                if (PvNode)
                {
                    if (b == BOUND_LOWER)
                        bestValue = value, alpha = std::max(alpha, bestValue);
                    else
                        maxValue = value;
                }
            }
        }
    }

    // Step 6. Evaluate the position statically
    if (inCheck)
    {
        ss->staticEval = eval = VALUE_NONE;
        improving = false;
        goto moves_loop;
    }
    else if (ttHit)
    {
        // Never assume anything on values stored in TT
        if ((ss->staticEval = eval = tte->eval()) == VALUE_NONE)
            eval = ss->staticEval = evaluate(pos);

        // Can ttValue be used as a better position evaluation?
        if (    ttValue != VALUE_NONE
            && (tte->bound() & (ttValue > eval ? BOUND_LOWER : BOUND_UPPER)))
            eval = ttValue;
    }
    else
    {
        ss->staticEval = eval =
#ifdef CRAZYHOUSE
        (ss-1)->currentMove != MOVE_NULL || pos.is_house() ? evaluate(pos)
#else
        (ss-1)->currentMove != MOVE_NULL ? evaluate(pos)
#endif
                                         : -(ss-1)->staticEval + 2 * Eval::Tempo[pos.variant()];

        tte->save(posKey, VALUE_NONE, BOUND_NONE, DEPTH_NONE, MOVE_NONE,
                  ss->staticEval, TT.generation());
    }

    improving =   ss->staticEval >= (ss-2)->staticEval
               ||(ss-2)->staticEval == VALUE_NONE;

#ifdef ANTI
    if (pos.is_anti() && pos.can_capture())
        goto moves_loop;
#endif
#ifdef LOSERS
    if (pos.is_losers() && pos.can_capture_losers())
        goto moves_loop;
#endif
#ifdef HORDE
    if (skipEarlyPruning || !(pos.is_horde() || pos.non_pawn_material(pos.side_to_move())))
#else
    if (skipEarlyPruning || !pos.non_pawn_material(pos.side_to_move()))
#endif
        goto moves_loop;

    // Step 7. Razoring (skipped when in check, ~2 Elo)
    if (  !PvNode
        && depth < 3 * ONE_PLY
        && eval <= alpha - Value(RazorMargin[pos.variant()][depth / ONE_PLY]))
    {
        Value ralpha = alpha - (depth >= 2 * ONE_PLY) * RazorMargin[pos.variant()][depth / ONE_PLY];
        Value v = qsearch<NonPV>(pos, ss, ralpha, ralpha+1);
        if (depth < 2 * ONE_PLY || v <= ralpha)
            return v;
    }

<<<<<<< HEAD
    // Step 8. Futility pruning: child node (skipped when in check)
#ifdef EXTINCTION
    if (pos.is_extinction()) {} else
#endif
=======
    // Step 8. Futility pruning: child node (skipped when in check, ~30 Elo)
>>>>>>> 04a228f9
    if (   !rootNode
        &&  depth < 7 * ONE_PLY
        &&  eval - futility_margin(pos.variant(), depth, improving) >= beta
        &&  eval < VALUE_KNOWN_WIN) // Do not return unproven wins
        return eval;

<<<<<<< HEAD
    // Step 9. Null move search with verification search
#ifdef HORDE
    if (pos.is_horde()) {} else
#endif
=======
    // Step 9. Null move search with verification search (~40 Elo)
>>>>>>> 04a228f9
    if (   !PvNode
        &&  eval >= beta
        &&  ss->staticEval >= beta - 36 * depth / ONE_PLY + 225
        && (ss->ply >= thisThread->nmp_ply || ss->ply % 2 != thisThread->nmp_odd))
    {
        assert(eval - beta >= 0);

        // Null move dynamic reduction based on depth and value
        Depth R = ((823 + 67 * depth / ONE_PLY) / 256 + std::min((eval - beta) / PawnValueMg, 3)) * ONE_PLY;
#ifdef ANTI
        if (pos.is_anti())
            R = ((823 + 67 * depth / ONE_PLY) / 256 + std::min((eval - beta) / (2 * PawnValueMg), 3)) * ONE_PLY;
#endif
#ifdef ATOMIC
        if (pos.is_atomic())
            R = ((823 + 67 * depth / ONE_PLY) / 256 + std::min((eval - beta) / (2 * PawnValueMg), 3)) * ONE_PLY;
#endif

        ss->currentMove = MOVE_NULL;
        ss->contHistory = thisThread->contHistory[NO_PIECE][0].get();

        pos.do_null_move(st);

        Value nullValue = -search<NonPV>(pos, ss+1, -beta, -beta+1, depth-R, !cutNode, true);

        pos.undo_null_move();

        if (nullValue >= beta)
        {
            // Do not return unproven mate scores
            if (nullValue >= VALUE_MATE_IN_MAX_PLY)
                nullValue = beta;

            if (abs(beta) < VALUE_KNOWN_WIN && (depth < 12 * ONE_PLY || thisThread->nmp_ply))
                return nullValue;

            // Do verification search at high depths. Disable null move pruning
            // for side to move for the first part of the remaining search tree.
            thisThread->nmp_ply = ss->ply + 3 * (depth-R) / 4;
            thisThread->nmp_odd = ss->ply % 2;

            Value v = search<NonPV>(pos, ss, beta-1, beta, depth-R, false, true);

            thisThread->nmp_odd = thisThread->nmp_ply = 0;

            if (v >= beta)
                return nullValue;
        }
    }

    // Step 10. ProbCut (skipped when in check, ~10 Elo)
    // If we have a good enough capture and a reduced search returns a value
    // much above beta, we can (almost) safely prune the previous move.
#ifdef ANTI
    if (pos.is_anti()) {} else
#endif
    if (   !PvNode
        &&  depth >= 5 * ONE_PLY
        &&  abs(beta) < VALUE_MATE_IN_MAX_PLY)
    {
        assert(is_ok((ss-1)->currentMove));

        Value rbeta = std::min(beta + ProbcutMargin[pos.variant()] - 48 * improving, VALUE_INFINITE);
        MovePicker mp(pos, ttMove, rbeta - ss->staticEval, &thisThread->captureHistory);
        int probCutCount = 0;

        while (  (move = mp.next_move()) != MOVE_NONE
               && probCutCount < 3)
            if (pos.legal(move))
            {
                probCutCount++;

                ss->currentMove = move;
                ss->contHistory = thisThread->contHistory[pos.moved_piece(move)][to_sq(move)].get();

                assert(depth >= 5 * ONE_PLY);

                pos.do_move(move, st);

                // Perform a preliminary qsearch to verify that the move holds
                value = -qsearch<NonPV>(pos, ss+1, -rbeta, -rbeta+1);

                // If the qsearch held perform the regular search
                if (value >= rbeta)
                    value = -search<NonPV>(pos, ss+1, -rbeta, -rbeta+1, depth - 4 * ONE_PLY, !cutNode, false);

                pos.undo_move(move);

                if (value >= rbeta)
                    return value;
            }
    }

<<<<<<< HEAD
    // Step 11. Internal iterative deepening (skipped when in check)
#ifdef CRAZYHOUSE
    if (    depth >= (pos.is_house() ? 4 : 6) * ONE_PLY
#else
=======
    // Step 11. Internal iterative deepening (skipped when in check, ~2 Elo)
>>>>>>> 04a228f9
    if (    depth >= 6 * ONE_PLY
#endif
        && !ttMove
        && (PvNode || ss->staticEval + 128 >= beta))
    {
        Depth d = 3 * depth / 4 - 2 * ONE_PLY;
        search<NT>(pos, ss, alpha, beta, d, cutNode, true);

        tte = TT.probe(posKey, ttHit);
        ttValue = ttHit ? value_from_tt(tte->value(), ss->ply) : VALUE_NONE;
        ttMove = ttHit ? tte->move() : MOVE_NONE;
    }

moves_loop: // When in check, search starts from here

    const PieceToHistory* contHist[] = { (ss-1)->contHistory, (ss-2)->contHistory, nullptr, (ss-4)->contHistory };
    Move countermove = thisThread->counterMoves[pos.piece_on(prevSq)][prevSq];

    MovePicker mp(pos, ttMove, depth, &thisThread->mainHistory, &thisThread->captureHistory, contHist, countermove, ss->killers);
    value = bestValue; // Workaround a bogus 'uninitialized' warning under gcc

    skipQuiets = false;
    ttCapture = false;
    pvExact = PvNode && ttHit && tte->bound() == BOUND_EXACT;

    // Step 12. Loop through all pseudo-legal moves until no moves remain
    // or a beta cutoff occurs.
    while ((move = mp.next_move(skipQuiets)) != MOVE_NONE)
    {
      assert(is_ok(move));

      if (move == excludedMove)
          continue;

      // At root obey the "searchmoves" option and skip moves not listed in Root
      // Move List. As a consequence any illegal move is also skipped. In MultiPV
      // mode we also skip PV moves which have been already searched.
      if (rootNode && !std::count(thisThread->rootMoves.begin() + thisThread->PVIdx,
                                  thisThread->rootMoves.end(), move))
          continue;

      ss->moveCount = ++moveCount;
#ifdef PRINTCURRMOVE
      if (rootNode && thisThread == Threads.main() && Time.elapsed() > PV_MIN_ELAPSED)
          sync_cout << "info depth " << depth / ONE_PLY
                    << " currmove " << UCI::move(move, pos.is_chess960())
                    << " currmovenumber " << moveCount + thisThread->PVIdx << sync_endl;
#endif
      if (PvNode)
          (ss+1)->pv = nullptr;

      extension = DEPTH_ZERO;
      captureOrPromotion = pos.capture_or_promotion(move);
      movedPiece = pos.moved_piece(move);
      givesCheck = gives_check(pos, move);

      moveCountPruning =   depth < 16 * ONE_PLY
                        && moveCount >= FutilityMoveCounts[pos.variant()][improving][depth / ONE_PLY];

      // Step 13. Extensions (~70 Elo)

      // Singular extension search (~60 Elo). If all moves but one fail low on a
      // search of (alpha-s, beta-s), and just one fails high on (alpha, beta),
      // then that move is singular and should be extended. To verify this we do
      // a reduced search on on all the other moves but the ttMove and if the
      // result is lower than ttValue minus a margin then we will extend the ttMove.
      if (    depth >= 8 * ONE_PLY
          &&  move == ttMove
          && !rootNode
          && !excludedMove // Recursive singular search is not allowed
          &&  ttValue != VALUE_NONE
          && (tte->bound() & BOUND_LOWER)
          &&  tte->depth() >= depth - 3 * ONE_PLY
          &&  pos.legal(move))
      {
          Value rBeta = std::max(ttValue - 2 * depth / ONE_PLY, -VALUE_MATE);
          ss->excludedMove = move;
          value = search<NonPV>(pos, ss, rBeta - 1, rBeta, depth / 2, cutNode, true);
          ss->excludedMove = MOVE_NONE;

          if (value < rBeta)
              extension = ONE_PLY;
      }
      else if (    givesCheck // Check extension (~2 Elo)
               && !moveCountPruning
               &&  pos.see_ge(move))
          extension = ONE_PLY;
#ifdef ANTI
      else if (   pos.is_anti()
               && !moveCountPruning
               &&  pos.capture(move)
               &&  MoveList<LEGAL>(pos).size() == 1)
          extension = ONE_PLY;
#endif

      // Calculate new depth for this move
      newDepth = depth - ONE_PLY + extension;

      // Step 14. Pruning at shallow depth (~170 Elo)
      if (  !rootNode
#ifdef HORDE
          && (pos.non_pawn_material(pos.side_to_move()) || pos.is_horde())
#else
          && pos.non_pawn_material(pos.side_to_move())
#endif
          && bestValue > VALUE_MATED_IN_MAX_PLY)
      {
          if (   !captureOrPromotion
              && !givesCheck
#ifdef ANTI
              && (!pos.is_anti() || !(pos.attackers_to(to_sq(move)) & pos.pieces(~pos.side_to_move())))
#endif
#ifdef LOSERS
              && (!pos.is_losers() || !(pos.attackers_to(to_sq(move)) & pos.pieces(~pos.side_to_move())))
#endif
#ifdef HORDE
              && (pos.is_horde() || !pos.advanced_pawn_push(move) || pos.non_pawn_material() >= Value(5000))
#else
              && (!pos.advanced_pawn_push(move) || pos.non_pawn_material() >= Value(5000))
#endif
          )
          {
              // Move count based pruning (~30 Elo)
              if (moveCountPruning)
              {
                  skipQuiets = true;
                  continue;
              }

              // Reduced depth of the next LMR search
              int lmrDepth = std::max(newDepth - reduction<PvNode>(improving, depth, moveCount), DEPTH_ZERO) / ONE_PLY;

              // Countermoves based pruning (~20 Elo)
              if (   lmrDepth < 3
                  && (*contHist[0])[movedPiece][to_sq(move)] < CounterMovePruneThreshold
                  && (*contHist[1])[movedPiece][to_sq(move)] < CounterMovePruneThreshold)
                  continue;

              // Futility pruning: parent node (~2 Elo)
              if (   lmrDepth < 7
                  && !inCheck
                  && ss->staticEval + FutilityMarginParent[pos.variant()][0] + FutilityMarginParent[pos.variant()][1] * lmrDepth <= alpha)
                  continue;

<<<<<<< HEAD
              // Prune moves with negative SEE
#ifdef ANTI
              if (pos.is_anti()) {} else
#endif
=======
              // Prune moves with negative SEE (~10 Elo)
>>>>>>> 04a228f9
              if (   lmrDepth < 8
                  && !pos.see_ge(move, Value(-35 * lmrDepth * lmrDepth)))
                  continue;
          }
          else if (    depth < 7 * ONE_PLY // (~20 Elo)
                   && !extension
                   && !pos.see_ge(move, -Value(CapturePruneMargin[depth / ONE_PLY])))
                  continue;
      }

      // Speculative prefetch as early as possible
      prefetch(TT.first_entry(pos.key_after(move)));

      // Check for legality just before making the move
      if (!rootNode && !pos.legal(move))
      {
          ss->moveCount = --moveCount;
          continue;
      }

      if (move == ttMove && captureOrPromotion)
          ttCapture = true;

      // Update the current move (this must be done after singular extension search)
      ss->currentMove = move;
      ss->contHistory = thisThread->contHistory[movedPiece][to_sq(move)].get();

      // Step 15. Make the move
      pos.do_move(move, st, givesCheck);

      // Step 16. Reduced depth search (LMR). If the move fails high it will be
      // re-searched at full depth.
      if (    depth >= 3 * ONE_PLY
          &&  moveCount > 1
          && (!captureOrPromotion || moveCountPruning))
      {
          Depth r = reduction<PvNode>(improving, depth, moveCount);

#ifdef ANTI
          if (pos.is_anti() && pos.can_capture())
              r -= r ? ONE_PLY : DEPTH_ZERO;
          else
#endif
          if (captureOrPromotion)
              r -= r ? ONE_PLY : DEPTH_ZERO;
          else
          {
              // Decrease reduction if opponent's move count is high
              if ((ss-1)->moveCount > 15)
                  r -= ONE_PLY;

              // Decrease reduction for exact PV nodes
              if (pvExact)
                  r -= ONE_PLY;

              // Increase reduction if ttMove is a capture
              if (ttCapture)
                  r += ONE_PLY;

              // Increase reduction for cut nodes
              if (cutNode)
                  r += 2 * ONE_PLY;

              // Decrease reduction for moves that escape a capture. Filter out
              // castling moves, because they are coded as "king captures rook" and
              // hence break make_move().
              else if (    type_of(move) == NORMAL
                       && !pos.see_ge(make_move(to_sq(move), from_sq(move))))
                  r -= 2 * ONE_PLY;

              ss->statScore =  thisThread->mainHistory[~pos.side_to_move()][from_to(move)]
                             + (*contHist[0])[movedPiece][to_sq(move)]
                             + (*contHist[1])[movedPiece][to_sq(move)]
                             + (*contHist[3])[movedPiece][to_sq(move)]
                             - 4000;

              // Decrease/increase reduction by comparing opponent's stat score
              if (ss->statScore >= 0 && (ss-1)->statScore < 0)
                  r -= ONE_PLY;

              else if ((ss-1)->statScore >= 0 && ss->statScore < 0)
                  r += ONE_PLY;

              // Decrease/increase reduction for moves with a good/bad history
              r = std::max(DEPTH_ZERO, (r / ONE_PLY - ss->statScore / 20000) * ONE_PLY);
          }

          Depth d = std::max(newDepth - r, ONE_PLY);

          value = -search<NonPV>(pos, ss+1, -(alpha+1), -alpha, d, true, false);

          doFullDepthSearch = (value > alpha && d != newDepth);
      }
      else
          doFullDepthSearch = !PvNode || moveCount > 1;

      // Step 17. Full depth search when LMR is skipped or fails high
      if (doFullDepthSearch)
          value = -search<NonPV>(pos, ss+1, -(alpha+1), -alpha, newDepth, !cutNode, false);

      // For PV nodes only, do a full PV search on the first move or after a fail
      // high (in the latter case search only if value < beta), otherwise let the
      // parent node fail low with value <= alpha and try another move.
      if (PvNode && (moveCount == 1 || (value > alpha && (rootNode || value < beta))))
      {
          (ss+1)->pv = pv;
          (ss+1)->pv[0] = MOVE_NONE;

          value = -search<PV>(pos, ss+1, -beta, -alpha, newDepth, false, false);
      }

      // Step 18. Undo move
      pos.undo_move(move);

      assert(value > -VALUE_INFINITE && value < VALUE_INFINITE);

      // Step 19. Check for a new best move
      // Finished searching the move. If a stop occurred, the return value of
      // the search cannot be trusted, and we return immediately without
      // updating best move, PV and TT.
      if (Threads.stop.load(std::memory_order_relaxed))
          return VALUE_ZERO;

      if (rootNode)
      {
          RootMove& rm = *std::find(thisThread->rootMoves.begin(),
                                    thisThread->rootMoves.end(), move);

          // PV move or new best move?
          if (moveCount == 1 || value > alpha)
          {
              rm.score = value;
              rm.selDepth = thisThread->selDepth;
              rm.pv.resize(1);

              assert((ss+1)->pv);

              for (Move* m = (ss+1)->pv; *m != MOVE_NONE; ++m)
                  rm.pv.push_back(*m);

              // We record how often the best move has been changed in each
              // iteration. This information is used for time management: When
              // the best move changes frequently, we allocate some more time.
              if (moveCount > 1 && thisThread == Threads.main())
                  ++static_cast<MainThread*>(thisThread)->bestMoveChanges;
          }
          else
              // All other moves but the PV are set to the lowest value: this
              // is not a problem when sorting because the sort is stable and the
              // move position in the list is preserved - just the PV is pushed up.
              rm.score = -VALUE_INFINITE;
      }

      if (value > bestValue)
      {
          bestValue = value;

          if (value > alpha)
          {
              bestMove = move;

              if (PvNode && !rootNode) // Update pv even in fail-high case
                  update_pv(ss->pv, move, (ss+1)->pv);

              if (PvNode && value < beta) // Update alpha! Always alpha < beta
                  alpha = value;
              else
              {
                  assert(value >= beta); // Fail high
                  break;
              }
          }
      }

      if (move != bestMove)
      {
          if (captureOrPromotion && captureCount < 32)
              capturesSearched[captureCount++] = move;

          else if (!captureOrPromotion && quietCount < 64)
              quietsSearched[quietCount++] = move;
      }
    }

    // The following condition would detect a stop only after move loop has been
    // completed. But in this case bestValue is valid because we have fully
    // searched our subtree, and we can anyhow save the result in TT.
    /*
       if (Threads.stop)
        return VALUE_DRAW;
    */

    // Step 20. Check for mate and stalemate
    // All legal moves have been searched and if there are no legal moves, it
    // must be a mate or a stalemate. If we are in a singular extension search then
    // return a fail low score.

    assert(moveCount || !inCheck || excludedMove || !MoveList<LEGAL>(pos).size());

    if (!moveCount)
    {
        bestValue =          excludedMove ? alpha
                   : pos.is_variant_end() ? pos.variant_result(ss->ply, VALUE_DRAW)
                   :              inCheck ? pos.checkmate_value(ss->ply)
                   :                        pos.stalemate_value(ss->ply, VALUE_DRAW);
    }
    else if (bestMove)
    {
        // Quiet best move: update move sorting heuristics
        if (!pos.capture_or_promotion(bestMove))
            update_quiet_stats(pos, ss, bestMove, quietsSearched, quietCount, stat_bonus(depth));
        else
            update_capture_stats(pos, bestMove, capturesSearched, captureCount, stat_bonus(depth));

        // Extra penalty for a quiet TT move in previous ply when it gets refuted
        if ((ss-1)->moveCount == 1 && !pos.captured_piece())
            update_continuation_histories(ss-1, pos.piece_on(prevSq), prevSq, -stat_bonus(depth + ONE_PLY));
    }
    // Bonus for prior countermove that caused the fail low
    else if (    depth >= 3 * ONE_PLY
             && !pos.captured_piece()
             && is_ok((ss-1)->currentMove))
        update_continuation_histories(ss-1, pos.piece_on(prevSq), prevSq, stat_bonus(depth));

    if (PvNode)
        bestValue = std::min(bestValue, maxValue);

    if (!excludedMove)
        tte->save(posKey, value_to_tt(bestValue, ss->ply),
                  bestValue >= beta ? BOUND_LOWER :
                  PvNode && bestMove ? BOUND_EXACT : BOUND_UPPER,
                  depth, bestMove, ss->staticEval, TT.generation());

    assert(bestValue > -VALUE_INFINITE && bestValue < VALUE_INFINITE);

    return bestValue;
  }


  // qsearch() is the quiescence search function, which is called by the main
  // search function with depth zero, or recursively with depth less than ONE_PLY.
  template <NodeType NT>
  Value qsearch(Position& pos, Stack* ss, Value alpha, Value beta, Depth depth) {

    constexpr bool PvNode = NT == PV;

    assert(alpha >= -VALUE_INFINITE && alpha < beta && beta <= VALUE_INFINITE);
    assert(PvNode || (alpha == beta - 1));
    assert(depth <= DEPTH_ZERO);
    assert(depth / ONE_PLY * ONE_PLY == depth);

    Move pv[MAX_PLY+1];
    StateInfo st;
    TTEntry* tte;
    Key posKey;
    Move ttMove, move, bestMove;
    Depth ttDepth;
    Value bestValue, value, ttValue, futilityValue, futilityBase, oldAlpha;
    bool ttHit, inCheck, givesCheck, evasionPrunable;
    int moveCount;

    if (PvNode)
    {
        oldAlpha = alpha; // To flag BOUND_EXACT when eval above alpha and no available moves
        (ss+1)->pv = pv;
        ss->pv[0] = MOVE_NONE;
    }

    (ss+1)->ply = ss->ply + 1;
    ss->currentMove = bestMove = MOVE_NONE;
    inCheck = pos.checkers();
    moveCount = 0;

    if (pos.is_variant_end())
        return pos.variant_result(ss->ply, VALUE_DRAW);

    // Check for an immediate draw or maximum ply reached
    if (   pos.is_draw(ss->ply)
        || ss->ply >= MAX_PLY)
        return (ss->ply >= MAX_PLY && !inCheck) ? evaluate(pos) : VALUE_DRAW;

    assert(0 <= ss->ply && ss->ply < MAX_PLY);

    // Decide whether or not to include checks: this fixes also the type of
    // TT entry depth that we are going to use. Note that in qsearch we use
    // only two types of depth in TT: DEPTH_QS_CHECKS or DEPTH_QS_NO_CHECKS.
    ttDepth = inCheck || depth >= DEPTH_QS_CHECKS ? DEPTH_QS_CHECKS
                                                  : DEPTH_QS_NO_CHECKS;
    // Transposition table lookup
    posKey = pos.key();
    tte = TT.probe(posKey, ttHit);
    ttValue = ttHit ? value_from_tt(tte->value(), ss->ply) : VALUE_NONE;
    ttMove = ttHit ? tte->move() : MOVE_NONE;

    if (  !PvNode
        && ttHit
        && tte->depth() >= ttDepth
        && ttValue != VALUE_NONE // Only in case of TT access race
        && (ttValue >= beta ? (tte->bound() &  BOUND_LOWER)
                            : (tte->bound() &  BOUND_UPPER)))
        return ttValue;

    // Evaluate the position statically
    if (inCheck)
    {
        ss->staticEval = VALUE_NONE;
        bestValue = futilityBase = -VALUE_INFINITE;
    }
    else
    {
        if (ttHit)
        {
            // Never assume anything on values stored in TT
            if ((ss->staticEval = bestValue = tte->eval()) == VALUE_NONE)
                ss->staticEval = bestValue = evaluate(pos);

            // Can ttValue be used as a better position evaluation?
            if (   ttValue != VALUE_NONE
                && (tte->bound() & (ttValue > bestValue ? BOUND_LOWER : BOUND_UPPER)))
                bestValue = ttValue;
        }
        else
            ss->staticEval = bestValue =
#ifdef CRAZYHOUSE
            (ss-1)->currentMove != MOVE_NULL || pos.is_house() ? evaluate(pos)
#else
            (ss-1)->currentMove != MOVE_NULL ? evaluate(pos)
#endif
                                             : -(ss-1)->staticEval + 2 * Eval::Tempo[pos.variant()];

        // Stand pat. Return immediately if static value is at least beta
        if (bestValue >= beta)
        {
            if (!ttHit)
                tte->save(posKey, value_to_tt(bestValue, ss->ply), BOUND_LOWER,
                          DEPTH_NONE, MOVE_NONE, ss->staticEval, TT.generation());

            return bestValue;
        }

        if (PvNode && bestValue > alpha)
            alpha = bestValue;

        futilityBase = bestValue + 128;
    }

    // Initialize a MovePicker object for the current position, and prepare
    // to search the moves. Because the depth is <= 0 here, only captures,
    // queen promotions and checks (only if depth >= DEPTH_QS_CHECKS) will
    // be generated.
    MovePicker mp(pos, ttMove, depth, &pos.this_thread()->mainHistory, &pos.this_thread()->captureHistory, to_sq((ss-1)->currentMove));

    // Loop through the moves until no moves remain or a beta cutoff occurs
    while ((move = mp.next_move()) != MOVE_NONE)
    {
      assert(is_ok(move));

      givesCheck = gives_check(pos, move);

      moveCount++;

      // Futility pruning
      if (   !inCheck
          && !givesCheck
#ifdef EXTINCTION
          && !pos.is_extinction()
#endif
#ifdef RACE
          && !(pos.is_race() && type_of(pos.piece_on(from_sq(move))) == KING && rank_of(to_sq(move)) == RANK_8)
#endif
          &&  futilityBase > -VALUE_KNOWN_WIN
          && !pos.advanced_pawn_push(move))
      {
          assert(type_of(move) != ENPASSANT); // Due to !pos.advanced_pawn_push

#ifdef ATOMIC
          if (pos.is_atomic())
              futilityValue = futilityBase + pos.see<ATOMIC_VARIANT>(move);
          else
#endif
#ifdef CRAZYHOUSE
          if (pos.is_house())
              futilityValue = futilityBase + 2 * PieceValue[CRAZYHOUSE_VARIANT][EG][pos.piece_on(to_sq(move))];
          else
#endif
          futilityValue = futilityBase + PieceValue[pos.variant()][EG][pos.piece_on(to_sq(move))];

          if (futilityValue <= alpha)
          {
              bestValue = std::max(bestValue, futilityValue);
              continue;
          }

          if (futilityBase <= alpha && !pos.see_ge(move, VALUE_ZERO + 1))
          {
              bestValue = std::max(bestValue, futilityBase);
              continue;
          }
      }

      // Detect non-capture evasions that are candidates to be pruned
      evasionPrunable =    inCheck
                       &&  (depth != DEPTH_ZERO || moveCount > 2)
                       &&  bestValue > VALUE_MATED_IN_MAX_PLY
                       && !pos.capture(move);

      // Don't search moves with negative SEE values
      if (  (!inCheck || evasionPrunable)
          && !pos.see_ge(move))
          continue;

      // Speculative prefetch as early as possible
      prefetch(TT.first_entry(pos.key_after(move)));

      // Check for legality just before making the move
      if (!pos.legal(move))
      {
          moveCount--;
          continue;
      }

      ss->currentMove = move;

      // Make and search the move
      pos.do_move(move, st, givesCheck);
      value = -qsearch<NT>(pos, ss+1, -beta, -alpha, depth - ONE_PLY);
      pos.undo_move(move);

      assert(value > -VALUE_INFINITE && value < VALUE_INFINITE);

      // Check for a new best move
      if (value > bestValue)
      {
          bestValue = value;

          if (value > alpha)
          {
              if (PvNode) // Update pv even in fail-high case
                  update_pv(ss->pv, move, (ss+1)->pv);

              if (PvNode && value < beta) // Update alpha here!
              {
                  alpha = value;
                  bestMove = move;
              }
              else // Fail high
              {
                  tte->save(posKey, value_to_tt(value, ss->ply), BOUND_LOWER,
                            ttDepth, move, ss->staticEval, TT.generation());

                  return value;
              }
          }
       }
    }

    // All legal moves have been searched. A special case: If we're in check
    // and no legal moves were found, it is checkmate.
    if (inCheck && bestValue == -VALUE_INFINITE)
        return pos.checkmate_value(ss->ply); // Plies to mate from the root

    tte->save(posKey, value_to_tt(bestValue, ss->ply),
              PvNode && bestValue > oldAlpha ? BOUND_EXACT : BOUND_UPPER,
              ttDepth, bestMove, ss->staticEval, TT.generation());

    assert(bestValue > -VALUE_INFINITE && bestValue < VALUE_INFINITE);

    return bestValue;
  }


  // value_to_tt() adjusts a mate score from "plies to mate from the root" to
  // "plies to mate from the current position". Non-mate scores are unchanged.
  // The function is called before storing a value in the transposition table.

  Value value_to_tt(Value v, int ply) {

    assert(v != VALUE_NONE);

    return  v >= VALUE_MATE_IN_MAX_PLY  ? v + ply
          : v <= VALUE_MATED_IN_MAX_PLY ? v - ply : v;
  }


  // value_from_tt() is the inverse of value_to_tt(): It adjusts a mate score
  // from the transposition table (which refers to the plies to mate/be mated
  // from current position) to "plies to mate/be mated from the root".

  Value value_from_tt(Value v, int ply) {

    return  v == VALUE_NONE             ? VALUE_NONE
          : v >= VALUE_MATE_IN_MAX_PLY  ? v - ply
          : v <= VALUE_MATED_IN_MAX_PLY ? v + ply : v;
  }


  // update_pv() adds current move and appends child pv[]

  void update_pv(Move* pv, Move move, Move* childPv) {

    for (*pv++ = move; childPv && *childPv != MOVE_NONE; )
        *pv++ = *childPv++;
    *pv = MOVE_NONE;
  }


  // update_continuation_histories() updates histories of the move pairs formed
  // by moves at ply -1, -2, and -4 with current move.

  void update_continuation_histories(Stack* ss, Piece pc, Square to, int bonus) {

    for (int i : {1, 2, 4})
        if (is_ok((ss-i)->currentMove))
            (*(ss-i)->contHistory)[pc][to] << bonus;
  }


  // update_capture_stats() updates move sorting heuristics when a new capture best move is found

  void update_capture_stats(const Position& pos, Move move,
                            Move* captures, int captureCnt, int bonus) {

      CapturePieceToHistory& captureHistory =  pos.this_thread()->captureHistory;
      Piece moved_piece = pos.moved_piece(move);
      PieceType captured = type_of(pos.piece_on(to_sq(move)));
      captureHistory[moved_piece][to_sq(move)][captured] << bonus;

      // Decrease all the other played capture moves
      for (int i = 0; i < captureCnt; ++i)
      {
          moved_piece = pos.moved_piece(captures[i]);
          captured = type_of(pos.piece_on(to_sq(captures[i])));
          captureHistory[moved_piece][to_sq(captures[i])][captured] << -bonus;
      }
  }


  // update_quiet_stats() updates move sorting heuristics when a new quiet best move is found

  void update_quiet_stats(const Position& pos, Stack* ss, Move move,
                          Move* quiets, int quietsCnt, int bonus) {

    if (ss->killers[0] != move)
    {
        ss->killers[1] = ss->killers[0];
        ss->killers[0] = move;
    }

    Color us = pos.side_to_move();
    Thread* thisThread = pos.this_thread();
    thisThread->mainHistory[us][from_to(move)] << bonus;
    update_continuation_histories(ss, pos.moved_piece(move), to_sq(move), bonus);

    if (is_ok((ss-1)->currentMove))
    {
        Square prevSq = to_sq((ss-1)->currentMove);
        thisThread->counterMoves[pos.piece_on(prevSq)][prevSq] = move;
    }

    // Decrease all the other played quiet moves
    for (int i = 0; i < quietsCnt; ++i)
    {
        thisThread->mainHistory[us][from_to(quiets[i])] << -bonus;
        update_continuation_histories(ss, pos.moved_piece(quiets[i]), to_sq(quiets[i]), -bonus);
    }
  }

#ifdef SKILL
  // When playing with strength handicap, choose best move among a set of RootMoves
  // using a statistical rule dependent on 'level'. Idea by Heinz van Saanen.

  Move Skill::pick_best(size_t multiPV) {

    const RootMoves& rootMoves = Threads.main()->rootMoves;
    static PRNG rng(now()); // PRNG sequence should be non-deterministic

    // RootMoves are already sorted by score in descending order
    Value topScore = rootMoves[0].score;
    int delta = std::min(topScore - rootMoves[multiPV - 1].score, PawnValueMg);
    int weakness = 125 - level * 9/4;
    int maxScore = -VALUE_INFINITE;

    // Choose best move. For each move score we add two terms, both dependent on
    // weakness. One is deterministic and bigger for weaker levels, and one is
    // random. Then we choose the move with the resulting highest score.
    for (size_t i = 0; i < multiPV; ++i)
    {
        // This is our magic formula
        int push = (  weakness * int(topScore - rootMoves[i].score)
                    + delta * (rng.rand<unsigned>() % weakness)) / 128;

        if (rootMoves[i].score + push >= maxScore)
        {
            maxScore = rootMoves[i].score + push;
            best = rootMoves[i].pv[0];
        }
    }

    return best;
  }
#endif

} // namespace

/// MainThread::check_time() is used to print debug info and, more importantly,
/// to detect when we are out of available time and thus stop the search.

void MainThread::check_time() {

  if (--callsCnt > 0)
      return;

  // When using nodes, ensure checking rate is not lower than 0.1% of nodes
  callsCnt = Limits.nodes ? std::min(1024, int(Limits.nodes / 1024)) : 1024;

  static TimePoint lastInfoTime = now();

  TimePoint elapsed = Time.elapsed();
  TimePoint tick = Limits.startTime + elapsed;

  if (tick - lastInfoTime >= 1000)
  {
      lastInfoTime = tick;
      dbg_print();
  }

  // We should not stop pondering until told so by the GUI
  if (Threads.ponder)
      return;

  if (   (Limits.use_time_management() && elapsed > Time.maximum() - 10)
      || (Limits.movetime && elapsed >= Limits.movetime)
      || (Limits.nodes && Threads.nodes_searched() >= (uint64_t)Limits.nodes))
      Threads.stop = true;
}


/// UCI::pv() formats PV information according to the UCI protocol. UCI requires
/// that all (if any) unsearched PV lines are sent using a previous search score.

string UCI::pv(const Position& pos, Depth depth, Value alpha, Value beta) {

  std::stringstream ss;
  TimePoint elapsed = Time.elapsed() + 1;
  const RootMoves& rootMoves = pos.this_thread()->rootMoves;
  size_t PVIdx = pos.this_thread()->PVIdx;
  size_t multiPV = std::min((size_t)Options["MultiPV"], rootMoves.size());
  uint64_t nodesSearched = Threads.nodes_searched();
  uint64_t tbHits = Threads.tb_hits() + (TB::RootInTB ? rootMoves.size() : 0);

  for (size_t i = 0; i < multiPV; ++i)
  {
      bool updated = (i <= PVIdx && rootMoves[i].score != -VALUE_INFINITE);

      if (depth == ONE_PLY && !updated)
          continue;

      Depth d = updated ? depth : depth - ONE_PLY;
      Value v = updated ? rootMoves[i].score : rootMoves[i].previousScore;

      bool tb = TB::RootInTB && abs(v) < VALUE_MATE - MAX_PLY;
      v = tb ? TB::Score : v;

      if (ss.rdbuf()->in_avail()) // Not at first line
          ss << "\n";

      ss << "info"
         << " depth "    << d / ONE_PLY
         << " seldepth " << rootMoves[i].selDepth
         << " multipv "  << i + 1
         << " score "    << UCI::value(v);

      if (!tb && i == PVIdx)
          ss << (v >= beta ? " lowerbound" : v <= alpha ? " upperbound" : "");

      ss << " nodes "    << nodesSearched
         << " nps "      << nodesSearched * 1000 / elapsed;

      if (elapsed > 1000) // Earlier makes little sense
          ss << " hashfull " << TT.hashfull();

      ss << " tbhits "   << tbHits
         << " time "     << elapsed
         << " pv";

      for (Move m : rootMoves[i].pv)
          ss << " " << UCI::move(m, pos.is_chess960());
  }

  return ss.str();
}


/// RootMove::extract_ponder_from_tt() is called in case we have no ponder move
/// before exiting the search, for instance, in case we stop the search during a
/// fail high at root. We try hard to have a ponder move to return to the GUI,
/// otherwise in case of 'ponder on' we have nothing to think on.

bool RootMove::extract_ponder_from_tt(Position& pos) {

    StateInfo st;
    bool ttHit;

    assert(pv.size() == 1);
    if (pv[0] == MOVE_NONE) // Not pondering
        return false;

    if (!pv[0])
        return false;

    pos.do_move(pv[0], st);
    TTEntry* tte = TT.probe(pos.key(), ttHit);

    if (ttHit)
    {
        Move m = tte->move(); // Local copy to be SMP safe
        if (MoveList<LEGAL>(pos).contains(m))
            pv.push_back(m);
    }

    pos.undo_move(pv[0]);
    return pv.size() > 1;
}


void Tablebases::filter_root_moves(Position& pos, Search::RootMoves& rootMoves) {

    RootInTB = false;
    UseRule50 = Options["Syzygy50MoveRule"];
    ProbeDepth = Options["SyzygyProbeDepth"] * ONE_PLY;
    Cardinality = Options["SyzygyProbeLimit"];

    // Skip TB probing when no TB found: !TBLargest -> !TB::Cardinality
    if (Cardinality > MaxCardinality)
    {
        Cardinality = MaxCardinality;
        ProbeDepth = DEPTH_ZERO;
    }

    if (Cardinality < popcount(pos.pieces()) || pos.can_castle(ANY_CASTLING))
        return;

    // Don't filter any moves if the user requested analysis on multiple
    if (Options["MultiPV"] != 1)
        return;

    // If the current root position is in the tablebases, then RootMoves
    // contains only moves that preserve the draw or the win.
    RootInTB = root_probe(pos, rootMoves, TB::Score);

    if (RootInTB)
        Cardinality = 0; // Do not probe tablebases during the search

    else // If DTZ tables are missing, use WDL tables as a fallback
    {
        // Filter out moves that do not preserve the draw or the win.
        RootInTB = root_probe_wdl(pos, rootMoves, TB::Score);

        // Only probe during search if winning
        if (RootInTB && TB::Score <= VALUE_DRAW)
            Cardinality = 0;
    }

    if (RootInTB && !UseRule50)
        TB::Score =  TB::Score > VALUE_DRAW ?  VALUE_MATE - MAX_PLY - 1
                   : TB::Score < VALUE_DRAW ? -VALUE_MATE + MAX_PLY + 1
                                            :  VALUE_DRAW;

    // Since root_probe() and root_probe_wdl() dirty the root move scores,
    // we reset them to -VALUE_INFINITE
    for (RootMove& rm : rootMoves)
        rm.score = -VALUE_INFINITE;
}<|MERGE_RESOLUTION|>--- conflicted
+++ resolved
@@ -994,28 +994,20 @@
             return v;
     }
 
-<<<<<<< HEAD
-    // Step 8. Futility pruning: child node (skipped when in check)
+    // Step 8. Futility pruning: child node (skipped when in check, ~30 Elo)
 #ifdef EXTINCTION
     if (pos.is_extinction()) {} else
 #endif
-=======
-    // Step 8. Futility pruning: child node (skipped when in check, ~30 Elo)
->>>>>>> 04a228f9
     if (   !rootNode
         &&  depth < 7 * ONE_PLY
         &&  eval - futility_margin(pos.variant(), depth, improving) >= beta
         &&  eval < VALUE_KNOWN_WIN) // Do not return unproven wins
         return eval;
 
-<<<<<<< HEAD
-    // Step 9. Null move search with verification search
+    // Step 9. Null move search with verification search (~40 Elo)
 #ifdef HORDE
     if (pos.is_horde()) {} else
 #endif
-=======
-    // Step 9. Null move search with verification search (~40 Elo)
->>>>>>> 04a228f9
     if (   !PvNode
         &&  eval >= beta
         &&  ss->staticEval >= beta - 36 * depth / ONE_PLY + 225
@@ -1109,14 +1101,10 @@
             }
     }
 
-<<<<<<< HEAD
-    // Step 11. Internal iterative deepening (skipped when in check)
+    // Step 11. Internal iterative deepening (skipped when in check, ~2 Elo)
 #ifdef CRAZYHOUSE
     if (    depth >= (pos.is_house() ? 4 : 6) * ONE_PLY
 #else
-=======
-    // Step 11. Internal iterative deepening (skipped when in check, ~2 Elo)
->>>>>>> 04a228f9
     if (    depth >= 6 * ONE_PLY
 #endif
         && !ttMove
@@ -1261,14 +1249,10 @@
                   && ss->staticEval + FutilityMarginParent[pos.variant()][0] + FutilityMarginParent[pos.variant()][1] * lmrDepth <= alpha)
                   continue;
 
-<<<<<<< HEAD
-              // Prune moves with negative SEE
+              // Prune moves with negative SEE (~10 Elo)
 #ifdef ANTI
               if (pos.is_anti()) {} else
 #endif
-=======
-              // Prune moves with negative SEE (~10 Elo)
->>>>>>> 04a228f9
               if (   lmrDepth < 8
                   && !pos.see_ge(move, Value(-35 * lmrDepth * lmrDepth)))
                   continue;

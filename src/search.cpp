--- conflicted
+++ resolved
@@ -102,7 +102,7 @@
 #endif
   };
   constexpr int FutilityMarginParent[VARIANT_NB][2] = {
-  { 142, 139 },
+  { 138, 137 },
 #ifdef ANTI
   { 331, 372 },
 #endif
@@ -1263,11 +1263,7 @@
 #endif
               if (   !ss->inCheck
                   && lmrDepth < 8
-<<<<<<< HEAD
                   && ss->staticEval + FutilityMarginParent[pos.variant()][0] + FutilityMarginParent[pos.variant()][1] * lmrDepth + history / 64 <= alpha)
-=======
-                  && ss->staticEval + 138 + 137 * lmrDepth + history / 64 <= alpha)
->>>>>>> 44b1ba89
                   continue;
 
               // Prune moves with negative SEE (~3 Elo)

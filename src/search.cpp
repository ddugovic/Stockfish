/*
  Stockfish, a UCI chess playing engine derived from Glaurung 2.1
  Copyright (C) 2004-2020 The Stockfish developers (see AUTHORS file)

  Stockfish is free software: you can redistribute it and/or modify
  it under the terms of the GNU General Public License as published by
  the Free Software Foundation, either version 3 of the License, or
  (at your option) any later version.

  Stockfish is distributed in the hope that it will be useful,
  but WITHOUT ANY WARRANTY; without even the implied warranty of
  MERCHANTABILITY or FITNESS FOR A PARTICULAR PURPOSE.  See the
  GNU General Public License for more details.

  You should have received a copy of the GNU General Public License
  along with this program.  If not, see <http://www.gnu.org/licenses/>.
*/

#include <algorithm>
#include <cassert>
#include <cmath>
#include <cstring>   // For std::memset
#include <iostream>
#include <sstream>

#include "evaluate.h"
#include "misc.h"
#include "movegen.h"
#include "movepick.h"
#include "position.h"
#include "search.h"
#include "thread.h"
#include "timeman.h"
#include "tt.h"
#include "uci.h"
#include "syzygy/tbprobe.h"

namespace Search {

  LimitsType Limits;
}

namespace Tablebases {

  int Cardinality;
  bool RootInTB;
  bool UseRule50;
  Depth ProbeDepth;
}

namespace TB = Tablebases;

using std::string;
using Eval::evaluate;
using namespace Search;

namespace {

  // Time threshold for printing upperbound/lowerbound info
  const int PV_MIN_ELAPSED = 2500;

  // Different node types, used as a template parameter
  enum NodeType { NonPV, PV };

  constexpr uint64_t TtHitAverageWindow     = 4096;
  constexpr uint64_t TtHitAverageResolution = 1024;

  // Razor and futility margins
  constexpr int RazorMargin[VARIANT_NB] = {
  510,
#ifdef ANTI
  2234,
#endif
#ifdef ATOMIC
  600,
#endif
#ifdef CRAZYHOUSE
  600,
#endif
#ifdef EXTINCTION
  600,
#endif
#ifdef GRID
  600,
#endif
#ifdef HORDE
  600,
#endif
#ifdef KOTH
  600,
#endif
#ifdef LOSERS
  2351,
#endif
#ifdef RACE
  600,
#endif
#ifdef THREECHECK
  600,
#endif
#ifdef TWOKINGS
  600,
#endif
  };
  constexpr int FutilityMarginFactor[VARIANT_NB] = {
  223,
#ifdef ANTI
  611,
#endif
#ifdef ATOMIC
  585,
#endif
#ifdef CRAZYHOUSE
  150,
#endif
#ifdef EXTINCTION
  175,
#endif
#ifdef GRID
  206,
#endif
#ifdef HORDE
  176,
#endif
#ifdef KOTH
  217,
#endif
#ifdef LOSERS
  618,
#endif
#ifdef RACE
  361,
#endif
#ifdef THREECHECK
  248,
#endif
#ifdef TWOKINGS
  175,
#endif
  };
  constexpr int FutilityMarginParent[VARIANT_NB][2] = {
  { 283, 170 },
#ifdef ANTI
  { 331, 372 },
#endif
#ifdef ATOMIC
  { 512, 400 },
#endif
#ifdef CRAZYHOUSE
  { 256, 200 },
#endif
#ifdef EXTINCTION
  { 256, 200 },
#endif
#ifdef GRID
  { 278, 168 },
#endif
#ifdef HORDE
  { 261, 162 },
#endif
#ifdef KOTH
  { 418, 305 },
#endif
#ifdef LOSERS
  { 299, 281 },
#endif
#ifdef RACE
  { VALUE_INFINITE, VALUE_INFINITE },
#endif
#ifdef THREECHECK
  { 420, 332 },
#endif
#ifdef TWOKINGS
  { 256, 200 },
#endif
  };
  constexpr int ProbcutMargin[VARIANT_NB] = {
  176,
#ifdef ANTI
  216,
#endif
#ifdef ATOMIC
  200,
#endif
#ifdef CRAZYHOUSE
  200,
#endif
#ifdef EXTINCTION
  400,
#endif
#ifdef GRID
  222,
#endif
#ifdef HORDE
  153,
#endif
#ifdef KOTH
  324,
#endif
#ifdef LOSERS
  200,
#endif
#ifdef RACE
  242,
#endif
#ifdef THREECHECK
  418,
#endif
#ifdef TWOKINGS
  200,
#endif
  };
  Value futility_margin(Variant var, Depth d, bool improving) {
    return Value(FutilityMarginFactor[var] * (d - improving));
  }

  // Reductions lookup table, initialized at startup
  int Reductions[MAX_MOVES]; // [depth or moveNumber]

  Depth reduction(bool i, Depth d, int mn) {
    int r = Reductions[d] * Reductions[mn];
    return (r + 509) / 1024 + (!i && r > 894);
  }

  constexpr int futility_move_count(bool improving, Depth depth) {
    return (3 + depth * depth) / (2 - improving);
  }

  // History and stats update bonus, based on depth
  int stat_bonus(Depth d) {
    return d > 13 ? 29 : 17 * d * d + 134 * d - 134;
  }

  // Add a small random component to draw evaluations to avoid 3fold-blindness
  Value value_draw(Thread* thisThread) {
    return VALUE_DRAW + Value(2 * (thisThread->nodes & 1) - 1);
  }

  // Skill structure is used to implement strength limit
  struct Skill {
    explicit Skill(int l) : level(l) {}
    bool enabled() const { return level < 20; }
    bool time_to_pick(Depth depth) const { return depth == 1 + std::max(level, 0); }
    Move pick_best(size_t multiPV);

    int level;
    Move best = MOVE_NONE;
  };

  // Breadcrumbs are used to mark nodes as being searched by a given thread
  struct Breadcrumb {
    std::atomic<Thread*> thread;
    std::atomic<Key> key;
  };
  std::array<Breadcrumb, 1024> breadcrumbs;

  // ThreadHolding structure keeps track of which thread left breadcrumbs at the given
  // node for potential reductions. A free node will be marked upon entering the moves
  // loop by the constructor, and unmarked upon leaving that loop by the destructor.
  struct ThreadHolding {
    explicit ThreadHolding(Thread* thisThread, Key posKey, int ply) {
       location = ply < 8 ? &breadcrumbs[posKey & (breadcrumbs.size() - 1)] : nullptr;
       otherThread = false;
       owning = false;
       if (location)
       {
          // See if another already marked this location, if not, mark it ourselves
          Thread* tmp = (*location).thread.load(std::memory_order_relaxed);
          if (tmp == nullptr)
          {
              (*location).thread.store(thisThread, std::memory_order_relaxed);
              (*location).key.store(posKey, std::memory_order_relaxed);
              owning = true;
          }
          else if (   tmp != thisThread
                   && (*location).key.load(std::memory_order_relaxed) == posKey)
              otherThread = true;
       }
    }

    ~ThreadHolding() {
       if (owning) // Free the marked location
           (*location).thread.store(nullptr, std::memory_order_relaxed);
    }

    bool marked() { return otherThread; }

    private:
    Breadcrumb* location;
    bool otherThread, owning;
  };

  template <NodeType NT>
  Value search(Position& pos, Stack* ss, Value alpha, Value beta, Depth depth, bool cutNode);

  template <NodeType NT>
  Value qsearch(Position& pos, Stack* ss, Value alpha, Value beta, Depth depth = 0);

  Value value_to_tt(Value v, int ply);
  Value value_from_tt(Value v, int ply, int r50c);
  void update_pv(Move* pv, Move move, Move* childPv);
  void update_continuation_histories(Stack* ss, Piece pc, Square to, int bonus);
  void update_quiet_stats(const Position& pos, Stack* ss, Move move, int bonus, int depth);
  void update_all_stats(const Position& pos, Stack* ss, Move bestMove, Value bestValue, Value beta, Square prevSq,
                        Move* quietsSearched, int quietCount, Move* capturesSearched, int captureCount, Depth depth);

  // perft() is our utility to verify move generation. All the leaf nodes up
  // to the given depth are generated and counted, and the sum is returned.
  template<bool Root>
  uint64_t perft(Position& pos, Depth depth) {

    StateInfo st;
    uint64_t cnt, nodes = 0;
    const bool leaf = (depth == 2);

    for (const auto& m : MoveList<LEGAL>(pos))
    {
        if (Root && depth <= 1)
            cnt = 1, nodes++;
        else
        {
            pos.do_move(m, st);
            cnt = leaf ? MoveList<LEGAL>(pos).size() : perft<false>(pos, depth - 1);
            nodes += cnt;
            pos.undo_move(m);
        }
        if (Root)
            sync_cout << UCI::move(m, pos.is_chess960()) << ": " << cnt << sync_endl;
    }
    return nodes;
  }

} // namespace


/// Search::init() is called at startup to initialize various lookup tables

void Search::init() {

  for (int i = 1; i < MAX_MOVES; ++i)
      Reductions[i] = int((22.0 + 2 * std::log(Threads.size())) * std::log(i + 0.25 * std::log(i)));
}


/// Search::clear() resets search state to its initial value

void Search::clear() {

  Threads.main()->wait_for_search_finished();

  Time.availableNodes = 0;
  TT.clear();
  Threads.clear();
  Tablebases::init(UCI::variant_from_name(Options["UCI_Variant"]), Options["SyzygyPath"]); // Free mapped files
}


/// MainThread::search() is started when the program receives the UCI 'go'
/// command. It searches from the root position and outputs the "bestmove".

void MainThread::search() {

  if (Limits.perft)
  {
      nodes = perft<true>(rootPos, Limits.perft);
      sync_cout << "\nNodes searched: " << nodes << "\n" << sync_endl;
      return;
  }

  Color us = rootPos.side_to_move();
  Time.init(rootPos.variant(), Limits, us, rootPos.game_ply());
  TT.new_search();

#ifdef USE_NNUE
  Eval::NNUE::verify();
#endif

  if (rootMoves.empty())
  {
      rootMoves.emplace_back(MOVE_NONE);
      Value score = rootPos.is_variant_end() ? rootPos.variant_result()
                   : rootPos.checkers() ? rootPos.checkmate_value()
                   : rootPos.stalemate_value();
      sync_cout << "info depth 0 score " << UCI::value(score) << sync_endl;
  }
  else
  {
      Threads.start_searching(); // start non-main threads
      Thread::search();          // main thread start searching
  }

  // When we reach the maximum depth, we can arrive here without a raise of
  // Threads.stop. However, if we are pondering or in an infinite search,
  // the UCI protocol states that we shouldn't print the best move before the
  // GUI sends a "stop" or "ponderhit" command. We therefore simply wait here
  // until the GUI sends one of those commands.

  while (!Threads.stop && (ponder || Limits.infinite))
  {} // Busy wait for a stop or a ponder reset

  // Stop the threads if not already stopped (also raise the stop if
  // "ponderhit" just reset Threads.ponder).
  Threads.stop = true;

  // Wait until all threads have finished
  Threads.wait_for_search_finished();

  // When playing in 'nodes as time' mode, subtract the searched nodes from
  // the available ones before exiting.
  if (Limits.npmsec)
      Time.availableNodes += Limits.inc[us] - Threads.nodes_searched();

  Thread* bestThread = this;

  if (   int(Options["MultiPV"]) == 1
      && !Limits.depth
      && !(Skill(Options["Skill Level"]).enabled() || int(Options["UCI_LimitStrength"]))
      && rootMoves[0].pv[0] != MOVE_NONE)
      bestThread = Threads.get_best_thread();

  bestPreviousScore = bestThread->rootMoves[0].score;

  // Send again PV info if we have a new best thread
  if (bestThread != this)
      sync_cout << UCI::pv(bestThread->rootPos, bestThread->completedDepth, -VALUE_INFINITE, VALUE_INFINITE) << sync_endl;

  // Best move could be MOVE_NONE when searching on a terminal position
  sync_cout << "bestmove " << UCI::move(bestThread->rootMoves[0].pv[0], rootPos.is_chess960());

  if (bestThread->rootMoves[0].pv.size() > 1 || bestThread->rootMoves[0].extract_ponder_from_tt(rootPos))
      std::cout << " ponder " << UCI::move(bestThread->rootMoves[0].pv[1], rootPos.is_chess960());

  std::cout << sync_endl;
}


/// Thread::search() is the main iterative deepening loop. It calls search()
/// repeatedly with increasing depth until the allocated thinking time has been
/// consumed, the user stops the search, or the maximum search depth is reached.

void Thread::search() {

  // To allow access to (ss-7) up to (ss+2), the stack must be oversized.
  // The former is needed to allow update_continuation_histories(ss-1, ...),
  // which accesses its argument at ss-6, also near the root.
  // The latter is needed for statScores and killer initialization.
  Stack stack[MAX_PLY+10], *ss = stack+7;
  Move  pv[MAX_PLY+1];
  Value bestValue, alpha, beta, delta;
  Move  lastBestMove = MOVE_NONE;
  Depth lastBestMoveDepth = 0;
  MainThread* mainThread = (this == Threads.main() ? Threads.main() : nullptr);
  double timeReduction = 1, totBestMoveChanges = 0;
  Color us = rootPos.side_to_move();
  int iterIdx = 0;

  std::memset(ss-7, 0, 10 * sizeof(Stack));
  for (int i = 7; i > 0; i--)
      (ss-i)->continuationHistory = &this->continuationHistory[0][0][NO_PIECE][0]; // Use as a sentinel

  ss->pv = pv;

  bestValue = delta = alpha = -VALUE_INFINITE;
  beta = VALUE_INFINITE;

  if (mainThread)
  {
      if (mainThread->bestPreviousScore == VALUE_INFINITE)
          for (int i = 0; i < 4; ++i)
              mainThread->iterValue[i] = VALUE_ZERO;
      else
          for (int i = 0; i < 4; ++i)
              mainThread->iterValue[i] = mainThread->bestPreviousScore;
  }

  std::copy(&lowPlyHistory[2][0], &lowPlyHistory.back().back() + 1, &lowPlyHistory[0][0]);
  std::fill(&lowPlyHistory[MAX_LPH - 2][0], &lowPlyHistory.back().back() + 1, 0);

  size_t multiPV = size_t(Options["MultiPV"]);

  // Pick integer skill levels, but non-deterministically round up or down
  // such that the average integer skill corresponds to the input floating point one.
  // UCI_Elo (between 0 and 3000) is converted to a suitable fractional skill level.
  PRNG rng(now());
  double floatLevel = Options["UCI_LimitStrength"] ?
                      std::clamp((Options["UCI_Elo"] - 1500.0) / 75.0, -20.0, 20.0) :
                        double(Options["Skill Level"]);
  int intLevel = int(floatLevel) +
                 ((floatLevel - int(floatLevel)) * 1024 > rng.rand<unsigned>() % 1024  ? 1 : 0);
  Skill skill(intLevel);

  // When playing with strength handicap enable MultiPV search that we will
  // use behind the scenes to retrieve a set of possible moves.
  if (skill.enabled())
      multiPV = std::max(multiPV, (size_t)4);

  multiPV = std::min(multiPV, rootMoves.size());
  ttHitAverage = TtHitAverageWindow * TtHitAverageResolution / 2;

  int ct = int(Options["Contempt"]) * PawnValueEg / 100; // From centipawns

  // In analysis mode, adjust contempt in accordance with user preference
  if (Limits.infinite || Options["UCI_AnalyseMode"])
      ct =  Options["Analysis Contempt"] == "Off"  ? 0
          : Options["Analysis Contempt"] == "Both" ? ct
          : Options["Analysis Contempt"] == "White" && us == BLACK ? -ct
          : Options["Analysis Contempt"] == "Black" && us == WHITE ? -ct
          : ct;

  // Evaluation score is from the white point of view
  contempt = (us == WHITE ?  make_score(ct, ct / 2)
                          : -make_score(ct, ct / 2));

  int searchAgainCounter = 0;

  // Iterative deepening loop until requested to stop or the target depth is reached
  while (   ++rootDepth < MAX_PLY
         && !Threads.stop
         && !(Limits.depth && mainThread && rootDepth > Limits.depth))
  {
      // Age out PV variability metric
      if (mainThread)
          totBestMoveChanges /= 2;

      // Save the last iteration's scores before first PV line is searched and
      // all the move scores except the (new) PV are set to -VALUE_INFINITE.
      for (RootMove& rm : rootMoves)
          rm.previousScore = rm.score;

      size_t pvFirst = 0;
      pvLast = 0;

      if (!Threads.increaseDepth)
         searchAgainCounter++;

      // MultiPV loop. We perform a full root search for each PV line
      for (pvIdx = 0; pvIdx < multiPV && !Threads.stop; ++pvIdx)
      {
          if (pvIdx == pvLast)
          {
              pvFirst = pvLast;
              for (pvLast++; pvLast < rootMoves.size(); pvLast++)
                  if (rootMoves[pvLast].tbRank != rootMoves[pvFirst].tbRank)
                      break;
          }

          // Reset UCI info selDepth for each depth and each PV line
          selDepth = 0;

          // Reset aspiration window starting size
          if (rootDepth >= 4)
          {
              Value prev = rootMoves[pvIdx].previousScore;
              delta = Value(17);
              alpha = std::max(prev - delta,-VALUE_INFINITE);
              beta  = std::min(prev + delta, VALUE_INFINITE);

              // Adjust contempt based on root move's previousScore (dynamic contempt)
              int dct = ct + (105 - ct / 2) * prev / (abs(prev) + 149);

              contempt = (us == WHITE ?  make_score(dct, dct / 2)
                                      : -make_score(dct, dct / 2));
          }

          // Start with a small aspiration window and, in the case of a fail
          // high/low, re-search with a bigger window until we don't fail
          // high/low anymore.
          failedHighCnt = 0;
          while (true)
          {
              Depth adjustedDepth = std::max(1, rootDepth - failedHighCnt - searchAgainCounter);
              bestValue = ::search<PV>(rootPos, ss, alpha, beta, adjustedDepth, false);
#ifdef HELPMATE
              if (rootPos.is_helpmate()) bestValue = -bestValue;
#endif

              // Bring the best move to the front. It is critical that sorting
              // is done with a stable algorithm because all the values but the
              // first and eventually the new best one are set to -VALUE_INFINITE
              // and we want to keep the same order for all the moves except the
              // new PV that goes to the front. Note that in case of MultiPV
              // search the already searched PV lines are preserved.
              std::stable_sort(rootMoves.begin() + pvIdx, rootMoves.begin() + pvLast);

              // If search has been stopped, we break immediately. Sorting is
              // safe because RootMoves is still valid, although it refers to
              // the previous iteration.
              if (Threads.stop)
                  break;

              // When failing high/low give some update (without cluttering
              // the UI) before a re-search.
              if (   mainThread
                  && multiPV == 1
                  && (bestValue <= alpha || bestValue >= beta)
                  && Time.elapsed() > PV_MIN_ELAPSED)
                  sync_cout << UCI::pv(rootPos, rootDepth, alpha, beta) << sync_endl;

              // In case of failing low/high increase aspiration window and
              // re-search, otherwise exit the loop.
              if (bestValue <= alpha)
              {
                  beta = (alpha + beta) / 2;
                  alpha = std::max(bestValue - delta, -VALUE_INFINITE);

                  failedHighCnt = 0;
                  if (mainThread)
                      mainThread->stopOnPonderhit = false;
              }
              else if (bestValue >= beta)
              {
                  beta = std::min(bestValue + delta, VALUE_INFINITE);
                  ++failedHighCnt;
              }
              else
                  break;

              delta += delta / 4 + 5;

              assert(alpha >= -VALUE_INFINITE && beta <= VALUE_INFINITE);
          }
#ifdef HELPMATE
          if (rootPos.is_helpmate()) bestValue = -bestValue;
#endif

          // Sort the PV lines searched so far and update the GUI
          std::stable_sort(rootMoves.begin() + pvFirst, rootMoves.begin() + pvIdx + 1);

          if (    mainThread
              && (Threads.stop || pvIdx + 1 == multiPV || Time.elapsed() > PV_MIN_ELAPSED))
              sync_cout << UCI::pv(rootPos, rootDepth, alpha, beta) << sync_endl;
      }

      if (!Threads.stop)
          completedDepth = rootDepth;

      if (rootMoves[0].pv[0] != lastBestMove) {
         lastBestMove = rootMoves[0].pv[0];
         lastBestMoveDepth = rootDepth;
      }

      // Have we found a "mate in x"?
      if (   Limits.mate
          && bestValue >= VALUE_MATE_IN_MAX_PLY
          && VALUE_MATE - bestValue <= 2 * Limits.mate)
          Threads.stop = true;

      if (!mainThread)
          continue;

      // If skill level is enabled and time is up, pick a sub-optimal best move
      if (skill.enabled() && skill.time_to_pick(rootDepth))
          skill.pick_best(multiPV);

      // Do we have time for the next iteration? Can we stop searching now?
      if (    Limits.use_time_management()
          && !Threads.stop
          && !mainThread->stopOnPonderhit)
      {
          double fallingEval = (318 + 6 * (mainThread->bestPreviousScore - bestValue)
                                    + 6 * (mainThread->iterValue[iterIdx] - bestValue)) / 825.0;
          fallingEval = std::clamp(fallingEval, 0.5, 1.5);

          // If the bestMove is stable over several iterations, reduce time accordingly
          timeReduction = lastBestMoveDepth + 9 < completedDepth ? 1.92 : 0.95;
          double reduction = (1.47 + mainThread->previousTimeReduction) / (2.32 * timeReduction);

          // Use part of the gained time from a previous stable move for the current move
          for (Thread* th : Threads)
          {
              totBestMoveChanges += th->bestMoveChanges;
              th->bestMoveChanges = 0;
          }
          double bestMoveInstability = 1 + 2 * totBestMoveChanges / Threads.size();

          double totalTime = rootMoves.size() == 1 ? 0 :
                             Time.optimum() * fallingEval * reduction * bestMoveInstability;

          // Stop the search if we have exceeded the totalTime, at least 1ms search
          if (Time.elapsed() > totalTime)
          {
              // If we are allowed to ponder do not stop the search now but
              // keep pondering until the GUI sends "ponderhit" or "stop".
              if (mainThread->ponder)
                  mainThread->stopOnPonderhit = true;
              else
                  Threads.stop = true;
          }
          else if (   Threads.increaseDepth
                   && !mainThread->ponder
                   && Time.elapsed() > totalTime * 0.58)
                   Threads.increaseDepth = false;
          else
                   Threads.increaseDepth = true;
      }

      mainThread->iterValue[iterIdx] = bestValue;
      iterIdx = (iterIdx + 1) & 3;
  }

  if (!mainThread)
      return;

  mainThread->previousTimeReduction = timeReduction;

  // If skill level is enabled, swap best PV line with the sub-optimal one
  if (skill.enabled())
      std::swap(rootMoves[0], *std::find(rootMoves.begin(), rootMoves.end(),
                skill.best ? skill.best : skill.pick_best(multiPV)));
}


namespace {

  // search<>() is the main search function for both PV and non-PV nodes

  template <NodeType NT>
  Value search(Position& pos, Stack* ss, Value alpha, Value beta, Depth depth, bool cutNode) {

    constexpr bool PvNode = NT == PV;
    const bool rootNode = PvNode && ss->ply == 0;
    const Depth maxNextDepth = rootNode ? depth : depth + 1;

    // Check if we have an upcoming move which draws by repetition, or
    // if the opponent had an alternative move earlier to this position.
    if (   pos.rule50_count() >= 3
        && alpha < VALUE_DRAW
        && !rootNode
        && pos.has_game_cycle(ss->ply))
    {
        alpha = value_draw(pos.this_thread());
        if (alpha >= beta)
            return alpha;
    }

    // Dive into quiescence search when the depth reaches zero
    if (depth <= 0)
        return qsearch<NT>(pos, ss, alpha, beta);

    assert(-VALUE_INFINITE <= alpha && alpha < beta && beta <= VALUE_INFINITE);
    assert(PvNode || (alpha == beta - 1));
    assert(0 < depth && depth < MAX_PLY);
    assert(!(PvNode && cutNode));

    Move pv[MAX_PLY+1], capturesSearched[32], quietsSearched[64];
    StateInfo st;
    TTEntry* tte;
    Key posKey;
    Move ttMove, move, excludedMove, bestMove;
    Depth extension, newDepth;
    Value bestValue, value, ttValue, eval, maxValue, probCutBeta;
    bool formerPv, givesCheck, improving, didLMR, priorCapture;
    bool captureOrPromotion, doFullDepthSearch, moveCountPruning,
         ttCapture, singularQuietLMR;
    Piece movedPiece;
    int moveCount, captureCount, quietCount;

    // Step 1. Initialize node
    Thread* thisThread = pos.this_thread();
    ss->inCheck = pos.checkers();
    priorCapture = pos.captured_piece();
    Color us = pos.side_to_move();
    moveCount = captureCount = quietCount = ss->moveCount = 0;
    bestValue = -VALUE_INFINITE;
    maxValue = VALUE_INFINITE;

    // Check for the available remaining time
    if (thisThread == Threads.main())
        static_cast<MainThread*>(thisThread)->check_time();

    // Used to send selDepth info to GUI (selDepth counts from 1, ply from 0)
    if (PvNode && thisThread->selDepth < ss->ply + 1)
        thisThread->selDepth = ss->ply + 1;

    if (!rootNode)
    {
        if (pos.is_variant_end())
            return pos.variant_result(ss->ply, VALUE_DRAW);

        // Step 2. Check for aborted search and immediate draw
        if (   Threads.stop.load(std::memory_order_relaxed)
            || pos.is_draw(ss->ply)
            || ss->ply >= MAX_PLY)
            return (ss->ply >= MAX_PLY && !ss->inCheck) ? evaluate(pos)
                                                        : value_draw(pos.this_thread());

        // Step 3. Mate distance pruning. Even if we mate at the next move our score
        // would be at best mate_in(ss->ply+1), but if alpha is already bigger because
        // a shorter mate was found upward in the tree then there is no need to search
        // because we will never beat the current alpha. Same logic but with reversed
        // signs applies also in the opposite condition of being mated instead of giving
        // mate. In this case return a fail-high score.
        alpha = std::max(mated_in(ss->ply), alpha);
        beta = std::min(mate_in(ss->ply+1), beta);
        if (alpha >= beta)
            return alpha;
    }

    assert(0 <= ss->ply && ss->ply < MAX_PLY);

    (ss+1)->ply = ss->ply + 1;
    (ss+1)->ttPv = false;
    (ss+1)->excludedMove = bestMove = MOVE_NONE;
    (ss+2)->killers[0] = (ss+2)->killers[1] = MOVE_NONE;
    Square prevSq = to_sq((ss-1)->currentMove);

    // Initialize statScore to zero for the grandchildren of the current position.
    // So statScore is shared between all grandchildren and only the first grandchild
    // starts with statScore = 0. Later grandchildren start with the last calculated
    // statScore of the previous grandchild. This influences the reduction rules in
    // LMR which are based on the statScore of parent position.
    if (!rootNode)
        (ss+2)->statScore = 0;

    // Step 4. Transposition table lookup. We don't want the score of a partial
    // search to overwrite a previous full search TT value, so we use a different
    // position key in case of an excluded move.
    excludedMove = ss->excludedMove;
    posKey = excludedMove == MOVE_NONE ? pos.key() : pos.key() ^ make_key(excludedMove);
    tte = TT.probe(posKey, ss->ttHit);
    ttValue = ss->ttHit ? value_from_tt(tte->value(), ss->ply, pos.rule50_count()) : VALUE_NONE;
    ttMove =  rootNode ? thisThread->rootMoves[thisThread->pvIdx].pv[0]
            : ss->ttHit    ? tte->move() : MOVE_NONE;
    if (!excludedMove)
        ss->ttPv = PvNode || (ss->ttHit && tte->is_pv());
    formerPv = ss->ttPv && !PvNode;

    if (   ss->ttPv
        && depth > 12
        && ss->ply - 1 < MAX_LPH
        && !priorCapture
        && is_ok((ss-1)->currentMove))
        thisThread->lowPlyHistory[ss->ply - 1][from_to((ss-1)->currentMove)] << stat_bonus(depth - 5);

    // thisThread->ttHitAverage can be used to approximate the running average of ttHit
    thisThread->ttHitAverage =   (TtHitAverageWindow - 1) * thisThread->ttHitAverage / TtHitAverageWindow
                                + TtHitAverageResolution * ss->ttHit;

    // At non-PV nodes we check for an early TT cutoff
    if (  !PvNode
        && ss->ttHit
        && tte->depth() >= depth
        && ttValue != VALUE_NONE // Possible in case of TT access race
        && (ttValue >= beta ? (tte->bound() & BOUND_LOWER)
                            : (tte->bound() & BOUND_UPPER)))
    {
        // If ttMove is quiet, update move sorting heuristics on TT hit
        if (ttMove)
        {
            if (ttValue >= beta)
            {
                if (!pos.capture_or_promotion(ttMove))
                    update_quiet_stats(pos, ss, ttMove, stat_bonus(depth), depth);

                // Extra penalty for early quiet moves of the previous ply
                if ((ss-1)->moveCount <= 2 && !priorCapture)
                    update_continuation_histories(ss-1, pos.piece_on(prevSq), prevSq, -stat_bonus(depth + 1));
            }
            // Penalty for a quiet ttMove that fails low
            else if (!pos.capture_or_promotion(ttMove))
            {
                int penalty = -stat_bonus(depth);
                thisThread->mainHistory[us][from_to(ttMove)] << penalty;
                update_continuation_histories(ss, pos.moved_piece(ttMove), to_sq(ttMove), penalty);
            }
        }

        if (pos.rule50_count() < 90)
            return ttValue;
    }

    // Step 5. Tablebases probe
#ifdef EXTINCTION
    if (pos.is_extinction()) {} else
#endif
#ifdef GRID
    if (pos.is_grid()) {} else
#endif
#ifdef KOTH
    if (pos.is_koth()) {} else
#endif
#ifdef LOSERS
    if (pos.is_losers()) {} else
#endif
#ifdef RACE
    if (pos.is_race()) {} else
#endif
#ifdef THREECHECK
    if (pos.is_three_check()) {} else
#endif
#ifdef HORDE
    if (pos.is_horde()) {} else
#endif
#ifdef HELPMATE
    if (pos.is_helpmate()) {} else
#endif
#ifdef KNIGHTRELAY
    if (pos.is_knight_relay() && pos.pieces(PAWN, KNIGHT)) {} else
#endif
#ifdef RELAY
    if (pos.is_relay()) {} else
#endif
    if (!rootNode && TB::Cardinality)
    {
        int piecesCount = pos.count<ALL_PIECES>();

        if (    piecesCount <= TB::Cardinality
            && (piecesCount <  TB::Cardinality || depth >= TB::ProbeDepth)
            &&  pos.rule50_count() == 0
            && !pos.can_castle(ANY_CASTLING))
        {
            TB::ProbeState err;
            TB::WDLScore wdl = Tablebases::probe_wdl(pos, &err);

            // Force check of time on the next occasion
            if (thisThread == Threads.main())
                static_cast<MainThread*>(thisThread)->callsCnt = 0;

            if (err != TB::ProbeState::FAIL)
            {
                thisThread->tbHits.fetch_add(1, std::memory_order_relaxed);

                int drawScore = TB::UseRule50 ? 1 : 0;

                // use the range VALUE_MATE_IN_MAX_PLY to VALUE_TB_WIN_IN_MAX_PLY to score
                value =  wdl < -drawScore ? VALUE_MATED_IN_MAX_PLY + ss->ply + 1
                       : wdl >  drawScore ? VALUE_MATE_IN_MAX_PLY - ss->ply - 1
                                          : VALUE_DRAW + 2 * wdl * drawScore;

                Bound b =  wdl < -drawScore ? BOUND_UPPER
                         : wdl >  drawScore ? BOUND_LOWER : BOUND_EXACT;

                if (    b == BOUND_EXACT
                    || (b == BOUND_LOWER ? value >= beta : value <= alpha))
                {
                    tte->save(posKey, value_to_tt(value, ss->ply), ss->ttPv, b,
                              std::min(MAX_PLY - 1, depth + 6),
                              MOVE_NONE, VALUE_NONE);

                    return value;
                }

                if (PvNode)
                {
                    if (b == BOUND_LOWER)
                        bestValue = value, alpha = std::max(alpha, bestValue);
                    else
                        maxValue = value;
                }
            }
        }
    }

    CapturePieceToHistory& captureHistory = thisThread->captureHistory;

    // Step 6. Static evaluation of the position
    if (ss->inCheck)
    {
        // Skip early pruning when in check
        ss->staticEval = eval = VALUE_NONE;
        improving = false;
        goto moves_loop;
    }
    else if (ss->ttHit)
    {
        // Never assume anything about values stored in TT
        ss->staticEval = eval = tte->eval();
        if (eval == VALUE_NONE)
            ss->staticEval = eval = evaluate(pos);

        if (eval == VALUE_DRAW)
            eval = value_draw(thisThread);

        // Can ttValue be used as a better position evaluation?
        if (    ttValue != VALUE_NONE
            && (tte->bound() & (ttValue > eval ? BOUND_LOWER : BOUND_UPPER)))
            eval = ttValue;
    }
    else
    {
        if ((ss-1)->currentMove != MOVE_NULL)
            ss->staticEval = eval = evaluate(pos);
        else
            ss->staticEval = eval = -(ss-1)->staticEval + 2 * Tempo;

        tte->save(posKey, VALUE_NONE, ss->ttPv, BOUND_NONE, DEPTH_NONE, MOVE_NONE, eval);
    }
#ifdef HELPMATE
    if (pos.is_helpmate())
        eval = -eval;
#endif

    // Step 7. Razoring (~1 Elo)
#ifdef ANTI
    if (pos.is_anti() && pos.can_capture())
    {
        improving = false;
        goto moves_loop;
    }
#endif
#ifdef LOSERS
    if (pos.is_losers() && pos.can_capture_losers())
    {
        improving =   ss->staticEval >= (ss-2)->staticEval
                   || (ss-2)->staticEval == VALUE_NONE;
        goto moves_loop;
    }
#endif
#ifdef HELPMATE
    if (pos.is_helpmate())
    {
        improving = false;
        goto moves_loop;
    }
#endif
#ifdef RACE
    if (pos.is_race() && (pos.pieces(KING) & (Rank7BB | Rank8BB)))
    {
        improving = false;
        goto moves_loop;
    }
#endif
    if (   !rootNode // The required rootNode PV handling is not available in qsearch
        &&  depth == 1
        &&  eval <= alpha - RazorMargin[pos.variant()])
        return qsearch<NT>(pos, ss, alpha, beta);

    improving =  (ss-2)->staticEval == VALUE_NONE
               ? ss->staticEval > (ss-4)->staticEval || (ss-4)->staticEval == VALUE_NONE
               : ss->staticEval > (ss-2)->staticEval;

    // Step 8. Futility pruning: child node (~50 Elo)
#ifdef EXTINCTION
    if (pos.is_extinction()) {} else
#endif
    if (   !PvNode
        &&  depth < 8
        &&  eval - futility_margin(pos.variant(), depth, improving) >= beta
        &&  eval < VALUE_KNOWN_WIN) // Do not return unproven wins
        return eval;

    // Step 9. Null move search with verification search (~40 Elo)
#ifdef GRID
    if (pos.is_grid()) {} else
#endif
    if (   !PvNode
        && (ss-1)->currentMove != MOVE_NULL
        && (ss-1)->statScore < 22977
        &&  eval >= beta
        &&  eval >= ss->staticEval
        &&  ss->staticEval >= beta - 30 * depth - 28 * improving + 84 * ss->ttPv + 182
        && !excludedMove
        &&  pos.non_pawn_material(us)
        && (ss->ply >= thisThread->nmpMinPly || us != thisThread->nmpColor))
    {
        assert(eval - beta >= 0);

        // Null move dynamic reduction based on depth and value
        Depth R;
        switch (pos.variant())
        {
#ifdef ANTI
        case ANTI_VARIANT:
            R = (823 + 67 * depth) / 256 + std::min(int(eval - beta) / 400, 3);
        break;
#endif
#ifdef ATOMIC
        case ATOMIC_VARIANT:
            R = (823 + 67 * depth) / 256 + std::min(int(eval - beta) / 400, 3);
        break;
#endif
        default:
            R = (982 + 85 * depth) / 256 + std::min(int(eval - beta) / 192, 3);
        }

        ss->currentMove = MOVE_NULL;
        ss->continuationHistory = &thisThread->continuationHistory[0][0][NO_PIECE][0];

        pos.do_null_move(st);

        Value nullValue = -search<NonPV>(pos, ss+1, -beta, -beta+1, depth-R, !cutNode);

        pos.undo_null_move();

        if (nullValue >= beta)
        {
            // Do not return unproven mate or TB scores
            if (nullValue >= VALUE_TB_WIN_IN_MAX_PLY)
                nullValue = beta;

            if (thisThread->nmpMinPly || (abs(beta) < VALUE_KNOWN_WIN && depth < 13))
                return nullValue;

            assert(!thisThread->nmpMinPly); // Recursive verification is not allowed

            // Do verification search at high depths, with null move pruning disabled
            // for us, until ply exceeds nmpMinPly.
            thisThread->nmpMinPly = ss->ply + 3 * (depth-R) / 4;
            thisThread->nmpColor = us;

            Value v = search<NonPV>(pos, ss, beta-1, beta, depth-R, false);

            thisThread->nmpMinPly = 0;

            if (v >= beta)
                return nullValue;
        }
    }

    probCutBeta = beta + ProbcutMargin[pos.variant()] - 49 * improving;

    // Step 10. ProbCut (~10 Elo)
    // If we have a good enough capture and a reduced search returns a value
    // much above beta, we can (almost) safely prune the previous move.
    if (   !PvNode
        &&  depth > 4
        &&  abs(beta) < VALUE_TB_WIN_IN_MAX_PLY
        // if value from transposition table is lower than probCutBeta, don't attempt probCut
        // there and in further interactions with transposition table cutoff depth is set to depth - 3
        // because probCut search has depth set to depth - 4 but we also do a move before it
        // so effective depth is equal to depth - 3
        && !(   ss->ttHit
             && tte->depth() >= depth - 3
             && ttValue != VALUE_NONE
             && ttValue < probCutBeta))
    {
        // if ttMove is a capture and value from transposition table is good enough produce probCut
        // cutoff without digging into actual probCut search
        if (   ss->ttHit
            && tte->depth() >= depth - 3
            && ttValue != VALUE_NONE
            && ttValue >= probCutBeta
            && ttMove
            && pos.capture_or_promotion(ttMove))
            return probCutBeta;

        assert(probCutBeta < VALUE_INFINITE);
        MovePicker mp(pos, ttMove, probCutBeta - ss->staticEval, &captureHistory);
        int probCutCount = 0;
        bool ttPv = ss->ttPv;
        ss->ttPv = false;

        while (   (move = mp.next_move()) != MOVE_NONE
               && probCutCount < 2 + 2 * cutNode)
            if (move != excludedMove && pos.legal(move))
            {
                assert(pos.capture_or_promotion(move));
                assert(depth >= 5);

                captureOrPromotion = true;
                probCutCount++;

                ss->currentMove = move;
                ss->continuationHistory = &thisThread->continuationHistory[ss->inCheck]
                                                                          [captureOrPromotion]
                                                                          [pos.moved_piece(move)]
                                                                          [to_sq(move)];

                pos.do_move(move, st);

                // Perform a preliminary qsearch to verify that the move holds
                value = -qsearch<NonPV>(pos, ss+1, -probCutBeta, -probCutBeta+1);

                // If the qsearch held, perform the regular search
                if (value >= probCutBeta)
                    value = -search<NonPV>(pos, ss+1, -probCutBeta, -probCutBeta+1, depth - 4, !cutNode);

                pos.undo_move(move);

                if (value >= probCutBeta)
                {
                    // if transposition table doesn't have equal or more deep info write probCut data into it
                    if ( !(ss->ttHit
                       && tte->depth() >= depth - 3
                       && ttValue != VALUE_NONE))
                        tte->save(posKey, value_to_tt(value, ss->ply), ttPv,
                            BOUND_LOWER,
                            depth - 3, move, ss->staticEval);
                    return value;
                }
            }
         ss->ttPv = ttPv;
    }

    // Step 11. If the position is not in TT, decrease depth by 2
    if (   PvNode
        && depth >= 6
        && !ttMove)
        depth -= 2;

moves_loop: // When in check, search starts from here

    const PieceToHistory* contHist[] = { (ss-1)->continuationHistory, (ss-2)->continuationHistory,
                                          nullptr                   , (ss-4)->continuationHistory,
                                          nullptr                   , (ss-6)->continuationHistory };

    Move countermove = thisThread->counterMoves[pos.piece_on(prevSq)][prevSq];

    MovePicker mp(pos, ttMove, depth, &thisThread->mainHistory,
                                      &thisThread->lowPlyHistory,
                                      &captureHistory,
                                      contHist,
                                      countermove,
                                      ss->killers,
                                      ss->ply);

    value = bestValue;
    singularQuietLMR = moveCountPruning = false;
    ttCapture = ttMove && pos.capture_or_promotion(ttMove);

    // Mark this node as being searched
    ThreadHolding th(thisThread, posKey, ss->ply);

    // Step 12. Loop through all pseudo-legal moves until no moves remain
    // or a beta cutoff occurs.
    while ((move = mp.next_move(moveCountPruning)) != MOVE_NONE)
    {
      assert(is_ok(move));

      if (move == excludedMove)
          continue;

      // At root obey the "searchmoves" option and skip moves not listed in Root
      // Move List. As a consequence any illegal move is also skipped. In MultiPV
      // mode we also skip PV moves which have been already searched and those
      // of lower "TB rank" if we are in a TB root position.
      if (rootNode && !std::count(thisThread->rootMoves.begin() + thisThread->pvIdx,
                                  thisThread->rootMoves.begin() + thisThread->pvLast, move))
          continue;

      // Check for legality
      if (!rootNode && !pos.legal(move))
          continue;

      ss->moveCount = ++moveCount;
#ifdef PRINTCURRMOVE
      if (rootNode && thisThread == Threads.main() && Time.elapsed() > PV_MIN_ELAPSED)
          sync_cout << "info depth " << depth
                    << " currmove " << UCI::move(move, pos.is_chess960())
                    << " currmovenumber " << moveCount + thisThread->pvIdx << sync_endl;
#endif
      if (PvNode)
          (ss+1)->pv = nullptr;

      extension = 0;
#ifdef HELPMATE
      if (pos.is_helpmate())
          captureOrPromotion = (type_of(move) == PROMOTION);
#endif
      captureOrPromotion = pos.capture_or_promotion(move);
      movedPiece = pos.moved_piece(move);
      givesCheck = pos.gives_check(move);

      // Calculate new depth for this move
      newDepth = depth - 1;

      // Step 13. Pruning at shallow depth (~200 Elo)
      if (  !rootNode
#ifdef HORDE
          && (pos.is_horde() || pos.non_pawn_material(us))
#else
          && pos.non_pawn_material(us)
#endif
          && bestValue > VALUE_TB_LOSS_IN_MAX_PLY)
      {
          // Skip quiet moves if movecount exceeds our FutilityMoveCount threshold
          moveCountPruning = moveCount >= futility_move_count(improving, depth);

          // Reduced depth of the next LMR search
          int lmrDepth = std::max(newDepth - reduction(improving, depth, moveCount), 0);

          if (   !captureOrPromotion
              && !givesCheck)
          {
              // Countermoves based pruning (~20 Elo)
              if (   lmrDepth < 4 + ((ss-1)->statScore > 0 || (ss-1)->moveCount == 1)
                  && (*contHist[0])[movedPiece][to_sq(move)] < CounterMovePruneThreshold
                  && (*contHist[1])[movedPiece][to_sq(move)] < CounterMovePruneThreshold)
                  continue;

              // Futility pruning: parent node (~5 Elo)
#ifdef LOSERS
              if (pos.is_losers()) {} else
#endif
              if (   lmrDepth < 7
                  && !ss->inCheck
                  && ss->staticEval + FutilityMarginParent[pos.variant()][0] + FutilityMarginParent[pos.variant()][1] * lmrDepth <= alpha
                  &&  (*contHist[0])[movedPiece][to_sq(move)]
                    + (*contHist[1])[movedPiece][to_sq(move)]
                    + (*contHist[3])[movedPiece][to_sq(move)]
                    + (*contHist[5])[movedPiece][to_sq(move)] / 2 < 27376)
                  continue;

              // Prune moves with negative SEE (~20 Elo)
#ifdef ANTI
              if (pos.is_anti()) {} else
#endif
#ifdef HELPMATE
              if (pos.is_helpmate()) {} else
#endif
              if (!pos.see_ge(move, Value(-(29 - std::min(lmrDepth, 18)) * lmrDepth * lmrDepth)))
                  continue;
          }
          else
          {
              // Capture history based pruning when the move doesn't give check
              if (   !givesCheck
                  && lmrDepth < 1
                  && captureHistory[movedPiece][to_sq(move)][type_of(pos.piece_on(to_sq(move)))] < 0)
                  continue;

              // See based pruning
              if (!pos.see_ge(move, Value(-221) * depth)) // (~25 Elo)
                  continue;
          }
      }

      // Step 14. Extensions (~75 Elo)

      // Singular extension search (~70 Elo). If all moves but one fail low on a
      // search of (alpha-s, beta-s), and just one fails high on (alpha, beta),
      // then that move is singular and should be extended. To verify this we do
      // a reduced search on all the other moves but the ttMove and if the
      // result is lower than ttValue minus a margin, then we will extend the ttMove.
      if (    depth >= 7
          &&  move == ttMove
          && !rootNode
          && !excludedMove // Avoid recursive singular search
       /* &&  ttValue != VALUE_NONE Already implicit in the next condition */
          &&  abs(ttValue) < VALUE_KNOWN_WIN
          && (tte->bound() & BOUND_LOWER)
          &&  tte->depth() >= depth - 3)
      {
          Value singularBeta = ttValue - ((formerPv + 4) * depth) / 2;
          Depth singularDepth = (depth - 1 + 3 * formerPv) / 2;
          ss->excludedMove = move;
          value = search<NonPV>(pos, ss, singularBeta - 1, singularBeta, singularDepth, cutNode);
#ifdef HELPMATE
          if (pos.is_helpmate()) value = -value;
#endif
          ss->excludedMove = MOVE_NONE;

          if (value < singularBeta)
          {
              extension = 1;
              singularQuietLMR = !ttCapture;
          }

          // Multi-cut pruning
          // Our ttMove is assumed to fail high, and now we failed high also on a reduced
          // search without the ttMove. So we assume this expected Cut-node is not singular,
          // that multiple moves fail high, and we can prune the whole subtree by returning
          // a soft bound.
          else if (singularBeta >= beta)
              return singularBeta;

          // If the eval of ttMove is greater than beta we try also if there is another
          // move that pushes it over beta, if so also produce a cutoff.
          else if (ttValue >= beta)
          {
              ss->excludedMove = move;
              value = search<NonPV>(pos, ss, beta - 1, beta, (depth + 3) / 2, cutNode);
              ss->excludedMove = MOVE_NONE;

              if (value >= beta)
                  return beta;
          }
      }

      // Check extension (~2 Elo)
#ifdef CRAZYHOUSE
      else if (type_of(move) == DROP)
      {
          if (givesCheck && pos.see_ge(move))
              extension = 1;
      }
#endif
      else if (    givesCheck
               && (pos.is_discovery_check_on_king(~us, move) || pos.see_ge(move)))
          extension = 1;

      // Last captures extension
      else if (   PieceValue[pos.variant()][EG][pos.captured_piece()] > PawnValueEg
               && pos.non_pawn_material() <= 2 * RookValueMg)
          extension = 1;

      // Late irreversible move extension
      if (   move == ttMove
          && pos.rule50_count() > 80
          && (captureOrPromotion || type_of(movedPiece) == PAWN))
          extension = 2;

      // Add extension to new depth
      newDepth += extension;

      // Speculative prefetch as early as possible
      prefetch(TT.first_entry(pos.key_after(move)));

      // Update the current move (this must be done after singular extension search)
      ss->currentMove = move;
      ss->continuationHistory = &thisThread->continuationHistory[ss->inCheck]
                                                                [captureOrPromotion]
                                                                [movedPiece]
                                                                [to_sq(move)];

      // Step 15. Make the move
      pos.do_move(move, st, givesCheck);

      // Step 16. Reduced depth search (LMR, ~200 Elo). If the move fails high it will be
      // re-searched at full depth.
      if (    depth >= 3
          &&  moveCount > 1 + 2 * rootNode
          && (  !captureOrPromotion
              || moveCountPruning
              || ss->staticEval + PieceValue[pos.variant()][EG][pos.captured_piece()] <= alpha
              || cutNode
              || thisThread->ttHitAverage < 427 * TtHitAverageResolution * TtHitAverageWindow / 1024))
      {
          Depth r = reduction(improving, depth, moveCount);

          // Decrease reduction if the ttHit running average is large
          if (thisThread->ttHitAverage > 509 * TtHitAverageResolution * TtHitAverageWindow / 1024)
              r--;

          // Reduction if other threads are searching this position
          if (th.marked())
              r++;

          // Decrease reduction if position is or has been on the PV (~10 Elo)
          if (ss->ttPv)
              r -= 2;

          if (moveCountPruning && !formerPv)
              r++;

          // Decrease reduction if opponent's move count is high (~5 Elo)
          if ((ss-1)->moveCount > 13)
              r--;

          // Decrease reduction if ttMove has been singularly extended (~3 Elo)
          if (singularQuietLMR)
              r--;

          if (!captureOrPromotion)
          {
              // Increase reduction if ttMove is a capture (~5 Elo)
              if (ttCapture)
                  r++;

              // Increase reduction at root if failing high
              r += rootNode ? thisThread->failedHighCnt * thisThread->failedHighCnt * moveCount / 512 : 0;

              // Increase reduction for cut nodes (~10 Elo)
              if (cutNode)
                  r += 2;

              // Decrease reduction for moves that escape a capture. Filter out
              // castling moves, because they are coded as "king captures rook" and
              // hence break make_move(). (~2 Elo)
              else if (    type_of(move) == NORMAL
                       && !pos.see_ge(reverse_move(move)))
                  r -= 2 + ss->ttPv - (type_of(movedPiece) == PAWN);

              ss->statScore =  thisThread->mainHistory[us][from_to(move)]
                             + (*contHist[0])[movedPiece][to_sq(move)]
                             + (*contHist[1])[movedPiece][to_sq(move)]
                             + (*contHist[3])[movedPiece][to_sq(move)]
                             - 5287;

              // Decrease/increase reduction by comparing opponent's stat score (~10 Elo)
              if (ss->statScore >= -106 && (ss-1)->statScore < -104)
                  r--;

              else if ((ss-1)->statScore >= -119 && ss->statScore < -140)
                  r++;

              // Decrease/increase reduction for moves with a good/bad history (~30 Elo)
              r -= ss->statScore / 14884;
          }
          else
          {
              // Increase reduction for captures/promotions if late move and at low depth
              if (depth < 8 && moveCount > 2)
                  r++;

              // Unless giving check, this capture is likely bad
              if (   !givesCheck
                  && ss->staticEval + PieceValue[pos.variant()][EG][pos.captured_piece()] + 213 * depth <= alpha)
                  r++;
          }

          Depth d = std::clamp(newDepth - r, 1, newDepth);

          value = -search<NonPV>(pos, ss+1, -(alpha+1), -alpha, d, true);
#ifdef HELPMATE
          if (pos.is_helpmate())
              value = -value;
#endif

          doFullDepthSearch = value > alpha && d != newDepth;

          didLMR = true;
      }
      else
      {
          doFullDepthSearch = !PvNode || moveCount > 1;

          didLMR = false;
      }

      // Step 17. Full depth search when LMR is skipped or fails high
      if (doFullDepthSearch)
      {
          value = -search<NonPV>(pos, ss+1, -(alpha+1), -alpha, newDepth, !cutNode);
#ifdef HELPMATE
          if (pos.is_helpmate())
              value = -value;
#endif

          if (didLMR && !captureOrPromotion)
          {
              int bonus = value > alpha ?  stat_bonus(newDepth)
                                        : -stat_bonus(newDepth);

              if (move == ss->killers[0])
                  bonus += bonus / 4;

              update_continuation_histories(ss, movedPiece, to_sq(move), bonus);
          }
      }

      // For PV nodes only, do a full PV search on the first move or after a fail
      // high (in the latter case search only if value < beta), otherwise let the
      // parent node fail low with value <= alpha and try another move.
      if (PvNode && (moveCount == 1 || (value > alpha && (rootNode || value < beta))))
      {
          (ss+1)->pv = pv;
          (ss+1)->pv[0] = MOVE_NONE;

<<<<<<< HEAD
          value = -search<PV>(pos, ss+1, -beta, -alpha, newDepth, false);
#ifdef HELPMATE
          if (pos.is_helpmate())
              value = -value;
#endif
=======
          value = -search<PV>(pos, ss+1, -beta, -alpha,
                              std::min(maxNextDepth, newDepth), false);
>>>>>>> 2046d5da
      }

      // Step 18. Undo move
      pos.undo_move(move);

      assert(value > -VALUE_INFINITE && value < VALUE_INFINITE);

      // Step 19. Check for a new best move
      // Finished searching the move. If a stop occurred, the return value of
      // the search cannot be trusted, and we return immediately without
      // updating best move, PV and TT.
      if (Threads.stop.load(std::memory_order_relaxed))
          return VALUE_ZERO;

      if (rootNode)
      {
          RootMove& rm = *std::find(thisThread->rootMoves.begin(),
                                    thisThread->rootMoves.end(), move);

          // PV move or new best move?
          if (moveCount == 1 || value > alpha)
          {
              rm.score = value;
              rm.selDepth = thisThread->selDepth;
              rm.pv.resize(1);

              assert((ss+1)->pv);

              for (Move* m = (ss+1)->pv; *m != MOVE_NONE; ++m)
                  rm.pv.push_back(*m);

              // We record how often the best move has been changed in each
              // iteration. This information is used for time management: when
              // the best move changes frequently, we allocate some more time.
              if (moveCount > 1)
                  ++thisThread->bestMoveChanges;
          }
          else
              // All other moves but the PV are set to the lowest value: this
              // is not a problem when sorting because the sort is stable and the
              // move position in the list is preserved - just the PV is pushed up.
              rm.score = -VALUE_INFINITE;
      }

      if (value > bestValue)
      {
          bestValue = value;

          if (value > alpha)
          {
              bestMove = move;

              if (PvNode && !rootNode) // Update pv even in fail-high case
                  update_pv(ss->pv, move, (ss+1)->pv);

              if (PvNode && value < beta) // Update alpha! Always alpha < beta
                  alpha = value;
              else
              {
                  assert(value >= beta); // Fail high
                  ss->statScore = 0;
                  break;
              }
          }
      }

      if (move != bestMove)
      {
          if (captureOrPromotion && captureCount < 32)
              capturesSearched[captureCount++] = move;

          else if (!captureOrPromotion && quietCount < 64)
              quietsSearched[quietCount++] = move;
      }
    }

    // The following condition would detect a stop only after move loop has been
    // completed. But in this case bestValue is valid because we have fully
    // searched our subtree, and we can anyhow save the result in TT.
    /*
       if (Threads.stop)
        return VALUE_DRAW;
    */

    // Step 20. Check for mate and stalemate
    // All legal moves have been searched and if there are no legal moves, it
    // must be a mate or a stalemate. If we are in a singular extension search then
    // return a fail low score.

    assert(moveCount || !ss->inCheck || excludedMove || !MoveList<LEGAL>(pos).size());

    if (!moveCount)
    {
        assert(!pos.is_variant_end()); // was already checked
        bestValue = excludedMove ? alpha
                   :     ss->inCheck ? pos.checkmate_value(ss->ply)
                                     : pos.stalemate_value(ss->ply, VALUE_DRAW);
    }
    else if (bestMove)
        update_all_stats(pos, ss, bestMove, bestValue, beta, prevSq,
                         quietsSearched, quietCount, capturesSearched, captureCount, depth);

    // Bonus for prior countermove that caused the fail low
    else if (   (depth >= 3 || PvNode)
             && !priorCapture)
        update_continuation_histories(ss-1, pos.piece_on(prevSq), prevSq, stat_bonus(depth));

    if (PvNode)
        bestValue = std::min(bestValue, maxValue);

    // If no good move is found and the previous position was ttPv, then the previous
    // opponent move is probably good and the new position is added to the search tree.
    if (bestValue <= alpha)
        ss->ttPv = ss->ttPv || ((ss-1)->ttPv && depth > 3);
    // Otherwise, a counter move has been found and if the position is the last leaf
    // in the search tree, remove the position from the search tree.
    else if (depth > 3)
        ss->ttPv = ss->ttPv && (ss+1)->ttPv;

    if (!excludedMove && !(rootNode && thisThread->pvIdx))
        tte->save(posKey, value_to_tt(bestValue, ss->ply), ss->ttPv,
                  bestValue >= beta ? BOUND_LOWER :
                  PvNode && bestMove ? BOUND_EXACT : BOUND_UPPER,
                  depth, bestMove, ss->staticEval);

    assert(bestValue > -VALUE_INFINITE && bestValue < VALUE_INFINITE);

    return bestValue;
  }


  // qsearch() is the quiescence search function, which is called by the main search
  // function with zero depth, or recursively with further decreasing depth per call.
  template <NodeType NT>
  Value qsearch(Position& pos, Stack* ss, Value alpha, Value beta, Depth depth) {

    constexpr bool PvNode = NT == PV;

    assert(alpha >= -VALUE_INFINITE && alpha < beta && beta <= VALUE_INFINITE);
    assert(PvNode || (alpha == beta - 1));
    assert(depth <= 0);

    Move pv[MAX_PLY+1];
    StateInfo st;
    TTEntry* tte;
    Key posKey;
    Move ttMove, move, bestMove;
    Depth ttDepth;
    Value bestValue, value, ttValue, futilityValue, futilityBase, oldAlpha;
    bool pvHit, givesCheck, captureOrPromotion;
    int moveCount;

    if (PvNode)
    {
        oldAlpha = alpha; // To flag BOUND_EXACT when eval above alpha and no available moves
        (ss+1)->pv = pv;
        ss->pv[0] = MOVE_NONE;
    }

    Thread* thisThread = pos.this_thread();
    (ss+1)->ply = ss->ply + 1;
    bestMove = MOVE_NONE;
    ss->inCheck = pos.checkers();
    moveCount = 0;

    if (pos.is_variant_end())
        return pos.variant_result(ss->ply, VALUE_DRAW);

    // Check for an immediate draw or maximum ply reached
    if (   pos.is_draw(ss->ply)
        || ss->ply >= MAX_PLY)
        return (ss->ply >= MAX_PLY && !ss->inCheck) ? evaluate(pos) : VALUE_DRAW;

    assert(0 <= ss->ply && ss->ply < MAX_PLY);

    // Decide whether or not to include checks: this fixes also the type of
    // TT entry depth that we are going to use. Note that in qsearch we use
    // only two types of depth in TT: DEPTH_QS_CHECKS or DEPTH_QS_NO_CHECKS.
    ttDepth = ss->inCheck || depth >= DEPTH_QS_CHECKS ? DEPTH_QS_CHECKS
                                                  : DEPTH_QS_NO_CHECKS;
    // Transposition table lookup
    posKey = pos.key();
    tte = TT.probe(posKey, ss->ttHit);
    ttValue = ss->ttHit ? value_from_tt(tte->value(), ss->ply, pos.rule50_count()) : VALUE_NONE;
    ttMove = ss->ttHit ? tte->move() : MOVE_NONE;
    pvHit = ss->ttHit && tte->is_pv();

    if (  !PvNode
        && ss->ttHit
        && tte->depth() >= ttDepth
        && ttValue != VALUE_NONE // Only in case of TT access race
        && (ttValue >= beta ? (tte->bound() & BOUND_LOWER)
                            : (tte->bound() & BOUND_UPPER)))
        return ttValue;

    // Evaluate the position statically
    if (ss->inCheck)
    {
        ss->staticEval = VALUE_NONE;
        bestValue = futilityBase = -VALUE_INFINITE;
    }
    else
    {
        if (ss->ttHit)
        {
            // Never assume anything about values stored in TT
            if ((ss->staticEval = bestValue = tte->eval()) == VALUE_NONE)
                ss->staticEval = bestValue = evaluate(pos);

            // Can ttValue be used as a better position evaluation?
            if (    ttValue != VALUE_NONE
                && (tte->bound() & (ttValue > bestValue ? BOUND_LOWER : BOUND_UPPER)))
                bestValue = ttValue;
        }
        else
            ss->staticEval = bestValue =
            (ss-1)->currentMove != MOVE_NULL ? evaluate(pos)
                                             : -(ss-1)->staticEval + 2 * Tempo;

        // Stand pat. Return immediately if static value is at least beta
        if (bestValue >= beta)
        {
            if (!ss->ttHit)
                tte->save(posKey, value_to_tt(bestValue, ss->ply), false, BOUND_LOWER,
                          DEPTH_NONE, MOVE_NONE, ss->staticEval);

            return bestValue;
        }

        if (PvNode && bestValue > alpha)
            alpha = bestValue;

        futilityBase = bestValue + 145;
    }

    const PieceToHistory* contHist[] = { (ss-1)->continuationHistory, (ss-2)->continuationHistory,
                                          nullptr                   , (ss-4)->continuationHistory,
                                          nullptr                   , (ss-6)->continuationHistory };

    // Initialize a MovePicker object for the current position, and prepare
    // to search the moves. Because the depth is <= 0 here, only captures,
    // queen and checking knight promotions, and other checks(only if depth >= DEPTH_QS_CHECKS)
    // will be generated.
    MovePicker mp(pos, ttMove, depth, &thisThread->mainHistory,
                                      &thisThread->captureHistory,
                                      contHist,
                                      to_sq((ss-1)->currentMove));

    // Loop through the moves until no moves remain or a beta cutoff occurs
    while ((move = mp.next_move()) != MOVE_NONE)
    {
      assert(is_ok(move));

      givesCheck = pos.gives_check(move);
      captureOrPromotion = pos.capture_or_promotion(move);

      moveCount++;

      // Futility pruning
      if (   !ss->inCheck
          && !givesCheck
#ifdef EXTINCTION
          && !pos.is_extinction()
#endif
#ifdef RACE
          && !(pos.is_race() && type_of(pos.piece_on(from_sq(move))) == KING && rank_of(to_sq(move)) == RANK_8)
#endif
#ifdef HELPMATE
          && !pos.is_helpmate()
#endif
          &&  futilityBase > -VALUE_KNOWN_WIN
          && !pos.advanced_pawn_push(move))
      {
          assert(type_of(move) != ENPASSANT); // Due to !pos.advanced_pawn_push

          // moveCount pruning
          if (moveCount > 2)
              continue;

#ifdef ATOMIC
          if (pos.is_atomic())
              futilityValue = futilityBase + pos.see<ATOMIC_VARIANT>(move);
          else
#endif
#ifdef CRAZYHOUSE
          if (pos.is_house())
              futilityValue = futilityBase + 2 * PieceValue[CRAZYHOUSE_VARIANT][EG][pos.piece_on(to_sq(move))];
          else
#endif
          futilityValue = futilityBase + PieceValue[pos.variant()][EG][pos.piece_on(to_sq(move))];

          if (futilityValue <= alpha)
          {
              bestValue = std::max(bestValue, futilityValue);
              continue;
          }

          if (futilityBase <= alpha && !pos.see_ge(move, VALUE_ZERO + 1))
          {
              bestValue = std::max(bestValue, futilityBase);
              continue;
          }
      }

      // Do not search moves with negative SEE values
      if (   !ss->inCheck
          && !(givesCheck && pos.is_discovery_check_on_king(~pos.side_to_move(), move))
          && !pos.see_ge(move))
          continue;

      // Speculative prefetch as early as possible
      prefetch(TT.first_entry(pos.key_after(move)));

      // Check for legality just before making the move
      if (!pos.legal(move))
      {
          moveCount--;
          continue;
      }

      ss->currentMove = move;
      ss->continuationHistory = &thisThread->continuationHistory[ss->inCheck]
                                                                [captureOrPromotion]
                                                                [pos.moved_piece(move)]
                                                                [to_sq(move)];

      // CounterMove based pruning
      if (  !captureOrPromotion
          && moveCount
          && (*contHist[0])[pos.moved_piece(move)][to_sq(move)] < CounterMovePruneThreshold
          && (*contHist[1])[pos.moved_piece(move)][to_sq(move)] < CounterMovePruneThreshold)
          continue;

      // Make and search the move
      pos.do_move(move, st, givesCheck);
      value = -qsearch<NT>(pos, ss+1, -beta, -alpha, depth - 1);
#ifdef HELPMATE
      if (pos.is_helpmate())
          value = -value;
#endif
      pos.undo_move(move);

      assert(value > -VALUE_INFINITE && value < VALUE_INFINITE);

      // Check for a new best move
      if (value > bestValue)
      {
          bestValue = value;

          if (value > alpha)
          {
              bestMove = move;

              if (PvNode) // Update pv even in fail-high case
                  update_pv(ss->pv, move, (ss+1)->pv);

              if (PvNode && value < beta) // Update alpha here!
                  alpha = value;
              else
                  break; // Fail high
          }
       }
    }

    // All legal moves have been searched. A special case: if we're in check
    // and no legal moves were found, it is checkmate.
    if (ss->inCheck && bestValue == -VALUE_INFINITE)
        return pos.checkmate_value(ss->ply); // Plies to mate from the root

    tte->save(posKey, value_to_tt(bestValue, ss->ply), pvHit,
              bestValue >= beta ? BOUND_LOWER :
              PvNode && bestValue > oldAlpha  ? BOUND_EXACT : BOUND_UPPER,
              ttDepth, bestMove, ss->staticEval);

    assert(bestValue > -VALUE_INFINITE && bestValue < VALUE_INFINITE);

    return bestValue;
  }


  // value_to_tt() adjusts a mate or TB score from "plies to mate from the root" to
  // "plies to mate from the current position". Standard scores are unchanged.
  // The function is called before storing a value in the transposition table.

  Value value_to_tt(Value v, int ply) {

    assert(v != VALUE_NONE);

    return  v >= VALUE_TB_WIN_IN_MAX_PLY  ? v + ply
          : v <= VALUE_TB_LOSS_IN_MAX_PLY ? v - ply : v;
  }


  // value_from_tt() is the inverse of value_to_tt(): it adjusts a mate or TB score
  // from the transposition table (which refers to the plies to mate/be mated from
  // current position) to "plies to mate/be mated (TB win/loss) from the root". However,
  // for mate scores, to avoid potentially false mate scores related to the 50 moves rule
  // and the graph history interaction, we return an optimal TB score instead.

  Value value_from_tt(Value v, int ply, int r50c) {

    if (v == VALUE_NONE)
        return VALUE_NONE;

    if (v >= VALUE_TB_WIN_IN_MAX_PLY)  // TB win or better
    {
        if (v >= VALUE_MATE_IN_MAX_PLY && VALUE_MATE - v > 99 - r50c)
            return VALUE_MATE_IN_MAX_PLY - 1; // do not return a potentially false mate score

        return v - ply;
    }

    if (v <= VALUE_TB_LOSS_IN_MAX_PLY) // TB loss or worse
    {
        if (v <= VALUE_MATED_IN_MAX_PLY && VALUE_MATE + v > 99 - r50c)
            return VALUE_MATED_IN_MAX_PLY + 1; // do not return a potentially false mate score

        return v + ply;
    }

    return v;
  }


  // update_pv() adds current move and appends child pv[]

  void update_pv(Move* pv, Move move, Move* childPv) {

    for (*pv++ = move; childPv && *childPv != MOVE_NONE; )
        *pv++ = *childPv++;
    *pv = MOVE_NONE;
  }


  // update_all_stats() updates stats at the end of search() when a bestMove is found

  void update_all_stats(const Position& pos, Stack* ss, Move bestMove, Value bestValue, Value beta, Square prevSq,
                        Move* quietsSearched, int quietCount, Move* capturesSearched, int captureCount, Depth depth) {

    int bonus1, bonus2;
    Color us = pos.side_to_move();
    Thread* thisThread = pos.this_thread();
    CapturePieceToHistory& captureHistory = thisThread->captureHistory;
    Piece moved_piece = pos.moved_piece(bestMove);
    PieceType captured = type_of(pos.piece_on(to_sq(bestMove)));

    bonus1 = stat_bonus(depth + 1);
    bonus2 = bestValue > beta + PawnValueMg ? bonus1               // larger bonus
                                            : stat_bonus(depth);   // smaller bonus

    if (!pos.capture_or_promotion(bestMove))
    {
        update_quiet_stats(pos, ss, bestMove, bonus2, depth);

        // Decrease all the non-best quiet moves
        for (int i = 0; i < quietCount; ++i)
        {
            thisThread->mainHistory[us][from_to(quietsSearched[i])] << -bonus2;
            update_continuation_histories(ss, pos.moved_piece(quietsSearched[i]), to_sq(quietsSearched[i]), -bonus2);
        }
    }
    else
        captureHistory[moved_piece][to_sq(bestMove)][captured] << bonus1;

    // Extra penalty for a quiet early move that was not a TT move or main killer move in previous ply when it gets refuted
    if (   ((ss-1)->moveCount == 1 + (ss-1)->ttHit || ((ss-1)->currentMove == (ss-1)->killers[0]))
        && !pos.captured_piece())
            update_continuation_histories(ss-1, pos.piece_on(prevSq), prevSq, -bonus1);

    // Decrease all the non-best capture moves
    for (int i = 0; i < captureCount; ++i)
    {
        moved_piece = pos.moved_piece(capturesSearched[i]);
        captured = type_of(pos.piece_on(to_sq(capturesSearched[i])));
        captureHistory[moved_piece][to_sq(capturesSearched[i])][captured] << -bonus1;
    }
  }


  // update_continuation_histories() updates histories of the move pairs formed
  // by moves at ply -1, -2, -4, and -6 with current move.

  void update_continuation_histories(Stack* ss, Piece pc, Square to, int bonus) {

    for (int i : {1, 2, 4, 6})
    {
        if (ss->inCheck && i > 2)
            break;
        if (is_ok((ss-i)->currentMove))
            (*(ss-i)->continuationHistory)[pc][to] << bonus;
    }
  }


  // update_quiet_stats() updates move sorting heuristics

  void update_quiet_stats(const Position& pos, Stack* ss, Move move, int bonus, int depth) {

    if (ss->killers[0] != move)
    {
        ss->killers[1] = ss->killers[0];
        ss->killers[0] = move;
    }

    Color us = pos.side_to_move();
    Thread* thisThread = pos.this_thread();
    thisThread->mainHistory[us][from_to(move)] << bonus;
    update_continuation_histories(ss, pos.moved_piece(move), to_sq(move), bonus);

    if (type_of(pos.moved_piece(move)) != PAWN)
        thisThread->mainHistory[us][from_to(reverse_move(move))] << -bonus;

    if (is_ok((ss-1)->currentMove))
    {
        Square prevSq = to_sq((ss-1)->currentMove);
        thisThread->counterMoves[pos.piece_on(prevSq)][prevSq] = move;
    }

    if (depth > 11 && ss->ply < MAX_LPH)
        thisThread->lowPlyHistory[ss->ply][from_to(move)] << stat_bonus(depth - 7);
  }

  // When playing with strength handicap, choose best move among a set of RootMoves
  // using a statistical rule dependent on 'level'. Idea by Heinz van Saanen.

  Move Skill::pick_best(size_t multiPV) {

    const RootMoves& rootMoves = Threads.main()->rootMoves;
    static PRNG rng(now()); // PRNG sequence should be non-deterministic

    // RootMoves are already sorted by score in descending order
    Value topScore = rootMoves[0].score;
    int delta = std::min(topScore - rootMoves[multiPV - 1].score, PawnValueMg);
    int weakness = 120 - 2 * level;
    int maxScore = -VALUE_INFINITE;

    // Choose best move. For each move score we add two terms, both dependent on
    // weakness. One is deterministic and bigger for weaker levels, and one is
    // random. Then we choose the move with the resulting highest score.
    for (size_t i = 0; i < multiPV; ++i)
    {
        // This is our magic formula
        int push = (  weakness * int(topScore - rootMoves[i].score)
                    + delta * (rng.rand<unsigned>() % weakness)) / 128;

        if (rootMoves[i].score + push >= maxScore)
        {
            maxScore = rootMoves[i].score + push;
            best = rootMoves[i].pv[0];
        }
    }

    return best;
  }

} // namespace


/// MainThread::check_time() is used to print debug info and, more importantly,
/// to detect when we are out of available time and thus stop the search.

void MainThread::check_time() {

  if (--callsCnt > 0)
      return;

  // When using nodes, ensure checking rate is not lower than 0.1% of nodes
  callsCnt = Limits.nodes ? std::min(1024, int(Limits.nodes / 1024)) : 1024;

  static TimePoint lastInfoTime = now();

  TimePoint elapsed = Time.elapsed();
  TimePoint tick = Limits.startTime + elapsed;

  if (tick - lastInfoTime >= 1000)
  {
      lastInfoTime = tick;
      dbg_print();
  }

  // We should not stop pondering until told so by the GUI
  if (ponder)
      return;

  if (   (Limits.use_time_management() && (elapsed > Time.maximum() - 10 || stopOnPonderhit))
      || (Limits.movetime && elapsed >= Limits.movetime)
      || (Limits.nodes && Threads.nodes_searched() >= (uint64_t)Limits.nodes))
      Threads.stop = true;
}


/// UCI::pv() formats PV information according to the UCI protocol. UCI requires
/// that all (if any) unsearched PV lines are sent using a previous search score.

string UCI::pv(const Position& pos, Depth depth, Value alpha, Value beta) {

  std::stringstream ss;
  TimePoint elapsed = Time.elapsed() + 1;
  const RootMoves& rootMoves = pos.this_thread()->rootMoves;
  size_t pvIdx = pos.this_thread()->pvIdx;
  size_t multiPV = std::min((size_t)Options["MultiPV"], rootMoves.size());
  uint64_t nodesSearched = Threads.nodes_searched();
  uint64_t tbHits = Threads.tb_hits() + (TB::RootInTB ? rootMoves.size() : 0);

  for (size_t i = 0; i < multiPV; ++i)
  {
      bool updated = rootMoves[i].score != -VALUE_INFINITE;

      if (depth == 1 && !updated && i > 0)
          continue;

      Depth d = updated ? depth : std::max(1, depth - 1);
      Value v = updated ? rootMoves[i].score : rootMoves[i].previousScore;

      if (v == -VALUE_INFINITE)
          v = VALUE_ZERO;

      bool tb = TB::RootInTB && abs(v) < VALUE_MATE_IN_MAX_PLY;
      v = tb ? rootMoves[i].tbScore : v;

      if (ss.rdbuf()->in_avail()) // Not at first line
          ss << "\n";

      ss << "info"
         << " depth "    << d
         << " seldepth " << rootMoves[i].selDepth
         << " multipv "  << i + 1
         << " score "    << UCI::value(v);

      if (Options["UCI_ShowWDL"])
          ss << UCI::wdl(v, pos.game_ply());

      if (!tb && i == pvIdx)
          ss << (v >= beta ? " lowerbound" : v <= alpha ? " upperbound" : "");

      ss << " nodes "    << nodesSearched
         << " nps "      << nodesSearched * 1000 / elapsed;

      if (elapsed > 1000) // Earlier makes little sense
          ss << " hashfull " << TT.hashfull();

      ss << " tbhits "   << tbHits
         << " time "     << elapsed
         << " pv";

      for (Move m : rootMoves[i].pv)
          ss << " " << UCI::move(m, pos.is_chess960());
  }

  return ss.str();
}


/// RootMove::extract_ponder_from_tt() is called in case we have no ponder move
/// before exiting the search, for instance, in case we stop the search during a
/// fail high at root. We try hard to have a ponder move to return to the GUI,
/// otherwise in case of 'ponder on' we have nothing to think on.

bool RootMove::extract_ponder_from_tt(Position& pos) {

    StateInfo st;
    bool ttHit;

    assert(pv.size() == 1);

    if (pv[0] == MOVE_NONE)
        return false;

    pos.do_move(pv[0], st);
    TTEntry* tte = TT.probe(pos.key(), ttHit);

    if (ttHit)
    {
        Move m = tte->move(); // Local copy to be SMP safe
        if (MoveList<LEGAL>(pos).contains(m))
            pv.push_back(m);
    }

    pos.undo_move(pv[0]);
    return pv.size() > 1;
}

void Tablebases::rank_root_moves(Position& pos, Search::RootMoves& rootMoves) {

    RootInTB = false;
    UseRule50 = bool(Options["Syzygy50MoveRule"]);
    ProbeDepth = int(Options["SyzygyProbeDepth"]);
    Cardinality = int(Options["SyzygyProbeLimit"]);
    bool dtz_available = true;

    // Tables with fewer pieces than SyzygyProbeLimit are searched with
    // ProbeDepth == DEPTH_ZERO
    if (Cardinality > MaxCardinality)
    {
        Cardinality = MaxCardinality;
        ProbeDepth = 0;
    }

    if (Cardinality >= popcount(pos.pieces()) && !pos.can_castle(ANY_CASTLING))
    {
        // Rank moves using DTZ tables
        RootInTB = root_probe(pos, rootMoves);

        if (!RootInTB)
        {
            // DTZ tables are missing; try to rank moves using WDL tables
            dtz_available = false;
            RootInTB = root_probe_wdl(pos, rootMoves);
        }
    }

    if (RootInTB)
    {
        // Sort moves according to TB rank
        std::stable_sort(rootMoves.begin(), rootMoves.end(),
                  [](const RootMove &a, const RootMove &b) { return a.tbRank > b.tbRank; } );

        // Probe during search only if DTZ is not available and we are winning
        if (dtz_available || rootMoves[0].tbScore <= VALUE_DRAW)
            Cardinality = 0;
    }
    else
    {
        // Clean up if root_probe() and root_probe_wdl() have failed
        for (auto& m : rootMoves)
            m.tbRank = 0;
    }
}<|MERGE_RESOLUTION|>--- conflicted
+++ resolved
@@ -1537,16 +1537,12 @@
           (ss+1)->pv = pv;
           (ss+1)->pv[0] = MOVE_NONE;
 
-<<<<<<< HEAD
-          value = -search<PV>(pos, ss+1, -beta, -alpha, newDepth, false);
+          value = -search<PV>(pos, ss+1, -beta, -alpha,
+                              std::min(maxNextDepth, newDepth), false);
 #ifdef HELPMATE
           if (pos.is_helpmate())
               value = -value;
 #endif
-=======
-          value = -search<PV>(pos, ss+1, -beta, -alpha,
-                              std::min(maxNextDepth, newDepth), false);
->>>>>>> 2046d5da
       }
 
       // Step 18. Undo move

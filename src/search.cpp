/*
  Stockfish, a UCI chess playing engine derived from Glaurung 2.1
  Copyright (C) 2004-2008 Tord Romstad (Glaurung author)
  Copyright (C) 2008-2015 Marco Costalba, Joona Kiiski, Tord Romstad
  Copyright (C) 2015-2020 Marco Costalba, Joona Kiiski, Gary Linscott, Tord Romstad

  Stockfish is free software: you can redistribute it and/or modify
  it under the terms of the GNU General Public License as published by
  the Free Software Foundation, either version 3 of the License, or
  (at your option) any later version.

  Stockfish is distributed in the hope that it will be useful,
  but WITHOUT ANY WARRANTY; without even the implied warranty of
  MERCHANTABILITY or FITNESS FOR A PARTICULAR PURPOSE.  See the
  GNU General Public License for more details.

  You should have received a copy of the GNU General Public License
  along with this program.  If not, see <http://www.gnu.org/licenses/>.
*/

#include <algorithm>
#include <cassert>
#include <cmath>
#include <cstring>   // For std::memset
#include <iostream>
#include <sstream>

#include "evaluate.h"
#include "misc.h"
#include "movegen.h"
#include "movepick.h"
#include "position.h"
#include "search.h"
#include "thread.h"
#include "timeman.h"
#include "tt.h"
#include "uci.h"
#include "syzygy/tbprobe.h"

namespace Search {

  LimitsType Limits;
}

namespace Tablebases {

  int Cardinality;
  bool RootInTB;
  bool UseRule50;
  Depth ProbeDepth;
}

namespace TB = Tablebases;

using std::string;
using Eval::evaluate;
using namespace Search;

namespace {

  // Time threshold for printing upperbound/lowerbound info
  const int PV_MIN_ELAPSED = 2500;

  // Different node types, used as a template parameter
  enum NodeType { NonPV, PV };

  constexpr uint64_t ttHitAverageWindow     = 4096;
  constexpr uint64_t ttHitAverageResolution = 1024;

  // Razor and futility margins
  constexpr int RazorMargin[VARIANT_NB] = {
  531,
#ifdef ANTI
  2234,
#endif
#ifdef ATOMIC
  600,
#endif
#ifdef CRAZYHOUSE
  600,
#endif
#ifdef EXTINCTION
  600,
#endif
#ifdef GRID
  600,
#endif
#ifdef HORDE
  600,
#endif
#ifdef KOTH
  600,
#endif
#ifdef LOSERS
  2351,
#endif
#ifdef RACE
  600,
#endif
#ifdef THREECHECK
  600,
#endif
#ifdef TWOKINGS
  600,
#endif
  };
  constexpr int FutilityMarginFactor[VARIANT_NB] = {
  217,
#ifdef ANTI
  611,
#endif
#ifdef ATOMIC
  585,
#endif
#ifdef CRAZYHOUSE
  150,
#endif
#ifdef EXTINCTION
  175,
#endif
#ifdef GRID
  206,
#endif
#ifdef HORDE
  176,
#endif
#ifdef KOTH
  217,
#endif
#ifdef LOSERS
  618,
#endif
#ifdef RACE
  361,
#endif
#ifdef THREECHECK
  248,
#endif
#ifdef TWOKINGS
  175,
#endif
  };
  constexpr int FutilityMarginParent[VARIANT_NB][2] = {
  { 235, 172 },
#ifdef ANTI
  { 331, 372 },
#endif
#ifdef ATOMIC
  { 512, 400 },
#endif
#ifdef CRAZYHOUSE
  { 256, 200 },
#endif
#ifdef EXTINCTION
  { 256, 200 },
#endif
#ifdef GRID
  { 278, 168 },
#endif
#ifdef HORDE
  { 261, 162 },
#endif
#ifdef KOTH
  { 418, 305 },
#endif
#ifdef LOSERS
  { 299, 281 },
#endif
#ifdef RACE
  { VALUE_INFINITE, VALUE_INFINITE },
#endif
#ifdef THREECHECK
  { 420, 332 },
#endif
#ifdef TWOKINGS
  { 256, 200 },
#endif
  };
  constexpr int ProbcutMargin[VARIANT_NB] = {
  189,
#ifdef ANTI
  216,
#endif
#ifdef ATOMIC
  200,
#endif
#ifdef CRAZYHOUSE
  200,
#endif
#ifdef EXTINCTION
  400,
#endif
#ifdef GRID
  222,
#endif
#ifdef HORDE
  153,
#endif
#ifdef KOTH
  324,
#endif
#ifdef LOSERS
  200,
#endif
#ifdef RACE
  242,
#endif
#ifdef THREECHECK
  418,
#endif
#ifdef TWOKINGS
  200,
#endif
  };
  Value futility_margin(Variant var, Depth d, bool improving) {
    return Value(FutilityMarginFactor[var] * (d - improving));
  }

  // Reductions lookup table, initialized at startup
  int Reductions[MAX_MOVES]; // [depth or moveNumber]

  Depth reduction(bool i, Depth d, int mn) {
    int r = Reductions[d] * Reductions[mn];
    return (r + 511) / 1024 + (!i && r > 1007);
  }

  constexpr int futility_move_count(bool improving, Depth depth) {
    return (5 + depth * depth) * (1 + improving) / 2 - 1;
  }

  // History and stats update bonus, based on depth
  int stat_bonus(Depth d) {
    return d > 15 ? -8 : 19 * d * d + 155 * d - 132;
  }

  // Add a small random component to draw evaluations to avoid 3fold-blindness
  Value value_draw(Thread* thisThread) {
    return VALUE_DRAW + Value(2 * (thisThread->nodes & 1) - 1);
  }

  // Skill structure is used to implement strength limit
  struct Skill {
    explicit Skill(int l) : level(l) {}
    bool enabled() const { return level < 20; }
    bool time_to_pick(Depth depth) const { return depth == 1 + level; }
    Move pick_best(size_t multiPV);

    int level;
    Move best = MOVE_NONE;
  };

  // Breadcrumbs are used to mark nodes as being searched by a given thread
  struct Breadcrumb {
    std::atomic<Thread*> thread;
    std::atomic<Key> key;
  };
  std::array<Breadcrumb, 1024> breadcrumbs;

  // ThreadHolding structure keeps track of which thread left breadcrumbs at the given
  // node for potential reductions. A free node will be marked upon entering the moves
  // loop by the constructor, and unmarked upon leaving that loop by the destructor.
  struct ThreadHolding {
    explicit ThreadHolding(Thread* thisThread, Key posKey, int ply) {
       location = ply < 8 ? &breadcrumbs[posKey & (breadcrumbs.size() - 1)] : nullptr;
       otherThread = false;
       owning = false;
       if (location)
       {
          // See if another already marked this location, if not, mark it ourselves
          Thread* tmp = (*location).thread.load(std::memory_order_relaxed);
          if (tmp == nullptr)
          {
              (*location).thread.store(thisThread, std::memory_order_relaxed);
              (*location).key.store(posKey, std::memory_order_relaxed);
              owning = true;
          }
          else if (   tmp != thisThread
                   && (*location).key.load(std::memory_order_relaxed) == posKey)
              otherThread = true;
       }
    }

    ~ThreadHolding() {
       if (owning) // Free the marked location
           (*location).thread.store(nullptr, std::memory_order_relaxed);
    }

    bool marked() { return otherThread; }

    private:
    Breadcrumb* location;
    bool otherThread, owning;
  };

  template <NodeType NT>
  Value search(Position& pos, Stack* ss, Value alpha, Value beta, Depth depth, bool cutNode);

  template <NodeType NT>
  Value qsearch(Position& pos, Stack* ss, Value alpha, Value beta, Depth depth = 0);

  Value value_to_tt(Value v, int ply);
  Value value_from_tt(Value v, int ply, int r50c);
  void update_pv(Move* pv, Move move, Move* childPv);
  void update_continuation_histories(Stack* ss, Piece pc, Square to, int bonus);
  void update_quiet_stats(const Position& pos, Stack* ss, Move move, int bonus);
  void update_all_stats(const Position& pos, Stack* ss, Move bestMove, Value bestValue, Value beta, Square prevSq,
                        Move* quietsSearched, int quietCount, Move* capturesSearched, int captureCount, Depth depth);

  // perft() is our utility to verify move generation. All the leaf nodes up
  // to the given depth are generated and counted, and the sum is returned.
  template<bool Root>
  uint64_t perft(Position& pos, Depth depth) {

    StateInfo st;
    uint64_t cnt, nodes = 0;
    const bool leaf = (depth == 2);

    for (const auto& m : MoveList<LEGAL>(pos))
    {
        if (Root && depth <= 1)
            cnt = 1, nodes++;
        else
        {
            pos.do_move(m, st);
            cnt = leaf ? MoveList<LEGAL>(pos).size() : perft<false>(pos, depth - 1);
            nodes += cnt;
            pos.undo_move(m);
        }
        if (Root)
            sync_cout << UCI::move(m, pos.is_chess960()) << ": " << cnt << sync_endl;
    }
    return nodes;
  }

} // namespace


/// Search::init() is called at startup to initialize various lookup tables

void Search::init() {

  for (int i = 1; i < MAX_MOVES; ++i)
      Reductions[i] = int((24.8 + std::log(Threads.size()) / 2) * std::log(i));
}


/// Search::clear() resets search state to its initial value

void Search::clear() {

  Threads.main()->wait_for_search_finished();

  Time.availableNodes = 0;
  TT.clear();
  Threads.clear();
  Tablebases::init(UCI::variant_from_name(Options["UCI_Variant"]), Options["SyzygyPath"]); // Free mapped files
}


/// MainThread::search() is started when the program receives the UCI 'go'
/// command. It searches from the root position and outputs the "bestmove".

void MainThread::search() {

  if (Limits.perft)
  {
      nodes = perft<true>(rootPos, Limits.perft);
      sync_cout << "\nNodes searched: " << nodes << "\n" << sync_endl;
      return;
  }

  Color us = rootPos.side_to_move();
  Time.init(rootPos.variant(), Limits, us, rootPos.game_ply());
  TT.new_search();

  if (rootMoves.empty())
  {
      rootMoves.emplace_back(MOVE_NONE);
      Value score = rootPos.is_variant_end() ? rootPos.variant_result()
                   : rootPos.checkers() ? rootPos.checkmate_value()
                   : rootPos.stalemate_value();
      sync_cout << "info depth 0 score " << UCI::value(score) << sync_endl;
  }
  else
  {
      for (Thread* th : Threads)
      {
          th->bestMoveChanges = 0;
          if (th != this)
              th->start_searching();
      }

      Thread::search(); // Let's start searching!
  }

  // When we reach the maximum depth, we can arrive here without a raise of
  // Threads.stop. However, if we are pondering or in an infinite search,
  // the UCI protocol states that we shouldn't print the best move before the
  // GUI sends a "stop" or "ponderhit" command. We therefore simply wait here
  // until the GUI sends one of those commands.

  while (!Threads.stop && (ponder || Limits.infinite))
  {} // Busy wait for a stop or a ponder reset

  // Stop the threads if not already stopped (also raise the stop if
  // "ponderhit" just reset Threads.ponder).
  Threads.stop = true;

  // Wait until all threads have finished
  for (Thread* th : Threads)
      if (th != this)
          th->wait_for_search_finished();

  // When playing in 'nodes as time' mode, subtract the searched nodes from
  // the available ones before exiting.
  if (Limits.npmsec)
      Time.availableNodes += Limits.inc[us] - Threads.nodes_searched();

  Thread* bestThread = this;
#ifdef USELONGESTPV
  size_t longestPlies = 0;
  Thread* longestPVThread = this;
  const size_t minPlies = 6;
#endif

  // Check if there are threads with a better score than main thread
  if (    Options["MultiPV"] == 1
      && !Limits.depth
      && !(Skill(Options["Skill Level"]).enabled() || Options["UCI_LimitStrength"])
      &&  rootMoves[0].pv[0] != MOVE_NONE)
  {
      std::map<Move, int64_t> votes;
      Value minScore = this->rootMoves[0].score;

      // Find out minimum score
      for (Thread* th: Threads)
          minScore = std::min(minScore, th->rootMoves[0].score);

      // Vote according to score and depth, and select the best thread
      for (Thread* th : Threads)
      {
          votes[th->rootMoves[0].pv[0]] +=
              (th->rootMoves[0].score - minScore + 14) * int(th->completedDepth);

          if (bestThread->rootMoves[0].score >= VALUE_TB_WIN_IN_MAX_PLY)
          {
              // Make sure we pick the shortest mate
              if (th->rootMoves[0].score > bestThread->rootMoves[0].score)
                  bestThread = th;
          }
          else if (   th->rootMoves[0].score >= VALUE_TB_WIN_IN_MAX_PLY
                   || votes[th->rootMoves[0].pv[0]] > votes[bestThread->rootMoves[0].pv[0]])
              bestThread = th;
#ifdef USELONGESTPV
          longestPlies = std::max(th->rootMoves[0].pv.size(), longestPlies);
#endif
      }

#ifdef USELONGESTPV
      longestPVThread = bestThread;
      if (bestThread->rootMoves[0].pv.size() < std::min(minPlies, longestPlies))
      {
          const int64_t maxVoteDiff = (int)longestPlies * Eval::Tempo;
          for (Thread* th : Threads)
          {
              if (   votes[th->rootMoves[0].pv[0]] + maxVoteDiff < votes[bestThread->rootMoves[0].pv[0]]
                  || th->rootMoves[0].pv.size() < std::min(minPlies, longestPVThread->rootMoves[0].pv.size()))
                  continue;
              auto begin = bestThread->rootMoves[0].pv.begin(),
                     end = bestThread->rootMoves[0].pv.end();
              if (std::mismatch(begin, end, th->rootMoves[0].pv.begin()).first != end)
                  continue;

              // Select among highly-voted PVs of length minPlies or longer
              // If our current longest is short, allow a weakening of votes
              if (   votes[th->rootMoves[0].pv[0]] > votes[longestPVThread->rootMoves[0].pv[0]]
                  || (   longestPVThread->rootMoves[0].pv.size() < std::min(minPlies, longestPlies)
                      && th->rootMoves[0].pv.size() > longestPVThread->rootMoves[0].pv.size()))
                  longestPVThread = th;
          }
      }
#endif
  }

  previousScore = bestThread->rootMoves[0].score;

#ifdef USELONGESTPV
  if (longestPVThread != this)
      sync_cout << UCI::pv(longestPVThread->rootPos, longestPVThread->completedDepth, -VALUE_INFINITE, VALUE_INFINITE) << sync_endl;
#else
  // Send again PV info if we have a new best thread
  if (bestThread != this)
      sync_cout << UCI::pv(bestThread->rootPos, bestThread->completedDepth, -VALUE_INFINITE, VALUE_INFINITE) << sync_endl;
#endif

  // Best move could be MOVE_NONE when searching on a terminal position
  sync_cout << "bestmove " << UCI::move(bestThread->rootMoves[0].pv[0], rootPos.is_chess960());

  if (bestThread->rootMoves[0].pv.size() > 1 || bestThread->rootMoves[0].extract_ponder_from_tt(rootPos))
      std::cout << " ponder " << UCI::move(bestThread->rootMoves[0].pv[1], rootPos.is_chess960());

  std::cout << sync_endl;
}


/// Thread::search() is the main iterative deepening loop. It calls search()
/// repeatedly with increasing depth until the allocated thinking time has been
/// consumed, the user stops the search, or the maximum search depth is reached.

void Thread::search() {

  // To allow access to (ss-7) up to (ss+2), the stack must be oversized.
  // The former is needed to allow update_continuation_histories(ss-1, ...),
  // which accesses its argument at ss-6, also near the root.
  // The latter is needed for statScores and killer initialization.
  Stack stack[MAX_PLY+10], *ss = stack+7;
  Move  pv[MAX_PLY+1];
  Value bestValue, alpha, beta, delta;
  Move  lastBestMove = MOVE_NONE;
  Depth lastBestMoveDepth = 0;
  MainThread* mainThread = (this == Threads.main() ? Threads.main() : nullptr);
  double timeReduction = 1, totBestMoveChanges = 0;
  Color us = rootPos.side_to_move();
  int iterIdx = 0;

  std::memset(ss-7, 0, 10 * sizeof(Stack));
  for (int i = 7; i > 0; i--)
      (ss-i)->continuationHistory = &this->continuationHistory[0][0][NO_PIECE][0]; // Use as a sentinel

  ss->pv = pv;

  bestValue = delta = alpha = -VALUE_INFINITE;
  beta = VALUE_INFINITE;

  if (mainThread)
  {
      if (mainThread->previousScore == VALUE_INFINITE)
          for (int i=0; i<4; ++i)
              mainThread->iterValue[i] = VALUE_ZERO;
      else
          for (int i=0; i<4; ++i)
              mainThread->iterValue[i] = mainThread->previousScore;
  }

  size_t multiPV = Options["MultiPV"];

  // Pick integer skill levels, but non-deterministically round up or down
  // such that the average integer skill corresponds to the input floating point one.
  // UCI_Elo is converted to a suitable fractional skill level, using anchoring
  // to CCRL Elo (goldfish 1.13 = 2000) and a fit through Ordo derived Elo
  // for match (TC 60+0.6) results spanning a wide range of k values.
  PRNG rng(now());
  double floatLevel = Options["UCI_LimitStrength"] ?
                        clamp(std::pow((Options["UCI_Elo"] - 1346.6) / 143.4, 1 / 0.806), 0.0, 20.0) :
                        double(Options["Skill Level"]);
  int intLevel = int(floatLevel) +
                 ((floatLevel - int(floatLevel)) * 1024 > rng.rand<unsigned>() % 1024  ? 1 : 0);
  Skill skill(intLevel);

  // When playing with strength handicap enable MultiPV search that we will
  // use behind the scenes to retrieve a set of possible moves.
  if (skill.enabled())
      multiPV = std::max(multiPV, (size_t)4);

  multiPV = std::min(multiPV, rootMoves.size());
  ttHitAverage = ttHitAverageWindow * ttHitAverageResolution / 2;

  int ct = int(Options["Contempt"]) * PawnValueEg / 100; // From centipawns

  // In analysis mode, adjust contempt in accordance with user preference
  if (Limits.infinite || Options["UCI_AnalyseMode"])
      ct =  Options["Analysis Contempt"] == "Off"  ? 0
          : Options["Analysis Contempt"] == "Both" ? ct
          : Options["Analysis Contempt"] == "White" && us == BLACK ? -ct
          : Options["Analysis Contempt"] == "Black" && us == WHITE ? -ct
          : ct;

  // Evaluation score is from the white point of view
  contempt = (us == WHITE ?  make_score(ct, ct / 2)
                          : -make_score(ct, ct / 2));

  int searchAgainCounter = 0;

  // Iterative deepening loop until requested to stop or the target depth is reached
  while (   ++rootDepth < MAX_PLY
         && !Threads.stop
         && !(Limits.depth && mainThread && rootDepth > Limits.depth))
  {
      // Age out PV variability metric
      if (mainThread)
          totBestMoveChanges /= 2;

      // Save the last iteration's scores before first PV line is searched and
      // all the move scores except the (new) PV are set to -VALUE_INFINITE.
      for (RootMove& rm : rootMoves)
          rm.previousScore = rm.score;

      size_t pvFirst = 0;
      pvLast = 0;

      if (!Threads.increaseDepth)
         searchAgainCounter++;

      // MultiPV loop. We perform a full root search for each PV line
      for (pvIdx = 0; pvIdx < multiPV && !Threads.stop; ++pvIdx)
      {
          if (pvIdx == pvLast)
          {
              pvFirst = pvLast;
              for (pvLast++; pvLast < rootMoves.size(); pvLast++)
                  if (rootMoves[pvLast].tbRank != rootMoves[pvFirst].tbRank)
                      break;
          }

          // Reset UCI info selDepth for each depth and each PV line
          selDepth = 0;

          // Reset aspiration window starting size
          if (rootDepth >= 4)
          {
              Value previousScore = rootMoves[pvIdx].previousScore;
              delta = Value(21 + abs(previousScore) / 256);
              alpha = std::max(previousScore - delta,-VALUE_INFINITE);
              beta  = std::min(previousScore + delta, VALUE_INFINITE);

              // Adjust contempt based on root move's previousScore (dynamic contempt)
              int dct = ct + (102 - ct / 2) * previousScore / (abs(previousScore) + 157);

              contempt = (us == WHITE ?  make_score(dct, dct / 2)
                                      : -make_score(dct, dct / 2));
          }

          // Start with a small aspiration window and, in the case of a fail
          // high/low, re-search with a bigger window until we don't fail
          // high/low anymore.
          int failedHighCnt = 0;
          while (true)
          {
              Depth adjustedDepth = std::max(1, rootDepth - failedHighCnt - searchAgainCounter);
              bestValue = ::search<PV>(rootPos, ss, alpha, beta, adjustedDepth, false);

              // Bring the best move to the front. It is critical that sorting
              // is done with a stable algorithm because all the values but the
              // first and eventually the new best one are set to -VALUE_INFINITE
              // and we want to keep the same order for all the moves except the
              // new PV that goes to the front. Note that in case of MultiPV
              // search the already searched PV lines are preserved.
              std::stable_sort(rootMoves.begin() + pvIdx, rootMoves.begin() + pvLast);

              // If search has been stopped, we break immediately. Sorting is
              // safe because RootMoves is still valid, although it refers to
              // the previous iteration.
              if (Threads.stop)
                  break;

              // When failing high/low give some update (without cluttering
              // the UI) before a re-search.
              if (   mainThread
                  && multiPV == 1
                  && (bestValue <= alpha || bestValue >= beta)
                  && Time.elapsed() > PV_MIN_ELAPSED)
                  sync_cout << UCI::pv(rootPos, rootDepth, alpha, beta) << sync_endl;

              // In case of failing low/high increase aspiration window and
              // re-search, otherwise exit the loop.
              if (bestValue <= alpha)
              {
                  beta = (alpha + beta) / 2;
                  alpha = std::max(bestValue - delta, -VALUE_INFINITE);

                  failedHighCnt = 0;
                  if (mainThread)
                      mainThread->stopOnPonderhit = false;
              }
              else if (bestValue >= beta)
              {
                  beta = std::min(bestValue + delta, VALUE_INFINITE);
                  ++failedHighCnt;
              }
              else
              {
                  ++rootMoves[pvIdx].bestMoveCount;
                  break;
              }

              delta += delta / 4 + 5;

              assert(alpha >= -VALUE_INFINITE && beta <= VALUE_INFINITE);
          }

          // Sort the PV lines searched so far and update the GUI
          std::stable_sort(rootMoves.begin() + pvFirst, rootMoves.begin() + pvIdx + 1);

          if (    mainThread
              && (Threads.stop || pvIdx + 1 == multiPV || Time.elapsed() > PV_MIN_ELAPSED))
              sync_cout << UCI::pv(rootPos, rootDepth, alpha, beta) << sync_endl;
      }

      if (!Threads.stop)
          completedDepth = rootDepth;

      if (rootMoves[0].pv[0] != lastBestMove) {
         lastBestMove = rootMoves[0].pv[0];
         lastBestMoveDepth = rootDepth;
      }

      // Have we found a "mate in x"?
      if (   Limits.mate
          && bestValue >= VALUE_MATE_IN_MAX_PLY
          && VALUE_MATE - bestValue <= 2 * Limits.mate)
          Threads.stop = true;

      if (!mainThread)
          continue;

      // If skill level is enabled and time is up, pick a sub-optimal best move
      if (skill.enabled() && skill.time_to_pick(rootDepth))
          skill.pick_best(multiPV);

      // Do we have time for the next iteration? Can we stop searching now?
      if (    Limits.use_time_management()
          && !Threads.stop
          && !mainThread->stopOnPonderhit)
      {
          double fallingEval = (332 +  6 * (mainThread->previousScore - bestValue)
                                    +  6 * (mainThread->iterValue[iterIdx]  - bestValue)) / 704.0;
          fallingEval = clamp(fallingEval, 0.5, 1.5);

          // If the bestMove is stable over several iterations, reduce time accordingly
          timeReduction = lastBestMoveDepth + 9 < completedDepth ? 1.94 : 0.91;
          double reduction = (1.41 + mainThread->previousTimeReduction) / (2.27 * timeReduction);

          // Use part of the gained time from a previous stable move for the current move
          for (Thread* th : Threads)
          {
              totBestMoveChanges += th->bestMoveChanges;
              th->bestMoveChanges = 0;
          }
          double bestMoveInstability = 1 + totBestMoveChanges / Threads.size();

          // Stop the search if we have only one legal move, or if available time elapsed
          if (   rootMoves.size() == 1
              || Time.elapsed() > Time.optimum() * fallingEval * reduction * bestMoveInstability)
          {
              // If we are allowed to ponder do not stop the search now but
              // keep pondering until the GUI sends "ponderhit" or "stop".
              if (mainThread->ponder)
                  mainThread->stopOnPonderhit = true;
              else
                  Threads.stop = true;
          }
          else if (   Threads.increaseDepth
                   && !mainThread->ponder
                   && Time.elapsed() > Time.optimum() * fallingEval * reduction * bestMoveInstability * 0.6)
                   Threads.increaseDepth = false;
          else
                   Threads.increaseDepth = true;
      }

      mainThread->iterValue[iterIdx] = bestValue;
      iterIdx = (iterIdx + 1) & 3;
  }

  if (!mainThread)
      return;

  mainThread->previousTimeReduction = timeReduction;

  // If skill level is enabled, swap best PV line with the sub-optimal one
  if (skill.enabled())
      std::swap(rootMoves[0], *std::find(rootMoves.begin(), rootMoves.end(),
                skill.best ? skill.best : skill.pick_best(multiPV)));
}


namespace {

  // search<>() is the main search function for both PV and non-PV nodes

  template <NodeType NT>
  Value search(Position& pos, Stack* ss, Value alpha, Value beta, Depth depth, bool cutNode) {

    constexpr bool PvNode = NT == PV;
    const bool rootNode = PvNode && ss->ply == 0;

    // Check if we have an upcoming move which draws by repetition, or
    // if the opponent had an alternative move earlier to this position.
    if (   pos.rule50_count() >= 3
        && alpha < VALUE_DRAW
        && !rootNode
        && pos.has_game_cycle(ss->ply))
    {
        alpha = value_draw(pos.this_thread());
        if (alpha >= beta)
            return alpha;
    }

    // Dive into quiescence search when the depth reaches zero
    if (depth <= 0)
        return qsearch<NT>(pos, ss, alpha, beta);

    assert(-VALUE_INFINITE <= alpha && alpha < beta && beta <= VALUE_INFINITE);
    assert(PvNode || (alpha == beta - 1));
    assert(0 < depth && depth < MAX_PLY);
    assert(!(PvNode && cutNode));

    Move pv[MAX_PLY+1], capturesSearched[32], quietsSearched[64];
    StateInfo st;
    TTEntry* tte;
    Key posKey;
    Move ttMove, move, excludedMove, bestMove;
    Depth extension, newDepth;
    Value bestValue, value, ttValue, eval, maxValue;
    bool ttHit, ttPv, inCheck, givesCheck, improving, didLMR, priorCapture;
    bool captureOrPromotion, doFullDepthSearch, moveCountPruning, ttCapture, singularLMR;
    Piece movedPiece;
    int moveCount, captureCount, quietCount;

    // Step 1. Initialize node
    Thread* thisThread = pos.this_thread();
    inCheck = pos.checkers();
    priorCapture = pos.captured_piece();
    Color us = pos.side_to_move();
    moveCount = captureCount = quietCount = ss->moveCount = 0;
    bestValue = -VALUE_INFINITE;
    maxValue = VALUE_INFINITE;

    // Check for the available remaining time
    if (thisThread == Threads.main())
        static_cast<MainThread*>(thisThread)->check_time();

    // Used to send selDepth info to GUI (selDepth counts from 1, ply from 0)
    if (PvNode && thisThread->selDepth < ss->ply + 1)
        thisThread->selDepth = ss->ply + 1;

    if (!rootNode)
    {
        if (pos.is_variant_end())
            return pos.variant_result(ss->ply, VALUE_DRAW);

        // Step 2. Check for aborted search and immediate draw
        if (   Threads.stop.load(std::memory_order_relaxed)
            || pos.is_draw(ss->ply)
            || ss->ply >= MAX_PLY)
            return (ss->ply >= MAX_PLY && !inCheck) ? evaluate(pos)
                                                    : value_draw(pos.this_thread());

        // Step 3. Mate distance pruning. Even if we mate at the next move our score
        // would be at best mate_in(ss->ply+1), but if alpha is already bigger because
        // a shorter mate was found upward in the tree then there is no need to search
        // because we will never beat the current alpha. Same logic but with reversed
        // signs applies also in the opposite condition of being mated instead of giving
        // mate. In this case return a fail-high score.
        alpha = std::max(mated_in(ss->ply), alpha);
        beta = std::min(mate_in(ss->ply+1), beta);
        if (alpha >= beta)
            return alpha;
    }

    assert(0 <= ss->ply && ss->ply < MAX_PLY);

    (ss+1)->ply = ss->ply + 1;
    (ss+1)->excludedMove = bestMove = MOVE_NONE;
    (ss+2)->killers[0] = (ss+2)->killers[1] = MOVE_NONE;
    Square prevSq = to_sq((ss-1)->currentMove);

    // Initialize statScore to zero for the grandchildren of the current position.
    // So statScore is shared between all grandchildren and only the first grandchild
    // starts with statScore = 0. Later grandchildren start with the last calculated
    // statScore of the previous grandchild. This influences the reduction rules in
    // LMR which are based on the statScore of parent position.
    if (rootNode)
        (ss+4)->statScore = 0;
    else
        (ss+2)->statScore = 0;

    // Step 4. Transposition table lookup. We don't want the score of a partial
    // search to overwrite a previous full search TT value, so we use a different
    // position key in case of an excluded move.
    excludedMove = ss->excludedMove;
    posKey = pos.key() ^ Key(excludedMove << 16); // Isn't a very good hash
    tte = TT.probe(posKey, ttHit);
    ttValue = ttHit ? value_from_tt(tte->value(), ss->ply, pos.rule50_count()) : VALUE_NONE;
    ttMove =  rootNode ? thisThread->rootMoves[thisThread->pvIdx].pv[0]
            : ttHit    ? tte->move() : MOVE_NONE;
    ttPv = PvNode || (ttHit && tte->is_pv());
    // thisThread->ttHitAverage can be used to approximate the running average of ttHit
    thisThread->ttHitAverage =   (ttHitAverageWindow - 1) * thisThread->ttHitAverage / ttHitAverageWindow
                                + ttHitAverageResolution * ttHit;

    // At non-PV nodes we check for an early TT cutoff
    if (  !PvNode
        && ttHit
        && tte->depth() >= depth
        && ttValue != VALUE_NONE // Possible in case of TT access race
        && (ttValue >= beta ? (tte->bound() & BOUND_LOWER)
                            : (tte->bound() & BOUND_UPPER)))
    {
        // If ttMove is quiet, update move sorting heuristics on TT hit
        if (ttMove)
        {
            if (ttValue >= beta)
            {
                if (!pos.capture_or_promotion(ttMove))
                    update_quiet_stats(pos, ss, ttMove, stat_bonus(depth));

                // Extra penalty for early quiet moves of the previous ply
                if ((ss-1)->moveCount <= 2 && !priorCapture)
                    update_continuation_histories(ss-1, pos.piece_on(prevSq), prevSq, -stat_bonus(depth + 1));
            }
            // Penalty for a quiet ttMove that fails low
            else if (!pos.capture_or_promotion(ttMove))
            {
                int penalty = -stat_bonus(depth);
                thisThread->mainHistory[us][from_to(ttMove)] << penalty;
                update_continuation_histories(ss, pos.moved_piece(ttMove), to_sq(ttMove), penalty);
            }
        }

        if (pos.rule50_count() < 90)
            return ttValue;
    }

    // Step 5. Tablebases probe
#ifdef EXTINCTION
    if (pos.is_extinction()) {} else
#endif
#ifdef GRID
    if (pos.is_grid()) {} else
#endif
#ifdef KOTH
    if (pos.is_koth()) {} else
#endif
#ifdef LOSERS
    if (pos.is_losers()) {} else
#endif
#ifdef RACE
    if (pos.is_race()) {} else
#endif
#ifdef THREECHECK
    if (pos.is_three_check()) {} else
#endif
#ifdef HORDE
    if (pos.is_horde()) {} else
#endif
    if (!rootNode && TB::Cardinality)
    {
        int piecesCount = pos.count<ALL_PIECES>();

        if (    piecesCount <= TB::Cardinality
            && (piecesCount <  TB::Cardinality || depth >= TB::ProbeDepth)
            &&  pos.rule50_count() == 0
            && !pos.can_castle(ANY_CASTLING))
        {
            TB::ProbeState err;
            TB::WDLScore wdl = Tablebases::probe_wdl(pos, &err);

            // Force check of time on the next occasion
            if (thisThread == Threads.main())
                static_cast<MainThread*>(thisThread)->callsCnt = 0;

            if (err != TB::ProbeState::FAIL)
            {
                thisThread->tbHits.fetch_add(1, std::memory_order_relaxed);

                int drawScore = TB::UseRule50 ? 1 : 0;

                // use the range VALUE_MATE_IN_MAX_PLY to VALUE_TB_WIN_IN_MAX_PLY to score
                value =  wdl < -drawScore ? VALUE_MATED_IN_MAX_PLY + ss->ply + 1
                       : wdl >  drawScore ? VALUE_MATE_IN_MAX_PLY - ss->ply - 1
                                          : VALUE_DRAW + 2 * wdl * drawScore;

                Bound b =  wdl < -drawScore ? BOUND_UPPER
                         : wdl >  drawScore ? BOUND_LOWER : BOUND_EXACT;

                if (    b == BOUND_EXACT
                    || (b == BOUND_LOWER ? value >= beta : value <= alpha))
                {
                    tte->save(posKey, value_to_tt(value, ss->ply), ttPv, b,
                              std::min(MAX_PLY - 1, depth + 6),
                              MOVE_NONE, VALUE_NONE);

                    return value;
                }

                if (PvNode)
                {
                    if (b == BOUND_LOWER)
                        bestValue = value, alpha = std::max(alpha, bestValue);
                    else
                        maxValue = value;
                }
            }
        }
    }

    // Step 6. Static evaluation of the position
    if (inCheck)
    {
        ss->staticEval = eval = VALUE_NONE;
        improving = false;
        goto moves_loop;  // Skip early pruning when in check
    }
    else if (ttHit)
    {
        // Never assume anything about values stored in TT
        ss->staticEval = eval = tte->eval();
        if (eval == VALUE_NONE)
            ss->staticEval = eval = evaluate(pos);

        if (eval == VALUE_DRAW)
            eval = value_draw(thisThread);

        // Can ttValue be used as a better position evaluation?
        if (    ttValue != VALUE_NONE
            && (tte->bound() & (ttValue > eval ? BOUND_LOWER : BOUND_UPPER)))
            eval = ttValue;
    }
    else
    {
        if ((ss-1)->currentMove != MOVE_NULL)
        {
            int bonus = -(ss-1)->statScore / 512;

            ss->staticEval = eval = evaluate(pos) + bonus;
        }
        else
            ss->staticEval = eval = -(ss-1)->staticEval + 2 * Eval::Tempo;

        tte->save(posKey, VALUE_NONE, ttPv, BOUND_NONE, DEPTH_NONE, MOVE_NONE, eval);
    }

    // Step 7. Razoring (~1 Elo)
#ifdef ANTI
    if (pos.is_anti() && pos.can_capture())
    {
        improving =   ss->staticEval >= (ss-2)->staticEval
                   || (ss-2)->staticEval == VALUE_NONE;
        goto moves_loop;
    }
#endif
#ifdef LOSERS
    if (pos.is_losers() && pos.can_capture_losers())
    {
        improving =   ss->staticEval >= (ss-2)->staticEval
                   || (ss-2)->staticEval == VALUE_NONE;
        goto moves_loop;
    }
#endif
#ifdef RACE
    if (pos.is_race() && (pos.pieces(KING) & (Rank7BB | Rank8BB)))
    {
        improving =   ss->staticEval >= (ss-2)->staticEval
                   || (ss-2)->staticEval == VALUE_NONE;
        goto moves_loop;
    }
#endif
    if (   !rootNode // The required rootNode PV handling is not available in qsearch
        &&  depth < 2
        &&  eval <= alpha - RazorMargin[pos.variant()])
        return qsearch<NT>(pos, ss, alpha, beta);

    improving =  (ss-2)->staticEval == VALUE_NONE ? (ss->staticEval > (ss-4)->staticEval
              || (ss-4)->staticEval == VALUE_NONE) : ss->staticEval > (ss-2)->staticEval;

    // Step 8. Futility pruning: child node (~50 Elo)
#ifdef EXTINCTION
    if (pos.is_extinction()) {} else
#endif
    if (   !PvNode
        &&  depth < 6
        &&  eval - futility_margin(pos.variant(), depth, improving) >= beta
        &&  eval < VALUE_KNOWN_WIN) // Do not return unproven wins
        return eval;

    // Step 9. Null move search with verification search (~40 Elo)
#ifdef GRID
    if (pos.is_grid()) {} else
#endif
#ifdef HORDE
    if (pos.is_horde()) {} else
#endif
    if (   !PvNode
        && (ss-1)->currentMove != MOVE_NULL
        && (ss-1)->statScore < 23397
        &&  eval >= beta
        &&  eval >= ss->staticEval
        &&  ss->staticEval >= beta - 32 * depth - 30 * improving + 120 * ttPv + 292
        && !excludedMove
        &&  pos.non_pawn_material(us)
        && (ss->ply >= thisThread->nmpMinPly || us != thisThread->nmpColor))
    {
        assert(eval - beta >= 0);

        // Null move dynamic reduction based on depth and value
        Depth R = (854 + 68 * depth) / 258 + std::min(int(eval - beta) / 192, 3);
#ifdef ANTI
        if (pos.is_anti())
            R = (823 + 67 * depth) / 256 + std::min(int(eval - beta) / 400, 3);
#endif
#ifdef ATOMIC
        if (pos.is_atomic())
            R = (823 + 67 * depth) / 256 + std::min(int(eval - beta) / 400, 3);
#endif

        ss->currentMove = MOVE_NULL;
        ss->continuationHistory = &thisThread->continuationHistory[0][0][NO_PIECE][0];

        pos.do_null_move(st);

        Value nullValue = -search<NonPV>(pos, ss+1, -beta, -beta+1, depth-R, !cutNode);

        pos.undo_null_move();

        if (nullValue >= beta)
        {
            // Do not return unproven mate scores
            if (nullValue >= VALUE_TB_WIN_IN_MAX_PLY)
                nullValue = beta;

            if (thisThread->nmpMinPly || (abs(beta) < VALUE_KNOWN_WIN && depth < 13))
                return nullValue;

            assert(!thisThread->nmpMinPly); // Recursive verification is not allowed

            // Do verification search at high depths, with null move pruning disabled
            // for us, until ply exceeds nmpMinPly.
            thisThread->nmpMinPly = ss->ply + 3 * (depth-R) / 4;
            thisThread->nmpColor = us;

            Value v = search<NonPV>(pos, ss, beta-1, beta, depth-R, false);

            thisThread->nmpMinPly = 0;

            if (v >= beta)
                return nullValue;
        }
    }

    // Step 10. ProbCut (~10 Elo)
    // If we have a good enough capture and a reduced search returns a value
    // much above beta, we can (almost) safely prune the previous move.
    if (   !PvNode
        &&  depth >= 5
        &&  abs(beta) < VALUE_TB_WIN_IN_MAX_PLY)
    {
        Value raisedBeta = std::min(beta + ProbcutMargin[pos.variant()] - 45 * improving, VALUE_INFINITE);
        MovePicker mp(pos, ttMove, raisedBeta - ss->staticEval, &thisThread->captureHistory);
        int probCutCount = 0;

        while (  (move = mp.next_move()) != MOVE_NONE
               && probCutCount < 2 + 2 * cutNode)
            if (move != excludedMove && pos.legal(move))
            {
                assert(pos.capture_or_promotion(move));
                assert(depth >= 5);

                captureOrPromotion = true;
                probCutCount++;

                ss->currentMove = move;
                ss->continuationHistory = &thisThread->continuationHistory[inCheck]
                                                                          [captureOrPromotion]
                                                                          [pos.moved_piece(move)]
                                                                          [to_sq(move)];

                pos.do_move(move, st);

                // Perform a preliminary qsearch to verify that the move holds
                value = -qsearch<NonPV>(pos, ss+1, -raisedBeta, -raisedBeta+1);

                // If the qsearch held, perform the regular search
                if (value >= raisedBeta)
                    value = -search<NonPV>(pos, ss+1, -raisedBeta, -raisedBeta+1, depth - 4, !cutNode);

                pos.undo_move(move);

                if (value >= raisedBeta)
                    return value;
            }
    }

    // Step 11. Internal iterative deepening (~1 Elo)
    if (depth >= 7 && !ttMove)
    {
        search<NT>(pos, ss, alpha, beta, depth - 7, cutNode);

        tte = TT.probe(posKey, ttHit);
        ttValue = ttHit ? value_from_tt(tte->value(), ss->ply, pos.rule50_count()) : VALUE_NONE;
        ttMove = ttHit ? tte->move() : MOVE_NONE;
    }

moves_loop: // When in check, search starts from here

    const PieceToHistory* contHist[] = { (ss-1)->continuationHistory, (ss-2)->continuationHistory,
                                          nullptr                   , (ss-4)->continuationHistory,
                                          nullptr                   , (ss-6)->continuationHistory };

    Move countermove = thisThread->counterMoves[pos.piece_on(prevSq)][prevSq];

    MovePicker mp(pos, ttMove, depth, &thisThread->mainHistory,
                                      &thisThread->captureHistory,
                                      contHist,
                                      countermove,
                                      ss->killers);

    value = bestValue;
    singularLMR = moveCountPruning = false;
    ttCapture = ttMove && pos.capture_or_promotion(ttMove);

    // Mark this node as being searched
    ThreadHolding th(thisThread, posKey, ss->ply);

    // Step 12. Loop through all pseudo-legal moves until no moves remain
    // or a beta cutoff occurs.
    while ((move = mp.next_move(moveCountPruning)) != MOVE_NONE)
    {
      assert(is_ok(move));

      if (move == excludedMove)
          continue;

      // At root obey the "searchmoves" option and skip moves not listed in Root
      // Move List. As a consequence any illegal move is also skipped. In MultiPV
      // mode we also skip PV moves which have been already searched and those
      // of lower "TB rank" if we are in a TB root position.
      if (rootNode && !std::count(thisThread->rootMoves.begin() + thisThread->pvIdx,
                                  thisThread->rootMoves.begin() + thisThread->pvLast, move))
          continue;

      ss->moveCount = ++moveCount;
#ifdef PRINTCURRMOVE
      if (rootNode && thisThread == Threads.main() && Time.elapsed() > PV_MIN_ELAPSED)
          sync_cout << "info depth " << depth
                    << " currmove " << UCI::move(move, pos.is_chess960())
                    << " currmovenumber " << moveCount + thisThread->pvIdx << sync_endl;
#endif
      if (PvNode)
          (ss+1)->pv = nullptr;

      extension = 0;
      captureOrPromotion = pos.capture_or_promotion(move);
      movedPiece = pos.moved_piece(move);
      givesCheck = pos.gives_check(move);

      // Calculate new depth for this move
      newDepth = depth - 1;

      // Step 13. Pruning at shallow depth (~200 Elo)
      if (  !rootNode
#ifdef HORDE
          && (pos.is_horde() || pos.non_pawn_material(us))
#else
          && pos.non_pawn_material(us)
<<<<<<< HEAD
#endif
          && bestValue > VALUE_MATED_IN_MAX_PLY)
=======
          && bestValue > VALUE_TB_LOSS_IN_MAX_PLY)
>>>>>>> be5a2f01
      {
          // Skip quiet moves if movecount exceeds our FutilityMoveCount threshold
          moveCountPruning = moveCount >= futility_move_count(improving, depth);

          if (   !captureOrPromotion
              && !givesCheck)
          {
              // Reduced depth of the next LMR search
              int lmrDepth = std::max(newDepth - reduction(improving, depth, moveCount), 0);

              // Countermoves based pruning (~20 Elo)
              if (   lmrDepth < 4 + ((ss-1)->statScore > 0 || (ss-1)->moveCount == 1)
                  && (*contHist[0])[movedPiece][to_sq(move)] < CounterMovePruneThreshold
                  && (*contHist[1])[movedPiece][to_sq(move)] < CounterMovePruneThreshold)
                  continue;

              // Futility pruning: parent node (~5 Elo)
#ifdef LOSERS
              if (pos.is_losers()) {} else
#endif
              if (   lmrDepth < 6
                  && !inCheck
                  && ss->staticEval + FutilityMarginParent[pos.variant()][0] + FutilityMarginParent[pos.variant()][1] * lmrDepth <= alpha
                  &&  thisThread->mainHistory[us][from_to(move)]
                    + (*contHist[0])[movedPiece][to_sq(move)]
                    + (*contHist[1])[movedPiece][to_sq(move)]
                    + (*contHist[3])[movedPiece][to_sq(move)] < 25000)
                  continue;

              // Prune moves with negative SEE (~20 Elo)
#ifdef ANTI
              if (pos.is_anti()) {} else
#endif
              if (!pos.see_ge(move, Value(-(32 - std::min(lmrDepth, 18)) * lmrDepth * lmrDepth)))
                  continue;
          }
          else if (!pos.see_ge(move, Value(-194) * depth)) // (~25 Elo)
              continue;
      }

      // Step 14. Extensions (~75 Elo)

      // Singular extension search (~70 Elo). If all moves but one fail low on a
      // search of (alpha-s, beta-s), and just one fails high on (alpha, beta),
      // then that move is singular and should be extended. To verify this we do
      // a reduced search on all the other moves but the ttMove and if the
      // result is lower than ttValue minus a margin then we will extend the ttMove.
      if (    depth >= 6
          &&  move == ttMove
          && !rootNode
          && !excludedMove // Avoid recursive singular search
       /* &&  ttValue != VALUE_NONE Already implicit in the next condition */
          &&  abs(ttValue) < VALUE_KNOWN_WIN
          && (tte->bound() & BOUND_LOWER)
          &&  tte->depth() >= depth - 3
          &&  pos.legal(move))
      {
          Value singularBeta = ttValue - (((ttPv && !PvNode) + 4) * depth) / 2;
          Depth halfDepth = depth / 2;
          ss->excludedMove = move;
          value = search<NonPV>(pos, ss, singularBeta - 1, singularBeta, halfDepth, cutNode);
          ss->excludedMove = MOVE_NONE;

          if (value < singularBeta)
          {
              extension = 1;
              singularLMR = true;
          }

          // Multi-cut pruning
          // Our ttMove is assumed to fail high, and now we failed high also on a reduced
          // search without the ttMove. So we assume this expected Cut-node is not singular,
          // that multiple moves fail high, and we can prune the whole subtree by returning
          // a soft bound.
          else if (singularBeta >= beta)
              return singularBeta;
      }

      // Check extension (~2 Elo)
#ifdef CRAZYHOUSE
      else if (type_of(move) == DROP)
      {
          if (givesCheck && pos.see_ge(move))
              extension = 1;
      }
#endif
      else if (    givesCheck
               && (pos.is_discovery_check_on_king(~us, move) || pos.see_ge(move)))
          extension = 1;

      // Passed pawn extension
      else if (   move == ss->killers[0]
               && pos.advanced_pawn_push(move)
               && pos.pawn_passed(us, to_sq(move)))
          extension = 1;

      // Last captures extension
      else if (   PieceValue[pos.variant()][EG][pos.captured_piece()] > PawnValueEg
               && pos.non_pawn_material() <= 2 * RookValueMg)
          extension = 1;

      // Castling extension
      if (type_of(move) == CASTLING)
          extension = 1;

      // Add extension to new depth
      newDepth += extension;

      // Speculative prefetch as early as possible
      prefetch(TT.first_entry(pos.key_after(move)));

      // Check for legality just before making the move
      if (!rootNode && !pos.legal(move))
      {
          ss->moveCount = --moveCount;
          continue;
      }

      // Update the current move (this must be done after singular extension search)
      ss->currentMove = move;
      ss->continuationHistory = &thisThread->continuationHistory[inCheck]
                                                                [captureOrPromotion]
                                                                [movedPiece]
                                                                [to_sq(move)];

      // Step 15. Make the move
      pos.do_move(move, st, givesCheck);

      // Step 16. Reduced depth search (LMR, ~200 Elo). If the move fails high it will be
      // re-searched at full depth.
      if (    depth >= 3
          &&  moveCount > 1 + 2 * rootNode
          && (!rootNode || thisThread->best_move_count(move) == 0)
          && (  !captureOrPromotion
              || moveCountPruning
              || ss->staticEval + PieceValue[pos.variant()][EG][pos.captured_piece()] <= alpha
              || cutNode
              || thisThread->ttHitAverage < 375 * ttHitAverageResolution * ttHitAverageWindow / 1024))
      {
          Depth r = reduction(improving, depth, moveCount);

          // Decrease reduction if the ttHit running average is large
          if (thisThread->ttHitAverage > 500 * ttHitAverageResolution * ttHitAverageWindow / 1024)
              r--;

          // Reduction if other threads are searching this position.
          if (th.marked())
              r++;

          // Decrease reduction if position is or has been on the PV (~10 Elo)
          if (ttPv)
              r -= 2;

          // Decrease reduction if opponent's move count is high (~5 Elo)
          if ((ss-1)->moveCount > 14)
              r--;

          // Decrease reduction if ttMove has been singularly extended (~3 Elo)
          if (singularLMR)
              r -= 2;

          if (!captureOrPromotion)
          {
              // Increase reduction if ttMove is a capture (~5 Elo)
              if (ttCapture)
                  r++;

              // Increase reduction for cut nodes (~10 Elo)
              if (cutNode)
                  r += 2;

              // Decrease reduction for moves that escape a capture. Filter out
              // castling moves, because they are coded as "king captures rook" and
              // hence break make_move(). (~2 Elo)
              else if (    type_of(move) == NORMAL
                       && !pos.see_ge(reverse_move(move)))
                  r -= 2 + ttPv;

              ss->statScore =  thisThread->mainHistory[us][from_to(move)]
                             + (*contHist[0])[movedPiece][to_sq(move)]
                             + (*contHist[1])[movedPiece][to_sq(move)]
                             + (*contHist[3])[movedPiece][to_sq(move)]
                             - 4926;

              // Reset statScore to zero if negative and most stats shows >= 0
              if (    ss->statScore < 0
                  && (*contHist[0])[movedPiece][to_sq(move)] >= 0
                  && (*contHist[1])[movedPiece][to_sq(move)] >= 0
                  && thisThread->mainHistory[us][from_to(move)] >= 0)
                  ss->statScore = 0;

              // Decrease/increase reduction by comparing opponent's stat score (~10 Elo)
              if (ss->statScore >= -102 && (ss-1)->statScore < -114)
                  r--;

              else if ((ss-1)->statScore >= -116 && ss->statScore < -154)
                  r++;

              // Decrease/increase reduction for moves with a good/bad history (~30 Elo)
              r -= ss->statScore / 16384;
          }

          // Increase reduction for captures/promotions if late move and at low depth
          else if (depth < 8 && moveCount > 2)
              r++;

          Depth d = clamp(newDepth - r, 1, newDepth);

          value = -search<NonPV>(pos, ss+1, -(alpha+1), -alpha, d, true);

          doFullDepthSearch = (value > alpha && d != newDepth), didLMR = true;
      }
      else
          doFullDepthSearch = !PvNode || moveCount > 1, didLMR = false;

      // Step 17. Full depth search when LMR is skipped or fails high
      if (doFullDepthSearch)
      {
          value = -search<NonPV>(pos, ss+1, -(alpha+1), -alpha, newDepth, !cutNode);

          if (didLMR && !captureOrPromotion)
          {
              int bonus = value > alpha ?  stat_bonus(newDepth)
                                        : -stat_bonus(newDepth);

              if (move == ss->killers[0])
                  bonus += bonus / 4;

              update_continuation_histories(ss, movedPiece, to_sq(move), bonus);
          }
      }

      // For PV nodes only, do a full PV search on the first move or after a fail
      // high (in the latter case search only if value < beta), otherwise let the
      // parent node fail low with value <= alpha and try another move.
      if (PvNode && (moveCount == 1 || (value > alpha && (rootNode || value < beta))))
      {
          (ss+1)->pv = pv;
          (ss+1)->pv[0] = MOVE_NONE;

          value = -search<PV>(pos, ss+1, -beta, -alpha, newDepth, false);
      }

      // Step 18. Undo move
      pos.undo_move(move);

      assert(value > -VALUE_INFINITE && value < VALUE_INFINITE);

      // Step 19. Check for a new best move
      // Finished searching the move. If a stop occurred, the return value of
      // the search cannot be trusted, and we return immediately without
      // updating best move, PV and TT.
      if (Threads.stop.load(std::memory_order_relaxed))
          return VALUE_ZERO;

      if (rootNode)
      {
          RootMove& rm = *std::find(thisThread->rootMoves.begin(),
                                    thisThread->rootMoves.end(), move);

          // PV move or new best move?
          if (moveCount == 1 || value > alpha)
          {
              rm.score = value;
              rm.selDepth = thisThread->selDepth;
              rm.pv.resize(1);

              assert((ss+1)->pv);

              for (Move* m = (ss+1)->pv; *m != MOVE_NONE; ++m)
                  rm.pv.push_back(*m);

              // We record how often the best move has been changed in each
              // iteration. This information is used for time management: When
              // the best move changes frequently, we allocate some more time.
              if (moveCount > 1)
                  ++thisThread->bestMoveChanges;
          }
          else
              // All other moves but the PV are set to the lowest value: this
              // is not a problem when sorting because the sort is stable and the
              // move position in the list is preserved - just the PV is pushed up.
              rm.score = -VALUE_INFINITE;
      }

      if (value > bestValue)
      {
          bestValue = value;

          if (value > alpha)
          {
              bestMove = move;

              if (PvNode && !rootNode) // Update pv even in fail-high case
                  update_pv(ss->pv, move, (ss+1)->pv);

              if (PvNode && value < beta) // Update alpha! Always alpha < beta
                  alpha = value;
              else
              {
                  assert(value >= beta); // Fail high
                  ss->statScore = 0;
                  break;
              }
          }
      }

      if (move != bestMove)
      {
          if (captureOrPromotion && captureCount < 32)
              capturesSearched[captureCount++] = move;

          else if (!captureOrPromotion && quietCount < 64)
              quietsSearched[quietCount++] = move;
      }
    }

    // The following condition would detect a stop only after move loop has been
    // completed. But in this case bestValue is valid because we have fully
    // searched our subtree, and we can anyhow save the result in TT.
    /*
       if (Threads.stop)
        return VALUE_DRAW;
    */

    // Step 20. Check for mate and stalemate
    // All legal moves have been searched and if there are no legal moves, it
    // must be a mate or a stalemate. If we are in a singular extension search then
    // return a fail low score.

    assert(moveCount || !inCheck || excludedMove || !MoveList<LEGAL>(pos).size());

    if (!moveCount)
    {
        assert(!pos.is_variant_end()); // was already checked
        bestValue = excludedMove ? alpha
                   :     inCheck ? pos.checkmate_value(ss->ply)
                                 : pos.stalemate_value(ss->ply, VALUE_DRAW);
    }
    else if (bestMove)
        update_all_stats(pos, ss, bestMove, bestValue, beta, prevSq,
                         quietsSearched, quietCount, capturesSearched, captureCount, depth);

    // Bonus for prior countermove that caused the fail low
    else if (   (depth >= 3 || PvNode)
             && !priorCapture)
        update_continuation_histories(ss-1, pos.piece_on(prevSq), prevSq, stat_bonus(depth));

    if (PvNode)
        bestValue = std::min(bestValue, maxValue);

    if (!excludedMove)
        tte->save(posKey, value_to_tt(bestValue, ss->ply), ttPv,
                  bestValue >= beta ? BOUND_LOWER :
                  PvNode && bestMove ? BOUND_EXACT : BOUND_UPPER,
                  depth, bestMove, ss->staticEval);

    assert(bestValue > -VALUE_INFINITE && bestValue < VALUE_INFINITE);

    return bestValue;
  }


  // qsearch() is the quiescence search function, which is called by the main search
  // function with zero depth, or recursively with further decreasing depth per call.
  template <NodeType NT>
  Value qsearch(Position& pos, Stack* ss, Value alpha, Value beta, Depth depth) {

    constexpr bool PvNode = NT == PV;

    assert(alpha >= -VALUE_INFINITE && alpha < beta && beta <= VALUE_INFINITE);
    assert(PvNode || (alpha == beta - 1));
    assert(depth <= 0);

    Move pv[MAX_PLY+1];
    StateInfo st;
    TTEntry* tte;
    Key posKey;
    Move ttMove, move, bestMove;
    Depth ttDepth;
    Value bestValue, value, ttValue, futilityValue, futilityBase, oldAlpha;
    bool ttHit, pvHit, inCheck, givesCheck, captureOrPromotion, evasionPrunable;
    int moveCount;

    if (PvNode)
    {
        oldAlpha = alpha; // To flag BOUND_EXACT when eval above alpha and no available moves
        (ss+1)->pv = pv;
        ss->pv[0] = MOVE_NONE;
    }

    Thread* thisThread = pos.this_thread();
    (ss+1)->ply = ss->ply + 1;
    bestMove = MOVE_NONE;
    inCheck = pos.checkers();
    moveCount = 0;

    if (pos.is_variant_end())
        return pos.variant_result(ss->ply, VALUE_DRAW);

    // Check for an immediate draw or maximum ply reached
    if (   pos.is_draw(ss->ply)
        || ss->ply >= MAX_PLY)
        return (ss->ply >= MAX_PLY && !inCheck) ? evaluate(pos) : VALUE_DRAW;

    assert(0 <= ss->ply && ss->ply < MAX_PLY);

    // Decide whether or not to include checks: this fixes also the type of
    // TT entry depth that we are going to use. Note that in qsearch we use
    // only two types of depth in TT: DEPTH_QS_CHECKS or DEPTH_QS_NO_CHECKS.
    ttDepth = inCheck || depth >= DEPTH_QS_CHECKS ? DEPTH_QS_CHECKS
                                                  : DEPTH_QS_NO_CHECKS;
    // Transposition table lookup
    posKey = pos.key();
    tte = TT.probe(posKey, ttHit);
    ttValue = ttHit ? value_from_tt(tte->value(), ss->ply, pos.rule50_count()) : VALUE_NONE;
    ttMove = ttHit ? tte->move() : MOVE_NONE;
    pvHit = ttHit && tte->is_pv();

    if (  !PvNode
        && ttHit
        && tte->depth() >= ttDepth
        && ttValue != VALUE_NONE // Only in case of TT access race
        && (ttValue >= beta ? (tte->bound() & BOUND_LOWER)
                            : (tte->bound() & BOUND_UPPER)))
        return ttValue;

    // Evaluate the position statically
    if (inCheck)
    {
        ss->staticEval = VALUE_NONE;
        bestValue = futilityBase = -VALUE_INFINITE;
    }
    else
    {
        if (ttHit)
        {
            // Never assume anything about values stored in TT
            if ((ss->staticEval = bestValue = tte->eval()) == VALUE_NONE)
                ss->staticEval = bestValue = evaluate(pos);

            // Can ttValue be used as a better position evaluation?
            if (    ttValue != VALUE_NONE
                && (tte->bound() & (ttValue > bestValue ? BOUND_LOWER : BOUND_UPPER)))
                bestValue = ttValue;
        }
        else
            ss->staticEval = bestValue =
            (ss-1)->currentMove != MOVE_NULL ? evaluate(pos)
                                             : -(ss-1)->staticEval + 2 * Eval::Tempo;

        // Stand pat. Return immediately if static value is at least beta
        if (bestValue >= beta)
        {
            if (!ttHit)
                tte->save(posKey, value_to_tt(bestValue, ss->ply), pvHit, BOUND_LOWER,
                          DEPTH_NONE, MOVE_NONE, ss->staticEval);

            return bestValue;
        }

        if (PvNode && bestValue > alpha)
            alpha = bestValue;

        futilityBase = bestValue + 154;
    }

    const PieceToHistory* contHist[] = { (ss-1)->continuationHistory, (ss-2)->continuationHistory,
                                          nullptr                   , (ss-4)->continuationHistory,
                                          nullptr                   , (ss-6)->continuationHistory };

    // Initialize a MovePicker object for the current position, and prepare
    // to search the moves. Because the depth is <= 0 here, only captures,
    // queen promotions and checks (only if depth >= DEPTH_QS_CHECKS) will
    // be generated.
    MovePicker mp(pos, ttMove, depth, &thisThread->mainHistory,
                                      &thisThread->captureHistory,
                                      contHist,
                                      to_sq((ss-1)->currentMove));

    // Loop through the moves until no moves remain or a beta cutoff occurs
    while ((move = mp.next_move()) != MOVE_NONE)
    {
      assert(is_ok(move));

      givesCheck = pos.gives_check(move);
      captureOrPromotion = pos.capture_or_promotion(move);

      moveCount++;

      // Futility pruning
      if (   !inCheck
          && !givesCheck
#ifdef EXTINCTION
          && !pos.is_extinction()
#endif
#ifdef RACE
          && !(pos.is_race() && type_of(pos.piece_on(from_sq(move))) == KING && rank_of(to_sq(move)) == RANK_8)
#endif
          &&  futilityBase > -VALUE_KNOWN_WIN
          && !pos.advanced_pawn_push(move))
      {
          assert(type_of(move) != ENPASSANT); // Due to !pos.advanced_pawn_push

#ifdef ATOMIC
          if (pos.is_atomic())
              futilityValue = futilityBase + pos.see<ATOMIC_VARIANT>(move);
          else
#endif
#ifdef CRAZYHOUSE
          if (pos.is_house())
              futilityValue = futilityBase + 2 * PieceValue[CRAZYHOUSE_VARIANT][EG][pos.piece_on(to_sq(move))];
          else
#endif
          futilityValue = futilityBase + PieceValue[pos.variant()][EG][pos.piece_on(to_sq(move))];

          if (futilityValue <= alpha)
          {
              bestValue = std::max(bestValue, futilityValue);
              continue;
          }

          if (futilityBase <= alpha && !pos.see_ge(move, VALUE_ZERO + 1))
          {
              bestValue = std::max(bestValue, futilityBase);
              continue;
          }
      }

      // Detect non-capture evasions that are candidates to be pruned
      evasionPrunable =    inCheck
                       &&  (depth != 0 || moveCount > 2)
                       &&  bestValue > VALUE_TB_LOSS_IN_MAX_PLY
                       && !pos.capture(move);

      // Don't search moves with negative SEE values
      if (  (!inCheck || evasionPrunable) && !pos.see_ge(move))
          continue;

      // Speculative prefetch as early as possible
      prefetch(TT.first_entry(pos.key_after(move)));

      // Check for legality just before making the move
      if (!pos.legal(move))
      {
          moveCount--;
          continue;
      }

      ss->currentMove = move;
      ss->continuationHistory = &thisThread->continuationHistory[inCheck]
                                                                [captureOrPromotion]
                                                                [pos.moved_piece(move)]
                                                                [to_sq(move)];

      // Make and search the move
      pos.do_move(move, st, givesCheck);
      value = -qsearch<NT>(pos, ss+1, -beta, -alpha, depth - 1);
      pos.undo_move(move);

      assert(value > -VALUE_INFINITE && value < VALUE_INFINITE);

      // Check for a new best move
      if (value > bestValue)
      {
          bestValue = value;

          if (value > alpha)
          {
              bestMove = move;

              if (PvNode) // Update pv even in fail-high case
                  update_pv(ss->pv, move, (ss+1)->pv);

              if (PvNode && value < beta) // Update alpha here!
                  alpha = value;
              else
                  break; // Fail high
          }
       }
    }

    // All legal moves have been searched. A special case: If we're in check
    // and no legal moves were found, it is checkmate.
    if (inCheck && bestValue == -VALUE_INFINITE)
        return pos.checkmate_value(ss->ply); // Plies to mate from the root

    tte->save(posKey, value_to_tt(bestValue, ss->ply), pvHit,
              bestValue >= beta ? BOUND_LOWER :
              PvNode && bestValue > oldAlpha  ? BOUND_EXACT : BOUND_UPPER,
              ttDepth, bestMove, ss->staticEval);

    assert(bestValue > -VALUE_INFINITE && bestValue < VALUE_INFINITE);

    return bestValue;
  }


  // value_to_tt() adjusts a mate or TB score from "plies to mate from the root" to
  // "plies to mate from the current position". standard scores are unchanged.
  // The function is called before storing a value in the transposition table.

  Value value_to_tt(Value v, int ply) {

    assert(v != VALUE_NONE);

    return  v >= VALUE_TB_WIN_IN_MAX_PLY  ? v + ply
          : v <= VALUE_TB_LOSS_IN_MAX_PLY ? v - ply : v;
  }


  // value_from_tt() is the inverse of value_to_tt(): It adjusts a mate or TB score
  // from the transposition table (which refers to the plies to mate/be mated
  // from current position) to "plies to mate/be mated (TB win/loss) from the root".
  // However, for mate scores, to avoid potentially false mate scores related to the 50 moves rule,
  // and the graph history interaction, return an optimal TB score instead.

  Value value_from_tt(Value v, int ply, int r50c) {

    if (v == VALUE_NONE)
        return VALUE_NONE;

    if (v >= VALUE_TB_WIN_IN_MAX_PLY)  // TB win or better
    {
        if (v >= VALUE_MATE_IN_MAX_PLY && VALUE_MATE - v > 99 - r50c)
            return VALUE_MATE_IN_MAX_PLY - 1; // do not return a potentially false mate score

        return v - ply;
    }

    if (v <= VALUE_TB_LOSS_IN_MAX_PLY) // TB loss or worse
    {
        if (v <= VALUE_MATED_IN_MAX_PLY && VALUE_MATE + v > 99 - r50c)
            return VALUE_MATED_IN_MAX_PLY + 1; // do not return a potentially false mate score

        return v + ply;
    }

    return v;
  }


  // update_pv() adds current move and appends child pv[]

  void update_pv(Move* pv, Move move, Move* childPv) {

    for (*pv++ = move; childPv && *childPv != MOVE_NONE; )
        *pv++ = *childPv++;
    *pv = MOVE_NONE;
  }


  // update_all_stats() updates stats at the end of search() when a bestMove is found

  void update_all_stats(const Position& pos, Stack* ss, Move bestMove, Value bestValue, Value beta, Square prevSq,
                        Move* quietsSearched, int quietCount, Move* capturesSearched, int captureCount, Depth depth) {

    int bonus1, bonus2;
    Color us = pos.side_to_move();
    Thread* thisThread = pos.this_thread();
    CapturePieceToHistory& captureHistory = thisThread->captureHistory;
    Piece moved_piece = pos.moved_piece(bestMove);
    PieceType captured = type_of(pos.piece_on(to_sq(bestMove)));

    bonus1 = stat_bonus(depth + 1);
    bonus2 = bestValue > beta + PawnValueMg ? bonus1               // larger bonus
                                            : stat_bonus(depth);   // smaller bonus

    if (!pos.capture_or_promotion(bestMove))
    {
        update_quiet_stats(pos, ss, bestMove, bonus2);

        // Decrease all the non-best quiet moves
        for (int i = 0; i < quietCount; ++i)
        {
            thisThread->mainHistory[us][from_to(quietsSearched[i])] << -bonus2;
            update_continuation_histories(ss, pos.moved_piece(quietsSearched[i]), to_sq(quietsSearched[i]), -bonus2);
        }
    }
    else
        captureHistory[moved_piece][to_sq(bestMove)][captured] << bonus1;

    // Extra penalty for a quiet TT or main killer move in previous ply when it gets refuted
    if (   ((ss-1)->moveCount == 1 || ((ss-1)->currentMove == (ss-1)->killers[0]))
        && !pos.captured_piece())
            update_continuation_histories(ss-1, pos.piece_on(prevSq), prevSq, -bonus1);

    // Decrease all the non-best capture moves
    for (int i = 0; i < captureCount; ++i)
    {
        moved_piece = pos.moved_piece(capturesSearched[i]);
        captured = type_of(pos.piece_on(to_sq(capturesSearched[i])));
        captureHistory[moved_piece][to_sq(capturesSearched[i])][captured] << -bonus1;
    }
  }


  // update_continuation_histories() updates histories of the move pairs formed
  // by moves at ply -1, -2, and -4 with current move.

  void update_continuation_histories(Stack* ss, Piece pc, Square to, int bonus) {

    for (int i : {1, 2, 4, 6})
        if (is_ok((ss-i)->currentMove))
            (*(ss-i)->continuationHistory)[pc][to] << bonus;
  }


  // update_quiet_stats() updates move sorting heuristics

  void update_quiet_stats(const Position& pos, Stack* ss, Move move, int bonus) {

    if (ss->killers[0] != move)
    {
        ss->killers[1] = ss->killers[0];
        ss->killers[0] = move;
    }

    Color us = pos.side_to_move();
    Thread* thisThread = pos.this_thread();
    thisThread->mainHistory[us][from_to(move)] << bonus;
    update_continuation_histories(ss, pos.moved_piece(move), to_sq(move), bonus);

    if (type_of(pos.moved_piece(move)) != PAWN)
        thisThread->mainHistory[us][from_to(reverse_move(move))] << -bonus;

    if (is_ok((ss-1)->currentMove))
    {
        Square prevSq = to_sq((ss-1)->currentMove);
        thisThread->counterMoves[pos.piece_on(prevSq)][prevSq] = move;
    }
  }

  // When playing with strength handicap, choose best move among a set of RootMoves
  // using a statistical rule dependent on 'level'. Idea by Heinz van Saanen.

  Move Skill::pick_best(size_t multiPV) {

    const RootMoves& rootMoves = Threads.main()->rootMoves;
    static PRNG rng(now()); // PRNG sequence should be non-deterministic

    // RootMoves are already sorted by score in descending order
    Value topScore = rootMoves[0].score;
    int delta = std::min(topScore - rootMoves[multiPV - 1].score, PawnValueMg);
    int weakness = 120 - 2 * level;
    int maxScore = -VALUE_INFINITE;

    // Choose best move. For each move score we add two terms, both dependent on
    // weakness. One is deterministic and bigger for weaker levels, and one is
    // random. Then we choose the move with the resulting highest score.
    for (size_t i = 0; i < multiPV; ++i)
    {
        // This is our magic formula
        int push = (  weakness * int(topScore - rootMoves[i].score)
                    + delta * (rng.rand<unsigned>() % weakness)) / 128;

        if (rootMoves[i].score + push >= maxScore)
        {
            maxScore = rootMoves[i].score + push;
            best = rootMoves[i].pv[0];
        }
    }

    return best;
  }

} // namespace

/// MainThread::check_time() is used to print debug info and, more importantly,
/// to detect when we are out of available time and thus stop the search.

void MainThread::check_time() {

  if (--callsCnt > 0)
      return;

  // When using nodes, ensure checking rate is not lower than 0.1% of nodes
  callsCnt = Limits.nodes ? std::min(1024, int(Limits.nodes / 1024)) : 1024;

  static TimePoint lastInfoTime = now();

  TimePoint elapsed = Time.elapsed();
  TimePoint tick = Limits.startTime + elapsed;

  if (tick - lastInfoTime >= 1000)
  {
      lastInfoTime = tick;
      dbg_print();
  }

  // We should not stop pondering until told so by the GUI
  if (ponder)
      return;

  if (   (Limits.use_time_management() && (elapsed > Time.maximum() - 10 || stopOnPonderhit))
      || (Limits.movetime && elapsed >= Limits.movetime)
      || (Limits.nodes && Threads.nodes_searched() >= (uint64_t)Limits.nodes))
      Threads.stop = true;
}


/// UCI::pv() formats PV information according to the UCI protocol. UCI requires
/// that all (if any) unsearched PV lines are sent using a previous search score.

string UCI::pv(const Position& pos, Depth depth, Value alpha, Value beta) {

  std::stringstream ss;
  TimePoint elapsed = Time.elapsed() + 1;
  const RootMoves& rootMoves = pos.this_thread()->rootMoves;
  size_t pvIdx = pos.this_thread()->pvIdx;
  size_t multiPV = std::min((size_t)Options["MultiPV"], rootMoves.size());
  uint64_t nodesSearched = Threads.nodes_searched();
  uint64_t tbHits = Threads.tb_hits() + (TB::RootInTB ? rootMoves.size() : 0);

  for (size_t i = 0; i < multiPV; ++i)
  {
      bool updated = rootMoves[i].score != -VALUE_INFINITE;

      if (depth == 1 && !updated)
          continue;

      Depth d = updated ? depth : depth - 1;
      Value v = updated ? rootMoves[i].score : rootMoves[i].previousScore;

      bool tb = TB::RootInTB && abs(v) < VALUE_MATE_IN_MAX_PLY;
      v = tb ? rootMoves[i].tbScore : v;

      if (ss.rdbuf()->in_avail()) // Not at first line
          ss << "\n";

      ss << "info"
         << " depth "    << d
         << " seldepth " << rootMoves[i].selDepth
         << " multipv "  << i + 1
         << " score "    << UCI::value(v);

      if (!tb && i == pvIdx)
          ss << (v >= beta ? " lowerbound" : v <= alpha ? " upperbound" : "");

      ss << " nodes "    << nodesSearched
         << " nps "      << nodesSearched * 1000 / elapsed;

      if (elapsed > 1000) // Earlier makes little sense
          ss << " hashfull " << TT.hashfull();

      ss << " tbhits "   << tbHits
         << " time "     << elapsed
         << " pv";

      for (Move m : rootMoves[i].pv)
          ss << " " << UCI::move(m, pos.is_chess960());
  }

  return ss.str();
}


/// RootMove::extract_ponder_from_tt() is called in case we have no ponder move
/// before exiting the search, for instance, in case we stop the search during a
/// fail high at root. We try hard to have a ponder move to return to the GUI,
/// otherwise in case of 'ponder on' we have nothing to think on.

bool RootMove::extract_ponder_from_tt(Position& pos) {

    StateInfo st;
    bool ttHit;

    assert(pv.size() == 1);

    if (pv[0] == MOVE_NONE)
        return false;

    pos.do_move(pv[0], st);
    TTEntry* tte = TT.probe(pos.key(), ttHit);

    if (ttHit)
    {
        Move m = tte->move(); // Local copy to be SMP safe
        if (MoveList<LEGAL>(pos).contains(m))
            pv.push_back(m);
    }

    pos.undo_move(pv[0]);
    return pv.size() > 1;
}

void Tablebases::rank_root_moves(Position& pos, Search::RootMoves& rootMoves) {

    RootInTB = false;
    UseRule50 = bool(Options["Syzygy50MoveRule"]);
    ProbeDepth = int(Options["SyzygyProbeDepth"]);
    Cardinality = int(Options["SyzygyProbeLimit"]);
    bool dtz_available = true;

    // Tables with fewer pieces than SyzygyProbeLimit are searched with
    // ProbeDepth == DEPTH_ZERO
    if (Cardinality > MaxCardinality)
    {
        Cardinality = MaxCardinality;
        ProbeDepth = 0;
    }

    if (Cardinality >= popcount(pos.pieces()) && !pos.can_castle(ANY_CASTLING))
    {
        // Rank moves using DTZ tables
        RootInTB = root_probe(pos, rootMoves);

        if (!RootInTB)
        {
            // DTZ tables are missing; try to rank moves using WDL tables
            dtz_available = false;
            RootInTB = root_probe_wdl(pos, rootMoves);
        }
    }

    if (RootInTB)
    {
        // Sort moves according to TB rank
        std::sort(rootMoves.begin(), rootMoves.end(),
                  [](const RootMove &a, const RootMove &b) { return a.tbRank > b.tbRank; } );

        // Probe during search only if DTZ is not available and we are winning
        if (dtz_available || rootMoves[0].tbScore <= VALUE_DRAW)
            Cardinality = 0;
    }
    else
    {
        // Clean up if root_probe() and root_probe_wdl() have failed
        for (auto& m : rootMoves)
            m.tbRank = 0;
    }
}<|MERGE_RESOLUTION|>--- conflicted
+++ resolved
@@ -1252,12 +1252,8 @@
           && (pos.is_horde() || pos.non_pawn_material(us))
 #else
           && pos.non_pawn_material(us)
-<<<<<<< HEAD
-#endif
-          && bestValue > VALUE_MATED_IN_MAX_PLY)
-=======
+#endif
           && bestValue > VALUE_TB_LOSS_IN_MAX_PLY)
->>>>>>> be5a2f01
       {
           // Skip quiet moves if movecount exceeds our FutilityMoveCount threshold
           moveCountPruning = moveCount >= futility_move_count(improving, depth);

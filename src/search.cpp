--- conflicted
+++ resolved
@@ -1073,13 +1073,8 @@
 #endif
 
                 ss->currentMove = move;
-<<<<<<< HEAD
                 ss->continuationHistory = &thisThread->continuationHistory[skipEarlyPruning]
-                                                                          [captureOrPromotion]
-=======
-                ss->continuationHistory = &thisThread->continuationHistory[ss->inCheck]
                                                                           [true]
->>>>>>> 4c7de9e8
                                                                           [pos.moved_piece(move)]
                                                                           [to_sq(move)];
 

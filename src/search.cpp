--- conflicted
+++ resolved
@@ -957,15 +957,11 @@
         while ((move = mp.next_move()) != MOVE_NONE)
             if (move != excludedMove && pos.legal(move))
             {
-<<<<<<< HEAD
 #ifdef RACE
-                assert((pos.is_race() && type_of(pos.moved_piece(move)) == KING) || pos.capture(move) || promotion_type(move) == QUEEN);
+                assert((pos.is_race() && type_of(pos.moved_piece(move)) == KING) || pos.capture_stage(move));
 #else
-                assert(pos.capture(move) || promotion_type(move) == QUEEN);
-#endif
-=======
                 assert(pos.capture_stage(move));
->>>>>>> f0556dcb
+#endif
 
                 ss->currentMove = move;
                 ss->continuationHistory = &thisThread->continuationHistory[skipEarlyPruning]
@@ -1074,16 +1070,12 @@
           (ss+1)->pv = nullptr;
 
       extension = 0;
-<<<<<<< HEAD
 #ifdef HELPMATE
       if (pos.is_helpmate())
           capture = (type_of(move) == PROMOTION);
       else
 #endif
-      capture = pos.capture(move);
-=======
       capture = pos.capture_stage(move);
->>>>>>> f0556dcb
       movedPiece = pos.moved_piece(move);
       givesCheck = pos.gives_check(move);
 

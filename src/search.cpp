--- conflicted
+++ resolved
@@ -828,7 +828,6 @@
     // Step 7. Razoring (~1 Elo).
     // If eval is really low check with qsearch if it can exceed alpha, if it can't,
     // return a fail low.
-<<<<<<< HEAD
 #ifdef HELPMATE
     if (pos.is_helpmate())
         goto moves_loop;
@@ -840,10 +839,7 @@
 #ifdef EXTINCTION
     if (pos.is_extinction()) {} else
 #endif
-    if (eval < alpha - 467 - 266 * depth * depth)
-=======
     if (eval < alpha - 456 - 252 * depth * depth)
->>>>>>> 54ad9867
     {
         value = qsearch<NonPV>(pos, ss, alpha - 1, alpha);
         if (value < alpha)
@@ -1085,11 +1081,7 @@
               if (   !givesCheck
                   && lmrDepth < 7
                   && !ss->inCheck
-<<<<<<< HEAD
-                  && ss->staticEval + 207 + 223 * lmrDepth + PieceValue[pos.variant()][EG][pos.piece_on(to_sq(move))]
-=======
-                  && ss->staticEval + 197 + 248 * lmrDepth + PieceValue[EG][pos.piece_on(to_sq(move))]
->>>>>>> 54ad9867
+                  && ss->staticEval + 197 + 248 * lmrDepth + PieceValue[pos.variant()][EG][pos.piece_on(to_sq(move))]
                    + captureHistory[movedPiece][to_sq(move)][type_of(pos.piece_on(to_sq(move)))] / 7 < alpha)
                   continue;
 

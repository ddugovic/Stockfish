/*
  Stockfish, a UCI chess playing engine derived from Glaurung 2.1
  Copyright (C) 2004-2021 The Stockfish developers (see AUTHORS file)

  Stockfish is free software: you can redistribute it and/or modify
  it under the terms of the GNU General Public License as published by
  the Free Software Foundation, either version 3 of the License, or
  (at your option) any later version.

  Stockfish is distributed in the hope that it will be useful,
  but WITHOUT ANY WARRANTY; without even the implied warranty of
  MERCHANTABILITY or FITNESS FOR A PARTICULAR PURPOSE.  See the
  GNU General Public License for more details.

  You should have received a copy of the GNU General Public License
  along with this program.  If not, see <http://www.gnu.org/licenses/>.
*/

#include <algorithm>
#include <cassert>
#include <cmath>
#include <cstring>   // For std::memset
#include <iostream>
#include <sstream>

#include "evaluate.h"
#include "misc.h"
#include "movegen.h"
#include "movepick.h"
#include "position.h"
#include "search.h"
#include "thread.h"
#include "timeman.h"
#include "tt.h"
#include "uci.h"
#include "syzygy/tbprobe.h"

namespace Search {

  LimitsType Limits;
}

namespace Tablebases {

  int Cardinality;
  bool RootInTB;
  bool UseRule50;
  Depth ProbeDepth;
}

namespace TB = Tablebases;

using std::string;
using Eval::evaluate;
using namespace Search;

namespace {

  // Time threshold for printing upperbound/lowerbound info
  const int PV_MIN_ELAPSED = 2500;

  // Different node types, used as a template parameter
  enum NodeType { NonPV, PV };

  constexpr uint64_t TtHitAverageWindow     = 4096;
  constexpr uint64_t TtHitAverageResolution = 1024;

  // Futility margin
  constexpr int FutilityMarginFactor[VARIANT_NB] = {
  234,
#ifdef ANTI
  611,
#endif
#ifdef ATOMIC
  585,
#endif
#ifdef CRAZYHOUSE
  150,
#endif
#ifdef EXTINCTION
  175,
#endif
#ifdef GRID
  206,
#endif
#ifdef HORDE
  176,
#endif
#ifdef KOTH
  217,
#endif
#ifdef LOSERS
  618,
#endif
#ifdef RACE
  361,
#endif
#ifdef THREECHECK
  248,
#endif
#ifdef TWOKINGS
  175,
#endif
  };
  constexpr int FutilityMarginParent[VARIANT_NB][2] = {
  { 254, 159 },
#ifdef ANTI
  { 331, 372 },
#endif
#ifdef ATOMIC
  { 512, 400 },
#endif
#ifdef CRAZYHOUSE
  { 256, 200 },
#endif
#ifdef EXTINCTION
  { 256, 200 },
#endif
#ifdef GRID
  { 278, 168 },
#endif
#ifdef HORDE
  { 261, 162 },
#endif
#ifdef KOTH
  { 418, 305 },
#endif
#ifdef LOSERS
  { 299, 281 },
#endif
#ifdef RACE
  { VALUE_INFINITE, VALUE_INFINITE },
#endif
#ifdef THREECHECK
  { 420, 332 },
#endif
#ifdef TWOKINGS
  { 256, 200 },
#endif
  };
  constexpr int ProbcutMargin[VARIANT_NB] = {
  194,
#ifdef ANTI
  216,
#endif
#ifdef ATOMIC
  200,
#endif
#ifdef CRAZYHOUSE
  200,
#endif
#ifdef EXTINCTION
  400,
#endif
#ifdef GRID
  222,
#endif
#ifdef HORDE
  153,
#endif
#ifdef KOTH
  324,
#endif
#ifdef LOSERS
  200,
#endif
#ifdef RACE
  242,
#endif
#ifdef THREECHECK
  418,
#endif
#ifdef TWOKINGS
  200,
#endif
  };
  Value futility_margin(Variant var, Depth d, bool improving) {
    return Value(FutilityMarginFactor[var] * (d - improving));
  }

  // Reductions lookup table, initialized at startup
  int Reductions[MAX_MOVES]; // [depth or moveNumber]

  Depth reduction(bool i, Depth d, int mn) {
    int r = Reductions[d] * Reductions[mn];
    return (r + 503) / 1024 + (!i && r > 915);
  }

  constexpr int futility_move_count(bool improving, Depth depth) {
    return (3 + depth * depth) / (2 - improving);
  }

  // History and stats update bonus, based on depth
  int stat_bonus(Depth d) {
    return d > 14 ? 66 : 6 * d * d + 231 * d - 206;
  }

  // Add a small random component to draw evaluations to avoid 3-fold blindness
  Value value_draw(Thread* thisThread) {
    return VALUE_DRAW + Value(2 * (thisThread->nodes & 1) - 1);
  }

  // Skill structure is used to implement strength limit
  struct Skill {
    explicit Skill(int l) : level(l) {}
    bool enabled() const { return level < 20; }
    bool time_to_pick(Depth depth) const { return depth == 1 + std::max(level, 0); }
    Move pick_best(size_t multiPV);

    int level;
    Move best = MOVE_NONE;
  };

  // Breadcrumbs are used to mark nodes as being searched by a given thread
  struct Breadcrumb {
    std::atomic<Thread*> thread;
    std::atomic<Key> key;
  };
  std::array<Breadcrumb, 1024> breadcrumbs;

  // ThreadHolding structure keeps track of which thread left breadcrumbs at the given
  // node for potential reductions. A free node will be marked upon entering the moves
  // loop by the constructor, and unmarked upon leaving that loop by the destructor.
  struct ThreadHolding {
    explicit ThreadHolding(Thread* thisThread, Key posKey, int ply) {
       location = ply < 8 ? &breadcrumbs[posKey & (breadcrumbs.size() - 1)] : nullptr;
       otherThread = false;
       owning = false;
       if (location)
       {
          // See if another already marked this location, if not, mark it ourselves
          Thread* tmp = (*location).thread.load(std::memory_order_relaxed);
          if (tmp == nullptr)
          {
              (*location).thread.store(thisThread, std::memory_order_relaxed);
              (*location).key.store(posKey, std::memory_order_relaxed);
              owning = true;
          }
          else if (   tmp != thisThread
                   && (*location).key.load(std::memory_order_relaxed) == posKey)
              otherThread = true;
       }
    }

    ~ThreadHolding() {
       if (owning) // Free the marked location
           (*location).thread.store(nullptr, std::memory_order_relaxed);
    }

    bool marked() { return otherThread; }

    private:
    Breadcrumb* location;
    bool otherThread, owning;
  };

  template <NodeType NT>
  Value search(Position& pos, Stack* ss, Value alpha, Value beta, Depth depth, bool cutNode);

  template <NodeType NT>
  Value qsearch(Position& pos, Stack* ss, Value alpha, Value beta, Depth depth = 0);

  Value value_to_tt(Value v, int ply);
  Value value_from_tt(Value v, int ply, int r50c);
  void update_pv(Move* pv, Move move, Move* childPv);
  void update_continuation_histories(Stack* ss, Piece pc, Square to, int bonus);
  void update_quiet_stats(const Position& pos, Stack* ss, Move move, int bonus, int depth);
  void update_all_stats(const Position& pos, Stack* ss, Move bestMove, Value bestValue, Value beta, Square prevSq,
                        Move* quietsSearched, int quietCount, Move* capturesSearched, int captureCount, Depth depth);

  // perft() is our utility to verify move generation. All the leaf nodes up
  // to the given depth are generated and counted, and the sum is returned.
  template<bool Root>
  uint64_t perft(Position& pos, Depth depth) {

    StateInfo st;
#ifdef USE_NNUE
    ASSERT_ALIGNED(&st, Eval::NNUE::kCacheLineSize);
#endif

    uint64_t cnt, nodes = 0;
    const bool leaf = (depth == 2);

    for (const auto& m : MoveList<LEGAL>(pos))
    {
        if (Root && depth <= 1)
            cnt = 1, nodes++;
        else
        {
            pos.do_move(m, st);
            cnt = leaf ? MoveList<LEGAL>(pos).size() : perft<false>(pos, depth - 1);
            nodes += cnt;
            pos.undo_move(m);
        }
        if (Root)
            sync_cout << UCI::move(m, pos.is_chess960()) << ": " << cnt << sync_endl;
    }
    return nodes;
  }

} // namespace


/// Search::init() is called at startup to initialize various lookup tables

void Search::init() {

  for (int i = 1; i < MAX_MOVES; ++i)
      Reductions[i] = int((21.3 + 2 * std::log(Threads.size())) * std::log(i + 0.25 * std::log(i)));
}


/// Search::clear() resets search state to its initial value

void Search::clear() {

  Threads.main()->wait_for_search_finished();

  Time.availableNodes = 0;
  TT.clear();
  Threads.clear();
  Tablebases::init(UCI::variant_from_name(Options["UCI_Variant"]), Options["SyzygyPath"]); // Free mapped files
}


/// MainThread::search() is started when the program receives the UCI 'go'
/// command. It searches from the root position and outputs the "bestmove".

void MainThread::search() {

  if (Limits.perft)
  {
      nodes = perft<true>(rootPos, Limits.perft);
      sync_cout << "\nNodes searched: " << nodes << "\n" << sync_endl;
      return;
  }

  Color us = rootPos.side_to_move();
  Time.init(rootPos.variant(), Limits, us, rootPos.game_ply());
  TT.new_search();

#ifdef USE_NNUE
  Eval::NNUE::verify();
#endif

  if (rootMoves.empty())
  {
      rootMoves.emplace_back(MOVE_NONE);
      Value score = rootPos.is_variant_end() ? rootPos.variant_result()
                   : rootPos.checkers() ? rootPos.checkmate_value()
                   : rootPos.stalemate_value();
      sync_cout << "info depth 0 score " << UCI::value(score) << sync_endl;
  }
  else
  {
      Threads.start_searching(); // start non-main threads
      Thread::search();          // main thread start searching
  }

  // When we reach the maximum depth, we can arrive here without a raise of
  // Threads.stop. However, if we are pondering or in an infinite search,
  // the UCI protocol states that we shouldn't print the best move before the
  // GUI sends a "stop" or "ponderhit" command. We therefore simply wait here
  // until the GUI sends one of those commands.

  while (!Threads.stop && (ponder || Limits.infinite))
  {} // Busy wait for a stop or a ponder reset

  // Stop the threads if not already stopped (also raise the stop if
  // "ponderhit" just reset Threads.ponder).
  Threads.stop = true;

  // Wait until all threads have finished
  Threads.wait_for_search_finished();

  // When playing in 'nodes as time' mode, subtract the searched nodes from
  // the available ones before exiting.
  if (Limits.npmsec)
      Time.availableNodes += Limits.inc[us] - Threads.nodes_searched();

  Thread* bestThread = this;

  if (   int(Options["MultiPV"]) == 1
      && !Limits.depth
      && !(Skill(Options["Skill Level"]).enabled() || int(Options["UCI_LimitStrength"]))
      && rootMoves[0].pv[0] != MOVE_NONE)
      bestThread = Threads.get_best_thread();

  bestPreviousScore = bestThread->rootMoves[0].score;

  // Send again PV info if we have a new best thread
  if (bestThread != this)
      sync_cout << UCI::pv(bestThread->rootPos, bestThread->completedDepth, -VALUE_INFINITE, VALUE_INFINITE) << sync_endl;

  // Best move could be MOVE_NONE when searching on a terminal position
  sync_cout << "bestmove " << UCI::move(bestThread->rootMoves[0].pv[0], rootPos.is_chess960());

  if (bestThread->rootMoves[0].pv.size() > 1 || bestThread->rootMoves[0].extract_ponder_from_tt(rootPos))
      std::cout << " ponder " << UCI::move(bestThread->rootMoves[0].pv[1], rootPos.is_chess960());

  std::cout << sync_endl;
}


/// Thread::search() is the main iterative deepening loop. It calls search()
/// repeatedly with increasing depth until the allocated thinking time has been
/// consumed, the user stops the search, or the maximum search depth is reached.

void Thread::search() {

  // To allow access to (ss-7) up to (ss+2), the stack must be oversized.
  // The former is needed to allow update_continuation_histories(ss-1, ...),
  // which accesses its argument at ss-6, also near the root.
  // The latter is needed for statScores and killer initialization.
  Stack stack[MAX_PLY+10], *ss = stack+7;
  Move  pv[MAX_PLY+1];
  Value bestValue, alpha, beta, delta;
  Move  lastBestMove = MOVE_NONE;
  Depth lastBestMoveDepth = 0;
  MainThread* mainThread = (this == Threads.main() ? Threads.main() : nullptr);
  double timeReduction = 1, totBestMoveChanges = 0;
  Color us = rootPos.side_to_move();
  int iterIdx = 0;

  std::memset(ss-7, 0, 10 * sizeof(Stack));
  for (int i = 7; i > 0; i--)
      (ss-i)->continuationHistory = &this->continuationHistory[0][0][NO_PIECE][0]; // Use as a sentinel

  ss->pv = pv;

  bestValue = delta = alpha = -VALUE_INFINITE;
  beta = VALUE_INFINITE;

  if (mainThread)
  {
      if (mainThread->bestPreviousScore == VALUE_INFINITE)
          for (int i = 0; i < 4; ++i)
              mainThread->iterValue[i] = VALUE_ZERO;
      else
          for (int i = 0; i < 4; ++i)
              mainThread->iterValue[i] = mainThread->bestPreviousScore;
  }

  std::copy(&lowPlyHistory[2][0], &lowPlyHistory.back().back() + 1, &lowPlyHistory[0][0]);
  std::fill(&lowPlyHistory[MAX_LPH - 2][0], &lowPlyHistory.back().back() + 1, 0);

  size_t multiPV = size_t(Options["MultiPV"]);

  // Pick integer skill levels, but non-deterministically round up or down
  // such that the average integer skill corresponds to the input floating point one.
  // UCI_Elo (between 0 and 3000) is converted to a suitable fractional skill level.
  PRNG rng(now());
  double floatLevel = Options["UCI_LimitStrength"] ?
                      std::clamp((Options["UCI_Elo"] - 1500.0) / 75.0, -20.0, 20.0) :
                        double(Options["Skill Level"]);
  int intLevel = int(floatLevel) +
                 ((floatLevel - int(floatLevel)) * 1024 > rng.rand<unsigned>() % 1024  ? 1 : 0);
  Skill skill(intLevel);

  // When playing with strength handicap enable MultiPV search that we will
  // use behind the scenes to retrieve a set of possible moves.
  if (skill.enabled())
      multiPV = std::max(multiPV, (size_t)4);

  multiPV = std::min(multiPV, rootMoves.size());
  ttHitAverage = TtHitAverageWindow * TtHitAverageResolution / 2;

  int ct = int(Options["Contempt"]) * PawnValueEg / 100; // From centipawns

  // In analysis mode, adjust contempt in accordance with user preference
  if (Limits.infinite || Options["UCI_AnalyseMode"])
      ct =  Options["Analysis Contempt"] == "Off"  ? 0
          : Options["Analysis Contempt"] == "Both" ? ct
          : Options["Analysis Contempt"] == "White" && us == BLACK ? -ct
          : Options["Analysis Contempt"] == "Black" && us == WHITE ? -ct
          : ct;

  // Evaluation score is from the white point of view
  contempt = (us == WHITE ?  make_score(ct, ct / 2)
                          : -make_score(ct, ct / 2));

  int searchAgainCounter = 0;

  // Iterative deepening loop until requested to stop or the target depth is reached
  while (   ++rootDepth < MAX_PLY
         && !Threads.stop
         && !(Limits.depth && mainThread && rootDepth > Limits.depth))
  {
      // Age out PV variability metric
      if (mainThread)
          totBestMoveChanges /= 2;

      // Save the last iteration's scores before first PV line is searched and
      // all the move scores except the (new) PV are set to -VALUE_INFINITE.
      for (RootMove& rm : rootMoves)
          rm.previousScore = rm.score;

      size_t pvFirst = 0;
      pvLast = 0;

      if (!Threads.increaseDepth)
         searchAgainCounter++;

      // MultiPV loop. We perform a full root search for each PV line
      for (pvIdx = 0; pvIdx < multiPV && !Threads.stop; ++pvIdx)
      {
          if (pvIdx == pvLast)
          {
              pvFirst = pvLast;
              for (pvLast++; pvLast < rootMoves.size(); pvLast++)
                  if (rootMoves[pvLast].tbRank != rootMoves[pvFirst].tbRank)
                      break;
          }

          // Reset UCI info selDepth for each depth and each PV line
          selDepth = 0;

          // Reset aspiration window starting size
          if (rootDepth >= 4)
          {
              Value prev = rootMoves[pvIdx].previousScore;
              delta = Value(17);
              alpha = std::max(prev - delta,-VALUE_INFINITE);
              beta  = std::min(prev + delta, VALUE_INFINITE);

              // Adjust contempt based on root move's previousScore (dynamic contempt)
              int dct = ct + (113 - ct / 2) * prev / (abs(prev) + 147);

              contempt = (us == WHITE ?  make_score(dct, dct / 2)
                                      : -make_score(dct, dct / 2));
          }

          // Start with a small aspiration window and, in the case of a fail
          // high/low, re-search with a bigger window until we don't fail
          // high/low anymore.
          failedHighCnt = 0;
          while (true)
          {
              Depth adjustedDepth = std::max(1, rootDepth - failedHighCnt - searchAgainCounter);
              bestValue = ::search<PV>(rootPos, ss, alpha, beta, adjustedDepth, false);
#ifdef HELPMATE
              if (rootPos.is_helpmate()) bestValue = -bestValue;
#endif

              // Bring the best move to the front. It is critical that sorting
              // is done with a stable algorithm because all the values but the
              // first and eventually the new best one are set to -VALUE_INFINITE
              // and we want to keep the same order for all the moves except the
              // new PV that goes to the front. Note that in case of MultiPV
              // search the already searched PV lines are preserved.
              std::stable_sort(rootMoves.begin() + pvIdx, rootMoves.begin() + pvLast);

              // If search has been stopped, we break immediately. Sorting is
              // safe because RootMoves is still valid, although it refers to
              // the previous iteration.
              if (Threads.stop)
                  break;

              // When failing high/low give some update (without cluttering
              // the UI) before a re-search.
              if (   mainThread
                  && multiPV == 1
                  && (bestValue <= alpha || bestValue >= beta)
                  && Time.elapsed() > PV_MIN_ELAPSED)
                  sync_cout << UCI::pv(rootPos, rootDepth, alpha, beta) << sync_endl;

              // In case of failing low/high increase aspiration window and
              // re-search, otherwise exit the loop.
              if (bestValue <= alpha)
              {
                  beta = (alpha + beta) / 2;
                  alpha = std::max(bestValue - delta, -VALUE_INFINITE);

                  failedHighCnt = 0;
                  if (mainThread)
                      mainThread->stopOnPonderhit = false;
              }
              else if (bestValue >= beta)
              {
                  beta = std::min(bestValue + delta, VALUE_INFINITE);
                  ++failedHighCnt;
              }
              else
                  break;

              delta += delta / 4 + 5;

              assert(alpha >= -VALUE_INFINITE && beta <= VALUE_INFINITE);
          }
#ifdef HELPMATE
          if (rootPos.is_helpmate()) bestValue = -bestValue;
#endif

          // Sort the PV lines searched so far and update the GUI
          std::stable_sort(rootMoves.begin() + pvFirst, rootMoves.begin() + pvIdx + 1);

          if (    mainThread
              && (Threads.stop || pvIdx + 1 == multiPV || Time.elapsed() > PV_MIN_ELAPSED))
              sync_cout << UCI::pv(rootPos, rootDepth, alpha, beta) << sync_endl;
      }

      if (!Threads.stop)
          completedDepth = rootDepth;

      if (rootMoves[0].pv[0] != lastBestMove) {
         lastBestMove = rootMoves[0].pv[0];
         lastBestMoveDepth = rootDepth;
      }

      // Have we found a "mate in x"?
      if (   Limits.mate
          && bestValue >= VALUE_MATE_IN_MAX_PLY
          && VALUE_MATE - bestValue <= 2 * Limits.mate)
          Threads.stop = true;

      if (!mainThread)
          continue;

      // If skill level is enabled and time is up, pick a sub-optimal best move
      if (skill.enabled() && skill.time_to_pick(rootDepth))
          skill.pick_best(multiPV);

      // Do we have time for the next iteration? Can we stop searching now?
      if (    Limits.use_time_management()
          && !Threads.stop
          && !mainThread->stopOnPonderhit)
      {
          double fallingEval = (318 + 6 * (mainThread->bestPreviousScore - bestValue)
                                    + 6 * (mainThread->iterValue[iterIdx] - bestValue)) / 825.0;
          fallingEval = std::clamp(fallingEval, 0.5, 1.5);

          // If the bestMove is stable over several iterations, reduce time accordingly
          timeReduction = lastBestMoveDepth + 9 < completedDepth ? 1.92 : 0.95;
          double reduction = (1.47 + mainThread->previousTimeReduction) / (2.32 * timeReduction);

          // Use part of the gained time from a previous stable move for the current move
          for (Thread* th : Threads)
          {
              totBestMoveChanges += th->bestMoveChanges;
              th->bestMoveChanges = 0;
          }
          double bestMoveInstability = 1 + 2 * totBestMoveChanges / Threads.size();

          double totalTime = Time.optimum() * fallingEval * reduction * bestMoveInstability;

          // Cap used time in case of a single legal move for a better viewer experience in tournaments
          // yielding correct scores and sufficiently fast moves.
          if (rootMoves.size() == 1)
              totalTime = std::min(500.0, totalTime);

          // Stop the search if we have exceeded the totalTime
          if (Time.elapsed() > totalTime)
          {
              // If we are allowed to ponder do not stop the search now but
              // keep pondering until the GUI sends "ponderhit" or "stop".
              if (mainThread->ponder)
                  mainThread->stopOnPonderhit = true;
              else
                  Threads.stop = true;
          }
          else if (   Threads.increaseDepth
                   && !mainThread->ponder
                   && Time.elapsed() > totalTime * 0.58)
                   Threads.increaseDepth = false;
          else
                   Threads.increaseDepth = true;
      }

      mainThread->iterValue[iterIdx] = bestValue;
      iterIdx = (iterIdx + 1) & 3;
  }

  if (!mainThread)
      return;

  mainThread->previousTimeReduction = timeReduction;

  // If skill level is enabled, swap best PV line with the sub-optimal one
  if (skill.enabled())
      std::swap(rootMoves[0], *std::find(rootMoves.begin(), rootMoves.end(),
                skill.best ? skill.best : skill.pick_best(multiPV)));
}


namespace {

  // search<>() is the main search function for both PV and non-PV nodes

  template <NodeType NT>
  Value search(Position& pos, Stack* ss, Value alpha, Value beta, Depth depth, bool cutNode) {

    constexpr bool PvNode = NT == PV;
    const bool rootNode = PvNode && ss->ply == 0;
    const Depth maxNextDepth = rootNode ? depth : depth + 1;

    // Check if we have an upcoming move which draws by repetition, or
    // if the opponent had an alternative move earlier to this position.
    if (   pos.rule50_count() >= 3
        && alpha < VALUE_DRAW
        && !rootNode
        && pos.has_game_cycle(ss->ply))
    {
        alpha = value_draw(pos.this_thread());
        if (alpha >= beta)
            return alpha;
    }

    // Dive into quiescence search when the depth reaches zero
    if (depth <= 0)
        return qsearch<NT>(pos, ss, alpha, beta);

    assert(-VALUE_INFINITE <= alpha && alpha < beta && beta <= VALUE_INFINITE);
    assert(PvNode || (alpha == beta - 1));
    assert(0 < depth && depth < MAX_PLY);
    assert(!(PvNode && cutNode));

    Move pv[MAX_PLY+1], capturesSearched[32], quietsSearched[64];
    StateInfo st;
#ifdef USE_NNUE
    ASSERT_ALIGNED(&st, Eval::NNUE::kCacheLineSize);
#endif

    TTEntry* tte;
    Key posKey;
    Move ttMove, move, excludedMove, bestMove;
    Depth extension, newDepth;
    Value bestValue, value, ttValue, eval, maxValue, probCutBeta;
    bool formerPv, givesCheck, improving, didLMR, priorCapture;
    bool captureOrPromotion, doFullDepthSearch, moveCountPruning,
         ttCapture, singularQuietLMR;
    Piece movedPiece;
    int moveCount, captureCount, quietCount;

    // Step 1. Initialize node
    Thread* thisThread = pos.this_thread();
    ss->inCheck = pos.checkers();
    priorCapture = pos.captured_piece();
    Color us = pos.side_to_move();
    moveCount = captureCount = quietCount = ss->moveCount = 0;
    bestValue = -VALUE_INFINITE;
    maxValue = VALUE_INFINITE;

    // Check for the available remaining time
    if (thisThread == Threads.main())
        static_cast<MainThread*>(thisThread)->check_time();

    // Used to send selDepth info to GUI (selDepth counts from 1, ply from 0)
    if (PvNode && thisThread->selDepth < ss->ply + 1)
        thisThread->selDepth = ss->ply + 1;

    if (!rootNode)
    {
        if (pos.is_variant_end())
            return pos.variant_result(ss->ply, VALUE_DRAW);

        // Step 2. Check for aborted search and immediate draw
        if (   Threads.stop.load(std::memory_order_relaxed)
            || pos.is_draw(ss->ply)
            || ss->ply >= MAX_PLY)
            return (ss->ply >= MAX_PLY && !ss->inCheck) ? evaluate(pos)
                                                        : value_draw(pos.this_thread());

        // Step 3. Mate distance pruning. Even if we mate at the next move our score
        // would be at best mate_in(ss->ply+1), but if alpha is already bigger because
        // a shorter mate was found upward in the tree then there is no need to search
        // because we will never beat the current alpha. Same logic but with reversed
        // signs applies also in the opposite condition of being mated instead of giving
        // mate. In this case return a fail-high score.
        alpha = std::max(mated_in(ss->ply), alpha);
        beta = std::min(mate_in(ss->ply+1), beta);
        if (alpha >= beta)
            return alpha;
    }

    assert(0 <= ss->ply && ss->ply < MAX_PLY);

    (ss+1)->ply = ss->ply + 1;
    (ss+1)->ttPv = false;
    (ss+1)->excludedMove = bestMove = MOVE_NONE;
    (ss+2)->killers[0] = (ss+2)->killers[1] = MOVE_NONE;
    Square prevSq = to_sq((ss-1)->currentMove);

    // Initialize statScore to zero for the grandchildren of the current position.
    // So statScore is shared between all grandchildren and only the first grandchild
    // starts with statScore = 0. Later grandchildren start with the last calculated
    // statScore of the previous grandchild. This influences the reduction rules in
    // LMR which are based on the statScore of parent position.
    if (!rootNode)
        (ss+2)->statScore = 0;

    // Step 4. Transposition table lookup. We don't want the score of a partial
    // search to overwrite a previous full search TT value, so we use a different
    // position key in case of an excluded move.
    excludedMove = ss->excludedMove;
    posKey = excludedMove == MOVE_NONE ? pos.key() : pos.key() ^ make_key(excludedMove);
    tte = TT.probe(posKey, ss->ttHit);
    ttValue = ss->ttHit ? value_from_tt(tte->value(), ss->ply, pos.rule50_count()) : VALUE_NONE;
    ttMove =  rootNode ? thisThread->rootMoves[thisThread->pvIdx].pv[0]
            : ss->ttHit    ? tte->move() : MOVE_NONE;
    if (!excludedMove)
        ss->ttPv = PvNode || (ss->ttHit && tte->is_pv());
    formerPv = ss->ttPv && !PvNode;

    // Update low ply history for previous move if we are near root and position is or has been in PV
    if (   ss->ttPv
        && depth > 12
        && ss->ply - 1 < MAX_LPH
        && !priorCapture
        && is_ok((ss-1)->currentMove))
        thisThread->lowPlyHistory[ss->ply - 1][from_to((ss-1)->currentMove)] << stat_bonus(depth - 5);

    // thisThread->ttHitAverage can be used to approximate the running average of ttHit
    thisThread->ttHitAverage =   (TtHitAverageWindow - 1) * thisThread->ttHitAverage / TtHitAverageWindow
                                + TtHitAverageResolution * ss->ttHit;

    // At non-PV nodes we check for an early TT cutoff
    if (  !PvNode
        && ss->ttHit
        && tte->depth() >= depth
        && ttValue != VALUE_NONE // Possible in case of TT access race
        && (ttValue >= beta ? (tte->bound() & BOUND_LOWER)
                            : (tte->bound() & BOUND_UPPER)))
    {
        // If ttMove is quiet, update move sorting heuristics on TT hit
        if (ttMove)
        {
            if (ttValue >= beta)
            {
                // Bonus for a quiet ttMove that fails high
                if (!pos.capture_or_promotion(ttMove))
                    update_quiet_stats(pos, ss, ttMove, stat_bonus(depth), depth);

                // Extra penalty for early quiet moves of the previous ply
                if ((ss-1)->moveCount <= 2 && !priorCapture)
                    update_continuation_histories(ss-1, pos.piece_on(prevSq), prevSq, -stat_bonus(depth + 1));
            }
            // Penalty for a quiet ttMove that fails low
            else if (!pos.capture_or_promotion(ttMove))
            {
                int penalty = -stat_bonus(depth);
                thisThread->mainHistory[us][from_to(ttMove)] << penalty;
                update_continuation_histories(ss, pos.moved_piece(ttMove), to_sq(ttMove), penalty);
            }
        }

        // Partial workaround for the graph history interaction problem
        // For high rule50 counts don't produce transposition table cutoffs.
        if (pos.rule50_count() < 90)
            return ttValue;
    }

    // Step 5. Tablebases probe
#ifdef EXTINCTION
    if (pos.is_extinction()) {} else
#endif
#ifdef GRID
    if (pos.is_grid()) {} else
#endif
#ifdef KOTH
    if (pos.is_koth()) {} else
#endif
#ifdef LOSERS
    if (pos.is_losers()) {} else
#endif
#ifdef RACE
    if (pos.is_race()) {} else
#endif
#ifdef THREECHECK
    if (pos.is_three_check()) {} else
#endif
#ifdef HORDE
    if (pos.is_horde()) {} else
#endif
#ifdef HELPMATE
    if (pos.is_helpmate()) {} else
#endif
#ifdef KNIGHTRELAY
    if (pos.is_knight_relay() && pos.pieces(PAWN, KNIGHT)) {} else
#endif
#ifdef RELAY
    if (pos.is_relay()) {} else
#endif
    if (!rootNode && TB::Cardinality)
    {
        int piecesCount = pos.count<ALL_PIECES>();

        if (    piecesCount <= TB::Cardinality
            && (piecesCount <  TB::Cardinality || depth >= TB::ProbeDepth)
            &&  pos.rule50_count() == 0
            && !pos.can_castle(ANY_CASTLING))
        {
            TB::ProbeState err;
            TB::WDLScore wdl = Tablebases::probe_wdl(pos, &err);

            // Force check of time on the next occasion
            if (thisThread == Threads.main())
                static_cast<MainThread*>(thisThread)->callsCnt = 0;

            if (err != TB::ProbeState::FAIL)
            {
                thisThread->tbHits.fetch_add(1, std::memory_order_relaxed);

                int drawScore = TB::UseRule50 ? 1 : 0;

                // use the range VALUE_MATE_IN_MAX_PLY to VALUE_TB_WIN_IN_MAX_PLY to score
                value =  wdl < -drawScore ? VALUE_MATED_IN_MAX_PLY + ss->ply + 1
                       : wdl >  drawScore ? VALUE_MATE_IN_MAX_PLY - ss->ply - 1
                                          : VALUE_DRAW + 2 * wdl * drawScore;

                Bound b =  wdl < -drawScore ? BOUND_UPPER
                         : wdl >  drawScore ? BOUND_LOWER : BOUND_EXACT;

                if (    b == BOUND_EXACT
                    || (b == BOUND_LOWER ? value >= beta : value <= alpha))
                {
                    tte->save(posKey, value_to_tt(value, ss->ply), ss->ttPv, b,
                              std::min(MAX_PLY - 1, depth + 6),
                              MOVE_NONE, VALUE_NONE);

                    return value;
                }

                if (PvNode)
                {
                    if (b == BOUND_LOWER)
                        bestValue = value, alpha = std::max(alpha, bestValue);
                    else
                        maxValue = value;
                }
            }
        }
    }

    CapturePieceToHistory& captureHistory = thisThread->captureHistory;

    // Step 6. Static evaluation of the position
    bool skipEarlyPruning;
    switch (pos.variant())
    {
#ifdef ANTI
    case ANTI_VARIANT:
        skipEarlyPruning = pos.can_capture();
        break;
#endif
#ifdef RACE
    case RACE_VARIANT:
        skipEarlyPruning = pos.pieces(KING) & (Rank7BB | Rank8BB);
        break;
#endif
    default:
        skipEarlyPruning = ss->inCheck;
    }
    if (skipEarlyPruning)
    {
        // Skip early pruning when in check
        ss->staticEval = eval = VALUE_NONE;
        improving = false;
        goto moves_loop;
    }
    else if (ss->ttHit)
    {
        // Never assume anything about values stored in TT
        ss->staticEval = eval = tte->eval();
        if (eval == VALUE_NONE)
            ss->staticEval = eval = evaluate(pos);

        // Randomize draw evaluation
        if (eval == VALUE_DRAW)
            eval = value_draw(thisThread);

        // Can ttValue be used as a better position evaluation?
        if (    ttValue != VALUE_NONE
            && (tte->bound() & (ttValue > eval ? BOUND_LOWER : BOUND_UPPER)))
            eval = ttValue;
    }
    else
    {
        // In case of null move search use previous static eval with a different sign
        // and addition of two tempos
        if ((ss-1)->currentMove != MOVE_NULL)
            ss->staticEval = eval = evaluate(pos);
        else
            ss->staticEval = eval = -(ss-1)->staticEval + 2 * Tempo;

        // Save static evaluation into transposition table
        tte->save(posKey, VALUE_NONE, ss->ttPv, BOUND_NONE, DEPTH_NONE, MOVE_NONE, eval);
    }
#ifdef HELPMATE
    if (pos.is_helpmate())
        eval = -eval;
#endif

    // Use static evaluation difference to improve quiet move ordering
    if (is_ok((ss-1)->currentMove) && !(ss-1)->inCheck && !priorCapture)
    {
        int bonus = std::clamp(-depth * 4 * int((ss-1)->staticEval + ss->staticEval - 2 * Tempo), -1000, 1000);
        thisThread->mainHistory[~us][from_to((ss-1)->currentMove)] << bonus;
    }

    // Set up improving flag that is used in various pruning heuristics
    // We define position as improving if static evaluation of position is better
    // Than the previous static evaluation at our turn
    // In case of us being in check at our previous move we look at move prior to it
    improving =  (ss-2)->staticEval == VALUE_NONE
               ? ss->staticEval > (ss-4)->staticEval || (ss-4)->staticEval == VALUE_NONE
               : ss->staticEval > (ss-2)->staticEval;

    // Step 7. Futility pruning: child node (~50 Elo)
#ifdef HELPMATE
    if (pos.is_helpmate())
        goto moves_loop;
#endif
#ifdef LOSERS
    if (pos.is_losers() && pos.can_capture_losers())
        goto moves_loop;
#endif
#ifdef EXTINCTION
    if (pos.is_extinction()) {} else
#endif
    if (   !PvNode
        &&  depth < 9
        &&  eval - futility_margin(pos.variant(), depth, improving) >= beta
        &&  eval < VALUE_KNOWN_WIN) // Do not return unproven wins
        return eval;

    // Step 8. Null move search with verification search (~40 Elo)
#ifdef GRID
    if (pos.is_grid()) {} else
#endif
    if (   !PvNode
        && (ss-1)->currentMove != MOVE_NULL
        && (ss-1)->statScore < 22661
        &&  eval >= beta
        &&  eval >= ss->staticEval
        &&  ss->staticEval >= beta - 24 * depth - 34 * improving + 162 * ss->ttPv + 159
        && !excludedMove
        &&  pos.non_pawn_material(us)
        && (ss->ply >= thisThread->nmpMinPly || us != thisThread->nmpColor))
    {
        assert(eval - beta >= 0);

        // Null move dynamic reduction based on depth and value
<<<<<<< HEAD
        Depth R;
        switch (pos.variant())
        {
#ifdef ANTI
        case ANTI_VARIANT:
            R = (823 + 67 * depth) / 256 + std::min(int(eval - beta) / 400, 3);
        break;
#endif
#ifdef ATOMIC
        case ATOMIC_VARIANT:
            R = (823 + 67 * depth) / 256 + std::min(int(eval - beta) / 400, 3);
        break;
#endif
        default:
            R = (1015 + 85 * depth) / 256 + std::min(int(eval - beta) / 191, 3);
        }
=======
        Depth R = (1062 + 68 * depth) / 256 + std::min(int(eval - beta) / 190, 3);
>>>>>>> 29ed22de

        ss->currentMove = MOVE_NULL;
        ss->continuationHistory = &thisThread->continuationHistory[0][0][NO_PIECE][0];

        pos.do_null_move(st);

        Value nullValue = -search<NonPV>(pos, ss+1, -beta, -beta+1, depth-R, !cutNode);

        pos.undo_null_move();

        if (nullValue >= beta)
        {
            // Do not return unproven mate or TB scores
            if (nullValue >= VALUE_TB_WIN_IN_MAX_PLY)
                nullValue = beta;

            if (thisThread->nmpMinPly || (abs(beta) < VALUE_KNOWN_WIN && depth < 14))
                return nullValue;

            assert(!thisThread->nmpMinPly); // Recursive verification is not allowed

            // Do verification search at high depths, with null move pruning disabled
            // for us, until ply exceeds nmpMinPly.
            thisThread->nmpMinPly = ss->ply + 3 * (depth-R) / 4;
            thisThread->nmpColor = us;

            Value v = search<NonPV>(pos, ss, beta-1, beta, depth-R, false);

            thisThread->nmpMinPly = 0;

            if (v >= beta)
                return nullValue;
        }
    }

<<<<<<< HEAD
    probCutBeta = beta + ProbcutMargin[pos.variant()] - 49 * improving;
=======
    probCutBeta = beta + 209 - 44 * improving;
>>>>>>> 29ed22de

    // Step 9. ProbCut (~10 Elo)
    // If we have a good enough capture and a reduced search returns a value
    // much above beta, we can (almost) safely prune the previous move.
    if (   !PvNode
        &&  depth > 4
        &&  abs(beta) < VALUE_TB_WIN_IN_MAX_PLY
        // if value from transposition table is lower than probCutBeta, don't attempt probCut
        // there and in further interactions with transposition table cutoff depth is set to depth - 3
        // because probCut search has depth set to depth - 4 but we also do a move before it
        // so effective depth is equal to depth - 3
        && !(   ss->ttHit
             && tte->depth() >= depth - 3
             && ttValue != VALUE_NONE
             && ttValue < probCutBeta))
    {
        // if ttMove is a capture and value from transposition table is good enough produce probCut
        // cutoff without digging into actual probCut search
        if (   ss->ttHit
            && tte->depth() >= depth - 3
            && ttValue != VALUE_NONE
            && ttValue >= probCutBeta
            && ttMove
            && pos.capture_or_promotion(ttMove))
            return probCutBeta;

        assert(probCutBeta < VALUE_INFINITE);
        MovePicker mp(pos, ttMove, probCutBeta - ss->staticEval, &captureHistory);
        int probCutCount = 0;
        bool ttPv = ss->ttPv;
        ss->ttPv = false;

        while (   (move = mp.next_move()) != MOVE_NONE
               && probCutCount < 2 + 2 * cutNode)
            if (move != excludedMove && pos.legal(move))
            {
                assert(pos.capture_or_promotion(move));
                assert(depth >= 5);

                captureOrPromotion = true;
                probCutCount++;

                ss->currentMove = move;
                ss->continuationHistory = &thisThread->continuationHistory[skipEarlyPruning]
                                                                          [captureOrPromotion]
                                                                          [pos.moved_piece(move)]
                                                                          [to_sq(move)];

                pos.do_move(move, st);

                // Perform a preliminary qsearch to verify that the move holds
                value = -qsearch<NonPV>(pos, ss+1, -probCutBeta, -probCutBeta+1);

                // If the qsearch held, perform the regular search
                if (value >= probCutBeta)
                    value = -search<NonPV>(pos, ss+1, -probCutBeta, -probCutBeta+1, depth - 4, !cutNode);

                pos.undo_move(move);

                if (value >= probCutBeta)
                {
                    // if transposition table doesn't have equal or more deep info write probCut data into it
                    if ( !(ss->ttHit
                       && tte->depth() >= depth - 3
                       && ttValue != VALUE_NONE))
                        tte->save(posKey, value_to_tt(value, ss->ply), ttPv,
                            BOUND_LOWER,
                            depth - 3, move, ss->staticEval);
                    return value;
                }
            }
         ss->ttPv = ttPv;
    }

    // Step 10. If the position is not in TT, decrease depth by 2
    if (   PvNode
        && depth >= 6
        && !ttMove)
        depth -= 2;

moves_loop: // When in check, search starts from here

    const PieceToHistory* contHist[] = { (ss-1)->continuationHistory, (ss-2)->continuationHistory,
                                          nullptr                   , (ss-4)->continuationHistory,
                                          nullptr                   , (ss-6)->continuationHistory };

    Move countermove = thisThread->counterMoves[pos.piece_on(prevSq)][prevSq];

    MovePicker mp(pos, ttMove, depth, &thisThread->mainHistory,
                                      &thisThread->lowPlyHistory,
                                      &captureHistory,
                                      contHist,
                                      countermove,
                                      ss->killers,
                                      ss->ply);

    value = bestValue;
    singularQuietLMR = moveCountPruning = false;
    ttCapture = ttMove && pos.capture_or_promotion(ttMove);

    // Mark this node as being searched
    ThreadHolding th(thisThread, posKey, ss->ply);

    // Step 11. Loop through all pseudo-legal moves until no moves remain
    // or a beta cutoff occurs.
    while ((move = mp.next_move(moveCountPruning)) != MOVE_NONE)
    {
      assert(is_ok(move));

      if (move == excludedMove)
          continue;

      // At root obey the "searchmoves" option and skip moves not listed in Root
      // Move List. As a consequence any illegal move is also skipped. In MultiPV
      // mode we also skip PV moves which have been already searched and those
      // of lower "TB rank" if we are in a TB root position.
      if (rootNode && !std::count(thisThread->rootMoves.begin() + thisThread->pvIdx,
                                  thisThread->rootMoves.begin() + thisThread->pvLast, move))
          continue;

      // Check for legality
      if (!rootNode && !pos.legal(move))
          continue;

      ss->moveCount = ++moveCount;
#ifdef PRINTCURRMOVE
      if (rootNode && thisThread == Threads.main() && Time.elapsed() > PV_MIN_ELAPSED)
          sync_cout << "info depth " << depth
                    << " currmove " << UCI::move(move, pos.is_chess960())
                    << " currmovenumber " << moveCount + thisThread->pvIdx << sync_endl;
#endif
      if (PvNode)
          (ss+1)->pv = nullptr;

      extension = 0;
#ifdef HELPMATE
      if (pos.is_helpmate())
          captureOrPromotion = (type_of(move) == PROMOTION);
#endif
      captureOrPromotion = pos.capture_or_promotion(move);
      movedPiece = pos.moved_piece(move);
      givesCheck = pos.gives_check(move);

      // Calculate new depth for this move
      newDepth = depth - 1;

      // Step 12. Pruning at shallow depth (~200 Elo)
      if (  !rootNode
#ifdef HORDE
          && (pos.is_horde() || pos.non_pawn_material(us))
#else
          && pos.non_pawn_material(us)
#endif
          && bestValue > VALUE_TB_LOSS_IN_MAX_PLY)
      {
          // Skip quiet moves if movecount exceeds our FutilityMoveCount threshold
          moveCountPruning = moveCount >= futility_move_count(improving, depth);

          // Reduced depth of the next LMR search
          int lmrDepth = std::max(newDepth - reduction(improving, depth, moveCount), 0);

          if (   captureOrPromotion
              || givesCheck)
          {
              // Capture history based pruning when the move doesn't give check
              if (   !givesCheck
                  && lmrDepth < 1
                  && captureHistory[movedPiece][to_sq(move)][type_of(pos.piece_on(to_sq(move)))] < 0)
                  continue;

              // SEE based pruning
              if (!pos.see_ge(move, Value(-218) * depth)) // (~25 Elo)
                  continue;
          }
          else
          {
              // Countermoves based pruning (~20 Elo)
              if (   lmrDepth < 4 + ((ss-1)->statScore > 0 || (ss-1)->moveCount == 1)
                  && (*contHist[0])[movedPiece][to_sq(move)] < CounterMovePruneThreshold
                  && (*contHist[1])[movedPiece][to_sq(move)] < CounterMovePruneThreshold)
                  continue;

              // Futility pruning: parent node (~5 Elo)
#ifdef LOSERS
              if (pos.is_losers()) {} else
#endif
              if (   lmrDepth < 7
<<<<<<< HEAD
                  && !skipEarlyPruning
                  && ss->staticEval + FutilityMarginParent[pos.variant()][0] + FutilityMarginParent[pos.variant()][1] * lmrDepth <= alpha
=======
                  && !ss->inCheck
                  && ss->staticEval + 174 + 157 * lmrDepth <= alpha
>>>>>>> 29ed22de
                  &&  (*contHist[0])[movedPiece][to_sq(move)]
                    + (*contHist[1])[movedPiece][to_sq(move)]
                    + (*contHist[3])[movedPiece][to_sq(move)]
                    + (*contHist[5])[movedPiece][to_sq(move)] / 3 < 26237)
                  continue;

              // Prune moves with negative SEE (~20 Elo)
#ifdef ANTI
              if (pos.is_anti()) {} else
#endif
#ifdef HELPMATE
              if (pos.is_helpmate()) {} else
#endif
              if (!pos.see_ge(move, Value(-(30 - std::min(lmrDepth, 18)) * lmrDepth * lmrDepth)))
                  continue;
          }
      }

      // Step 13. Extensions (~75 Elo)

      // Singular extension search (~70 Elo). If all moves but one fail low on a
      // search of (alpha-s, beta-s), and just one fails high on (alpha, beta),
      // then that move is singular and should be extended. To verify this we do
      // a reduced search on all the other moves but the ttMove and if the
      // result is lower than ttValue minus a margin, then we will extend the ttMove.
      if (    depth >= 7
          &&  move == ttMove
          && !rootNode
          && !excludedMove // Avoid recursive singular search
       /* &&  ttValue != VALUE_NONE Already implicit in the next condition */
          &&  abs(ttValue) < VALUE_KNOWN_WIN
          && (tte->bound() & BOUND_LOWER)
          &&  tte->depth() >= depth - 3)
      {
          Value singularBeta = ttValue - ((formerPv + 4) * depth) / 2;
          Depth singularDepth = (depth - 1 + 3 * formerPv) / 2;
          ss->excludedMove = move;
          value = search<NonPV>(pos, ss, singularBeta - 1, singularBeta, singularDepth, cutNode);
#ifdef HELPMATE
          if (pos.is_helpmate()) value = -value;
#endif
          ss->excludedMove = MOVE_NONE;

          if (value < singularBeta)
          {
              extension = 1;
              singularQuietLMR = !ttCapture;
          }

          // Multi-cut pruning
          // Our ttMove is assumed to fail high, and now we failed high also on a reduced
          // search without the ttMove. So we assume this expected Cut-node is not singular,
          // that multiple moves fail high, and we can prune the whole subtree by returning
          // a soft bound.
          else if (singularBeta >= beta)
              return singularBeta;

          // If the eval of ttMove is greater than beta we try also if there is another
          // move that pushes it over beta, if so also produce a cutoff.
          else if (ttValue >= beta)
          {
              ss->excludedMove = move;
              value = search<NonPV>(pos, ss, beta - 1, beta, (depth + 3) / 2, cutNode);
              ss->excludedMove = MOVE_NONE;

              if (value >= beta)
                  return beta;
          }
      }

      // Check extension (~2 Elo)
#ifdef CRAZYHOUSE
      else if (type_of(move) == DROP)
      {
          if (givesCheck && pos.see_ge(move))
              extension = 1;
      }
#endif
      else if (    givesCheck
               && (pos.is_discovered_check_on_king(~us, move) || pos.see_ge(move)))
          extension = 1;

      // Last captures extension
      else if (   PieceValue[pos.variant()][EG][pos.captured_piece()] > PawnValueEg
               && pos.non_pawn_material() <= 2 * RookValueMg)
          extension = 1;

      // Add extension to new depth
      newDepth += extension;

      // Speculative prefetch as early as possible
      prefetch(TT.first_entry(pos.key_after(move)));

      // Update the current move (this must be done after singular extension search)
      ss->currentMove = move;
      ss->continuationHistory = &thisThread->continuationHistory[skipEarlyPruning]
                                                                [captureOrPromotion]
                                                                [movedPiece]
                                                                [to_sq(move)];

      // Step 14. Make the move
      pos.do_move(move, st, givesCheck);

      // Step 15. Reduced depth search (LMR, ~200 Elo). If the move fails high it will be
      // re-searched at full depth.
      if (    depth >= 3
          &&  moveCount > 1 + 2 * rootNode
          && (  !captureOrPromotion
              || moveCountPruning
              || ss->staticEval + PieceValue[pos.variant()][EG][pos.captured_piece()] <= alpha
              || cutNode
              || (!PvNode && !formerPv && captureHistory[movedPiece][to_sq(move)][type_of(pos.captured_piece())] < 4506)
              || thisThread->ttHitAverage < 432 * TtHitAverageResolution * TtHitAverageWindow / 1024))
      {
          Depth r = reduction(improving, depth, moveCount);

          // Decrease reduction if the ttHit running average is large
          if (thisThread->ttHitAverage > 537 * TtHitAverageResolution * TtHitAverageWindow / 1024)
              r--;

          // Increase reduction if other threads are searching this position
          if (th.marked())
              r++;

          // Decrease reduction if position is or has been on the PV (~10 Elo)
          if (ss->ttPv)
              r -= 2;

          // Increase reduction at root and non-PV nodes when the best move does not change frequently
          if ((rootNode || !PvNode) && thisThread->rootDepth > 10 && thisThread->bestMoveChanges <= 2)
              r++;

          // More reductions for late moves if position was not in previous PV
          if (moveCountPruning && !formerPv)
              r++;

          // Decrease reduction if opponent's move count is high (~5 Elo)
          if ((ss-1)->moveCount > 13)
              r--;

          // Decrease reduction if ttMove has been singularly extended (~3 Elo)
          if (singularQuietLMR)
              r--;

          if (captureOrPromotion)
          {
              // Unless giving check, this capture is likely bad
              if (   !givesCheck
                  && ss->staticEval + PieceValue[pos.variant()][EG][pos.captured_piece()] + 210 * depth <= alpha)
                  r++;
          }
          else
          {
              // Increase reduction if ttMove is a capture (~5 Elo)
              if (ttCapture)
                  r++;

              // Increase reduction at root if failing high
              r += rootNode ? thisThread->failedHighCnt * thisThread->failedHighCnt * moveCount / 512 : 0;

              // Increase reduction for cut nodes (~10 Elo)
              if (cutNode)
                  r += 2;

              // Decrease reduction for moves that escape a capture. Filter out
              // castling moves, because they are coded as "king captures rook" and
              // hence break make_move(). (~2 Elo)
              else if (    type_of(move) == NORMAL
                       && !pos.see_ge(reverse_move(move)))
                  r -= 2 + ss->ttPv - (type_of(movedPiece) == PAWN);

              ss->statScore =  thisThread->mainHistory[us][from_to(move)]
                             + (*contHist[0])[movedPiece][to_sq(move)]
                             + (*contHist[1])[movedPiece][to_sq(move)]
                             + (*contHist[3])[movedPiece][to_sq(move)]
                             - 5337;

              // Decrease/increase reduction by comparing opponent's stat score (~10 Elo)
              if (ss->statScore >= -89 && (ss-1)->statScore < -116)
                  r--;

              else if ((ss-1)->statScore >= -112 && ss->statScore < -100)
                  r++;

              // Decrease/increase reduction for moves with a good/bad history (~30 Elo)
              // If we are not in check use statScore, if we are in check
              // use sum of main history and first continuation history with an offset
              if (ss->inCheck)
                  r -= (thisThread->mainHistory[us][from_to(move)]
                     + (*contHist[0])[movedPiece][to_sq(move)] - 4341) / 16384;
              else
                  r -= ss->statScore / 14382;
          }

          Depth d = std::clamp(newDepth - r, 1, newDepth);

          value = -search<NonPV>(pos, ss+1, -(alpha+1), -alpha, d, true);
#ifdef HELPMATE
          if (pos.is_helpmate())
              value = -value;
#endif

          doFullDepthSearch = value > alpha && d != newDepth;

          didLMR = true;
      }
      else
      {
          doFullDepthSearch = !PvNode || moveCount > 1;

          didLMR = false;
      }

      // Step 16. Full depth search when LMR is skipped or fails high
      if (doFullDepthSearch)
      {
          value = -search<NonPV>(pos, ss+1, -(alpha+1), -alpha, newDepth, !cutNode);
#ifdef HELPMATE
          if (pos.is_helpmate())
              value = -value;
#endif

          // If the move passed LMR update its stats
          if (didLMR && !captureOrPromotion)
          {
              int bonus = value > alpha ?  stat_bonus(newDepth)
                                        : -stat_bonus(newDepth);

              update_continuation_histories(ss, movedPiece, to_sq(move), bonus);
          }
      }

      // For PV nodes only, do a full PV search on the first move or after a fail
      // high (in the latter case search only if value < beta), otherwise let the
      // parent node fail low with value <= alpha and try another move.
      if (PvNode && (moveCount == 1 || (value > alpha && (rootNode || value < beta))))
      {
          (ss+1)->pv = pv;
          (ss+1)->pv[0] = MOVE_NONE;

          value = -search<PV>(pos, ss+1, -beta, -alpha,
                              std::min(maxNextDepth, newDepth), false);
#ifdef HELPMATE
          if (pos.is_helpmate())
              value = -value;
#endif
      }

      // Step 17. Undo move
      pos.undo_move(move);

      assert(value > -VALUE_INFINITE && value < VALUE_INFINITE);

      // Step 18. Check for a new best move
      // Finished searching the move. If a stop occurred, the return value of
      // the search cannot be trusted, and we return immediately without
      // updating best move, PV and TT.
      if (Threads.stop.load(std::memory_order_relaxed))
          return VALUE_ZERO;

      if (rootNode)
      {
          RootMove& rm = *std::find(thisThread->rootMoves.begin(),
                                    thisThread->rootMoves.end(), move);

          // PV move or new best move?
          if (moveCount == 1 || value > alpha)
          {
              rm.score = value;
              rm.selDepth = thisThread->selDepth;
              rm.pv.resize(1);

              assert((ss+1)->pv);

              for (Move* m = (ss+1)->pv; *m != MOVE_NONE; ++m)
                  rm.pv.push_back(*m);

              // We record how often the best move has been changed in each
              // iteration. This information is used for time management and LMR
              if (moveCount > 1)
                  ++thisThread->bestMoveChanges;
          }
          else
              // All other moves but the PV are set to the lowest value: this
              // is not a problem when sorting because the sort is stable and the
              // move position in the list is preserved - just the PV is pushed up.
              rm.score = -VALUE_INFINITE;
      }

      if (value > bestValue)
      {
          bestValue = value;

          if (value > alpha)
          {
              bestMove = move;

              if (PvNode && !rootNode) // Update pv even in fail-high case
                  update_pv(ss->pv, move, (ss+1)->pv);

              if (PvNode && value < beta) // Update alpha! Always alpha < beta
                  alpha = value;
              else
              {
                  assert(value >= beta); // Fail high
                  ss->statScore = 0;
                  break;
              }
          }
      }

      // If the move is worse than some previously searched move, remember it to update its stats later
      if (move != bestMove)
      {
          if (captureOrPromotion && captureCount < 32)
              capturesSearched[captureCount++] = move;

          else if (!captureOrPromotion && quietCount < 64)
              quietsSearched[quietCount++] = move;
      }
    }

    // The following condition would detect a stop only after move loop has been
    // completed. But in this case bestValue is valid because we have fully
    // searched our subtree, and we can anyhow save the result in TT.
    /*
       if (Threads.stop)
        return VALUE_DRAW;
    */

    // Step 19. Check for mate and stalemate
    // All legal moves have been searched and if there are no legal moves, it
    // must be a mate or a stalemate. If we are in a singular extension search then
    // return a fail low score.

    assert(moveCount || !ss->inCheck || excludedMove || !MoveList<LEGAL>(pos).size());

    if (!moveCount)
    {
        assert(!pos.is_variant_end()); // was already checked
        bestValue = excludedMove ? alpha
                   :     ss->inCheck ? pos.checkmate_value(ss->ply)
                                     : pos.stalemate_value(ss->ply, VALUE_DRAW);
    }

    // If there is a move which produces search value greater than alpha we update stats of searched moves
    else if (bestMove)
        update_all_stats(pos, ss, bestMove, bestValue, beta, prevSq,
                         quietsSearched, quietCount, capturesSearched, captureCount, depth);

    // Bonus for prior countermove that caused the fail low
    else if (   (depth >= 3 || PvNode)
             && !priorCapture)
        update_continuation_histories(ss-1, pos.piece_on(prevSq), prevSq, stat_bonus(depth));

    if (PvNode)
        bestValue = std::min(bestValue, maxValue);

    // If no good move is found and the previous position was ttPv, then the previous
    // opponent move is probably good and the new position is added to the search tree.
    if (bestValue <= alpha)
        ss->ttPv = ss->ttPv || ((ss-1)->ttPv && depth > 3);
    // Otherwise, a counter move has been found and if the position is the last leaf
    // in the search tree, remove the position from the search tree.
    else if (depth > 3)
        ss->ttPv = ss->ttPv && (ss+1)->ttPv;

    // Write gathered information in transposition table
    if (!excludedMove && !(rootNode && thisThread->pvIdx))
        tte->save(posKey, value_to_tt(bestValue, ss->ply), ss->ttPv,
                  bestValue >= beta ? BOUND_LOWER :
                  PvNode && bestMove ? BOUND_EXACT : BOUND_UPPER,
                  depth, bestMove, ss->staticEval);

    assert(bestValue > -VALUE_INFINITE && bestValue < VALUE_INFINITE);

    return bestValue;
  }


  // qsearch() is the quiescence search function, which is called by the main search
  // function with zero depth, or recursively with further decreasing depth per call.
  template <NodeType NT>
  Value qsearch(Position& pos, Stack* ss, Value alpha, Value beta, Depth depth) {

    constexpr bool PvNode = NT == PV;

    assert(alpha >= -VALUE_INFINITE && alpha < beta && beta <= VALUE_INFINITE);
    assert(PvNode || (alpha == beta - 1));
    assert(depth <= 0);

    Move pv[MAX_PLY+1];
    StateInfo st;
#ifdef USE_NNUE
    ASSERT_ALIGNED(&st, Eval::NNUE::kCacheLineSize);
#endif

    TTEntry* tte;
    Key posKey;
    Move ttMove, move, bestMove;
    Depth ttDepth;
    Value bestValue, value, ttValue, futilityValue, futilityBase, oldAlpha;
    bool pvHit, givesCheck, captureOrPromotion;
    int moveCount;

    if (PvNode)
    {
        oldAlpha = alpha; // To flag BOUND_EXACT when eval above alpha and no available moves
        (ss+1)->pv = pv;
        ss->pv[0] = MOVE_NONE;
    }

    Thread* thisThread = pos.this_thread();
    (ss+1)->ply = ss->ply + 1;
    bestMove = MOVE_NONE;
    ss->inCheck = pos.checkers();
    moveCount = 0;

    if (pos.is_variant_end())
        return pos.variant_result(ss->ply, VALUE_DRAW);

    // Check for an immediate draw or maximum ply reached
    if (   pos.is_draw(ss->ply)
        || ss->ply >= MAX_PLY)
        return (ss->ply >= MAX_PLY && !ss->inCheck) ? evaluate(pos) : VALUE_DRAW;

    assert(0 <= ss->ply && ss->ply < MAX_PLY);

    // Decide whether or not to include checks: this fixes also the type of
    // TT entry depth that we are going to use. Note that in qsearch we use
    // only two types of depth in TT: DEPTH_QS_CHECKS or DEPTH_QS_NO_CHECKS.
    ttDepth = ss->inCheck || depth >= DEPTH_QS_CHECKS ? DEPTH_QS_CHECKS
                                                  : DEPTH_QS_NO_CHECKS;
    // Transposition table lookup
    posKey = pos.key();
    tte = TT.probe(posKey, ss->ttHit);
    ttValue = ss->ttHit ? value_from_tt(tte->value(), ss->ply, pos.rule50_count()) : VALUE_NONE;
    ttMove = ss->ttHit ? tte->move() : MOVE_NONE;
    pvHit = ss->ttHit && tte->is_pv();

    if (  !PvNode
        && ss->ttHit
        && tte->depth() >= ttDepth
        && ttValue != VALUE_NONE // Only in case of TT access race
        && (ttValue >= beta ? (tte->bound() & BOUND_LOWER)
                            : (tte->bound() & BOUND_UPPER)))
        return ttValue;

    // Evaluate the position statically
    if (ss->inCheck)
    {
        ss->staticEval = VALUE_NONE;
        bestValue = futilityBase = -VALUE_INFINITE;
    }
    else
    {
        if (ss->ttHit)
        {
            // Never assume anything about values stored in TT
            if ((ss->staticEval = bestValue = tte->eval()) == VALUE_NONE)
                ss->staticEval = bestValue = evaluate(pos);

            // Can ttValue be used as a better position evaluation?
            if (    ttValue != VALUE_NONE
                && (tte->bound() & (ttValue > bestValue ? BOUND_LOWER : BOUND_UPPER)))
                bestValue = ttValue;
        }
        else
            // In case of null move search use previous static eval with a different sign
            // and addition of two tempos
            ss->staticEval = bestValue =
            (ss-1)->currentMove != MOVE_NULL ? evaluate(pos)
                                             : -(ss-1)->staticEval + 2 * Tempo;

        // Stand pat. Return immediately if static value is at least beta
        if (bestValue >= beta)
        {
            // Save gathered info in transposition table
            if (!ss->ttHit)
                tte->save(posKey, value_to_tt(bestValue, ss->ply), false, BOUND_LOWER,
                          DEPTH_NONE, MOVE_NONE, ss->staticEval);

            return bestValue;
        }

        if (PvNode && bestValue > alpha)
            alpha = bestValue;

        futilityBase = bestValue + 155;
    }

    const PieceToHistory* contHist[] = { (ss-1)->continuationHistory, (ss-2)->continuationHistory,
                                          nullptr                   , (ss-4)->continuationHistory,
                                          nullptr                   , (ss-6)->continuationHistory };

    // Initialize a MovePicker object for the current position, and prepare
    // to search the moves. Because the depth is <= 0 here, only captures,
    // queen and checking knight promotions, and other checks(only if depth >= DEPTH_QS_CHECKS)
    // will be generated.
    MovePicker mp(pos, ttMove, depth, &thisThread->mainHistory,
                                      &thisThread->captureHistory,
                                      contHist,
                                      to_sq((ss-1)->currentMove));

    // Loop through the moves until no moves remain or a beta cutoff occurs
    while ((move = mp.next_move()) != MOVE_NONE)
    {
      assert(is_ok(move));

      givesCheck = pos.gives_check(move);
      captureOrPromotion = pos.capture_or_promotion(move);

      moveCount++;

      // Futility pruning
      if (    bestValue > VALUE_TB_LOSS_IN_MAX_PLY
          && !givesCheck
#ifdef EXTINCTION
          && !pos.is_extinction()
#endif
#ifdef RACE
          && !(pos.is_race() && type_of(pos.piece_on(from_sq(move))) == KING && rank_of(to_sq(move)) == RANK_8)
#endif
#ifdef HELPMATE
          && !pos.is_helpmate()
#endif
          &&  futilityBase > -VALUE_KNOWN_WIN
          && !pos.advanced_pawn_push(move))
      {
          assert(type_of(move) != EN_PASSANT); // Due to !pos.advanced_pawn_push

          // moveCount pruning
          if (moveCount > 2)
              continue;

#ifdef ATOMIC
          if (pos.is_atomic())
              futilityValue = futilityBase + pos.see<ATOMIC_VARIANT>(move);
          else
#endif
#ifdef CRAZYHOUSE
          if (pos.is_house())
              futilityValue = futilityBase + 2 * PieceValue[CRAZYHOUSE_VARIANT][EG][pos.piece_on(to_sq(move))];
          else
#endif
          futilityValue = futilityBase + PieceValue[pos.variant()][EG][pos.piece_on(to_sq(move))];

          if (futilityValue <= alpha)
          {
              bestValue = std::max(bestValue, futilityValue);
              continue;
          }

          if (futilityBase <= alpha && !pos.see_ge(move, VALUE_ZERO + 1))
          {
              bestValue = std::max(bestValue, futilityBase);
              continue;
          }
      }

      // Do not search moves with negative SEE values
      if (    bestValue > VALUE_TB_LOSS_IN_MAX_PLY
          && !pos.see_ge(move))
          continue;

      // Speculative prefetch as early as possible
      prefetch(TT.first_entry(pos.key_after(move)));

      // Check for legality just before making the move
      if (!pos.legal(move))
      {
          moveCount--;
          continue;
      }

      ss->currentMove = move;
      ss->continuationHistory = &thisThread->continuationHistory[ss->inCheck]
                                                                [captureOrPromotion]
                                                                [pos.moved_piece(move)]
                                                                [to_sq(move)];

      // CounterMove based pruning
      if (  !captureOrPromotion
          && bestValue > VALUE_TB_LOSS_IN_MAX_PLY
          && (*contHist[0])[pos.moved_piece(move)][to_sq(move)] < CounterMovePruneThreshold
          && (*contHist[1])[pos.moved_piece(move)][to_sq(move)] < CounterMovePruneThreshold)
          continue;

      // Make and search the move
      pos.do_move(move, st, givesCheck);
      value = -qsearch<NT>(pos, ss+1, -beta, -alpha, depth - 1);
#ifdef HELPMATE
      if (pos.is_helpmate())
          value = -value;
#endif
      pos.undo_move(move);

      assert(value > -VALUE_INFINITE && value < VALUE_INFINITE);

      // Check for a new best move
      if (value > bestValue)
      {
          bestValue = value;

          if (value > alpha)
          {
              bestMove = move;

              if (PvNode) // Update pv even in fail-high case
                  update_pv(ss->pv, move, (ss+1)->pv);

              if (PvNode && value < beta) // Update alpha here!
                  alpha = value;
              else
                  break; // Fail high
          }
       }
    }

    // All legal moves have been searched. A special case: if we're in check
    // and no legal moves were found, it is checkmate.
    if (ss->inCheck && bestValue == -VALUE_INFINITE)
    {
        assert(!MoveList<LEGAL>(pos).size());

        return pos.checkmate_value(ss->ply); // Plies to mate from the root
    }

    // Save gathered info in transposition table
    tte->save(posKey, value_to_tt(bestValue, ss->ply), pvHit,
              bestValue >= beta ? BOUND_LOWER :
              PvNode && bestValue > oldAlpha  ? BOUND_EXACT : BOUND_UPPER,
              ttDepth, bestMove, ss->staticEval);

    assert(bestValue > -VALUE_INFINITE && bestValue < VALUE_INFINITE);

    return bestValue;
  }


  // value_to_tt() adjusts a mate or TB score from "plies to mate from the root" to
  // "plies to mate from the current position". Standard scores are unchanged.
  // The function is called before storing a value in the transposition table.

  Value value_to_tt(Value v, int ply) {

    assert(v != VALUE_NONE);

    return  v >= VALUE_TB_WIN_IN_MAX_PLY  ? v + ply
          : v <= VALUE_TB_LOSS_IN_MAX_PLY ? v - ply : v;
  }


  // value_from_tt() is the inverse of value_to_tt(): it adjusts a mate or TB score
  // from the transposition table (which refers to the plies to mate/be mated from
  // current position) to "plies to mate/be mated (TB win/loss) from the root". However,
  // for mate scores, to avoid potentially false mate scores related to the 50 moves rule
  // and the graph history interaction, we return an optimal TB score instead.

  Value value_from_tt(Value v, int ply, int r50c) {

    if (v == VALUE_NONE)
        return VALUE_NONE;

    if (v >= VALUE_TB_WIN_IN_MAX_PLY)  // TB win or better
    {
        if (v >= VALUE_MATE_IN_MAX_PLY && VALUE_MATE - v > 99 - r50c)
            return VALUE_MATE_IN_MAX_PLY - 1; // do not return a potentially false mate score

        return v - ply;
    }

    if (v <= VALUE_TB_LOSS_IN_MAX_PLY) // TB loss or worse
    {
        if (v <= VALUE_MATED_IN_MAX_PLY && VALUE_MATE + v > 99 - r50c)
            return VALUE_MATED_IN_MAX_PLY + 1; // do not return a potentially false mate score

        return v + ply;
    }

    return v;
  }


  // update_pv() adds current move and appends child pv[]

  void update_pv(Move* pv, Move move, Move* childPv) {

    for (*pv++ = move; childPv && *childPv != MOVE_NONE; )
        *pv++ = *childPv++;
    *pv = MOVE_NONE;
  }


  // update_all_stats() updates stats at the end of search() when a bestMove is found

  void update_all_stats(const Position& pos, Stack* ss, Move bestMove, Value bestValue, Value beta, Square prevSq,
                        Move* quietsSearched, int quietCount, Move* capturesSearched, int captureCount, Depth depth) {

    int bonus1, bonus2;
    Color us = pos.side_to_move();
    Thread* thisThread = pos.this_thread();
    CapturePieceToHistory& captureHistory = thisThread->captureHistory;
    Piece moved_piece = pos.moved_piece(bestMove);
    PieceType captured = type_of(pos.piece_on(to_sq(bestMove)));

    bonus1 = stat_bonus(depth + 1);
    bonus2 = bestValue > beta + PawnValueMg ? bonus1                                 // larger bonus
                                            : std::min(bonus1, stat_bonus(depth));   // smaller bonus

    if (!pos.capture_or_promotion(bestMove))
    {
        // Increase stats for the best move in case it was a quiet move
        update_quiet_stats(pos, ss, bestMove, bonus2, depth);

        // Decrease stats for all non-best quiet moves
        for (int i = 0; i < quietCount; ++i)
        {
            thisThread->mainHistory[us][from_to(quietsSearched[i])] << -bonus2;
            update_continuation_histories(ss, pos.moved_piece(quietsSearched[i]), to_sq(quietsSearched[i]), -bonus2);
        }
    }
    else
        // Increase stats for the best move in case it was a capture move
        captureHistory[moved_piece][to_sq(bestMove)][captured] << bonus1;

    // Extra penalty for a quiet early move that was not a TT move or
    // main killer move in previous ply when it gets refuted.
    if (   ((ss-1)->moveCount == 1 + (ss-1)->ttHit || ((ss-1)->currentMove == (ss-1)->killers[0]))
        && !pos.captured_piece())
            update_continuation_histories(ss-1, pos.piece_on(prevSq), prevSq, -bonus1);

    // Decrease stats for all non-best capture moves
    for (int i = 0; i < captureCount; ++i)
    {
        moved_piece = pos.moved_piece(capturesSearched[i]);
        captured = type_of(pos.piece_on(to_sq(capturesSearched[i])));
        captureHistory[moved_piece][to_sq(capturesSearched[i])][captured] << -bonus1;
    }
  }


  // update_continuation_histories() updates histories of the move pairs formed
  // by moves at ply -1, -2, -4, and -6 with current move.

  void update_continuation_histories(Stack* ss, Piece pc, Square to, int bonus) {

    for (int i : {1, 2, 4, 6})
    {
        // Only update first 2 continuation histories if we are in check
        if (ss->inCheck && i > 2)
            break;
        if (is_ok((ss-i)->currentMove))
            (*(ss-i)->continuationHistory)[pc][to] << bonus;
    }
  }


  // update_quiet_stats() updates move sorting heuristics

  void update_quiet_stats(const Position& pos, Stack* ss, Move move, int bonus, int depth) {

    // Update killers
    if (ss->killers[0] != move)
    {
        ss->killers[1] = ss->killers[0];
        ss->killers[0] = move;
    }

    Color us = pos.side_to_move();
    Thread* thisThread = pos.this_thread();
    thisThread->mainHistory[us][from_to(move)] << bonus;
    update_continuation_histories(ss, pos.moved_piece(move), to_sq(move), bonus);

    // Penalty for reversed move in case of moved piece not being a pawn
    if (type_of(pos.moved_piece(move)) != PAWN)
        thisThread->mainHistory[us][from_to(reverse_move(move))] << -bonus;

    // Update countermove history
    if (is_ok((ss-1)->currentMove))
    {
        Square prevSq = to_sq((ss-1)->currentMove);
        thisThread->counterMoves[pos.piece_on(prevSq)][prevSq] = move;
    }

    // Update low ply history
    if (depth > 11 && ss->ply < MAX_LPH)
        thisThread->lowPlyHistory[ss->ply][from_to(move)] << stat_bonus(depth - 7);
  }

  // When playing with strength handicap, choose best move among a set of RootMoves
  // using a statistical rule dependent on 'level'. Idea by Heinz van Saanen.

  Move Skill::pick_best(size_t multiPV) {

    const RootMoves& rootMoves = Threads.main()->rootMoves;
    static PRNG rng(now()); // PRNG sequence should be non-deterministic

    // RootMoves are already sorted by score in descending order
    Value topScore = rootMoves[0].score;
    int delta = std::min(topScore - rootMoves[multiPV - 1].score, PawnValueMg);
    int weakness = 120 - 2 * level;
    int maxScore = -VALUE_INFINITE;

    // Choose best move. For each move score we add two terms, both dependent on
    // weakness. One is deterministic and bigger for weaker levels, and one is
    // random. Then we choose the move with the resulting highest score.
    for (size_t i = 0; i < multiPV; ++i)
    {
        // This is our magic formula
        int push = (  weakness * int(topScore - rootMoves[i].score)
                    + delta * (rng.rand<unsigned>() % weakness)) / 128;

        if (rootMoves[i].score + push >= maxScore)
        {
            maxScore = rootMoves[i].score + push;
            best = rootMoves[i].pv[0];
        }
    }

    return best;
  }

} // namespace


/// MainThread::check_time() is used to print debug info and, more importantly,
/// to detect when we are out of available time and thus stop the search.

void MainThread::check_time() {

  if (--callsCnt > 0)
      return;

  // When using nodes, ensure checking rate is not lower than 0.1% of nodes
  callsCnt = Limits.nodes ? std::min(1024, int(Limits.nodes / 1024)) : 1024;

  static TimePoint lastInfoTime = now();

  TimePoint elapsed = Time.elapsed();
  TimePoint tick = Limits.startTime + elapsed;

  if (tick - lastInfoTime >= 1000)
  {
      lastInfoTime = tick;
      dbg_print();
  }

  // We should not stop pondering until told so by the GUI
  if (ponder)
      return;

  if (   (Limits.use_time_management() && (elapsed > Time.maximum() - 10 || stopOnPonderhit))
      || (Limits.movetime && elapsed >= Limits.movetime)
      || (Limits.nodes && Threads.nodes_searched() >= (uint64_t)Limits.nodes))
      Threads.stop = true;
}


/// UCI::pv() formats PV information according to the UCI protocol. UCI requires
/// that all (if any) unsearched PV lines are sent using a previous search score.

string UCI::pv(const Position& pos, Depth depth, Value alpha, Value beta) {

  std::stringstream ss;
  TimePoint elapsed = Time.elapsed() + 1;
  const RootMoves& rootMoves = pos.this_thread()->rootMoves;
  size_t pvIdx = pos.this_thread()->pvIdx;
  size_t multiPV = std::min((size_t)Options["MultiPV"], rootMoves.size());
  uint64_t nodesSearched = Threads.nodes_searched();
  uint64_t tbHits = Threads.tb_hits() + (TB::RootInTB ? rootMoves.size() : 0);

  for (size_t i = 0; i < multiPV; ++i)
  {
      bool updated = rootMoves[i].score != -VALUE_INFINITE;

      if (depth == 1 && !updated && i > 0)
          continue;

      Depth d = updated ? depth : std::max(1, depth - 1);
      Value v = updated ? rootMoves[i].score : rootMoves[i].previousScore;

      if (v == -VALUE_INFINITE)
          v = VALUE_ZERO;

      bool tb = TB::RootInTB && abs(v) < VALUE_MATE_IN_MAX_PLY;
      v = tb ? rootMoves[i].tbScore : v;

      if (ss.rdbuf()->in_avail()) // Not at first line
          ss << "\n";

      ss << "info"
         << " depth "    << d
         << " seldepth " << rootMoves[i].selDepth
         << " multipv "  << i + 1
         << " score "    << UCI::value(v);

      if (Options["UCI_ShowWDL"])
          ss << UCI::wdl(v, pos.game_ply());

      if (!tb && i == pvIdx)
          ss << (v >= beta ? " lowerbound" : v <= alpha ? " upperbound" : "");

      ss << " nodes "    << nodesSearched
         << " nps "      << nodesSearched * 1000 / elapsed;

      if (elapsed > 1000) // Earlier makes little sense
          ss << " hashfull " << TT.hashfull();

      ss << " tbhits "   << tbHits
         << " time "     << elapsed
         << " pv";

      for (Move m : rootMoves[i].pv)
          ss << " " << UCI::move(m, pos.is_chess960());
  }

  return ss.str();
}


/// RootMove::extract_ponder_from_tt() is called in case we have no ponder move
/// before exiting the search, for instance, in case we stop the search during a
/// fail high at root. We try hard to have a ponder move to return to the GUI,
/// otherwise in case of 'ponder on' we have nothing to think on.

bool RootMove::extract_ponder_from_tt(Position& pos) {

    StateInfo st;
#ifdef USE_NNUE
    ASSERT_ALIGNED(&st, Eval::NNUE::kCacheLineSize);
#endif

    bool ttHit;

    assert(pv.size() == 1);

    if (pv[0] == MOVE_NONE)
        return false;

    pos.do_move(pv[0], st);
    TTEntry* tte = TT.probe(pos.key(), ttHit);

    if (ttHit)
    {
        Move m = tte->move(); // Local copy to be SMP safe
        if (MoveList<LEGAL>(pos).contains(m))
            pv.push_back(m);
    }

    pos.undo_move(pv[0]);
    return pv.size() > 1;
}

void Tablebases::rank_root_moves(Position& pos, Search::RootMoves& rootMoves) {

    RootInTB = false;
    UseRule50 = bool(Options["Syzygy50MoveRule"]);
    ProbeDepth = int(Options["SyzygyProbeDepth"]);
    Cardinality = int(Options["SyzygyProbeLimit"]);
    bool dtz_available = true;

    // Tables with fewer pieces than SyzygyProbeLimit are searched with
    // ProbeDepth == DEPTH_ZERO
    if (Cardinality > MaxCardinality)
    {
        Cardinality = MaxCardinality;
        ProbeDepth = 0;
    }

    if (Cardinality >= popcount(pos.pieces()) && !pos.can_castle(ANY_CASTLING))
    {
        // Rank moves using DTZ tables
        RootInTB = root_probe(pos, rootMoves);

        if (!RootInTB)
        {
            // DTZ tables are missing; try to rank moves using WDL tables
            dtz_available = false;
            RootInTB = root_probe_wdl(pos, rootMoves);
        }
    }

    if (RootInTB)
    {
        // Sort moves according to TB rank
        std::stable_sort(rootMoves.begin(), rootMoves.end(),
                  [](const RootMove &a, const RootMove &b) { return a.tbRank > b.tbRank; } );

        // Probe during search only if DTZ is not available and we are winning
        if (dtz_available || rootMoves[0].tbScore <= VALUE_DRAW)
            Cardinality = 0;
    }
    else
    {
        // Clean up if root_probe() and root_probe_wdl() have failed
        for (auto& m : rootMoves)
            m.tbRank = 0;
    }
}<|MERGE_RESOLUTION|>--- conflicted
+++ resolved
@@ -103,7 +103,7 @@
 #endif
   };
   constexpr int FutilityMarginParent[VARIANT_NB][2] = {
-  { 254, 159 },
+  { 174, 157 },
 #ifdef ANTI
   { 331, 372 },
 #endif
@@ -139,7 +139,7 @@
 #endif
   };
   constexpr int ProbcutMargin[VARIANT_NB] = {
-  194,
+  209,
 #ifdef ANTI
   216,
 #endif
@@ -1040,7 +1040,6 @@
         assert(eval - beta >= 0);
 
         // Null move dynamic reduction based on depth and value
-<<<<<<< HEAD
         Depth R;
         switch (pos.variant())
         {
@@ -1055,11 +1054,8 @@
         break;
 #endif
         default:
-            R = (1015 + 85 * depth) / 256 + std::min(int(eval - beta) / 191, 3);
+            R = (1062 + 68 * depth) / 256 + std::min(int(eval - beta) / 190, 3);
         }
-=======
-        Depth R = (1062 + 68 * depth) / 256 + std::min(int(eval - beta) / 190, 3);
->>>>>>> 29ed22de
 
         ss->currentMove = MOVE_NULL;
         ss->continuationHistory = &thisThread->continuationHistory[0][0][NO_PIECE][0];
@@ -1095,11 +1091,7 @@
         }
     }
 
-<<<<<<< HEAD
-    probCutBeta = beta + ProbcutMargin[pos.variant()] - 49 * improving;
-=======
-    probCutBeta = beta + 209 - 44 * improving;
->>>>>>> 29ed22de
+    probCutBeta = beta + ProbcutMargin[pos.variant()] - 44 * improving;
 
     // Step 9. ProbCut (~10 Elo)
     // If we have a good enough capture and a reduced search returns a value
@@ -1287,13 +1279,8 @@
               if (pos.is_losers()) {} else
 #endif
               if (   lmrDepth < 7
-<<<<<<< HEAD
                   && !skipEarlyPruning
                   && ss->staticEval + FutilityMarginParent[pos.variant()][0] + FutilityMarginParent[pos.variant()][1] * lmrDepth <= alpha
-=======
-                  && !ss->inCheck
-                  && ss->staticEval + 174 + 157 * lmrDepth <= alpha
->>>>>>> 29ed22de
                   &&  (*contHist[0])[movedPiece][to_sq(move)]
                     + (*contHist[1])[movedPiece][to_sq(move)]
                     + (*contHist[3])[movedPiece][to_sq(move)]

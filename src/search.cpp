--- conflicted
+++ resolved
@@ -1063,7 +1063,11 @@
         while ((move = mp.next_move()) != MOVE_NONE)
             if (move != excludedMove && pos.legal(move))
             {
+#ifdef RACE
+                assert((pos.is_race() && type_of(pos.moved_piece(move)) == KING) || pos.capture(move) || promotion_type(move) == QUEEN);
+#else
                 assert(pos.capture(move) || promotion_type(move) == QUEEN);
+#endif
 
                 captureOrPromotion = true;
 
@@ -1181,15 +1185,12 @@
           (ss+1)->pv = nullptr;
 
       extension = 0;
-<<<<<<< HEAD
 #ifdef HELPMATE
       if (pos.is_helpmate())
-          captureOrPromotion = (type_of(move) == PROMOTION);
-#endif
-      captureOrPromotion = pos.capture_or_promotion(move);
-=======
+          capture = (type_of(move) == PROMOTION);
+      else
+#endif
       capture = pos.capture(move);
->>>>>>> 471d9306
       movedPiece = pos.moved_piece(move);
       givesCheck = pos.gives_check(move);
 
@@ -1339,13 +1340,8 @@
 
       // Update the current move (this must be done after singular extension search)
       ss->currentMove = move;
-<<<<<<< HEAD
       ss->continuationHistory = &thisThread->continuationHistory[skipEarlyPruning]
-                                                                [captureOrPromotion]
-=======
-      ss->continuationHistory = &thisThread->continuationHistory[ss->inCheck]
                                                                 [capture]
->>>>>>> 471d9306
                                                                 [movedPiece]
                                                                 [to_sq(move)];
 

--- conflicted
+++ resolved
@@ -1910,15 +1910,11 @@
     // All legal moves have been searched. A special case: if we're in check
     // and no legal moves were found, it is checkmate.
     if (ss->inCheck && bestValue == -VALUE_INFINITE)
-<<<<<<< HEAD
+    {
+        assert(!MoveList<LEGAL>(pos).size());
+
         return pos.checkmate_value(ss->ply); // Plies to mate from the root
-=======
-    {
-        assert(!MoveList<LEGAL>(pos).size());
-
-        return mated_in(ss->ply); // Plies to mate from the root
-    }
->>>>>>> a260c9a8
+    }
 
     tte->save(posKey, value_to_tt(bestValue, ss->ply), pvHit,
               bestValue >= beta ? BOUND_LOWER :

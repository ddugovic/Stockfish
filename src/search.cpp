/*
  Stockfish, a UCI chess playing engine derived from Glaurung 2.1
  Copyright (C) 2004-2020 The Stockfish developers (see AUTHORS file)

  Stockfish is free software: you can redistribute it and/or modify
  it under the terms of the GNU General Public License as published by
  the Free Software Foundation, either version 3 of the License, or
  (at your option) any later version.

  Stockfish is distributed in the hope that it will be useful,
  but WITHOUT ANY WARRANTY; without even the implied warranty of
  MERCHANTABILITY or FITNESS FOR A PARTICULAR PURPOSE.  See the
  GNU General Public License for more details.

  You should have received a copy of the GNU General Public License
  along with this program.  If not, see <http://www.gnu.org/licenses/>.
*/

#include <algorithm>
#include <cassert>
#include <cmath>
#include <cstring>   // For std::memset
#include <iostream>
#include <sstream>

#include "evaluate.h"
#include "misc.h"
#include "movegen.h"
#include "movepick.h"
#include "position.h"
#include "search.h"
#include "thread.h"
#include "timeman.h"
#include "tt.h"
#include "uci.h"
#include "syzygy/tbprobe.h"

namespace Search {

  LimitsType Limits;
}

namespace Tablebases {

  int Cardinality;
  bool RootInTB;
  bool UseRule50;
  Depth ProbeDepth;
}

namespace TB = Tablebases;

using std::string;
using Eval::evaluate;
using namespace Search;

namespace {

  // Time threshold for printing upperbound/lowerbound info
  const int PV_MIN_ELAPSED = 2500;

  // Different node types, used as a template parameter
  enum NodeType { NonPV, PV };

  constexpr uint64_t TtHitAverageWindow     = 4096;
  constexpr uint64_t TtHitAverageResolution = 1024;

  // Razor and futility margins
<<<<<<< HEAD
  constexpr int RazorMargin[VARIANT_NB] = {
  527,
#ifdef ANTI
  2234,
#endif
#ifdef ATOMIC
  600,
#endif
#ifdef CRAZYHOUSE
  600,
#endif
#ifdef EXTINCTION
  600,
#endif
#ifdef GRID
  600,
#endif
#ifdef HORDE
  600,
#endif
#ifdef KOTH
  600,
#endif
#ifdef LOSERS
  2351,
#endif
#ifdef RACE
  600,
#endif
#ifdef THREECHECK
  600,
#endif
#ifdef TWOKINGS
  600,
#endif
  };
  constexpr int FutilityMarginFactor[VARIANT_NB] = {
  227,
#ifdef ANTI
  611,
#endif
#ifdef ATOMIC
  585,
#endif
#ifdef CRAZYHOUSE
  150,
#endif
#ifdef EXTINCTION
  175,
#endif
#ifdef GRID
  206,
#endif
#ifdef HORDE
  176,
#endif
#ifdef KOTH
  217,
#endif
#ifdef LOSERS
  618,
#endif
#ifdef RACE
  361,
#endif
#ifdef THREECHECK
  248,
#endif
#ifdef TWOKINGS
  175,
#endif
  };
  constexpr int FutilityMarginParent[VARIANT_NB][2] = {
  { 284, 188 },
#ifdef ANTI
  { 331, 372 },
#endif
#ifdef ATOMIC
  { 512, 400 },
#endif
#ifdef CRAZYHOUSE
  { 256, 200 },
#endif
#ifdef EXTINCTION
  { 256, 200 },
#endif
#ifdef GRID
  { 278, 168 },
#endif
#ifdef HORDE
  { 261, 162 },
#endif
#ifdef KOTH
  { 418, 305 },
#endif
#ifdef LOSERS
  { 299, 281 },
#endif
#ifdef RACE
  { VALUE_INFINITE, VALUE_INFINITE },
#endif
#ifdef THREECHECK
  { 420, 332 },
#endif
#ifdef TWOKINGS
  { 256, 200 },
#endif
  };
  constexpr int ProbcutMargin[VARIANT_NB] = {
  176,
#ifdef ANTI
  216,
#endif
#ifdef ATOMIC
  200,
#endif
#ifdef CRAZYHOUSE
  200,
#endif
#ifdef EXTINCTION
  400,
#endif
#ifdef GRID
  222,
#endif
#ifdef HORDE
  153,
#endif
#ifdef KOTH
  324,
#endif
#ifdef LOSERS
  200,
#endif
#ifdef RACE
  242,
#endif
#ifdef THREECHECK
  418,
#endif
#ifdef TWOKINGS
  200,
#endif
  };
  Value futility_margin(Variant var, Depth d, bool improving) {
    return Value(FutilityMarginFactor[var] * (d - improving));
=======
  constexpr int RazorMargin = 510;
  Value futility_margin(Depth d, bool improving) {
    return Value(223 * (d - improving));
>>>>>>> 220ef1d2
  }

  // Reductions lookup table, initialized at startup
  int Reductions[MAX_MOVES]; // [depth or moveNumber]

  Depth reduction(bool i, Depth d, int mn) {
    int r = Reductions[d] * Reductions[mn];
    return (r + 509) / 1024 + (!i && r > 894);
  }

  constexpr int futility_move_count(bool improving, Depth depth) {
    return (3 + depth * depth) / (2 - improving);
  }

  // History and stats update bonus, based on depth
  int stat_bonus(Depth d) {
    return d > 13 ? 29 : 17 * d * d + 134 * d - 134;
  }

  // Add a small random component to draw evaluations to avoid 3fold-blindness
  Value value_draw(Thread* thisThread) {
    return VALUE_DRAW + Value(2 * (thisThread->nodes & 1) - 1);
  }

  // Skill structure is used to implement strength limit
  struct Skill {
    explicit Skill(int l) : level(l) {}
    bool enabled() const { return level < 20; }
    bool time_to_pick(Depth depth) const { return depth == 1 + std::max(level, 0); }
    Move pick_best(size_t multiPV);

    int level;
    Move best = MOVE_NONE;
  };

  // Breadcrumbs are used to mark nodes as being searched by a given thread
  struct Breadcrumb {
    std::atomic<Thread*> thread;
    std::atomic<Key> key;
  };
  std::array<Breadcrumb, 1024> breadcrumbs;

  // ThreadHolding structure keeps track of which thread left breadcrumbs at the given
  // node for potential reductions. A free node will be marked upon entering the moves
  // loop by the constructor, and unmarked upon leaving that loop by the destructor.
  struct ThreadHolding {
    explicit ThreadHolding(Thread* thisThread, Key posKey, int ply) {
       location = ply < 8 ? &breadcrumbs[posKey & (breadcrumbs.size() - 1)] : nullptr;
       otherThread = false;
       owning = false;
       if (location)
       {
          // See if another already marked this location, if not, mark it ourselves
          Thread* tmp = (*location).thread.load(std::memory_order_relaxed);
          if (tmp == nullptr)
          {
              (*location).thread.store(thisThread, std::memory_order_relaxed);
              (*location).key.store(posKey, std::memory_order_relaxed);
              owning = true;
          }
          else if (   tmp != thisThread
                   && (*location).key.load(std::memory_order_relaxed) == posKey)
              otherThread = true;
       }
    }

    ~ThreadHolding() {
       if (owning) // Free the marked location
           (*location).thread.store(nullptr, std::memory_order_relaxed);
    }

    bool marked() { return otherThread; }

    private:
    Breadcrumb* location;
    bool otherThread, owning;
  };

  template <NodeType NT>
  Value search(Position& pos, Stack* ss, Value alpha, Value beta, Depth depth, bool cutNode);

  template <NodeType NT>
  Value qsearch(Position& pos, Stack* ss, Value alpha, Value beta, Depth depth = 0);

  Value value_to_tt(Value v, int ply);
  Value value_from_tt(Value v, int ply, int r50c);
  void update_pv(Move* pv, Move move, Move* childPv);
  void update_continuation_histories(Stack* ss, Piece pc, Square to, int bonus);
  void update_quiet_stats(const Position& pos, Stack* ss, Move move, int bonus, int depth);
  void update_all_stats(const Position& pos, Stack* ss, Move bestMove, Value bestValue, Value beta, Square prevSq,
                        Move* quietsSearched, int quietCount, Move* capturesSearched, int captureCount, Depth depth);

  // perft() is our utility to verify move generation. All the leaf nodes up
  // to the given depth are generated and counted, and the sum is returned.
  template<bool Root>
  uint64_t perft(Position& pos, Depth depth) {

    StateInfo st;
    uint64_t cnt, nodes = 0;
    const bool leaf = (depth == 2);

    for (const auto& m : MoveList<LEGAL>(pos))
    {
        if (Root && depth <= 1)
            cnt = 1, nodes++;
        else
        {
            pos.do_move(m, st);
            cnt = leaf ? MoveList<LEGAL>(pos).size() : perft<false>(pos, depth - 1);
            nodes += cnt;
            pos.undo_move(m);
        }
        if (Root)
            sync_cout << UCI::move(m, pos.is_chess960()) << ": " << cnt << sync_endl;
    }
    return nodes;
  }

} // namespace


/// Search::init() is called at startup to initialize various lookup tables

void Search::init() {

  for (int i = 1; i < MAX_MOVES; ++i)
      Reductions[i] = int((22.0 + std::log(Threads.size())) * std::log(i));
}


/// Search::clear() resets search state to its initial value

void Search::clear() {

  Threads.main()->wait_for_search_finished();

  Time.availableNodes = 0;
  TT.clear();
  Threads.clear();
  Tablebases::init(UCI::variant_from_name(Options["UCI_Variant"]), Options["SyzygyPath"]); // Free mapped files
}


/// MainThread::search() is started when the program receives the UCI 'go'
/// command. It searches from the root position and outputs the "bestmove".

void MainThread::search() {

  if (Limits.perft)
  {
      nodes = perft<true>(rootPos, Limits.perft);
      sync_cout << "\nNodes searched: " << nodes << "\n" << sync_endl;
      return;
  }

  Color us = rootPos.side_to_move();
  Time.init(rootPos.variant(), Limits, us, rootPos.game_ply());
  TT.new_search();

  Eval::verify_NNUE();

  if (rootMoves.empty())
  {
      rootMoves.emplace_back(MOVE_NONE);
      Value score = rootPos.is_variant_end() ? rootPos.variant_result()
                   : rootPos.checkers() ? rootPos.checkmate_value()
                   : rootPos.stalemate_value();
      sync_cout << "info depth 0 score " << UCI::value(score) << sync_endl;
  }
  else
  {
      Threads.start_searching(); // start non-main threads
      Thread::search();          // main thread start searching
  }

  // When we reach the maximum depth, we can arrive here without a raise of
  // Threads.stop. However, if we are pondering or in an infinite search,
  // the UCI protocol states that we shouldn't print the best move before the
  // GUI sends a "stop" or "ponderhit" command. We therefore simply wait here
  // until the GUI sends one of those commands.

  while (!Threads.stop && (ponder || Limits.infinite))
  {} // Busy wait for a stop or a ponder reset

  // Stop the threads if not already stopped (also raise the stop if
  // "ponderhit" just reset Threads.ponder).
  Threads.stop = true;

  // Wait until all threads have finished
  Threads.wait_for_search_finished();

  // When playing in 'nodes as time' mode, subtract the searched nodes from
  // the available ones before exiting.
  if (Limits.npmsec)
      Time.availableNodes += Limits.inc[us] - Threads.nodes_searched();

  Thread* bestThread = this;

  if (   int(Options["MultiPV"]) == 1
      && !Limits.depth
      && !(Skill(Options["Skill Level"]).enabled() || int(Options["UCI_LimitStrength"]))
      && rootMoves[0].pv[0] != MOVE_NONE)
      bestThread = Threads.get_best_thread();

  bestPreviousScore = bestThread->rootMoves[0].score;

  // Send again PV info if we have a new best thread
  if (bestThread != this)
      sync_cout << UCI::pv(bestThread->rootPos, bestThread->completedDepth, -VALUE_INFINITE, VALUE_INFINITE) << sync_endl;

  // Best move could be MOVE_NONE when searching on a terminal position
  sync_cout << "bestmove " << UCI::move(bestThread->rootMoves[0].pv[0], rootPos.is_chess960());

  if (bestThread->rootMoves[0].pv.size() > 1 || bestThread->rootMoves[0].extract_ponder_from_tt(rootPos))
      std::cout << " ponder " << UCI::move(bestThread->rootMoves[0].pv[1], rootPos.is_chess960());

  std::cout << sync_endl;
}


/// Thread::search() is the main iterative deepening loop. It calls search()
/// repeatedly with increasing depth until the allocated thinking time has been
/// consumed, the user stops the search, or the maximum search depth is reached.

void Thread::search() {

  // To allow access to (ss-7) up to (ss+2), the stack must be oversized.
  // The former is needed to allow update_continuation_histories(ss-1, ...),
  // which accesses its argument at ss-6, also near the root.
  // The latter is needed for statScores and killer initialization.
  Stack stack[MAX_PLY+10], *ss = stack+7;
  Move  pv[MAX_PLY+1];
  Value bestValue, alpha, beta, delta;
  Move  lastBestMove = MOVE_NONE;
  Depth lastBestMoveDepth = 0;
  MainThread* mainThread = (this == Threads.main() ? Threads.main() : nullptr);
  double timeReduction = 1, totBestMoveChanges = 0;
  Color us = rootPos.side_to_move();
  int iterIdx = 0;

  std::memset(ss-7, 0, 10 * sizeof(Stack));
  for (int i = 7; i > 0; i--)
      (ss-i)->continuationHistory = &this->continuationHistory[0][0][NO_PIECE][0]; // Use as a sentinel

  ss->pv = pv;

  bestValue = delta = alpha = -VALUE_INFINITE;
  beta = VALUE_INFINITE;

  if (mainThread)
  {
      if (mainThread->bestPreviousScore == VALUE_INFINITE)
          for (int i = 0; i < 4; ++i)
              mainThread->iterValue[i] = VALUE_ZERO;
      else
          for (int i = 0; i < 4; ++i)
              mainThread->iterValue[i] = mainThread->bestPreviousScore;
  }

  std::copy(&lowPlyHistory[2][0], &lowPlyHistory.back().back() + 1, &lowPlyHistory[0][0]);
  std::fill(&lowPlyHistory[MAX_LPH - 2][0], &lowPlyHistory.back().back() + 1, 0);

  size_t multiPV = size_t(Options["MultiPV"]);

  // Pick integer skill levels, but non-deterministically round up or down
  // such that the average integer skill corresponds to the input floating point one.
  // UCI_Elo (between 0 and 3000) is converted to a suitable fractional skill level.
  PRNG rng(now());
  double floatLevel = Options["UCI_LimitStrength"] ?
                      Utility::clamp((Options["UCI_Elo"] - 1500.0) / 75.0, -20.0, 20.0) :
                        double(Options["Skill Level"]);
  int intLevel = int(floatLevel) +
                 ((floatLevel - int(floatLevel)) * 1024 > rng.rand<unsigned>() % 1024  ? 1 : 0);
  Skill skill(intLevel);

  // When playing with strength handicap enable MultiPV search that we will
  // use behind the scenes to retrieve a set of possible moves.
  if (skill.enabled())
      multiPV = std::max(multiPV, (size_t)4);

  multiPV = std::min(multiPV, rootMoves.size());
  ttHitAverage = TtHitAverageWindow * TtHitAverageResolution / 2;

  int ct = int(Options["Contempt"]) * PawnValueEg / 100; // From centipawns

  // In analysis mode, adjust contempt in accordance with user preference
  if (Limits.infinite || Options["UCI_AnalyseMode"])
      ct =  Options["Analysis Contempt"] == "Off"  ? 0
          : Options["Analysis Contempt"] == "Both" ? ct
          : Options["Analysis Contempt"] == "White" && us == BLACK ? -ct
          : Options["Analysis Contempt"] == "Black" && us == WHITE ? -ct
          : ct;

  // Evaluation score is from the white point of view
  contempt = (us == WHITE ?  make_score(ct, ct / 2)
                          : -make_score(ct, ct / 2));

  int searchAgainCounter = 0;

  // Iterative deepening loop until requested to stop or the target depth is reached
  while (   ++rootDepth < MAX_PLY
         && !Threads.stop
         && !(Limits.depth && mainThread && rootDepth > Limits.depth))
  {
      // Age out PV variability metric
      if (mainThread)
          totBestMoveChanges /= 2;

      // Save the last iteration's scores before first PV line is searched and
      // all the move scores except the (new) PV are set to -VALUE_INFINITE.
      for (RootMove& rm : rootMoves)
          rm.previousScore = rm.score;

      size_t pvFirst = 0;
      pvLast = 0;

      if (!Threads.increaseDepth)
         searchAgainCounter++;

      // MultiPV loop. We perform a full root search for each PV line
      for (pvIdx = 0; pvIdx < multiPV && !Threads.stop; ++pvIdx)
      {
          if (pvIdx == pvLast)
          {
              pvFirst = pvLast;
              for (pvLast++; pvLast < rootMoves.size(); pvLast++)
                  if (rootMoves[pvLast].tbRank != rootMoves[pvFirst].tbRank)
                      break;
          }

          // Reset UCI info selDepth for each depth and each PV line
          selDepth = 0;

          // Reset aspiration window starting size
          if (rootDepth >= 4)
          {
              Value prev = rootMoves[pvIdx].previousScore;
              delta = Value(17);
              alpha = std::max(prev - delta,-VALUE_INFINITE);
              beta  = std::min(prev + delta, VALUE_INFINITE);

              // Adjust contempt based on root move's previousScore (dynamic contempt)
              int dct = ct + (105 - ct / 2) * prev / (abs(prev) + 149);

              contempt = (us == WHITE ?  make_score(dct, dct / 2)
                                      : -make_score(dct, dct / 2));
          }

          // Start with a small aspiration window and, in the case of a fail
          // high/low, re-search with a bigger window until we don't fail
          // high/low anymore.
          int failedHighCnt = 0;
          while (true)
          {
              Depth adjustedDepth = std::max(1, rootDepth - failedHighCnt - searchAgainCounter);
              bestValue = ::search<PV>(rootPos, ss, alpha, beta, adjustedDepth, false);
#ifdef HELPMATE
              if (rootPos.is_helpmate()) bestValue = -bestValue;
#endif

              // Bring the best move to the front. It is critical that sorting
              // is done with a stable algorithm because all the values but the
              // first and eventually the new best one are set to -VALUE_INFINITE
              // and we want to keep the same order for all the moves except the
              // new PV that goes to the front. Note that in case of MultiPV
              // search the already searched PV lines are preserved.
              std::stable_sort(rootMoves.begin() + pvIdx, rootMoves.begin() + pvLast);

              // If search has been stopped, we break immediately. Sorting is
              // safe because RootMoves is still valid, although it refers to
              // the previous iteration.
              if (Threads.stop)
                  break;

              // When failing high/low give some update (without cluttering
              // the UI) before a re-search.
              if (   mainThread
                  && multiPV == 1
                  && (bestValue <= alpha || bestValue >= beta)
                  && Time.elapsed() > PV_MIN_ELAPSED)
                  sync_cout << UCI::pv(rootPos, rootDepth, alpha, beta) << sync_endl;

              // In case of failing low/high increase aspiration window and
              // re-search, otherwise exit the loop.
              if (bestValue <= alpha)
              {
                  beta = (alpha + beta) / 2;
                  alpha = std::max(bestValue - delta, -VALUE_INFINITE);

                  failedHighCnt = 0;
                  if (mainThread)
                      mainThread->stopOnPonderhit = false;
              }
              else if (bestValue >= beta)
              {
                  beta = std::min(bestValue + delta, VALUE_INFINITE);
                  ++failedHighCnt;
              }
              else
              {
                  ++rootMoves[pvIdx].bestMoveCount;
                  break;
              }

              delta += delta / 4 + 5;

              assert(alpha >= -VALUE_INFINITE && beta <= VALUE_INFINITE);
          }
#ifdef HELPMATE
          if (rootPos.is_helpmate()) bestValue = -bestValue;
#endif

          // Sort the PV lines searched so far and update the GUI
          std::stable_sort(rootMoves.begin() + pvFirst, rootMoves.begin() + pvIdx + 1);

          if (    mainThread
              && (Threads.stop || pvIdx + 1 == multiPV || Time.elapsed() > PV_MIN_ELAPSED))
              sync_cout << UCI::pv(rootPos, rootDepth, alpha, beta) << sync_endl;
      }

      if (!Threads.stop)
          completedDepth = rootDepth;

      if (rootMoves[0].pv[0] != lastBestMove) {
         lastBestMove = rootMoves[0].pv[0];
         lastBestMoveDepth = rootDepth;
      }

      // Have we found a "mate in x"?
      if (   Limits.mate
          && bestValue >= VALUE_MATE_IN_MAX_PLY
          && VALUE_MATE - bestValue <= 2 * Limits.mate)
          Threads.stop = true;

      if (!mainThread)
          continue;

      // If skill level is enabled and time is up, pick a sub-optimal best move
      if (skill.enabled() && skill.time_to_pick(rootDepth))
          skill.pick_best(multiPV);

      // Do we have time for the next iteration? Can we stop searching now?
      if (    Limits.use_time_management()
          && !Threads.stop
          && !mainThread->stopOnPonderhit)
      {
          double fallingEval = (318 + 6 * (mainThread->bestPreviousScore - bestValue)
                                    + 6 * (mainThread->iterValue[iterIdx] - bestValue)) / 825.0;
          fallingEval = Utility::clamp(fallingEval, 0.5, 1.5);

          // If the bestMove is stable over several iterations, reduce time accordingly
          timeReduction = lastBestMoveDepth + 9 < completedDepth ? 1.92 : 0.95;
          double reduction = (1.47 + mainThread->previousTimeReduction) / (2.32 * timeReduction);

          // Use part of the gained time from a previous stable move for the current move
          for (Thread* th : Threads)
          {
              totBestMoveChanges += th->bestMoveChanges;
              th->bestMoveChanges = 0;
          }
          double bestMoveInstability = 1 + totBestMoveChanges / Threads.size();

          double totalTime = rootMoves.size() == 1 ? 0 :
                             Time.optimum() * fallingEval * reduction * bestMoveInstability;

          // Stop the search if we have exceeded the totalTime, at least 1ms search
          if (Time.elapsed() > totalTime)
          {
              // If we are allowed to ponder do not stop the search now but
              // keep pondering until the GUI sends "ponderhit" or "stop".
              if (mainThread->ponder)
                  mainThread->stopOnPonderhit = true;
              else
                  Threads.stop = true;
          }
          else if (   Threads.increaseDepth
                   && !mainThread->ponder
                   && Time.elapsed() > totalTime * 0.58)
                   Threads.increaseDepth = false;
          else
                   Threads.increaseDepth = true;
      }

      mainThread->iterValue[iterIdx] = bestValue;
      iterIdx = (iterIdx + 1) & 3;
  }

  if (!mainThread)
      return;

  mainThread->previousTimeReduction = timeReduction;

  // If skill level is enabled, swap best PV line with the sub-optimal one
  if (skill.enabled())
      std::swap(rootMoves[0], *std::find(rootMoves.begin(), rootMoves.end(),
                skill.best ? skill.best : skill.pick_best(multiPV)));
}


namespace {

  // search<>() is the main search function for both PV and non-PV nodes

  template <NodeType NT>
  Value search(Position& pos, Stack* ss, Value alpha, Value beta, Depth depth, bool cutNode) {

    constexpr bool PvNode = NT == PV;
    const bool rootNode = PvNode && ss->ply == 0;

    // Check if we have an upcoming move which draws by repetition, or
    // if the opponent had an alternative move earlier to this position.
    if (   pos.rule50_count() >= 3
        && alpha < VALUE_DRAW
        && !rootNode
        && pos.has_game_cycle(ss->ply))
    {
        alpha = value_draw(pos.this_thread());
        if (alpha >= beta)
            return alpha;
    }

    // Dive into quiescence search when the depth reaches zero
    if (depth <= 0)
        return qsearch<NT>(pos, ss, alpha, beta);

    assert(-VALUE_INFINITE <= alpha && alpha < beta && beta <= VALUE_INFINITE);
    assert(PvNode || (alpha == beta - 1));
    assert(0 < depth && depth < MAX_PLY);
    assert(!(PvNode && cutNode));

    Move pv[MAX_PLY+1], capturesSearched[32], quietsSearched[64];
    StateInfo st;
    TTEntry* tte;
    Key posKey;
    Move ttMove, move, excludedMove, bestMove;
    Depth extension, newDepth;
    Value bestValue, value, ttValue, eval, maxValue, probcutBeta;
    bool ttHit, ttPv, formerPv, givesCheck, improving, didLMR, priorCapture;
    bool captureOrPromotion, doFullDepthSearch, moveCountPruning,
         ttCapture, singularQuietLMR;
    Piece movedPiece;
    int moveCount, captureCount, quietCount;

    // Step 1. Initialize node
    Thread* thisThread = pos.this_thread();
    ss->inCheck = pos.checkers();
    priorCapture = pos.captured_piece();
    Color us = pos.side_to_move();
    moveCount = captureCount = quietCount = ss->moveCount = 0;
    bestValue = -VALUE_INFINITE;
    maxValue = VALUE_INFINITE;

    // Check for the available remaining time
    if (thisThread == Threads.main())
        static_cast<MainThread*>(thisThread)->check_time();

    // Used to send selDepth info to GUI (selDepth counts from 1, ply from 0)
    if (PvNode && thisThread->selDepth < ss->ply + 1)
        thisThread->selDepth = ss->ply + 1;

    if (!rootNode)
    {
        if (pos.is_variant_end())
            return pos.variant_result(ss->ply, VALUE_DRAW);

        // Step 2. Check for aborted search and immediate draw
        if (   Threads.stop.load(std::memory_order_relaxed)
            || pos.is_draw(ss->ply)
            || ss->ply >= MAX_PLY)
            return (ss->ply >= MAX_PLY && !ss->inCheck) ? evaluate(pos)
                                                        : value_draw(pos.this_thread());

        // Step 3. Mate distance pruning. Even if we mate at the next move our score
        // would be at best mate_in(ss->ply+1), but if alpha is already bigger because
        // a shorter mate was found upward in the tree then there is no need to search
        // because we will never beat the current alpha. Same logic but with reversed
        // signs applies also in the opposite condition of being mated instead of giving
        // mate. In this case return a fail-high score.
        alpha = std::max(mated_in(ss->ply), alpha);
        beta = std::min(mate_in(ss->ply+1), beta);
        if (alpha >= beta)
            return alpha;
    }

    assert(0 <= ss->ply && ss->ply < MAX_PLY);

    (ss+1)->ply = ss->ply + 1;
    (ss+1)->excludedMove = bestMove = MOVE_NONE;
    (ss+2)->killers[0] = (ss+2)->killers[1] = MOVE_NONE;
    Square prevSq = to_sq((ss-1)->currentMove);

    // Initialize statScore to zero for the grandchildren of the current position.
    // So statScore is shared between all grandchildren and only the first grandchild
    // starts with statScore = 0. Later grandchildren start with the last calculated
    // statScore of the previous grandchild. This influences the reduction rules in
    // LMR which are based on the statScore of parent position.
    if (rootNode)
        (ss+4)->statScore = 0;
    else
        (ss+2)->statScore = 0;

    // Step 4. Transposition table lookup. We don't want the score of a partial
    // search to overwrite a previous full search TT value, so we use a different
    // position key in case of an excluded move.
    excludedMove = ss->excludedMove;
    posKey = excludedMove == MOVE_NONE ? pos.key() : pos.key() ^ make_key(excludedMove);
    tte = TT.probe(posKey, ttHit);
    ttValue = ttHit ? value_from_tt(tte->value(), ss->ply, pos.rule50_count()) : VALUE_NONE;
    ttMove =  rootNode ? thisThread->rootMoves[thisThread->pvIdx].pv[0]
            : ttHit    ? tte->move() : MOVE_NONE;
    ttPv = PvNode || (ttHit && tte->is_pv());
    formerPv = ttPv && !PvNode;

    if (   ttPv
        && depth > 12
        && ss->ply - 1 < MAX_LPH
        && !priorCapture
        && is_ok((ss-1)->currentMove))
        thisThread->lowPlyHistory[ss->ply - 1][from_to((ss-1)->currentMove)] << stat_bonus(depth - 5);

    // thisThread->ttHitAverage can be used to approximate the running average of ttHit
    thisThread->ttHitAverage =   (TtHitAverageWindow - 1) * thisThread->ttHitAverage / TtHitAverageWindow
                                + TtHitAverageResolution * ttHit;

    // At non-PV nodes we check for an early TT cutoff
    if (  !PvNode
        && ttHit
        && tte->depth() >= depth
        && ttValue != VALUE_NONE // Possible in case of TT access race
        && (ttValue >= beta ? (tte->bound() & BOUND_LOWER)
                            : (tte->bound() & BOUND_UPPER)))
    {
        // If ttMove is quiet, update move sorting heuristics on TT hit
        if (ttMove)
        {
            if (ttValue >= beta)
            {
                if (!pos.capture_or_promotion(ttMove))
                    update_quiet_stats(pos, ss, ttMove, stat_bonus(depth), depth);

                // Extra penalty for early quiet moves of the previous ply
                if ((ss-1)->moveCount <= 2 && !priorCapture)
                    update_continuation_histories(ss-1, pos.piece_on(prevSq), prevSq, -stat_bonus(depth + 1));
            }
            // Penalty for a quiet ttMove that fails low
            else if (!pos.capture_or_promotion(ttMove))
            {
                int penalty = -stat_bonus(depth);
                thisThread->mainHistory[us][from_to(ttMove)] << penalty;
                update_continuation_histories(ss, pos.moved_piece(ttMove), to_sq(ttMove), penalty);
            }
        }

        if (pos.rule50_count() < 90)
            return ttValue;
    }

    // Step 5. Tablebases probe
#ifdef EXTINCTION
    if (pos.is_extinction()) {} else
#endif
#ifdef GRID
    if (pos.is_grid()) {} else
#endif
#ifdef KOTH
    if (pos.is_koth()) {} else
#endif
#ifdef LOSERS
    if (pos.is_losers()) {} else
#endif
#ifdef RACE
    if (pos.is_race()) {} else
#endif
#ifdef THREECHECK
    if (pos.is_three_check()) {} else
#endif
#ifdef HORDE
    if (pos.is_horde()) {} else
#endif
#ifdef HELPMATE
    if (pos.is_helpmate()) {} else
#endif
#ifdef KNIGHTRELAY
    if (pos.is_knight_relay() && pos.pieces(PAWN, KNIGHT)) {} else
#endif
#ifdef RELAY
    if (pos.is_relay()) {} else
#endif
    if (!rootNode && TB::Cardinality)
    {
        int piecesCount = pos.count<ALL_PIECES>();

        if (    piecesCount <= TB::Cardinality
            && (piecesCount <  TB::Cardinality || depth >= TB::ProbeDepth)
            &&  pos.rule50_count() == 0
            && !pos.can_castle(ANY_CASTLING))
        {
            TB::ProbeState err;
            TB::WDLScore wdl = Tablebases::probe_wdl(pos, &err);

            // Force check of time on the next occasion
            if (thisThread == Threads.main())
                static_cast<MainThread*>(thisThread)->callsCnt = 0;

            if (err != TB::ProbeState::FAIL)
            {
                thisThread->tbHits.fetch_add(1, std::memory_order_relaxed);

                int drawScore = TB::UseRule50 ? 1 : 0;

                // use the range VALUE_MATE_IN_MAX_PLY to VALUE_TB_WIN_IN_MAX_PLY to score
                value =  wdl < -drawScore ? VALUE_MATED_IN_MAX_PLY + ss->ply + 1
                       : wdl >  drawScore ? VALUE_MATE_IN_MAX_PLY - ss->ply - 1
                                          : VALUE_DRAW + 2 * wdl * drawScore;

                Bound b =  wdl < -drawScore ? BOUND_UPPER
                         : wdl >  drawScore ? BOUND_LOWER : BOUND_EXACT;

                if (    b == BOUND_EXACT
                    || (b == BOUND_LOWER ? value >= beta : value <= alpha))
                {
                    tte->save(posKey, value_to_tt(value, ss->ply), ttPv, b,
                              std::min(MAX_PLY - 1, depth + 6),
                              MOVE_NONE, VALUE_NONE);

                    return value;
                }

                if (PvNode)
                {
                    if (b == BOUND_LOWER)
                        bestValue = value, alpha = std::max(alpha, bestValue);
                    else
                        maxValue = value;
                }
            }
        }
    }

    CapturePieceToHistory& captureHistory = thisThread->captureHistory;

    // Step 6. Static evaluation of the position
    if (ss->inCheck)
    {
        // Skip early pruning when in check
        ss->staticEval = eval = VALUE_NONE;
        improving = false;
        goto moves_loop;
    }
    else if (ttHit)
    {
        // Never assume anything about values stored in TT
        ss->staticEval = eval = tte->eval();
        if (eval == VALUE_NONE)
            ss->staticEval = eval = evaluate(pos);

        if (eval == VALUE_DRAW)
            eval = value_draw(thisThread);

        // Can ttValue be used as a better position evaluation?
        if (    ttValue != VALUE_NONE
            && (tte->bound() & (ttValue > eval ? BOUND_LOWER : BOUND_UPPER)))
            eval = ttValue;
    }
    else
    {
        if ((ss-1)->currentMove != MOVE_NULL)
        {
            int bonus = -(ss-1)->statScore / 512;

            ss->staticEval = eval = evaluate(pos) + bonus;
        }
        else
            ss->staticEval = eval = -(ss-1)->staticEval + 2 * Tempo;

        tte->save(posKey, VALUE_NONE, ttPv, BOUND_NONE, DEPTH_NONE, MOVE_NONE, eval);
    }
#ifdef HELPMATE
    if (pos.is_helpmate())
        eval = -eval;
#endif

    // Step 7. Razoring (~1 Elo)
#ifdef ANTI
    if (pos.is_anti() && pos.can_capture())
    {
        improving = false;
        goto moves_loop;
    }
#endif
#ifdef LOSERS
    if (pos.is_losers() && pos.can_capture_losers())
    {
        improving =   ss->staticEval >= (ss-2)->staticEval
                   || (ss-2)->staticEval == VALUE_NONE;
        goto moves_loop;
    }
#endif
#ifdef HELPMATE
    if (pos.is_helpmate())
    {
        improving = false;
        goto moves_loop;
    }
#endif
#ifdef RACE
    if (pos.is_race() && (pos.pieces(KING) & (Rank7BB | Rank8BB)))
    {
        improving = false;
        goto moves_loop;
    }
#endif
    if (   !rootNode // The required rootNode PV handling is not available in qsearch
        &&  depth == 1
        &&  eval <= alpha - RazorMargin[pos.variant()])
        return qsearch<NT>(pos, ss, alpha, beta);

    improving =  (ss-2)->staticEval == VALUE_NONE ? (ss->staticEval > (ss-4)->staticEval
              || (ss-4)->staticEval == VALUE_NONE) : ss->staticEval > (ss-2)->staticEval;

    // Step 8. Futility pruning: child node (~50 Elo)
#ifdef EXTINCTION
    if (pos.is_extinction()) {} else
#endif
    if (   !PvNode
        &&  depth < 8
        &&  eval - futility_margin(pos.variant(), depth, improving) >= beta
        &&  eval < VALUE_KNOWN_WIN) // Do not return unproven wins
        return eval;

    // Step 9. Null move search with verification search (~40 Elo)
#ifdef GRID
    if (pos.is_grid()) {} else
#endif
    if (   !PvNode
        && (ss-1)->currentMove != MOVE_NULL
        && (ss-1)->statScore < 22977
        &&  eval >= beta
        &&  eval >= ss->staticEval
        &&  ss->staticEval >= beta - 30 * depth - 28 * improving + 84 * ttPv + 182
        && !excludedMove
        &&  pos.non_pawn_material(us)
        && (ss->ply >= thisThread->nmpMinPly || us != thisThread->nmpColor))
    {
        assert(eval - beta >= 0);

        // Null move dynamic reduction based on depth and value
<<<<<<< HEAD
        Depth R = (737 + 77 * depth) / 246 + std::min(int(eval - beta) / 192, 3);
#ifdef ANTI
        if (pos.is_anti())
            R = (823 + 67 * depth) / 256 + std::min(int(eval - beta) / 400, 3);
#endif
#ifdef ATOMIC
        if (pos.is_atomic())
            R = (823 + 67 * depth) / 256 + std::min(int(eval - beta) / 400, 3);
#endif
=======
        Depth R = (817 + 71 * depth) / 213 + std::min(int(eval - beta) / 192, 3);
>>>>>>> 220ef1d2

        ss->currentMove = MOVE_NULL;
        ss->continuationHistory = &thisThread->continuationHistory[0][0][NO_PIECE][0];

        pos.do_null_move(st);

        Value nullValue = -search<NonPV>(pos, ss+1, -beta, -beta+1, depth-R, !cutNode);

        pos.undo_null_move();

        if (nullValue >= beta)
        {
            // Do not return unproven mate or TB scores
            if (nullValue >= VALUE_TB_WIN_IN_MAX_PLY)
                nullValue = beta;

            if (thisThread->nmpMinPly || (abs(beta) < VALUE_KNOWN_WIN && depth < 13))
                return nullValue;

            assert(!thisThread->nmpMinPly); // Recursive verification is not allowed

            // Do verification search at high depths, with null move pruning disabled
            // for us, until ply exceeds nmpMinPly.
            thisThread->nmpMinPly = ss->ply + 3 * (depth-R) / 4;
            thisThread->nmpColor = us;

            Value v = search<NonPV>(pos, ss, beta-1, beta, depth-R, false);

            thisThread->nmpMinPly = 0;

            if (v >= beta)
                return nullValue;
        }
    }

    probcutBeta = beta + ProbcutMargin[pos.variant()] - 49 * improving;

    // Step 10. ProbCut (~10 Elo)
    // If we have a good enough capture and a reduced search returns a value
    // much above beta, we can (almost) safely prune the previous move.
    if (   !PvNode
        &&  depth > 4
        &&  abs(beta) < VALUE_TB_WIN_IN_MAX_PLY
        && !(   ttHit
             && tte->depth() >= depth - 3
             && ttValue != VALUE_NONE
             && ttValue < probcutBeta))
    {
        if (   ttHit
            && tte->depth() >= depth - 3
            && ttValue != VALUE_NONE
            && ttValue >= probcutBeta
            && ttMove
            && pos.capture_or_promotion(ttMove))
            return probcutBeta;

        assert(probcutBeta < VALUE_INFINITE);
        MovePicker mp(pos, ttMove, probcutBeta - ss->staticEval, &captureHistory);
        int probCutCount = 0;

        while (   (move = mp.next_move()) != MOVE_NONE
               && probCutCount < 2 + 2 * cutNode)
            if (move != excludedMove && pos.legal(move))
            {
                assert(pos.capture_or_promotion(move));
                assert(depth >= 5);

                captureOrPromotion = true;
                probCutCount++;

                ss->currentMove = move;
                ss->continuationHistory = &thisThread->continuationHistory[ss->inCheck]
                                                                          [captureOrPromotion]
                                                                          [pos.moved_piece(move)]
                                                                          [to_sq(move)];

                pos.do_move(move, st);

                // Perform a preliminary qsearch to verify that the move holds
                value = -qsearch<NonPV>(pos, ss+1, -probcutBeta, -probcutBeta+1);

                // If the qsearch held, perform the regular search
                if (value >= probcutBeta)
                    value = -search<NonPV>(pos, ss+1, -probcutBeta, -probcutBeta+1, depth - 4, !cutNode);

                pos.undo_move(move);

                if (value >= probcutBeta)
                {
                    if ( !(ttHit
                       && tte->depth() >= depth - 3
                       && ttValue != VALUE_NONE))
                        tte->save(posKey, value_to_tt(value, ss->ply), ttPv,
                            BOUND_LOWER,
                            depth - 3, move, ss->staticEval);
                    return value;
                }
            }
    }

    // Step 11. Internal iterative deepening (~1 Elo)
    if (depth >= 7 && !ttMove)
    {
        search<NT>(pos, ss, alpha, beta, depth - 7, cutNode);

        tte = TT.probe(posKey, ttHit);
        ttValue = ttHit ? value_from_tt(tte->value(), ss->ply, pos.rule50_count()) : VALUE_NONE;
        ttMove = ttHit ? tte->move() : MOVE_NONE;
    }

moves_loop: // When in check, search starts from here

    const PieceToHistory* contHist[] = { (ss-1)->continuationHistory, (ss-2)->continuationHistory,
                                          nullptr                   , (ss-4)->continuationHistory,
                                          nullptr                   , (ss-6)->continuationHistory };

    Move countermove = thisThread->counterMoves[pos.piece_on(prevSq)][prevSq];

    MovePicker mp(pos, ttMove, depth, &thisThread->mainHistory,
                                      &thisThread->lowPlyHistory,
                                      &captureHistory,
                                      contHist,
                                      countermove,
                                      ss->killers,
                                      ss->ply);

    value = bestValue;
    singularQuietLMR = moveCountPruning = false;
    ttCapture = ttMove && pos.capture_or_promotion(ttMove);

    // Mark this node as being searched
    ThreadHolding th(thisThread, posKey, ss->ply);

    // Step 12. Loop through all pseudo-legal moves until no moves remain
    // or a beta cutoff occurs.
    while ((move = mp.next_move(moveCountPruning)) != MOVE_NONE)
    {
      assert(is_ok(move));

      if (move == excludedMove)
          continue;

      // At root obey the "searchmoves" option and skip moves not listed in Root
      // Move List. As a consequence any illegal move is also skipped. In MultiPV
      // mode we also skip PV moves which have been already searched and those
      // of lower "TB rank" if we are in a TB root position.
      if (rootNode && !std::count(thisThread->rootMoves.begin() + thisThread->pvIdx,
                                  thisThread->rootMoves.begin() + thisThread->pvLast, move))
          continue;

      // Check for legality
      if (!rootNode && !pos.legal(move))
          continue;

      ss->moveCount = ++moveCount;
#ifdef PRINTCURRMOVE
      if (rootNode && thisThread == Threads.main() && Time.elapsed() > PV_MIN_ELAPSED)
          sync_cout << "info depth " << depth
                    << " currmove " << UCI::move(move, pos.is_chess960())
                    << " currmovenumber " << moveCount + thisThread->pvIdx << sync_endl;
#endif
      if (PvNode)
          (ss+1)->pv = nullptr;

      extension = 0;
#ifdef HELPMATE
      if (pos.is_helpmate())
          captureOrPromotion = (type_of(move) == PROMOTION);
#endif
      captureOrPromotion = pos.capture_or_promotion(move);
      movedPiece = pos.moved_piece(move);
      givesCheck = pos.gives_check(move);

      // Calculate new depth for this move
      newDepth = depth - 1;

      // Step 13. Pruning at shallow depth (~200 Elo)
      if (  !rootNode
#ifdef HORDE
          && (pos.is_horde() || pos.non_pawn_material(us))
#else
          && pos.non_pawn_material(us)
#endif
          && bestValue > VALUE_TB_LOSS_IN_MAX_PLY)
      {
          // Skip quiet moves if movecount exceeds our FutilityMoveCount threshold
          moveCountPruning = moveCount >= futility_move_count(improving, depth);

          // Reduced depth of the next LMR search
          int lmrDepth = std::max(newDepth - reduction(improving, depth, moveCount), 0);

          if (   !captureOrPromotion
              && !givesCheck)
          {
              // Countermoves based pruning (~20 Elo)
              if (   lmrDepth < 4 + ((ss-1)->statScore > 0 || (ss-1)->moveCount == 1)
                  && (*contHist[0])[movedPiece][to_sq(move)] < CounterMovePruneThreshold
                  && (*contHist[1])[movedPiece][to_sq(move)] < CounterMovePruneThreshold)
                  continue;

              // Futility pruning: parent node (~5 Elo)
<<<<<<< HEAD
#ifdef LOSERS
              if (pos.is_losers()) {} else
#endif
              if (   lmrDepth < 8
                  && !ss->inCheck
                  && ss->staticEval + FutilityMarginParent[pos.variant()][0] + FutilityMarginParent[pos.variant()][1] * lmrDepth <= alpha
=======
              if (   lmrDepth < 7
                  && !ss->inCheck
                  && ss->staticEval + 283 + 170 * lmrDepth <= alpha
>>>>>>> 220ef1d2
                  &&  (*contHist[0])[movedPiece][to_sq(move)]
                    + (*contHist[1])[movedPiece][to_sq(move)]
                    + (*contHist[3])[movedPiece][to_sq(move)]
                    + (*contHist[5])[movedPiece][to_sq(move)] / 2 < 27376)
                  continue;

              // Prune moves with negative SEE (~20 Elo)
<<<<<<< HEAD
#ifdef ANTI
              if (pos.is_anti()) {} else
#endif
#ifdef HELPMATE
              if (pos.is_helpmate()) {} else
#endif
              if (!pos.see_ge(move, Value(-(29 - std::min(lmrDepth, 17)) * lmrDepth * lmrDepth)))
=======
              if (!pos.see_ge(move, Value(-(29 - std::min(lmrDepth, 18)) * lmrDepth * lmrDepth)))
>>>>>>> 220ef1d2
                  continue;
          }
          else
          {
              // Capture history based pruning when the move doesn't give check
              if (   !givesCheck
                  && lmrDepth < 1
                  && captureHistory[movedPiece][to_sq(move)][type_of(pos.piece_on(to_sq(move)))] < 0)
                  continue;

              // Futility pruning for captures
              if (   !givesCheck
                  && lmrDepth < 6
                  && !(PvNode && abs(bestValue) < 2)
                  && PieceValue[pos.variant()][MG][type_of(movedPiece)] >= PieceValue[pos.variant()][MG][type_of(pos.piece_on(to_sq(move)))]
                  && !ss->inCheck
<<<<<<< HEAD
                  && ss->staticEval + 178 + 261 * lmrDepth
                     + PieceValue[pos.variant()][MG][type_of(pos.piece_on(to_sq(move)))] <= alpha)
=======
                  && ss->staticEval + 169 + 244 * lmrDepth
                     + PieceValue[MG][type_of(pos.piece_on(to_sq(move)))] <= alpha)
>>>>>>> 220ef1d2
                  continue;

              // See based pruning
              if (!pos.see_ge(move, Value(-221) * depth)) // (~25 Elo)
                  continue;
          }
      }

      // Step 14. Extensions (~75 Elo)

      // Singular extension search (~70 Elo). If all moves but one fail low on a
      // search of (alpha-s, beta-s), and just one fails high on (alpha, beta),
      // then that move is singular and should be extended. To verify this we do
      // a reduced search on all the other moves but the ttMove and if the
      // result is lower than ttValue minus a margin, then we will extend the ttMove.
      if (    depth >= 7
          &&  move == ttMove
          && !rootNode
          && !excludedMove // Avoid recursive singular search
       /* &&  ttValue != VALUE_NONE Already implicit in the next condition */
          &&  abs(ttValue) < VALUE_KNOWN_WIN
          && (tte->bound() & BOUND_LOWER)
          &&  tte->depth() >= depth - 3)
      {
          Value singularBeta = ttValue - ((formerPv + 4) * depth) / 2;
          Depth singularDepth = (depth - 1 + 3 * formerPv) / 2;
          ss->excludedMove = move;
          value = search<NonPV>(pos, ss, singularBeta - 1, singularBeta, singularDepth, cutNode);
#ifdef HELPMATE
          if (pos.is_helpmate()) value = -value;
#endif
          ss->excludedMove = MOVE_NONE;

          if (value < singularBeta)
          {
              extension = 1;
              singularQuietLMR = !ttCapture;
          }

          // Multi-cut pruning
          // Our ttMove is assumed to fail high, and now we failed high also on a reduced
          // search without the ttMove. So we assume this expected Cut-node is not singular,
          // that multiple moves fail high, and we can prune the whole subtree by returning
          // a soft bound.
          else if (singularBeta >= beta)
              return singularBeta;

          // If the eval of ttMove is greater than beta we try also if there is another
          // move that pushes it over beta, if so also produce a cutoff.
          else if (ttValue >= beta)
          {
              ss->excludedMove = move;
              value = search<NonPV>(pos, ss, beta - 1, beta, (depth + 3) / 2, cutNode);
              ss->excludedMove = MOVE_NONE;

              if (value >= beta)
                  return beta;
          }
      }

      // Check extension (~2 Elo)
#ifdef CRAZYHOUSE
      else if (type_of(move) == DROP)
      {
          if (givesCheck && pos.see_ge(move))
              extension = 1;
      }
#endif
      else if (    givesCheck
               && (pos.is_discovery_check_on_king(~us, move) || pos.see_ge(move)))
          extension = 1;

      // Passed pawn extension
      else if (   move == ss->killers[0]
               && pos.advanced_pawn_push(move)
               && pos.pawn_passed(us, to_sq(move)))
          extension = 1;

      // Last captures extension
      else if (   PieceValue[pos.variant()][EG][pos.captured_piece()] > PawnValueEg
               && pos.non_pawn_material() <= 2 * RookValueMg)
          extension = 1;

      // Castling extension
      if (   type_of(move) == CASTLING
          && popcount(pos.pieces(us) & ~pos.pieces(PAWN) & (to_sq(move) & KingSide ? KingSide : QueenSide)) <= 3)
          extension = 1;

      // Late irreversible move extension
      if (   move == ttMove
          && pos.rule50_count() > 80
          && (captureOrPromotion || type_of(movedPiece) == PAWN))
          extension = 2;

      // Add extension to new depth
      newDepth += extension;

      // Speculative prefetch as early as possible
      prefetch(TT.first_entry(pos.key_after(move)));

      // Update the current move (this must be done after singular extension search)
      ss->currentMove = move;
      ss->continuationHistory = &thisThread->continuationHistory[ss->inCheck]
                                                                [captureOrPromotion]
                                                                [movedPiece]
                                                                [to_sq(move)];

      // Step 15. Make the move
      pos.do_move(move, st, givesCheck);

      // Step 16. Reduced depth search (LMR, ~200 Elo). If the move fails high it will be
      // re-searched at full depth.
      if (    depth >= 3
          &&  moveCount > 1 + 2 * rootNode + 2 * (PvNode && abs(bestValue) < 2)
          && (!rootNode || thisThread->best_move_count(move) == 0)
          && (  !captureOrPromotion
              || moveCountPruning
              || ss->staticEval + PieceValue[pos.variant()][EG][pos.captured_piece()] <= alpha
              || cutNode
              || thisThread->ttHitAverage < 427 * TtHitAverageResolution * TtHitAverageWindow / 1024))
      {
          Depth r = reduction(improving, depth, moveCount);

          // Decrease reduction at non-check cut nodes for second move at low depths
          if (   cutNode
              && depth <= 10
              && moveCount <= 2
              && !ss->inCheck)
              r--;

          // Decrease reduction if the ttHit running average is large
          if (thisThread->ttHitAverage > 509 * TtHitAverageResolution * TtHitAverageWindow / 1024)
              r--;

          // Reduction if other threads are searching this position
          if (th.marked())
              r++;

          // Decrease reduction if position is or has been on the PV (~10 Elo)
          if (ttPv)
              r -= 2;

          if (moveCountPruning && !formerPv)
              r++;

          // Decrease reduction if opponent's move count is high (~5 Elo)
          if ((ss-1)->moveCount > 13)
              r--;

          // Decrease reduction if ttMove has been singularly extended (~3 Elo)
          if (singularQuietLMR)
              r -= 1 + formerPv;

          if (!captureOrPromotion)
          {
              // Increase reduction if ttMove is a capture (~5 Elo)
              if (ttCapture)
                  r++;

              // Increase reduction for cut nodes (~10 Elo)
              if (cutNode)
                  r += 2;

              // Decrease reduction for moves that escape a capture. Filter out
              // castling moves, because they are coded as "king captures rook" and
              // hence break make_move(). (~2 Elo)
              else if (    type_of(move) == NORMAL
                       && !pos.see_ge(reverse_move(move)))
                  r -= 2 + ttPv - (type_of(movedPiece) == PAWN);

              ss->statScore =  thisThread->mainHistory[us][from_to(move)]
                             + (*contHist[0])[movedPiece][to_sq(move)]
                             + (*contHist[1])[movedPiece][to_sq(move)]
                             + (*contHist[3])[movedPiece][to_sq(move)]
                             - 5287;

              // Decrease/increase reduction by comparing opponent's stat score (~10 Elo)
              if (ss->statScore >= -106 && (ss-1)->statScore < -104)
                  r--;

              else if ((ss-1)->statScore >= -119 && ss->statScore < -140)
                  r++;

              // Decrease/increase reduction for moves with a good/bad history (~30 Elo)
              r -= ss->statScore / 14884;
          }
          else
          {
            // Increase reduction for captures/promotions if late move and at low depth
            if (depth < 8 && moveCount > 2)
                r++;

            // Unless giving check, this capture is likely bad
            if (   !givesCheck
<<<<<<< HEAD
                && ss->staticEval + PieceValue[pos.variant()][EG][pos.captured_piece()] + 211 * depth <= alpha)
=======
                && ss->staticEval + PieceValue[EG][pos.captured_piece()] + 213 * depth <= alpha)
>>>>>>> 220ef1d2
                r++;
          }

          Depth d = Utility::clamp(newDepth - r, 1, newDepth);

          value = -search<NonPV>(pos, ss+1, -(alpha+1), -alpha, d, true);
#ifdef HELPMATE
          if (pos.is_helpmate())
              value = -value;
#endif

          doFullDepthSearch = value > alpha && d != newDepth;

          didLMR = true;
      }
      else
      {
          doFullDepthSearch = !PvNode || moveCount > 1;

          didLMR = false;
      }

      // Step 17. Full depth search when LMR is skipped or fails high
      if (doFullDepthSearch)
      {
          value = -search<NonPV>(pos, ss+1, -(alpha+1), -alpha, newDepth, !cutNode);
#ifdef HELPMATE
          if (pos.is_helpmate())
              value = -value;
#endif

          if (didLMR && !captureOrPromotion)
          {
              int bonus = value > alpha ?  stat_bonus(newDepth)
                                        : -stat_bonus(newDepth);

              if (move == ss->killers[0])
                  bonus += bonus / 4;

              update_continuation_histories(ss, movedPiece, to_sq(move), bonus);
          }
      }

      // For PV nodes only, do a full PV search on the first move or after a fail
      // high (in the latter case search only if value < beta), otherwise let the
      // parent node fail low with value <= alpha and try another move.
      if (PvNode && (moveCount == 1 || (value > alpha && (rootNode || value < beta))))
      {
          (ss+1)->pv = pv;
          (ss+1)->pv[0] = MOVE_NONE;

          value = -search<PV>(pos, ss+1, -beta, -alpha, newDepth, false);
#ifdef HELPMATE
          if (pos.is_helpmate())
              value = -value;
#endif
      }

      // Step 18. Undo move
      pos.undo_move(move);

      assert(value > -VALUE_INFINITE && value < VALUE_INFINITE);

      // Step 19. Check for a new best move
      // Finished searching the move. If a stop occurred, the return value of
      // the search cannot be trusted, and we return immediately without
      // updating best move, PV and TT.
      if (Threads.stop.load(std::memory_order_relaxed))
          return VALUE_ZERO;

      if (rootNode)
      {
          RootMove& rm = *std::find(thisThread->rootMoves.begin(),
                                    thisThread->rootMoves.end(), move);

          // PV move or new best move?
          if (moveCount == 1 || value > alpha)
          {
              rm.score = value;
              rm.selDepth = thisThread->selDepth;
              rm.pv.resize(1);

              assert((ss+1)->pv);

              for (Move* m = (ss+1)->pv; *m != MOVE_NONE; ++m)
                  rm.pv.push_back(*m);

              // We record how often the best move has been changed in each
              // iteration. This information is used for time management: when
              // the best move changes frequently, we allocate some more time.
              if (moveCount > 1)
                  ++thisThread->bestMoveChanges;
          }
          else
              // All other moves but the PV are set to the lowest value: this
              // is not a problem when sorting because the sort is stable and the
              // move position in the list is preserved - just the PV is pushed up.
              rm.score = -VALUE_INFINITE;
      }

      if (value > bestValue)
      {
          bestValue = value;

          if (value > alpha)
          {
              bestMove = move;

              if (PvNode && !rootNode) // Update pv even in fail-high case
                  update_pv(ss->pv, move, (ss+1)->pv);

              if (PvNode && value < beta) // Update alpha! Always alpha < beta
                  alpha = value;
              else
              {
                  assert(value >= beta); // Fail high
                  ss->statScore = 0;
                  break;
              }
          }
      }

      if (move != bestMove)
      {
          if (captureOrPromotion && captureCount < 32)
              capturesSearched[captureCount++] = move;

          else if (!captureOrPromotion && quietCount < 64)
              quietsSearched[quietCount++] = move;
      }
    }

    // The following condition would detect a stop only after move loop has been
    // completed. But in this case bestValue is valid because we have fully
    // searched our subtree, and we can anyhow save the result in TT.
    /*
       if (Threads.stop)
        return VALUE_DRAW;
    */

    // Step 20. Check for mate and stalemate
    // All legal moves have been searched and if there are no legal moves, it
    // must be a mate or a stalemate. If we are in a singular extension search then
    // return a fail low score.

    assert(moveCount || !ss->inCheck || excludedMove || !MoveList<LEGAL>(pos).size());

    if (!moveCount)
    {
        assert(!pos.is_variant_end()); // was already checked
        bestValue = excludedMove ? alpha
                   :     ss->inCheck ? pos.checkmate_value(ss->ply)
                                     : pos.stalemate_value(ss->ply, VALUE_DRAW);
    }
    else if (bestMove)
        update_all_stats(pos, ss, bestMove, bestValue, beta, prevSq,
                         quietsSearched, quietCount, capturesSearched, captureCount, depth);

    // Bonus for prior countermove that caused the fail low
    else if (   (depth >= 3 || PvNode)
             && !priorCapture)
        update_continuation_histories(ss-1, pos.piece_on(prevSq), prevSq, stat_bonus(depth));

    if (PvNode)
        bestValue = std::min(bestValue, maxValue);

    if (!excludedMove && !(rootNode && thisThread->pvIdx))
        tte->save(posKey, value_to_tt(bestValue, ss->ply), ttPv,
                  bestValue >= beta ? BOUND_LOWER :
                  PvNode && bestMove ? BOUND_EXACT : BOUND_UPPER,
                  depth, bestMove, ss->staticEval);

    assert(bestValue > -VALUE_INFINITE && bestValue < VALUE_INFINITE);

    return bestValue;
  }


  // qsearch() is the quiescence search function, which is called by the main search
  // function with zero depth, or recursively with further decreasing depth per call.
  template <NodeType NT>
  Value qsearch(Position& pos, Stack* ss, Value alpha, Value beta, Depth depth) {

    constexpr bool PvNode = NT == PV;

    assert(alpha >= -VALUE_INFINITE && alpha < beta && beta <= VALUE_INFINITE);
    assert(PvNode || (alpha == beta - 1));
    assert(depth <= 0);

    Move pv[MAX_PLY+1];
    StateInfo st;
    TTEntry* tte;
    Key posKey;
    Move ttMove, move, bestMove;
    Depth ttDepth;
    Value bestValue, value, ttValue, futilityValue, futilityBase, oldAlpha;
    bool ttHit, pvHit, givesCheck, captureOrPromotion;
    int moveCount;

    if (PvNode)
    {
        oldAlpha = alpha; // To flag BOUND_EXACT when eval above alpha and no available moves
        (ss+1)->pv = pv;
        ss->pv[0] = MOVE_NONE;
    }

    Thread* thisThread = pos.this_thread();
    (ss+1)->ply = ss->ply + 1;
    bestMove = MOVE_NONE;
    ss->inCheck = pos.checkers();
    moveCount = 0;

    if (pos.is_variant_end())
        return pos.variant_result(ss->ply, VALUE_DRAW);

    // Check for an immediate draw or maximum ply reached
    if (   pos.is_draw(ss->ply)
        || ss->ply >= MAX_PLY)
        return (ss->ply >= MAX_PLY && !ss->inCheck) ? evaluate(pos) : VALUE_DRAW;

    assert(0 <= ss->ply && ss->ply < MAX_PLY);

    // Decide whether or not to include checks: this fixes also the type of
    // TT entry depth that we are going to use. Note that in qsearch we use
    // only two types of depth in TT: DEPTH_QS_CHECKS or DEPTH_QS_NO_CHECKS.
    ttDepth = ss->inCheck || depth >= DEPTH_QS_CHECKS ? DEPTH_QS_CHECKS
                                                  : DEPTH_QS_NO_CHECKS;
    // Transposition table lookup
    posKey = pos.key();
    tte = TT.probe(posKey, ttHit);
    ttValue = ttHit ? value_from_tt(tte->value(), ss->ply, pos.rule50_count()) : VALUE_NONE;
    ttMove = ttHit ? tte->move() : MOVE_NONE;
    pvHit = ttHit && tte->is_pv();

    if (  !PvNode
        && ttHit
        && tte->depth() >= ttDepth
        && ttValue != VALUE_NONE // Only in case of TT access race
        && (ttValue >= beta ? (tte->bound() & BOUND_LOWER)
                            : (tte->bound() & BOUND_UPPER)))
        return ttValue;

    // Evaluate the position statically
    if (ss->inCheck)
    {
        ss->staticEval = VALUE_NONE;
        bestValue = futilityBase = -VALUE_INFINITE;
    }
    else
    {
        if (ttHit)
        {
            // Never assume anything about values stored in TT
            if ((ss->staticEval = bestValue = tte->eval()) == VALUE_NONE)
                ss->staticEval = bestValue = evaluate(pos);

            // Can ttValue be used as a better position evaluation?
            if (    ttValue != VALUE_NONE
                && (tte->bound() & (ttValue > bestValue ? BOUND_LOWER : BOUND_UPPER)))
                bestValue = ttValue;
        }
        else
            ss->staticEval = bestValue =
            (ss-1)->currentMove != MOVE_NULL ? evaluate(pos)
                                             : -(ss-1)->staticEval + 2 * Tempo;

        // Stand pat. Return immediately if static value is at least beta
        if (bestValue >= beta)
        {
            if (!ttHit)
                tte->save(posKey, value_to_tt(bestValue, ss->ply), false, BOUND_LOWER,
                          DEPTH_NONE, MOVE_NONE, ss->staticEval);

            return bestValue;
        }

        if (PvNode && bestValue > alpha)
            alpha = bestValue;

        futilityBase = bestValue + 145;
    }

    const PieceToHistory* contHist[] = { (ss-1)->continuationHistory, (ss-2)->continuationHistory,
                                          nullptr                   , (ss-4)->continuationHistory,
                                          nullptr                   , (ss-6)->continuationHistory };

    // Initialize a MovePicker object for the current position, and prepare
    // to search the moves. Because the depth is <= 0 here, only captures,
    // queen and checking knight promotions, and other checks(only if depth >= DEPTH_QS_CHECKS)
    // will be generated.
    MovePicker mp(pos, ttMove, depth, &thisThread->mainHistory,
                                      &thisThread->captureHistory,
                                      contHist,
                                      to_sq((ss-1)->currentMove));

    // Loop through the moves until no moves remain or a beta cutoff occurs
    while ((move = mp.next_move()) != MOVE_NONE)
    {
      assert(is_ok(move));

      givesCheck = pos.gives_check(move);
      captureOrPromotion = pos.capture_or_promotion(move);

      moveCount++;

      // Futility pruning
      if (   !ss->inCheck
          && !givesCheck
#ifdef EXTINCTION
          && !pos.is_extinction()
#endif
#ifdef RACE
          && !(pos.is_race() && type_of(pos.piece_on(from_sq(move))) == KING && rank_of(to_sq(move)) == RANK_8)
#endif
#ifdef HELPMATE
          && !pos.is_helpmate()
#endif
          &&  futilityBase > -VALUE_KNOWN_WIN
          && !pos.advanced_pawn_push(move))
      {
          assert(type_of(move) != ENPASSANT); // Due to !pos.advanced_pawn_push

#ifdef ATOMIC
          if (pos.is_atomic())
              futilityValue = futilityBase + pos.see<ATOMIC_VARIANT>(move);
          else
#endif
#ifdef CRAZYHOUSE
          if (pos.is_house())
              futilityValue = futilityBase + 2 * PieceValue[CRAZYHOUSE_VARIANT][EG][pos.piece_on(to_sq(move))];
          else
#endif
          futilityValue = futilityBase + PieceValue[pos.variant()][EG][pos.piece_on(to_sq(move))];

          if (futilityValue <= alpha)
          {
              bestValue = std::max(bestValue, futilityValue);
              continue;
          }

          if (futilityBase <= alpha && !pos.see_ge(move, VALUE_ZERO + 1))
          {
              bestValue = std::max(bestValue, futilityBase);
              continue;
          }
      }

      // Do not search moves with negative SEE values
      if (  !ss->inCheck && !pos.see_ge(move))
          continue;

      // Speculative prefetch as early as possible
      prefetch(TT.first_entry(pos.key_after(move)));

      // Check for legality just before making the move
      if (!pos.legal(move))
      {
          moveCount--;
          continue;
      }

      ss->currentMove = move;
      ss->continuationHistory = &thisThread->continuationHistory[ss->inCheck]
                                                                [captureOrPromotion]
                                                                [pos.moved_piece(move)]
                                                                [to_sq(move)];

      // Make and search the move
      pos.do_move(move, st, givesCheck);
      value = -qsearch<NT>(pos, ss+1, -beta, -alpha, depth - 1);
#ifdef HELPMATE
      if (pos.is_helpmate())
          value = -value;
#endif
      pos.undo_move(move);

      assert(value > -VALUE_INFINITE && value < VALUE_INFINITE);

      // Check for a new best move
      if (value > bestValue)
      {
          bestValue = value;

          if (value > alpha)
          {
              bestMove = move;

              if (PvNode) // Update pv even in fail-high case
                  update_pv(ss->pv, move, (ss+1)->pv);

              if (PvNode && value < beta) // Update alpha here!
                  alpha = value;
              else
                  break; // Fail high
          }
       }
    }

    // All legal moves have been searched. A special case: if we're in check
    // and no legal moves were found, it is checkmate.
    if (ss->inCheck && bestValue == -VALUE_INFINITE)
        return pos.checkmate_value(ss->ply); // Plies to mate from the root

    tte->save(posKey, value_to_tt(bestValue, ss->ply), pvHit,
              bestValue >= beta ? BOUND_LOWER :
              PvNode && bestValue > oldAlpha  ? BOUND_EXACT : BOUND_UPPER,
              ttDepth, bestMove, ss->staticEval);

    assert(bestValue > -VALUE_INFINITE && bestValue < VALUE_INFINITE);

    return bestValue;
  }


  // value_to_tt() adjusts a mate or TB score from "plies to mate from the root" to
  // "plies to mate from the current position". Standard scores are unchanged.
  // The function is called before storing a value in the transposition table.

  Value value_to_tt(Value v, int ply) {

    assert(v != VALUE_NONE);

    return  v >= VALUE_TB_WIN_IN_MAX_PLY  ? v + ply
          : v <= VALUE_TB_LOSS_IN_MAX_PLY ? v - ply : v;
  }


  // value_from_tt() is the inverse of value_to_tt(): it adjusts a mate or TB score
  // from the transposition table (which refers to the plies to mate/be mated from
  // current position) to "plies to mate/be mated (TB win/loss) from the root". However,
  // for mate scores, to avoid potentially false mate scores related to the 50 moves rule
  // and the graph history interaction, we return an optimal TB score instead.

  Value value_from_tt(Value v, int ply, int r50c) {

    if (v == VALUE_NONE)
        return VALUE_NONE;

    if (v >= VALUE_TB_WIN_IN_MAX_PLY)  // TB win or better
    {
        if (v >= VALUE_MATE_IN_MAX_PLY && VALUE_MATE - v > 99 - r50c)
            return VALUE_MATE_IN_MAX_PLY - 1; // do not return a potentially false mate score

        return v - ply;
    }

    if (v <= VALUE_TB_LOSS_IN_MAX_PLY) // TB loss or worse
    {
        if (v <= VALUE_MATED_IN_MAX_PLY && VALUE_MATE + v > 99 - r50c)
            return VALUE_MATED_IN_MAX_PLY + 1; // do not return a potentially false mate score

        return v + ply;
    }

    return v;
  }


  // update_pv() adds current move and appends child pv[]

  void update_pv(Move* pv, Move move, Move* childPv) {

    for (*pv++ = move; childPv && *childPv != MOVE_NONE; )
        *pv++ = *childPv++;
    *pv = MOVE_NONE;
  }


  // update_all_stats() updates stats at the end of search() when a bestMove is found

  void update_all_stats(const Position& pos, Stack* ss, Move bestMove, Value bestValue, Value beta, Square prevSq,
                        Move* quietsSearched, int quietCount, Move* capturesSearched, int captureCount, Depth depth) {

    int bonus1, bonus2;
    Color us = pos.side_to_move();
    Thread* thisThread = pos.this_thread();
    CapturePieceToHistory& captureHistory = thisThread->captureHistory;
    Piece moved_piece = pos.moved_piece(bestMove);
    PieceType captured = type_of(pos.piece_on(to_sq(bestMove)));

    bonus1 = stat_bonus(depth + 1);
    bonus2 = bestValue > beta + PawnValueMg ? bonus1               // larger bonus
                                            : stat_bonus(depth);   // smaller bonus

    if (!pos.capture_or_promotion(bestMove))
    {
        update_quiet_stats(pos, ss, bestMove, bonus2, depth);

        // Decrease all the non-best quiet moves
        for (int i = 0; i < quietCount; ++i)
        {
            thisThread->mainHistory[us][from_to(quietsSearched[i])] << -bonus2;
            update_continuation_histories(ss, pos.moved_piece(quietsSearched[i]), to_sq(quietsSearched[i]), -bonus2);
        }
    }
    else
        captureHistory[moved_piece][to_sq(bestMove)][captured] << bonus1;

    // Extra penalty for a quiet TT or main killer move in previous ply when it gets refuted
    if (   ((ss-1)->moveCount == 1 || ((ss-1)->currentMove == (ss-1)->killers[0]))
        && !pos.captured_piece())
            update_continuation_histories(ss-1, pos.piece_on(prevSq), prevSq, -bonus1);

    // Decrease all the non-best capture moves
    for (int i = 0; i < captureCount; ++i)
    {
        moved_piece = pos.moved_piece(capturesSearched[i]);
        captured = type_of(pos.piece_on(to_sq(capturesSearched[i])));
        captureHistory[moved_piece][to_sq(capturesSearched[i])][captured] << -bonus1;
    }
  }


  // update_continuation_histories() updates histories of the move pairs formed
  // by moves at ply -1, -2, -4, and -6 with current move.

  void update_continuation_histories(Stack* ss, Piece pc, Square to, int bonus) {

    for (int i : {1, 2, 4, 6})
    {
        if (ss->inCheck && i > 2)
            break;
        if (is_ok((ss-i)->currentMove))
            (*(ss-i)->continuationHistory)[pc][to] << bonus;
    }
  }


  // update_quiet_stats() updates move sorting heuristics

  void update_quiet_stats(const Position& pos, Stack* ss, Move move, int bonus, int depth) {

    if (ss->killers[0] != move)
    {
        ss->killers[1] = ss->killers[0];
        ss->killers[0] = move;
    }

    Color us = pos.side_to_move();
    Thread* thisThread = pos.this_thread();
    thisThread->mainHistory[us][from_to(move)] << bonus;
    update_continuation_histories(ss, pos.moved_piece(move), to_sq(move), bonus);

    if (type_of(pos.moved_piece(move)) != PAWN)
        thisThread->mainHistory[us][from_to(reverse_move(move))] << -bonus;

    if (is_ok((ss-1)->currentMove))
    {
        Square prevSq = to_sq((ss-1)->currentMove);
        thisThread->counterMoves[pos.piece_on(prevSq)][prevSq] = move;
    }

    if (depth > 11 && ss->ply < MAX_LPH)
        thisThread->lowPlyHistory[ss->ply][from_to(move)] << stat_bonus(depth - 7);
  }

  // When playing with strength handicap, choose best move among a set of RootMoves
  // using a statistical rule dependent on 'level'. Idea by Heinz van Saanen.

  Move Skill::pick_best(size_t multiPV) {

    const RootMoves& rootMoves = Threads.main()->rootMoves;
    static PRNG rng(now()); // PRNG sequence should be non-deterministic

    // RootMoves are already sorted by score in descending order
    Value topScore = rootMoves[0].score;
    int delta = std::min(topScore - rootMoves[multiPV - 1].score, PawnValueMg);
    int weakness = 120 - 2 * level;
    int maxScore = -VALUE_INFINITE;

    // Choose best move. For each move score we add two terms, both dependent on
    // weakness. One is deterministic and bigger for weaker levels, and one is
    // random. Then we choose the move with the resulting highest score.
    for (size_t i = 0; i < multiPV; ++i)
    {
        // This is our magic formula
        int push = (  weakness * int(topScore - rootMoves[i].score)
                    + delta * (rng.rand<unsigned>() % weakness)) / 128;

        if (rootMoves[i].score + push >= maxScore)
        {
            maxScore = rootMoves[i].score + push;
            best = rootMoves[i].pv[0];
        }
    }

    return best;
  }

} // namespace


/// MainThread::check_time() is used to print debug info and, more importantly,
/// to detect when we are out of available time and thus stop the search.

void MainThread::check_time() {

  if (--callsCnt > 0)
      return;

  // When using nodes, ensure checking rate is not lower than 0.1% of nodes
  callsCnt = Limits.nodes ? std::min(1024, int(Limits.nodes / 1024)) : 1024;

  static TimePoint lastInfoTime = now();

  TimePoint elapsed = Time.elapsed();
  TimePoint tick = Limits.startTime + elapsed;

  if (tick - lastInfoTime >= 1000)
  {
      lastInfoTime = tick;
      dbg_print();
  }

  // We should not stop pondering until told so by the GUI
  if (ponder)
      return;

  if (   (Limits.use_time_management() && (elapsed > Time.maximum() - 10 || stopOnPonderhit))
      || (Limits.movetime && elapsed >= Limits.movetime)
      || (Limits.nodes && Threads.nodes_searched() >= (uint64_t)Limits.nodes))
      Threads.stop = true;
}


/// UCI::pv() formats PV information according to the UCI protocol. UCI requires
/// that all (if any) unsearched PV lines are sent using a previous search score.

string UCI::pv(const Position& pos, Depth depth, Value alpha, Value beta) {

  std::stringstream ss;
  TimePoint elapsed = Time.elapsed() + 1;
  const RootMoves& rootMoves = pos.this_thread()->rootMoves;
  size_t pvIdx = pos.this_thread()->pvIdx;
  size_t multiPV = std::min((size_t)Options["MultiPV"], rootMoves.size());
  uint64_t nodesSearched = Threads.nodes_searched();
  uint64_t tbHits = Threads.tb_hits() + (TB::RootInTB ? rootMoves.size() : 0);

  for (size_t i = 0; i < multiPV; ++i)
  {
      bool updated = rootMoves[i].score != -VALUE_INFINITE;

      if (depth == 1 && !updated)
          continue;

      Depth d = updated ? depth : depth - 1;
      Value v = updated ? rootMoves[i].score : rootMoves[i].previousScore;

      bool tb = TB::RootInTB && abs(v) < VALUE_MATE_IN_MAX_PLY;
      v = tb ? rootMoves[i].tbScore : v;

      if (ss.rdbuf()->in_avail()) // Not at first line
          ss << "\n";

      ss << "info"
         << " depth "    << d
         << " seldepth " << rootMoves[i].selDepth
         << " multipv "  << i + 1
         << " score "    << UCI::value(v);

      if (Options["UCI_ShowWDL"])
          ss << UCI::wdl(v, pos.game_ply());

      if (!tb && i == pvIdx)
          ss << (v >= beta ? " lowerbound" : v <= alpha ? " upperbound" : "");

      ss << " nodes "    << nodesSearched
         << " nps "      << nodesSearched * 1000 / elapsed;

      if (elapsed > 1000) // Earlier makes little sense
          ss << " hashfull " << TT.hashfull();

      ss << " tbhits "   << tbHits
         << " time "     << elapsed
         << " pv";

      for (Move m : rootMoves[i].pv)
          ss << " " << UCI::move(m, pos.is_chess960());
  }

  return ss.str();
}


/// RootMove::extract_ponder_from_tt() is called in case we have no ponder move
/// before exiting the search, for instance, in case we stop the search during a
/// fail high at root. We try hard to have a ponder move to return to the GUI,
/// otherwise in case of 'ponder on' we have nothing to think on.

bool RootMove::extract_ponder_from_tt(Position& pos) {

    StateInfo st;
    bool ttHit;

    assert(pv.size() == 1);

    if (pv[0] == MOVE_NONE)
        return false;

    pos.do_move(pv[0], st);
    TTEntry* tte = TT.probe(pos.key(), ttHit);

    if (ttHit)
    {
        Move m = tte->move(); // Local copy to be SMP safe
        if (MoveList<LEGAL>(pos).contains(m))
            pv.push_back(m);
    }

    pos.undo_move(pv[0]);
    return pv.size() > 1;
}

void Tablebases::rank_root_moves(Position& pos, Search::RootMoves& rootMoves) {

    RootInTB = false;
    UseRule50 = bool(Options["Syzygy50MoveRule"]);
    ProbeDepth = int(Options["SyzygyProbeDepth"]);
    Cardinality = int(Options["SyzygyProbeLimit"]);
    bool dtz_available = true;

    // Tables with fewer pieces than SyzygyProbeLimit are searched with
    // ProbeDepth == DEPTH_ZERO
    if (Cardinality > MaxCardinality)
    {
        Cardinality = MaxCardinality;
        ProbeDepth = 0;
    }

    if (Cardinality >= popcount(pos.pieces()) && !pos.can_castle(ANY_CASTLING))
    {
        // Rank moves using DTZ tables
        RootInTB = root_probe(pos, rootMoves);

        if (!RootInTB)
        {
            // DTZ tables are missing; try to rank moves using WDL tables
            dtz_available = false;
            RootInTB = root_probe_wdl(pos, rootMoves);
        }
    }

    if (RootInTB)
    {
        // Sort moves according to TB rank
        std::sort(rootMoves.begin(), rootMoves.end(),
                  [](const RootMove &a, const RootMove &b) { return a.tbRank > b.tbRank; } );

        // Probe during search only if DTZ is not available and we are winning
        if (dtz_available || rootMoves[0].tbScore <= VALUE_DRAW)
            Cardinality = 0;
    }
    else
    {
        // Clean up if root_probe() and root_probe_wdl() have failed
        for (auto& m : rootMoves)
            m.tbRank = 0;
    }
}<|MERGE_RESOLUTION|>--- conflicted
+++ resolved
@@ -66,9 +66,8 @@
   constexpr uint64_t TtHitAverageResolution = 1024;
 
   // Razor and futility margins
-<<<<<<< HEAD
   constexpr int RazorMargin[VARIANT_NB] = {
-  527,
+  510,
 #ifdef ANTI
   2234,
 #endif
@@ -104,7 +103,7 @@
 #endif
   };
   constexpr int FutilityMarginFactor[VARIANT_NB] = {
-  227,
+  223,
 #ifdef ANTI
   611,
 #endif
@@ -140,7 +139,7 @@
 #endif
   };
   constexpr int FutilityMarginParent[VARIANT_NB][2] = {
-  { 284, 188 },
+  { 283, 170 },
 #ifdef ANTI
   { 331, 372 },
 #endif
@@ -213,11 +212,6 @@
   };
   Value futility_margin(Variant var, Depth d, bool improving) {
     return Value(FutilityMarginFactor[var] * (d - improving));
-=======
-  constexpr int RazorMargin = 510;
-  Value futility_margin(Depth d, bool improving) {
-    return Value(223 * (d - improving));
->>>>>>> 220ef1d2
   }
 
   // Reductions lookup table, initialized at startup
@@ -1065,8 +1059,7 @@
         assert(eval - beta >= 0);
 
         // Null move dynamic reduction based on depth and value
-<<<<<<< HEAD
-        Depth R = (737 + 77 * depth) / 246 + std::min(int(eval - beta) / 192, 3);
+        Depth R = (817 + 71 * depth) / 213 + std::min(int(eval - beta) / 192, 3);
 #ifdef ANTI
         if (pos.is_anti())
             R = (823 + 67 * depth) / 256 + std::min(int(eval - beta) / 400, 3);
@@ -1075,9 +1068,6 @@
         if (pos.is_atomic())
             R = (823 + 67 * depth) / 256 + std::min(int(eval - beta) / 400, 3);
 #endif
-=======
-        Depth R = (817 + 71 * depth) / 213 + std::min(int(eval - beta) / 192, 3);
->>>>>>> 220ef1d2
 
         ss->currentMove = MOVE_NULL;
         ss->continuationHistory = &thisThread->continuationHistory[0][0][NO_PIECE][0];
@@ -1279,18 +1269,12 @@
                   continue;
 
               // Futility pruning: parent node (~5 Elo)
-<<<<<<< HEAD
 #ifdef LOSERS
               if (pos.is_losers()) {} else
 #endif
-              if (   lmrDepth < 8
+              if (   lmrDepth < 7
                   && !ss->inCheck
                   && ss->staticEval + FutilityMarginParent[pos.variant()][0] + FutilityMarginParent[pos.variant()][1] * lmrDepth <= alpha
-=======
-              if (   lmrDepth < 7
-                  && !ss->inCheck
-                  && ss->staticEval + 283 + 170 * lmrDepth <= alpha
->>>>>>> 220ef1d2
                   &&  (*contHist[0])[movedPiece][to_sq(move)]
                     + (*contHist[1])[movedPiece][to_sq(move)]
                     + (*contHist[3])[movedPiece][to_sq(move)]
@@ -1298,17 +1282,13 @@
                   continue;
 
               // Prune moves with negative SEE (~20 Elo)
-<<<<<<< HEAD
 #ifdef ANTI
               if (pos.is_anti()) {} else
 #endif
 #ifdef HELPMATE
               if (pos.is_helpmate()) {} else
 #endif
-              if (!pos.see_ge(move, Value(-(29 - std::min(lmrDepth, 17)) * lmrDepth * lmrDepth)))
-=======
               if (!pos.see_ge(move, Value(-(29 - std::min(lmrDepth, 18)) * lmrDepth * lmrDepth)))
->>>>>>> 220ef1d2
                   continue;
           }
           else
@@ -1325,13 +1305,8 @@
                   && !(PvNode && abs(bestValue) < 2)
                   && PieceValue[pos.variant()][MG][type_of(movedPiece)] >= PieceValue[pos.variant()][MG][type_of(pos.piece_on(to_sq(move)))]
                   && !ss->inCheck
-<<<<<<< HEAD
-                  && ss->staticEval + 178 + 261 * lmrDepth
+                  && ss->staticEval + 169 + 244 * lmrDepth
                      + PieceValue[pos.variant()][MG][type_of(pos.piece_on(to_sq(move)))] <= alpha)
-=======
-                  && ss->staticEval + 169 + 244 * lmrDepth
-                     + PieceValue[MG][type_of(pos.piece_on(to_sq(move)))] <= alpha)
->>>>>>> 220ef1d2
                   continue;
 
               // See based pruning
@@ -1526,11 +1501,7 @@
 
             // Unless giving check, this capture is likely bad
             if (   !givesCheck
-<<<<<<< HEAD
-                && ss->staticEval + PieceValue[pos.variant()][EG][pos.captured_piece()] + 211 * depth <= alpha)
-=======
-                && ss->staticEval + PieceValue[EG][pos.captured_piece()] + 213 * depth <= alpha)
->>>>>>> 220ef1d2
+                && ss->staticEval + PieceValue[pos.variant()][EG][pos.captured_piece()] + 213 * depth <= alpha)
                 r++;
           }
 

--- conflicted
+++ resolved
@@ -1163,14 +1163,8 @@
       movedPiece = pos.moved_piece(move);
       givesCheck = gives_check(pos, move);
 
-<<<<<<< HEAD
-      // Skip quiet moves if movecount exceeds our FutilityMoveCount threshold
-      moveCountPruning = depth < 16 * ONE_PLY
-                      && moveCount >= FutilityMoveCounts[pos.variant()][improving][depth / ONE_PLY];
-=======
       moveCountPruning =   depth < 16 * ONE_PLY
-                        && moveCount >= FutilityMoveCounts[improving][depth / ONE_PLY];
->>>>>>> 7c5f5fba
+                        && moveCount >= FutilityMoveCounts[pos.variant()][improving][depth / ONE_PLY];
 
       // Step 13. Extensions (~70 Elo)
 

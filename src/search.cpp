/*
  Stockfish, a UCI chess playing engine derived from Glaurung 2.1
  Copyright (C) 2004-2023 The Stockfish developers (see AUTHORS file)

  Stockfish is free software: you can redistribute it and/or modify
  it under the terms of the GNU General Public License as published by
  the Free Software Foundation, either version 3 of the License, or
  (at your option) any later version.

  Stockfish is distributed in the hope that it will be useful,
  but WITHOUT ANY WARRANTY; without even the implied warranty of
  MERCHANTABILITY or FITNESS FOR A PARTICULAR PURPOSE.  See the
  GNU General Public License for more details.

  You should have received a copy of the GNU General Public License
  along with this program.  If not, see <http://www.gnu.org/licenses/>.
*/

#include <algorithm>
#include <cassert>
#include <cmath>
#include <cstring>   // For std::memset
#include <iostream>
#include <sstream>

#include "evaluate.h"
#include "misc.h"
#include "movegen.h"
#include "movepick.h"
#include "position.h"
#include "search.h"
#include "thread.h"
#include "timeman.h"
#include "tt.h"
#include "uci.h"
#include "syzygy/tbprobe.h"
#include "nnue/evaluate_nnue.h"

namespace Stockfish {

namespace Search {

  LimitsType Limits;
}

namespace Tablebases {

  int Cardinality;
  bool RootInTB;
  bool UseRule50;
  Depth ProbeDepth;
}

namespace TB = Tablebases;

using std::string;
using Eval::evaluate;
using namespace Search;

namespace {

  // Different node types, used as a template parameter
  enum NodeType { NonPV, PV, Root };

  // Futility margin
  Value futility_margin(Depth d, bool improving) {
    return Value(148 * (d - improving));
  }

  // Reductions lookup table, initialized at startup
  int Reductions[MAX_MOVES]; // [depth or moveNumber]

  Depth reduction(bool i, Depth d, int mn, Value delta, Value rootDelta) {
    int r = Reductions[d] * Reductions[mn];
    return (r + 1356 - int(delta) * 983 / int(rootDelta)) / 1024 + (!i && r > 901);
  }

  constexpr int futility_move_count(bool improving, Depth depth) {
    return improving ? (3 + depth * depth)
                     : (3 + depth * depth) / 2;
  }

  // History and stats update bonus, based on depth
  int stat_bonus(Depth d) {
    return std::min(337 * d - 497, 1632);
  }

  // Add a small random component to draw evaluations to avoid 3-fold blindness
  Value value_draw(const Thread* thisThread) {
    return VALUE_DRAW - 1 + Value(thisThread->nodes & 0x2);
  }

  // Skill structure is used to implement strength limit. If we have an uci_elo then
  // we convert it to a suitable fractional skill level using anchoring to CCRL Elo
  // (goldfish 1.13 = 2000) and a fit through Ordo derived Elo for match (TC 60+0.6)
  // results spanning a wide range of k values.
  struct Skill {
    Skill(int skill_level, int uci_elo) {
        if (uci_elo)
        {
            double e = double(uci_elo - 1320) / (3190 - 1320);
            level = std::clamp((((37.2473 * e - 40.8525) * e + 22.2943) * e - 0.311438), 0.0, 19.0);
        }
        else
            level = double(skill_level);
    }
    bool enabled() const { return level < 20.0; }
    bool time_to_pick(Depth depth) const { return depth == 1 + int(level); }
    Move pick_best(size_t multiPV);

    double level;
    Move best = MOVE_NONE;
  };

  template <NodeType nodeType>
  Value search(Position& pos, Stack* ss, Value alpha, Value beta, Depth depth, bool cutNode);

  template <NodeType nodeType>
  Value qsearch(Position& pos, Stack* ss, Value alpha, Value beta, Depth depth = 0);

  Value value_to_tt(Value v, int ply);
  Value value_from_tt(Value v, int ply, int r50c);
  void update_pv(Move* pv, Move move, const Move* childPv);
  void update_continuation_histories(Stack* ss, Piece pc, Square to, int bonus);
  void update_quiet_stats(const Position& pos, Stack* ss, Move move, int bonus);
  void update_all_stats(const Position& pos, Stack* ss, Move bestMove, Value bestValue, Value beta, Square prevSq,
                        Move* quietsSearched, int quietCount, Move* capturesSearched, int captureCount, Depth depth);

  // perft() is our utility to verify move generation. All the leaf nodes up
  // to the given depth are generated and counted, and the sum is returned.
  template<bool Root>
  uint64_t perft(Position& pos, Depth depth) {

    StateInfo st;
#ifdef USE_NNUE
    ASSERT_ALIGNED(&st, Eval::NNUE::CacheLineSize);
#endif

    uint64_t cnt, nodes = 0;
    const bool leaf = (depth == 2);

    for (const auto& m : MoveList<LEGAL>(pos))
    {
        if (Root && depth <= 1)
            cnt = 1, nodes++;
        else
        {
            pos.do_move(m, st);
            cnt = leaf ? MoveList<LEGAL>(pos).size() : perft<false>(pos, depth - 1);
            nodes += cnt;
            pos.undo_move(m);
        }
        if (Root)
            sync_cout << UCI::move(m, pos.is_chess960()) << ": " << cnt << sync_endl;
    }
    return nodes;
  }

} // namespace


/// Search::init() is called at startup to initialize various lookup tables

void Search::init() {

  for (int i = 1; i < MAX_MOVES; ++i)
      Reductions[i] = int((20.89 + std::log(Threads.size()) / 2) * std::log(i));
}


/// Search::clear() resets search state to its initial value

void Search::clear() {

  Threads.main()->wait_for_search_finished();

  Time.availableNodes = 0;
  TT.clear();
  Threads.clear();
  Tablebases::init(UCI::variant_from_name(Options["UCI_Variant"]), Options["SyzygyPath"]); // Free mapped files
}


/// MainThread::search() is started when the program receives the UCI 'go'
/// command. It searches from the root position and outputs the "bestmove".

void MainThread::search() {

  if (Limits.perft)
  {
      nodes = perft<true>(rootPos, Limits.perft);
      sync_cout << "\nNodes searched: " << nodes << "\n" << sync_endl;
      return;
  }

  Color us = rootPos.side_to_move();
  Time.init(rootPos.variant(), Limits, us, rootPos.game_ply());
  TT.new_search();

#ifdef USE_NNUE
  Eval::NNUE::verify();
#endif

  if (rootMoves.empty())
  {
      rootMoves.emplace_back(MOVE_NONE);
      Value score = rootPos.is_variant_end() ? rootPos.variant_result()
                   : rootPos.checkers() ? rootPos.checkmate_value()
                   : rootPos.stalemate_value();
      sync_cout << "info depth 0 score " << UCI::value(score) << sync_endl;
  }
  else
  {
      Threads.start_searching(); // start non-main threads
      Thread::search();          // main thread start searching
  }

  // When we reach the maximum depth, we can arrive here without a raise of
  // Threads.stop. However, if we are pondering or in an infinite search,
  // the UCI protocol states that we shouldn't print the best move before the
  // GUI sends a "stop" or "ponderhit" command. We therefore simply wait here
  // until the GUI sends one of those commands.

  while (!Threads.stop && (ponder || Limits.infinite))
  {} // Busy wait for a stop or a ponder reset

  // Stop the threads if not already stopped (also raise the stop if
  // "ponderhit" just reset Threads.ponder).
  Threads.stop = true;

  // Wait until all threads have finished
  Threads.wait_for_search_finished();

  // When playing in 'nodes as time' mode, subtract the searched nodes from
  // the available ones before exiting.
  if (Limits.npmsec)
      Time.availableNodes += Limits.inc[us] - Threads.nodes_searched();

  Thread* bestThread = this;
  Skill skill = Skill(Options["Skill Level"], Options["UCI_LimitStrength"] ? int(Options["UCI_Elo"]) : 0);

  if (   int(Options["MultiPV"]) == 1
      && !Limits.depth
      && !skill.enabled()
      && rootMoves[0].pv[0] != MOVE_NONE)
      bestThread = Threads.get_best_thread();

  bestPreviousScore = bestThread->rootMoves[0].score;
  bestPreviousAverageScore = bestThread->rootMoves[0].averageScore;

  // Send again PV info if we have a new best thread
  if (bestThread != this)
      sync_cout << UCI::pv(bestThread->rootPos, bestThread->completedDepth) << sync_endl;

  // Best move could be MOVE_NONE when searching on a terminal position
  sync_cout << "bestmove " << UCI::move(bestThread->rootMoves[0].pv[0], rootPos.is_chess960());

  if (bestThread->rootMoves[0].pv.size() > 1 || bestThread->rootMoves[0].extract_ponder_from_tt(rootPos))
      std::cout << " ponder " << UCI::move(bestThread->rootMoves[0].pv[1], rootPos.is_chess960());

  std::cout << sync_endl;
}


/// Thread::search() is the main iterative deepening loop. It calls search()
/// repeatedly with increasing depth until the allocated thinking time has been
/// consumed, the user stops the search, or the maximum search depth is reached.

void Thread::search() {

  // To allow access to (ss-7) up to (ss+2), the stack must be oversized.
  // The former is needed to allow update_continuation_histories(ss-1, ...),
  // which accesses its argument at ss-6, also near the root.
  // The latter is needed for statScore and killer initialization.
  Stack stack[MAX_PLY+10], *ss = stack+7;
  Move  pv[MAX_PLY+1];
  Value alpha, beta, delta;
  Move  lastBestMove = MOVE_NONE;
  Depth lastBestMoveDepth = 0;
  MainThread* mainThread = (this == Threads.main() ? Threads.main() : nullptr);
  double timeReduction = 1, totBestMoveChanges = 0;
  Color us = rootPos.side_to_move();
  int iterIdx = 0;

  std::memset(ss-7, 0, 10 * sizeof(Stack));
  for (int i = 7; i > 0; --i)
  {
      (ss-i)->continuationHistory = &this->continuationHistory[0][0][NO_PIECE][0]; // Use as a sentinel
      (ss-i)->staticEval = VALUE_NONE;
  }

  for (int i = 0; i <= MAX_PLY + 2; ++i)
      (ss+i)->ply = i;

  ss->pv = pv;

  bestValue = -VALUE_INFINITE;

  if (mainThread)
  {
      if (mainThread->bestPreviousScore == VALUE_INFINITE)
          for (int i = 0; i < 4; ++i)
              mainThread->iterValue[i] = VALUE_ZERO;
      else
          for (int i = 0; i < 4; ++i)
              mainThread->iterValue[i] = mainThread->bestPreviousScore;
  }

  size_t multiPV = size_t(Options["MultiPV"]);
  Skill skill(Options["Skill Level"], Options["UCI_LimitStrength"] ? int(Options["UCI_Elo"]) : 0);

  // When playing with strength handicap enable MultiPV search that we will
  // use behind the scenes to retrieve a set of possible moves.
  if (skill.enabled())
      multiPV = std::max(multiPV, (size_t)4);

  multiPV = std::min(multiPV, rootMoves.size());

  int searchAgainCounter = 0;

  // Iterative deepening loop until requested to stop or the target depth is reached
  while (   ++rootDepth < MAX_PLY
         && !Threads.stop
         && !(Limits.depth && mainThread && rootDepth > Limits.depth))
  {
      // Age out PV variability metric
      if (mainThread)
          totBestMoveChanges /= 2;

      // Save the last iteration's scores before first PV line is searched and
      // all the move scores except the (new) PV are set to -VALUE_INFINITE.
      for (RootMove& rm : rootMoves)
          rm.previousScore = rm.score;

      size_t pvFirst = 0;
      pvLast = 0;

      if (!Threads.increaseDepth)
          searchAgainCounter++;

      // MultiPV loop. We perform a full root search for each PV line
      for (pvIdx = 0; pvIdx < multiPV && !Threads.stop; ++pvIdx)
      {
          if (pvIdx == pvLast)
          {
              pvFirst = pvLast;
              for (pvLast++; pvLast < rootMoves.size(); pvLast++)
                  if (rootMoves[pvLast].tbRank != rootMoves[pvFirst].tbRank)
                      break;
          }

          // Reset UCI info selDepth for each depth and each PV line
          selDepth = 0;

          // Reset aspiration window starting size
          Value prev = rootMoves[pvIdx].averageScore;
          delta = Value(11) + int(prev) * prev / 15368;
          alpha = std::max(prev - delta,-VALUE_INFINITE);
          beta  = std::min(prev + delta, VALUE_INFINITE);

          // Adjust optimism based on root move's previousScore
          int opt = 116 * prev / (std::abs(prev) + 143);
          optimism[ us] = Value(opt);
          optimism[~us] = -optimism[us];

          // Start with a small aspiration window and, in the case of a fail
          // high/low, re-search with a bigger window until we don't fail
          // high/low anymore.
          int failedHighCnt = 0;
          while (true)
          {
              // Adjust the effective depth searched, but ensuring at least one effective increment for every
              // four searchAgain steps (see issue #2717).
              Depth adjustedDepth = std::max(1, rootDepth - failedHighCnt - 3 * (searchAgainCounter + 1) / 4);
              bestValue = Stockfish::search<Root>(rootPos, ss, alpha, beta, adjustedDepth, false);
#ifdef HELPMATE
              if (rootPos.is_helpmate()) bestValue = -bestValue;
#endif

              // Bring the best move to the front. It is critical that sorting
              // is done with a stable algorithm because all the values but the
              // first and eventually the new best one are set to -VALUE_INFINITE
              // and we want to keep the same order for all the moves except the
              // new PV that goes to the front. Note that in case of MultiPV
              // search the already searched PV lines are preserved.
              std::stable_sort(rootMoves.begin() + pvIdx, rootMoves.begin() + pvLast);

              // If search has been stopped, we break immediately. Sorting is
              // safe because RootMoves is still valid, although it refers to
              // the previous iteration.
              if (Threads.stop)
                  break;

              // When failing high/low give some update (without cluttering
              // the UI) before a re-search.
              if (   mainThread
                  && multiPV == 1
                  && (bestValue <= alpha || bestValue >= beta)
                  && Time.elapsed() > 3000)
                  sync_cout << UCI::pv(rootPos, rootDepth) << sync_endl;

              // In case of failing low/high increase aspiration window and
              // re-search, otherwise exit the loop.
              if (bestValue <= alpha)
              {
                  beta = (alpha + beta) / 2;
                  alpha = std::max(bestValue - delta, -VALUE_INFINITE);

                  failedHighCnt = 0;
                  if (mainThread)
                      mainThread->stopOnPonderhit = false;
              }
              else if (bestValue >= beta)
              {
                  beta = std::min(bestValue + delta, VALUE_INFINITE);
                  ++failedHighCnt;
              }
              else
                  break;

              delta += delta / 3;

              assert(alpha >= -VALUE_INFINITE && beta <= VALUE_INFINITE);
          }
#ifdef HELPMATE
          if (rootPos.is_helpmate()) bestValue = -bestValue;
#endif

          // Sort the PV lines searched so far and update the GUI
          std::stable_sort(rootMoves.begin() + pvFirst, rootMoves.begin() + pvIdx + 1);

          if (    mainThread
              && (Threads.stop || pvIdx + 1 == multiPV || Time.elapsed() > 3000))
              sync_cout << UCI::pv(rootPos, rootDepth) << sync_endl;
      }

      if (!Threads.stop)
          completedDepth = rootDepth;

      if (rootMoves[0].pv[0] != lastBestMove)
      {
          lastBestMove = rootMoves[0].pv[0];
          lastBestMoveDepth = rootDepth;
      }

      // Have we found a "mate in x"?
      if (   Limits.mate
          && bestValue >= VALUE_MATE_IN_MAX_PLY
          && VALUE_MATE - bestValue <= 2 * Limits.mate)
          Threads.stop = true;

      if (!mainThread)
          continue;

      // If skill level is enabled and time is up, pick a sub-optimal best move
      if (skill.enabled() && skill.time_to_pick(rootDepth))
          skill.pick_best(multiPV);

      // Use part of the gained time from a previous stable move for the current move
      for (Thread* th : Threads)
      {
          totBestMoveChanges += th->bestMoveChanges;
          th->bestMoveChanges = 0;
      }

      // Do we have time for the next iteration? Can we stop searching now?
      if (    Limits.use_time_management()
          && !Threads.stop
          && !mainThread->stopOnPonderhit)
      {
          double fallingEval = (69 + 13 * (mainThread->bestPreviousAverageScore - bestValue)
                                    +  6 * (mainThread->iterValue[iterIdx] - bestValue)) / 619.6;
          fallingEval = std::clamp(fallingEval, 0.5, 1.5);

          // If the bestMove is stable over several iterations, reduce time accordingly
          timeReduction = lastBestMoveDepth + 8 < completedDepth ? 1.57 : 0.65;
          double reduction = (1.4 + mainThread->previousTimeReduction) / (2.08 * timeReduction);
          double bestMoveInstability = 1 + 1.8 * totBestMoveChanges / Threads.size();

          double totalTime = Time.optimum() * fallingEval * reduction * bestMoveInstability;

          // Cap used time in case of a single legal move for a better viewer experience in tournaments
          // yielding correct scores and sufficiently fast moves.
          if (rootMoves.size() == 1)
              totalTime = std::min(500.0, totalTime);

          // Stop the search if we have exceeded the totalTime
          if (Time.elapsed() > totalTime)
          {
              // If we are allowed to ponder do not stop the search now but
              // keep pondering until the GUI sends "ponderhit" or "stop".
              if (mainThread->ponder)
                  mainThread->stopOnPonderhit = true;
              else
                  Threads.stop = true;
          }
          else if (   !mainThread->ponder
                   && Time.elapsed() > totalTime * 0.50)
              Threads.increaseDepth = false;
          else
              Threads.increaseDepth = true;
      }

      mainThread->iterValue[iterIdx] = bestValue;
      iterIdx = (iterIdx + 1) & 3;
  }

  if (!mainThread)
      return;

  mainThread->previousTimeReduction = timeReduction;

  // If skill level is enabled, swap best PV line with the sub-optimal one
  if (skill.enabled())
      std::swap(rootMoves[0], *std::find(rootMoves.begin(), rootMoves.end(),
                skill.best ? skill.best : skill.pick_best(multiPV)));
}


namespace {

  // search<>() is the main search function for both PV and non-PV nodes

  template <NodeType nodeType>
  Value search(Position& pos, Stack* ss, Value alpha, Value beta, Depth depth, bool cutNode) {

    constexpr bool PvNode = nodeType != NonPV;
    constexpr bool rootNode = nodeType == Root;

    // Check if we have an upcoming move which draws by repetition, or
    // if the opponent had an alternative move earlier to this position.
    if (   !rootNode
        && pos.rule50_count() >= 3
        && alpha < VALUE_DRAW
        && pos.has_game_cycle(ss->ply))
    {
        alpha = value_draw(pos.this_thread());
        if (alpha >= beta)
            return alpha;
    }

    // Dive into quiescence search when the depth reaches zero
    if (depth <= 0)
        return qsearch<PvNode ? PV : NonPV>(pos, ss, alpha, beta);

    assert(-VALUE_INFINITE <= alpha && alpha < beta && beta <= VALUE_INFINITE);
    assert(PvNode || (alpha == beta - 1));
    assert(0 < depth && depth < MAX_PLY);
    assert(!(PvNode && cutNode));

    Move pv[MAX_PLY+1], capturesSearched[32], quietsSearched[64];
    StateInfo st;
#ifdef USE_NNUE
    ASSERT_ALIGNED(&st, Eval::NNUE::CacheLineSize);
#endif

    TTEntry* tte;
    Key posKey;
    Move ttMove, move, excludedMove, bestMove;
    Depth extension, newDepth;
    Value bestValue, value, ttValue, eval, maxValue, probCutBeta;
    bool givesCheck, improving, priorCapture, singularQuietLMR;
    bool capture, moveCountPruning, ttCapture;
    Piece movedPiece;
    int moveCount, captureCount, quietCount, improvement;

    // Step 1. Initialize node
    Thread* thisThread = pos.this_thread();
    ss->inCheck        = pos.checkers();
    priorCapture       = pos.captured_piece();
    Color us           = pos.side_to_move();
    moveCount          = captureCount = quietCount = ss->moveCount = 0;
    bestValue          = -VALUE_INFINITE;
    maxValue           = VALUE_INFINITE;

    // Check for the available remaining time
    if (thisThread == Threads.main())
        static_cast<MainThread*>(thisThread)->check_time();

    // Used to send selDepth info to GUI (selDepth counts from 1, ply from 0)
    if (PvNode && thisThread->selDepth < ss->ply + 1)
        thisThread->selDepth = ss->ply + 1;

    if (!rootNode)
    {
        if (pos.is_variant_end())
            return pos.variant_result(ss->ply, VALUE_DRAW);

        // Step 2. Check for aborted search and immediate draw
        if (   Threads.stop.load(std::memory_order_relaxed)
            || pos.is_draw(ss->ply)
            || ss->ply >= MAX_PLY)
            return (ss->ply >= MAX_PLY && !ss->inCheck) ? evaluate(pos)
                                                        : value_draw(pos.this_thread());

        // Step 3. Mate distance pruning. Even if we mate at the next move our score
        // would be at best mate_in(ss->ply+1), but if alpha is already bigger because
        // a shorter mate was found upward in the tree then there is no need to search
        // because we will never beat the current alpha. Same logic but with reversed
        // signs applies also in the opposite condition of being mated instead of giving
        // mate. In this case return a fail-high score.
        alpha = std::max(mated_in(ss->ply), alpha);
        beta = std::min(mate_in(ss->ply+1), beta);
        if (alpha >= beta)
            return alpha;
    }
    else
        thisThread->rootDelta = beta - alpha;

    assert(0 <= ss->ply && ss->ply < MAX_PLY);

    (ss+1)->excludedMove = bestMove = MOVE_NONE;
    (ss+2)->killers[0]   = (ss+2)->killers[1] = MOVE_NONE;
    (ss+2)->cutoffCnt    = 0;
    ss->doubleExtensions = (ss-1)->doubleExtensions;
    Square prevSq        = is_ok((ss-1)->currentMove) ? to_sq((ss-1)->currentMove) : SQ_NONE;
    ss->statScore        = 0;

    // Step 4. Transposition table lookup.
    excludedMove = ss->excludedMove;
    posKey = pos.key();
    tte = TT.probe(posKey, ss->ttHit);
    ttValue = ss->ttHit ? value_from_tt(tte->value(), ss->ply, pos.rule50_count()) : VALUE_NONE;
    ttMove =  rootNode ? thisThread->rootMoves[thisThread->pvIdx].pv[0]
            : ss->ttHit    ? tte->move() : MOVE_NONE;
    ttCapture = ttMove && pos.capture_stage(ttMove);

    // At this point, if excluded, skip straight to step 6, static eval. However,
    // to save indentation, we list the condition in all code between here and there.
    if (!excludedMove)
        ss->ttPv = PvNode || (ss->ttHit && tte->is_pv());

    // At non-PV nodes we check for an early TT cutoff
    if (  !PvNode
        && !excludedMove
        && tte->depth() > depth - (tte->bound() == BOUND_EXACT)
        && ttValue != VALUE_NONE // Possible in case of TT access race or if !ttHit
        && (tte->bound() & (ttValue >= beta ? BOUND_LOWER : BOUND_UPPER)))
    {
        // If ttMove is quiet, update move sorting heuristics on TT hit (~2 Elo)
        if (ttMove)
        {
            if (ttValue >= beta)
            {
                // Bonus for a quiet ttMove that fails high (~2 Elo)
                if (!ttCapture)
                    update_quiet_stats(pos, ss, ttMove, stat_bonus(depth));

                // Extra penalty for early quiet moves of the previous ply (~0 Elo on STC, ~2 Elo on LTC)
                if (prevSq != SQ_NONE && (ss-1)->moveCount <= 2 && !priorCapture)
                    update_continuation_histories(ss-1, pos.piece_on(prevSq), prevSq, -stat_bonus(depth + 1));
            }
            // Penalty for a quiet ttMove that fails low (~1 Elo)
            else if (!ttCapture)
            {
                int penalty = -stat_bonus(depth);
                thisThread->mainHistory[us][from_to(ttMove)] << penalty;
                update_continuation_histories(ss, pos.moved_piece(ttMove), to_sq(ttMove), penalty);
            }
        }

        // Partial workaround for the graph history interaction problem
        // For high rule50 counts don't produce transposition table cutoffs.
        if (pos.rule50_count() < 90)
            return ttValue;
    }

    // Step 5. Tablebases probe
#ifdef EXTINCTION
    if (pos.is_extinction()) {} else
#endif
#ifdef GRID
    if (pos.is_grid()) {} else
#endif
#ifdef KOTH
    if (pos.is_koth()) {} else
#endif
#ifdef LOSERS
    if (pos.is_losers()) {} else
#endif
#ifdef RACE
    if (pos.is_race()) {} else
#endif
#ifdef THREECHECK
    if (pos.is_three_check()) {} else
#endif
#ifdef HORDE
    if (pos.is_horde()) {} else
#endif
#ifdef HELPMATE
    if (pos.is_helpmate()) {} else
#endif
#ifdef KNIGHTRELAY
    if (pos.is_knight_relay() && pos.pieces(PAWN, KNIGHT)) {} else
#endif
#ifdef RELAY
    if (pos.is_relay()) {} else
#endif
    if (!rootNode && !excludedMove && TB::Cardinality)
    {
        int piecesCount = pos.count<ALL_PIECES>();

        if (    piecesCount <= TB::Cardinality
            && (piecesCount <  TB::Cardinality || depth >= TB::ProbeDepth)
            &&  pos.rule50_count() == 0
            && !pos.can_castle(ANY_CASTLING))
        {
            TB::ProbeState err;
            TB::WDLScore wdl = Tablebases::probe_wdl(pos, &err);

            // Force check of time on the next occasion
            if (thisThread == Threads.main())
                static_cast<MainThread*>(thisThread)->callsCnt = 0;

            if (err != TB::ProbeState::FAIL)
            {
                thisThread->tbHits.fetch_add(1, std::memory_order_relaxed);

                int drawScore = TB::UseRule50 ? 1 : 0;

                // use the range VALUE_MATE_IN_MAX_PLY to VALUE_TB_WIN_IN_MAX_PLY to score
                value =  wdl < -drawScore ? VALUE_MATED_IN_MAX_PLY + ss->ply + 1
                       : wdl >  drawScore ? VALUE_MATE_IN_MAX_PLY - ss->ply - 1
                                          : VALUE_DRAW + 2 * wdl * drawScore;

                Bound b =  wdl < -drawScore ? BOUND_UPPER
                         : wdl >  drawScore ? BOUND_LOWER : BOUND_EXACT;

                if (    b == BOUND_EXACT
                    || (b == BOUND_LOWER ? value >= beta : value <= alpha))
                {
                    tte->save(posKey, value_to_tt(value, ss->ply), ss->ttPv, b,
                              std::min(MAX_PLY - 1, depth + 6),
                              MOVE_NONE, VALUE_NONE);

                    return value;
                }

                if (PvNode)
                {
                    if (b == BOUND_LOWER)
                        bestValue = value, alpha = std::max(alpha, bestValue);
                    else
                        maxValue = value;
                }
            }
        }
    }

    CapturePieceToHistory& captureHistory = thisThread->captureHistory;

    // Step 6. Static evaluation of the position
    bool skipEarlyPruning;
    switch (pos.variant())
    {
#ifdef ANTI
    case ANTI_VARIANT:
        skipEarlyPruning = pos.can_capture();
        break;
#endif
#ifdef RACE
    case RACE_VARIANT:
        skipEarlyPruning = pos.pieces(KING) & (Rank7BB | Rank8BB);
        break;
#endif
    default:
        skipEarlyPruning = ss->inCheck;
    }
    if (skipEarlyPruning)
    {
        // Skip early pruning when in check
        ss->staticEval = eval = VALUE_NONE;
        improving = false;
        improvement = 0;
        goto moves_loop;
    }
    else if (excludedMove)
    {
        // Providing the hint that this node's accumulator will be used often brings significant Elo gain (13 Elo)
#ifdef USE_NNUE
        Eval::NNUE::hint_common_parent_position(pos);
#endif
        eval = ss->staticEval;
    }
    else if (ss->ttHit)
    {
        // Never assume anything about values stored in TT
        ss->staticEval = eval = tte->eval();
        if (eval == VALUE_NONE)
            ss->staticEval = eval = evaluate(pos);
#ifdef USE_NNUE
        else if (PvNode)
            Eval::NNUE::hint_common_parent_position(pos);
#endif

        // ttValue can be used as a better position evaluation (~7 Elo)
        if (    ttValue != VALUE_NONE
            && (tte->bound() & (ttValue > eval ? BOUND_LOWER : BOUND_UPPER)))
            eval = ttValue;
    }
    else
    {
        ss->staticEval = eval = evaluate(pos);
        // Save static evaluation into transposition table
        tte->save(posKey, VALUE_NONE, ss->ttPv, BOUND_NONE, DEPTH_NONE, MOVE_NONE, eval);
    }
#ifdef HELPMATE
    if (pos.is_helpmate())
        eval = -eval;
#endif

    // Use static evaluation difference to improve quiet move ordering (~4 Elo)
    if (is_ok((ss-1)->currentMove) && !(ss-1)->inCheck && !priorCapture)
    {
        int bonus = std::clamp(-19 * int((ss-1)->staticEval + ss->staticEval), -1717, 1717);
        thisThread->mainHistory[~us][from_to((ss-1)->currentMove)] << bonus;
    }

    // Set up the improvement variable, which is the difference between the current
    // static evaluation and the previous static evaluation at our turn (if we were
    // in check at our previous move we look at the move prior to it). The improvement
    // margin and the improving flag are used in various pruning heuristics.
    improvement =   (ss-2)->staticEval != VALUE_NONE ? ss->staticEval - (ss-2)->staticEval
                  : (ss-4)->staticEval != VALUE_NONE ? ss->staticEval - (ss-4)->staticEval
                  :                                    163;
    improving = improvement > 0;

    // Step 7. Razoring (~1 Elo).
    // If eval is really low check with qsearch if it can exceed alpha, if it can't,
    // return a fail low.
#ifdef HELPMATE
    if (pos.is_helpmate())
        goto moves_loop;
#endif
#ifdef LOSERS
    if (pos.is_losers() && pos.can_capture_losers())
        goto moves_loop;
#endif
#ifdef EXTINCTION
    if (pos.is_extinction()) {} else
#endif
    if (eval < alpha - 467 - 266 * depth * depth)
    {
        value = qsearch<NonPV>(pos, ss, alpha - 1, alpha);
        if (value < alpha)
            return value;
    }

    // Step 8. Futility pruning: child node (~40 Elo).
    // The depth condition is important for mate finding.
    if (   !ss->ttPv
        &&  depth < 9
        &&  eval - futility_margin(depth, improving) - (ss-1)->statScore / 306 >= beta
        &&  eval >= beta
        &&  eval < 22761) // larger than VALUE_KNOWN_WIN, but smaller than TB wins
        return eval;

    // Step 9. Null move search with verification search (~35 Elo)
#ifdef GRID
    if (pos.is_grid()) {} else
#endif
    if (   !PvNode
        && (ss-1)->currentMove != MOVE_NULL
        && (ss-1)->statScore < 18404
        &&  eval >= beta
        &&  eval >= ss->staticEval
        &&  ss->staticEval >= beta - 19 * depth - improvement / 13 + 257
        && !excludedMove
        &&  pos.non_pawn_material(us)
        && (ss->ply >= thisThread->nmpMinPly))
    {
        assert(eval - beta >= 0);

        // Null move dynamic reduction based on depth and eval
        Depth R = std::min(int(eval - beta) / 172, 6) + depth / 3 + 4;

        ss->currentMove = MOVE_NULL;
        ss->continuationHistory = &thisThread->continuationHistory[0][0][NO_PIECE][0];

        pos.do_null_move(st);

        Value nullValue = -search<NonPV>(pos, ss+1, -beta, -beta+1, depth-R, !cutNode);

        pos.undo_null_move();

        if (nullValue >= beta)
        {
            // Do not return unproven mate or TB scores
            if (nullValue >= VALUE_TB_WIN_IN_MAX_PLY)
                nullValue = beta;

            if (thisThread->nmpMinPly || (abs(beta) < VALUE_KNOWN_WIN && depth < 14))
                return nullValue;

            assert(!thisThread->nmpMinPly); // Recursive verification is not allowed

            // Do verification search at high depths, with null move pruning disabled
            // until ply exceeds nmpMinPly.
            thisThread->nmpMinPly = ss->ply + 3 * (depth-R) / 4;

            Value v = search<NonPV>(pos, ss, beta-1, beta, depth-R, false);

            thisThread->nmpMinPly = 0;

            if (v >= beta)
                return nullValue;
        }
    }

    probCutBeta = beta + 174 - 60 * improving;

    // Step 10. ProbCut (~10 Elo)
    // If we have a good enough capture (or queen promotion) and a reduced search returns a value
    // much above beta, we can (almost) safely prune the previous move.
    if (   !PvNode
        &&  depth > 3
        &&  abs(beta) < VALUE_TB_WIN_IN_MAX_PLY
        // if value from transposition table is lower than probCutBeta, don't attempt probCut
        // there and in further interactions with transposition table cutoff depth is set to depth - 3
        // because probCut search has depth set to depth - 4 but we also do a move before it
        // so effective depth is equal to depth - 3
        && !(   tte->depth() >= depth - 3
             && ttValue != VALUE_NONE
             && ttValue < probCutBeta))
    {
        assert(probCutBeta < VALUE_INFINITE);

        MovePicker mp(pos, ttMove, probCutBeta - ss->staticEval, &captureHistory);

        while ((move = mp.next_move()) != MOVE_NONE)
            if (move != excludedMove && pos.legal(move))
            {
#ifdef RACE
                assert((pos.is_race() && type_of(pos.moved_piece(move)) == KING) || pos.capture_stage(move));
#else
                assert(pos.capture_stage(move));
#endif

                ss->currentMove = move;
                ss->continuationHistory = &thisThread->continuationHistory[skipEarlyPruning]
                                                                          [true]
                                                                          [pos.moved_piece(move)]
                                                                          [to_sq(move)];

                pos.do_move(move, st);

                // Perform a preliminary qsearch to verify that the move holds
                value = -qsearch<NonPV>(pos, ss+1, -probCutBeta, -probCutBeta+1);

                // If the qsearch held, perform the regular search
                if (value >= probCutBeta)
                    value = -search<NonPV>(pos, ss+1, -probCutBeta, -probCutBeta+1, depth - 4, !cutNode);

                pos.undo_move(move);

                if (value >= probCutBeta)
                {
                    // Save ProbCut data into transposition table
                    tte->save(posKey, value_to_tt(value, ss->ply), ss->ttPv, BOUND_LOWER, depth - 3, move, ss->staticEval);
                    return value;
                }
            }

#ifdef USE_NNUE
        Eval::NNUE::hint_common_parent_position(pos);
#endif
    }

    // Step 11. If the position is not in TT, decrease depth by 2 (or by 4 if the TT entry for the current position was hit and the stored depth is greater than or equal to the current depth).
    // Use qsearch if depth is equal or below zero (~9 Elo)
    if (    PvNode
        && !ttMove)
        depth -= 2 + 2 * (ss->ttHit && tte->depth() >= depth);

    if (depth <= 0)
        return qsearch<PV>(pos, ss, alpha, beta);

    if (    cutNode
        &&  depth >= 8
        && !ttMove)
        depth -= 2;

moves_loop: // When in check, search starts here

    // Step 12. A small Probcut idea, when we are in check (~4 Elo)
    probCutBeta = beta + 430;
    if (   ss->inCheck
        && !PvNode
        && depth >= 2
        && ttCapture
        && (tte->bound() & BOUND_LOWER)
        && tte->depth() >= depth - 4
        && ttValue >= probCutBeta
        && abs(ttValue) <= VALUE_KNOWN_WIN
        && abs(beta) <= VALUE_KNOWN_WIN)
        return probCutBeta;

    const PieceToHistory* contHist[] = { (ss-1)->continuationHistory, (ss-2)->continuationHistory,
                                          nullptr                   , (ss-4)->continuationHistory,
                                          nullptr                   , (ss-6)->continuationHistory };

    Move countermove = prevSq != SQ_NONE ? thisThread->counterMoves[pos.piece_on(prevSq)][prevSq] : MOVE_NONE;

    MovePicker mp(pos, ttMove, depth, &thisThread->mainHistory,
                                      &captureHistory,
                                      contHist,
                                      countermove,
                                      ss->killers);

    value = bestValue;
    moveCountPruning = singularQuietLMR = false;

    // Indicate PvNodes that will probably fail low if the node was searched
    // at a depth equal or greater than the current depth, and the result of this search was a fail low.
    bool likelyFailLow =    PvNode
                         && ttMove
                         && (tte->bound() & BOUND_UPPER)
                         && tte->depth() >= depth;

    // Step 13. Loop through all pseudo-legal moves until no moves remain
    // or a beta cutoff occurs.
    while ((move = mp.next_move(moveCountPruning)) != MOVE_NONE)
    {
      assert(is_ok(move));

      if (move == excludedMove)
          continue;

      // At root obey the "searchmoves" option and skip moves not listed in Root
      // Move List. As a consequence any illegal move is also skipped. In MultiPV
      // mode we also skip PV moves which have been already searched and those
      // of lower "TB rank" if we are in a TB root position.
      if (rootNode && !std::count(thisThread->rootMoves.begin() + thisThread->pvIdx,
                                  thisThread->rootMoves.begin() + thisThread->pvLast, move))
          continue;

      // Check for legality
      if (!rootNode && !pos.legal(move))
          continue;

      ss->moveCount = ++moveCount;
      if (PvNode)
          (ss+1)->pv = nullptr;

      extension = 0;
#ifdef HELPMATE
      if (pos.is_helpmate())
          capture = (type_of(move) == PROMOTION);
      else
#endif
      capture = pos.capture_stage(move);
      movedPiece = pos.moved_piece(move);
      givesCheck = pos.gives_check(move);

      // Calculate new depth for this move
      newDepth = depth - 1;

      Value delta = beta - alpha;

      Depth r = reduction(improving, depth, moveCount, delta, thisThread->rootDelta);

      // Step 14. Pruning at shallow depth (~120 Elo). Depth conditions are important for mate finding.
      if (  !rootNode
#ifdef HORDE
          && (pos.is_horde() || pos.non_pawn_material(us))
#else
          && pos.non_pawn_material(us)
#endif
          && bestValue > VALUE_TB_LOSS_IN_MAX_PLY)
      {
          // Skip quiet moves if movecount exceeds our FutilityMoveCount threshold (~8 Elo)
          moveCountPruning = moveCount >= futility_move_count(improving, depth);

          // Reduced depth of the next LMR search
          int lmrDepth = newDepth - r;

          if (   capture
              || givesCheck)
          {
              // Futility pruning for captures (~2 Elo)
              if (   !givesCheck
                  && lmrDepth < 7
                  && !ss->inCheck
<<<<<<< HEAD
                  && ss->staticEval + 207 + 223 * lmrDepth + PieceValue[pos.variant()][EG][pos.piece_on(to_sq(move))]
                   + captureHistory[movedPiece][to_sq(move)][type_of(pos.piece_on(to_sq(move)))] * 1078 / 7000 < alpha)
=======
                  && ss->staticEval + 207 + 223 * lmrDepth + PieceValue[EG][pos.piece_on(to_sq(move))]
                   + captureHistory[movedPiece][to_sq(move)][type_of(pos.piece_on(to_sq(move)))] / 7 < alpha)
>>>>>>> c701745c
                  continue;

              Bitboard occupied;
              // SEE based pruning (~11 Elo)
              if (!pos.see_ge(move, occupied, Value(-205) * depth))
              {
                  // Don't prune the move if opponent King/Queen/Rook gets a discovered attack during or after the exchanges
                  Bitboard leftEnemies = pos.pieces(~us, KING, QUEEN, ROOK);
                  Bitboard attacks = 0;
                  occupied |= to_sq(move);
                  while (leftEnemies && !attacks)
                  {
                      Square sq = pop_lsb(leftEnemies);
                      attacks = pos.attackers_to(sq, occupied) & pos.pieces(us) & occupied;
                      // Exclude Queen/Rook(s) which were already threatened before SEE (opponent King can't be in check when it's our turn)
                      if (attacks && sq != pos.square<KING>(~us) && (pos.attackers_to(sq, pos.pieces()) & pos.pieces(us)))
                          attacks = 0;
                  }
                  if (!attacks)
                      continue;
              }
          }
          else
          {
              int history =   (*contHist[0])[movedPiece][to_sq(move)]
                            + (*contHist[1])[movedPiece][to_sq(move)]
                            + (*contHist[3])[movedPiece][to_sq(move)];

              // Continuation history based pruning (~2 Elo)
              if (   lmrDepth < 6
                  && history < -3792 * depth)
                  continue;

              history += 2 * thisThread->mainHistory[us][from_to(move)];

              lmrDepth += history / 7019;
              lmrDepth = std::max(lmrDepth, -2);

              // Futility pruning: parent node (~13 Elo)
#ifdef LOSERS
              if (pos.is_losers()) {} else
#endif
              if (   !ss->inCheck
                  && lmrDepth < 12
                  && ss->staticEval + 111 + 136 * lmrDepth <= alpha)
                  continue;

              lmrDepth = std::max(lmrDepth, 0);

              // Prune moves with negative SEE (~4 Elo)
<<<<<<< HEAD
#ifdef ANTI
              if (pos.is_anti()) {} else
#endif
#ifdef HELPMATE
              if (pos.is_helpmate()) {} else
#endif
              if (!pos.see_ge(move, Value(-27 * lmrDepth * lmrDepth - 33 * lmrDepth / 2)))
=======
              if (!pos.see_ge(move, Value(-27 * lmrDepth * lmrDepth - 16 * lmrDepth)))
>>>>>>> c701745c
                  continue;
          }
      }

      // Step 15. Extensions (~100 Elo)
      // We take care to not overdo to avoid search getting stuck.
      if (ss->ply < thisThread->rootDepth * 2)
      {
          // Singular extension search (~94 Elo). If all moves but one fail low on a
          // search of (alpha-s, beta-s), and just one fails high on (alpha, beta),
          // then that move is singular and should be extended. To verify this we do
          // a reduced search on all the other moves but the ttMove and if the
          // result is lower than ttValue minus a margin, then we will extend the ttMove.
          if (   !rootNode
              &&  depth >= 4 - (thisThread->completedDepth > 22) + 2 * (PvNode && tte->is_pv())
              &&  move == ttMove
              && !excludedMove // Avoid recursive singular search
           /* &&  ttValue != VALUE_NONE Already implicit in the next condition */
              &&  abs(ttValue) < VALUE_KNOWN_WIN
              && (tte->bound() & BOUND_LOWER)
              &&  tte->depth() >= depth - 3)
          {
              Value singularBeta = ttValue - (99 + 65 * (ss->ttPv && !PvNode)) * depth / 64;
              Depth singularDepth = (depth - 1) / 2;

              ss->excludedMove = move;
              value = search<NonPV>(pos, ss, singularBeta - 1, singularBeta, singularDepth, cutNode);
#ifdef HELPMATE
              if (pos.is_helpmate()) value = -value;
#endif
              ss->excludedMove = MOVE_NONE;

              if (value < singularBeta)
              {
                  extension = 1;
                  singularQuietLMR = !ttCapture;

                  // Avoid search explosion by limiting the number of double extensions
                  if (  !PvNode
                      && value < singularBeta - 22
                      && ss->doubleExtensions <= 11)
                  {
                      extension = 2;
                      depth += depth < 13;
                  }
              }

              // Multi-cut pruning
              // Our ttMove is assumed to fail high, and now we failed high also on a reduced
              // search without the ttMove. So we assume this expected Cut-node is not singular,
              // that multiple moves fail high, and we can prune the whole subtree by returning
              // a soft bound.
              else if (singularBeta >= beta)
                  return singularBeta;

              // If the eval of ttMove is greater than beta, we reduce it (negative extension) (~7 Elo)
              else if (ttValue >= beta)
                  extension = -2 - !PvNode;

              // If the eval of ttMove is less than value, we reduce it (negative extension) (~1 Elo)
              else if (ttValue <= value)
                  extension = -1;

              // If the eval of ttMove is less than alpha, we reduce it (negative extension) (~1 Elo)
              else if (ttValue <= alpha)
                  extension = -1;
          }

          // Check extensions (~1 Elo)
          else if (   givesCheck
                   && depth > 9
                   && abs(ss->staticEval) > 87)
              extension = 1;

          // Quiet ttMove extensions (~1 Elo)
          else if (   PvNode
                   && move == ttMove
                   && move == ss->killers[0]
                   && (*contHist[0])[movedPiece][to_sq(move)] >= 5480)
              extension = 1;
      }

      // Add extension to new depth
      newDepth += extension;
      ss->doubleExtensions = (ss-1)->doubleExtensions + (extension == 2);

      // Speculative prefetch as early as possible
      prefetch(TT.first_entry(pos.key_after(move)));

      // Update the current move (this must be done after singular extension search)
      ss->currentMove = move;
      ss->continuationHistory = &thisThread->continuationHistory[skipEarlyPruning]
                                                                [capture]
                                                                [movedPiece]
                                                                [to_sq(move)];

      // Step 16. Make the move
      pos.do_move(move, st, givesCheck);

      // Decrease reduction if position is or has been on the PV
      // and node is not likely to fail low. (~3 Elo)
      // Decrease further on cutNodes. (~1 Elo)
      if (   ss->ttPv
          && !likelyFailLow)
          r -= cutNode && tte->depth() >= depth + 3 ? 3 : 2;

      // Decrease reduction if opponent's move count is high (~1 Elo)
      if ((ss-1)->moveCount > 8)
          r--;

      // Increase reduction for cut nodes (~3 Elo)
      if (cutNode)
          r += 2;

      // Increase reduction if ttMove is a capture (~3 Elo)
      if (ttCapture)
          r++;

      // Decrease reduction for PvNodes based on depth (~2 Elo)
      if (PvNode)
          r -= 1 + 11 / (3 + depth);

      // Decrease reduction if ttMove has been singularly extended (~1 Elo)
      if (singularQuietLMR)
          r--;

      // Increase reduction if next ply has a lot of fail high (~5 Elo)
      if ((ss+1)->cutoffCnt > 3)
          r++;

      else if (move == ttMove)
          r--;

      ss->statScore =  2 * thisThread->mainHistory[us][from_to(move)]
                     + (*contHist[0])[movedPiece][to_sq(move)]
                     + (*contHist[1])[movedPiece][to_sq(move)]
                     + (*contHist[3])[movedPiece][to_sq(move)]
                     - 3755;

      // Decrease/increase reduction for moves with a good/bad history (~25 Elo)
      r -= ss->statScore / (10445 + 4762 * (depth > 6 && depth < 21));

      // Step 17. Late moves reduction / extension (LMR, ~117 Elo)
      // We use various heuristics for the sons of a node after the first son has
      // been searched. In general we would like to reduce them, but there are many
      // cases where we extend a son if it has good chances to be "interesting".
      if (    depth >= 2
          &&  moveCount > 1 + (PvNode && ss->ply <= 1)
          && (   !ss->ttPv
              || !capture
              || (cutNode && (ss-1)->moveCount > 1)))
      {
          // In general we want to cap the LMR depth search at newDepth, but when
          // reduction is negative, we allow this move a limited search extension
          // beyond the first move depth. This may lead to hidden double extensions.
          Depth d = std::clamp(newDepth - r, 1, newDepth + 1);

          value = -search<NonPV>(pos, ss+1, -(alpha+1), -alpha, d, true);
#ifdef HELPMATE
          if (pos.is_helpmate())
              value = -value;
#endif

          // Do full depth search when reduced LMR search fails high
          if (value > alpha && d < newDepth)
          {
              // Adjust full depth search based on LMR results - if result
              // was good enough search deeper, if it was bad enough search shallower
              const bool doDeeperSearch = value > (bestValue + 63 + 11 * (newDepth - d));
              const bool doEvenDeeperSearch = value > alpha + 662 && ss->doubleExtensions <= 6;
              const bool doShallowerSearch = value < bestValue + newDepth;

              ss->doubleExtensions = ss->doubleExtensions + doEvenDeeperSearch;

              newDepth += doDeeperSearch - doShallowerSearch + doEvenDeeperSearch;

              if (newDepth > d)
                  value = -search<NonPV>(pos, ss+1, -(alpha+1), -alpha, newDepth, !cutNode);

              int bonus = value <= alpha ? -stat_bonus(newDepth)
                        : value >= beta  ?  stat_bonus(newDepth)
                                         :  0;

              update_continuation_histories(ss, movedPiece, to_sq(move), bonus);
          }
      }

      // Step 18. Full depth search when LMR is skipped. If expected reduction is high, reduce its depth by 1.
      else if (!PvNode || moveCount > 1)
      {
          // Increase reduction for cut nodes and not ttMove (~1 Elo)
          if (!ttMove && cutNode)
              r += 2;

          value = -search<NonPV>(pos, ss+1, -(alpha+1), -alpha, newDepth - (r > 3), !cutNode);
#ifdef HELPMATE
          if (pos.is_helpmate())
              value = -value;
#endif
      }

      // For PV nodes only, do a full PV search on the first move or after a fail
      // high (in the latter case search only if value < beta), otherwise let the
      // parent node fail low with value <= alpha and try another move.
      if (PvNode && (moveCount == 1 || (value > alpha && (rootNode || value < beta))))
      {
          (ss+1)->pv = pv;
          (ss+1)->pv[0] = MOVE_NONE;

          value = -search<PV>(pos, ss+1, -beta, -alpha, newDepth, false);
#ifdef HELPMATE
          if (pos.is_helpmate())
              value = -value;
#endif
      }

      // Step 19. Undo move
      pos.undo_move(move);

      assert(value > -VALUE_INFINITE && value < VALUE_INFINITE);

      // Step 20. Check for a new best move
      // Finished searching the move. If a stop occurred, the return value of
      // the search cannot be trusted, and we return immediately without
      // updating best move, PV and TT.
      if (Threads.stop.load(std::memory_order_relaxed))
          return VALUE_ZERO;

      if (rootNode)
      {
          RootMove& rm = *std::find(thisThread->rootMoves.begin(),
                                    thisThread->rootMoves.end(), move);

          rm.averageScore = rm.averageScore != -VALUE_INFINITE ? (2 * value + rm.averageScore) / 3 : value;

          // PV move or new best move?
          if (moveCount == 1 || value > alpha)
          {
              rm.score =  rm.uciScore = value;
              rm.selDepth = thisThread->selDepth;
              rm.scoreLowerbound = rm.scoreUpperbound = false;

              if (value >= beta)
              {
                  rm.scoreLowerbound = true;
                  rm.uciScore = beta;
              }
              else if (value <= alpha)
              {
                  rm.scoreUpperbound = true;
                  rm.uciScore = alpha;
              }

              rm.pv.resize(1);

              assert((ss+1)->pv);

              for (Move* m = (ss+1)->pv; *m != MOVE_NONE; ++m)
                  rm.pv.push_back(*m);

              // We record how often the best move has been changed in each iteration.
              // This information is used for time management. In MultiPV mode,
              // we must take care to only do this for the first PV line.
              if (   moveCount > 1
                  && !thisThread->pvIdx)
                  ++thisThread->bestMoveChanges;
          }
          else
              // All other moves but the PV are set to the lowest value: this
              // is not a problem when sorting because the sort is stable and the
              // move position in the list is preserved - just the PV is pushed up.
              rm.score = -VALUE_INFINITE;
      }

      if (value > bestValue)
      {
          bestValue = value;

          if (value > alpha)
          {
              bestMove = move;

              if (PvNode && !rootNode) // Update pv even in fail-high case
                  update_pv(ss->pv, move, (ss+1)->pv);

              if (value >= beta)
              {
                  ss->cutoffCnt += 1 + !ttMove;
                  assert(value >= beta); // Fail high
                  break;
              }
              else
              {
                  // Reduce other moves if we have found at least one score improvement (~1 Elo)
                  // Reduce more for depth > 3 and depth < 12 (~1 Elo)
                  if (   depth > 1
                      && beta  <  14001
                      && value > -12754)
                      depth -= depth > 3 && depth < 12 ? 2 : 1;

                  assert(depth > 0);
                  alpha = value; // Update alpha! Always alpha < beta
              }
          }
      }


      // If the move is worse than some previously searched move, remember it to update its stats later
      if (move != bestMove)
      {
          if (capture && captureCount < 32)
              capturesSearched[captureCount++] = move;

          else if (!capture && quietCount < 64)
              quietsSearched[quietCount++] = move;
      }
    }

    // The following condition would detect a stop only after move loop has been
    // completed. But in this case bestValue is valid because we have fully
    // searched our subtree, and we can anyhow save the result in TT.
    /*
       if (Threads.stop)
        return VALUE_DRAW;
    */

    // Step 21. Check for mate and stalemate
    // All legal moves have been searched and if there are no legal moves, it
    // must be a mate or a stalemate. If we are in a singular extension search then
    // return a fail low score.

    assert(moveCount || !ss->inCheck || excludedMove || !MoveList<LEGAL>(pos).size());

    if (!moveCount)
    {
        assert(!pos.is_variant_end()); // was already checked
        bestValue = excludedMove ? alpha :
                    ss->inCheck  ? pos.checkmate_value(ss->ply)
                                 : pos.stalemate_value(ss->ply, VALUE_DRAW);
    }

    // If there is a move which produces search value greater than alpha we update stats of searched moves
    else if (bestMove)
        update_all_stats(pos, ss, bestMove, bestValue, beta, prevSq,
                         quietsSearched, quietCount, capturesSearched, captureCount, depth);

    // Bonus for prior countermove that caused the fail low
    else if (!priorCapture && prevSq != SQ_NONE)
    {
        int bonus = (depth > 5) + (PvNode || cutNode) + (bestValue < alpha - 100 * depth) + ((ss-1)->moveCount > 11);
        update_continuation_histories(ss-1, pos.piece_on(prevSq), prevSq, stat_bonus(depth) * bonus);
    }

    if (PvNode)
        bestValue = std::min(bestValue, maxValue);

    // If no good move is found and the previous position was ttPv, then the previous
    // opponent move is probably good and the new position is added to the search tree. (~7 Elo)
    if (bestValue <= alpha)
        ss->ttPv = ss->ttPv || ((ss-1)->ttPv && depth > 3);

    // Write gathered information in transposition table
    if (!excludedMove && !(rootNode && thisThread->pvIdx))
        tte->save(posKey, value_to_tt(bestValue, ss->ply), ss->ttPv,
                  bestValue >= beta ? BOUND_LOWER :
                  PvNode && bestMove ? BOUND_EXACT : BOUND_UPPER,
                  depth, bestMove, ss->staticEval);

    assert(bestValue > -VALUE_INFINITE && bestValue < VALUE_INFINITE);

    return bestValue;
  }


  // qsearch() is the quiescence search function, which is called by the main search
  // function with zero depth, or recursively with further decreasing depth per call.
  // (~155 Elo)
  template <NodeType nodeType>
  Value qsearch(Position& pos, Stack* ss, Value alpha, Value beta, Depth depth) {

    static_assert(nodeType != Root);
    constexpr bool PvNode = nodeType == PV;

    assert(alpha >= -VALUE_INFINITE && alpha < beta && beta <= VALUE_INFINITE);
    assert(PvNode || (alpha == beta - 1));
    assert(depth <= 0);

    Move pv[MAX_PLY+1];
    StateInfo st;
#ifdef USE_NNUE
    ASSERT_ALIGNED(&st, Eval::NNUE::CacheLineSize);
#endif

    TTEntry* tte;
    Key posKey;
    Move ttMove, move, bestMove;
    Depth ttDepth;
    Value bestValue, value, ttValue, futilityValue, futilityBase;
    bool pvHit, givesCheck, capture;
    int moveCount;

    // Step 1. Initialize node
    if (PvNode)
    {
        (ss+1)->pv = pv;
        ss->pv[0] = MOVE_NONE;
    }

    Thread* thisThread = pos.this_thread();
    bestMove = MOVE_NONE;
    ss->inCheck = pos.checkers();
    moveCount = 0;

    // Step 2. Check for an immediate draw or maximum ply reached
    if (pos.is_variant_end())
        return pos.variant_result(ss->ply, VALUE_DRAW);

    if (   pos.is_draw(ss->ply)
        || ss->ply >= MAX_PLY)
        return (ss->ply >= MAX_PLY && !ss->inCheck) ? evaluate(pos) : VALUE_DRAW;

    assert(0 <= ss->ply && ss->ply < MAX_PLY);

    // Decide whether or not to include checks: this fixes also the type of
    // TT entry depth that we are going to use. Note that in qsearch we use
    // only two types of depth in TT: DEPTH_QS_CHECKS or DEPTH_QS_NO_CHECKS.
    ttDepth = ss->inCheck || depth >= DEPTH_QS_CHECKS ? DEPTH_QS_CHECKS
                                                      : DEPTH_QS_NO_CHECKS;

    // Step 3. Transposition table lookup
    posKey = pos.key();
    tte = TT.probe(posKey, ss->ttHit);
    ttValue = ss->ttHit ? value_from_tt(tte->value(), ss->ply, pos.rule50_count()) : VALUE_NONE;
    ttMove = ss->ttHit ? tte->move() : MOVE_NONE;
    pvHit = ss->ttHit && tte->is_pv();

    // At non-PV nodes we check for an early TT cutoff
    if (  !PvNode
        && tte->depth() >= ttDepth
        && ttValue != VALUE_NONE // Only in case of TT access race or if !ttHit
        && (tte->bound() & (ttValue >= beta ? BOUND_LOWER : BOUND_UPPER)))
        return ttValue;

    // Step 4. Static evaluation of the position
    if (ss->inCheck)
    {
        ss->staticEval = VALUE_NONE;
        bestValue = futilityBase = -VALUE_INFINITE;
    }
    else
    {
        if (ss->ttHit)
        {
            // Never assume anything about values stored in TT
            if ((ss->staticEval = bestValue = tte->eval()) == VALUE_NONE)
                ss->staticEval = bestValue = evaluate(pos);

            // ttValue can be used as a better position evaluation (~13 Elo)
            if (    ttValue != VALUE_NONE
                && (tte->bound() & (ttValue > bestValue ? BOUND_LOWER : BOUND_UPPER)))
                bestValue = ttValue;
        }
        else
            // In case of null move search use previous static eval with a different sign
            ss->staticEval = bestValue =
            (ss-1)->currentMove != MOVE_NULL ? evaluate(pos)
                                             : -(ss-1)->staticEval;

        // Stand pat. Return immediately if static value is at least beta
        if (bestValue >= beta)
        {
            // Save gathered info in transposition table
            if (!ss->ttHit)
                tte->save(posKey, value_to_tt(bestValue, ss->ply), false, BOUND_LOWER,
                          DEPTH_NONE, MOVE_NONE, ss->staticEval);

            return bestValue;
        }

        if (PvNode && bestValue > alpha)
            alpha = bestValue;

        futilityBase = bestValue + 190;
    }

    const PieceToHistory* contHist[] = { (ss-1)->continuationHistory, (ss-2)->continuationHistory,
                                          nullptr                   , (ss-4)->continuationHistory,
                                          nullptr                   , (ss-6)->continuationHistory };

    // Initialize a MovePicker object for the current position, and prepare
    // to search the moves. Because the depth is <= 0 here, only captures,
    // queen promotions, and other checks (only if depth >= DEPTH_QS_CHECKS)
    // will be generated.
    Square prevSq = (ss-1)->currentMove != MOVE_NULL ? to_sq((ss-1)->currentMove) : SQ_NONE;
    MovePicker mp(pos, ttMove, depth, &thisThread->mainHistory,
                                      &thisThread->captureHistory,
                                      contHist,
                                      prevSq);

    int quietCheckEvasions = 0;

    // Step 5. Loop through all pseudo-legal moves until no moves remain
    // or a beta cutoff occurs.
    while ((move = mp.next_move()) != MOVE_NONE)
    {
      assert(is_ok(move));

      // Check for legality
      if (!pos.legal(move))
          continue;

      givesCheck = pos.gives_check(move);
      capture = pos.capture_stage(move);

      moveCount++;

    // Step 6. Pruning.
    if (bestValue > VALUE_TB_LOSS_IN_MAX_PLY)
    {
      // Futility pruning and moveCount pruning (~10 Elo)
      if (   !givesCheck
#ifdef EXTINCTION
          && !pos.is_extinction()
#endif
#ifdef RACE
          && !(pos.is_race() && type_of(pos.piece_on(from_sq(move))) == KING && rank_of(to_sq(move)) == RANK_8)
#endif
#ifdef HELPMATE
          && !pos.is_helpmate()
#endif
          &&  to_sq(move) != prevSq
          &&  futilityBase > -VALUE_KNOWN_WIN
          &&  type_of(move) != PROMOTION)
      {
          if (moveCount > 2)
              continue;

#ifdef ATOMIC
          if (pos.is_atomic())
              futilityValue = futilityBase + pos.see<ATOMIC_VARIANT>(move);
          else
#endif
#ifdef CRAZYHOUSE
          if (pos.is_house())
              futilityValue = futilityBase + 2 * PieceValue[CRAZYHOUSE_VARIANT][EG][pos.piece_on(to_sq(move))];
          else
#endif
          futilityValue = futilityBase + PieceValue[pos.variant()][EG][pos.piece_on(to_sq(move))];

          if (futilityValue <= alpha)
          {
              bestValue = std::max(bestValue, futilityValue);
              continue;
          }

          if (futilityBase <= alpha && !pos.see_ge(move, VALUE_ZERO + 1))
          {
              bestValue = std::max(bestValue, futilityBase);
              continue;
          }
      }

      // We prune after 2nd quiet check evasion where being 'in check' is implicitly checked through the counter
      // and being a 'quiet' apart from being a tt move is assumed after an increment because captures are pushed ahead.
      if (quietCheckEvasions > 1)
          break;

      // Continuation history based pruning (~3 Elo)
      if (   !capture
          && (*contHist[0])[pos.moved_piece(move)][to_sq(move)] < 0
          && (*contHist[1])[pos.moved_piece(move)][to_sq(move)] < 0)
          continue;

      // Do not search moves with bad enough SEE values (~5 Elo)
      if (!pos.see_ge(move, Value(-94)))
          continue;
    }

      // Speculative prefetch as early as possible
      prefetch(TT.first_entry(pos.key_after(move)));

      // Update the current move
      ss->currentMove = move;
      ss->continuationHistory = &thisThread->continuationHistory[ss->inCheck]
                                                                [capture]
                                                                [pos.moved_piece(move)]
                                                                [to_sq(move)];

      quietCheckEvasions += !capture && ss->inCheck;

      // Step 7. Make and search the move
      pos.do_move(move, st, givesCheck);
      value = -qsearch<nodeType>(pos, ss+1, -beta, -alpha, depth - 1);
#ifdef HELPMATE
      if (pos.is_helpmate())
          value = -value;
#endif
      pos.undo_move(move);

      assert(value > -VALUE_INFINITE && value < VALUE_INFINITE);

      // Step 8. Check for a new best move
      if (value > bestValue)
      {
          bestValue = value;

          if (value > alpha)
          {
              bestMove = move;

              if (PvNode) // Update pv even in fail-high case
                  update_pv(ss->pv, move, (ss+1)->pv);

              if (PvNode && value < beta) // Update alpha here!
                  alpha = value;
              else
                  break; // Fail high
          }
       }
    }

    // Step 9. Check for mate
    // All legal moves have been searched. A special case: if we're in check
    // and no legal moves were found, it is checkmate.
    if (ss->inCheck && bestValue == -VALUE_INFINITE)
    {
        assert(!MoveList<LEGAL>(pos).size());

        return pos.checkmate_value(ss->ply); // Plies to mate from the root
    }

    // Save gathered info in transposition table
    tte->save(posKey, value_to_tt(bestValue, ss->ply), pvHit,
              bestValue >= beta ? BOUND_LOWER : BOUND_UPPER,
              ttDepth, bestMove, ss->staticEval);

    assert(bestValue > -VALUE_INFINITE && bestValue < VALUE_INFINITE);

    return bestValue;
  }


  // value_to_tt() adjusts a mate or TB score from "plies to mate from the root" to
  // "plies to mate from the current position". Standard scores are unchanged.
  // The function is called before storing a value in the transposition table.

  Value value_to_tt(Value v, int ply) {

    assert(v != VALUE_NONE);

    return  v >= VALUE_TB_WIN_IN_MAX_PLY  ? v + ply
          : v <= VALUE_TB_LOSS_IN_MAX_PLY ? v - ply : v;
  }


  // value_from_tt() is the inverse of value_to_tt(): it adjusts a mate or TB score
  // from the transposition table (which refers to the plies to mate/be mated from
  // current position) to "plies to mate/be mated (TB win/loss) from the root". However,
  // for mate scores, to avoid potentially false mate scores related to the 50 moves rule
  // and the graph history interaction, we return an optimal TB score instead.

  Value value_from_tt(Value v, int ply, int r50c) {

    if (v == VALUE_NONE)
        return VALUE_NONE;

    if (v >= VALUE_TB_WIN_IN_MAX_PLY)  // TB win or better
    {
        if (v >= VALUE_MATE_IN_MAX_PLY && VALUE_MATE - v > 99 - r50c)
            return VALUE_MATE_IN_MAX_PLY - 1; // do not return a potentially false mate score

        return v - ply;
    }

    if (v <= VALUE_TB_LOSS_IN_MAX_PLY) // TB loss or worse
    {
        if (v <= VALUE_MATED_IN_MAX_PLY && VALUE_MATE + v > 99 - r50c)
            return VALUE_MATED_IN_MAX_PLY + 1; // do not return a potentially false mate score

        return v + ply;
    }

    return v;
  }


  // update_pv() adds current move and appends child pv[]

  void update_pv(Move* pv, Move move, const Move* childPv) {

    for (*pv++ = move; childPv && *childPv != MOVE_NONE; )
        *pv++ = *childPv++;
    *pv = MOVE_NONE;
  }


  // update_all_stats() updates stats at the end of search() when a bestMove is found

  void update_all_stats(const Position& pos, Stack* ss, Move bestMove, Value bestValue, Value beta, Square prevSq,
                        Move* quietsSearched, int quietCount, Move* capturesSearched, int captureCount, Depth depth) {

    Color us = pos.side_to_move();
    Thread* thisThread = pos.this_thread();
    CapturePieceToHistory& captureHistory = thisThread->captureHistory;
    Piece moved_piece = pos.moved_piece(bestMove);
    PieceType captured;

    int bonus1 = stat_bonus(depth + 1);

    if (!pos.capture_stage(bestMove))
    {
        int bonus2 = bestValue > beta + 143 ? bonus1               // larger bonus
                                            : stat_bonus(depth);   // smaller bonus

        // Increase stats for the best move in case it was a quiet move
        update_quiet_stats(pos, ss, bestMove, bonus2);

        // Decrease stats for all non-best quiet moves
        for (int i = 0; i < quietCount; ++i)
        {
            thisThread->mainHistory[us][from_to(quietsSearched[i])] << -bonus2;
            update_continuation_histories(ss, pos.moved_piece(quietsSearched[i]), to_sq(quietsSearched[i]), -bonus2);
        }
    }
    else
    {
        // Increase stats for the best move in case it was a capture move
        captured = type_of(pos.piece_on(to_sq(bestMove)));
        captureHistory[moved_piece][to_sq(bestMove)][captured] << bonus1;
    }

    // Extra penalty for a quiet early move that was not a TT move or
    // main killer move in previous ply when it gets refuted.
    if (   prevSq != SQ_NONE
        && ((ss-1)->moveCount == 1 + (ss-1)->ttHit || ((ss-1)->currentMove == (ss-1)->killers[0]))
        && !pos.captured_piece())
            update_continuation_histories(ss-1, pos.piece_on(prevSq), prevSq, -bonus1);

    // Decrease stats for all non-best capture moves
    for (int i = 0; i < captureCount; ++i)
    {
        moved_piece = pos.moved_piece(capturesSearched[i]);
        captured = type_of(pos.piece_on(to_sq(capturesSearched[i])));
        captureHistory[moved_piece][to_sq(capturesSearched[i])][captured] << -bonus1;
    }
  }


  // update_continuation_histories() updates histories of the move pairs formed
  // by moves at ply -1, -2, -4, and -6 with current move.

  void update_continuation_histories(Stack* ss, Piece pc, Square to, int bonus) {

    for (int i : {1, 2, 4, 6})
    {
        // Only update first 2 continuation histories if we are in check
        if (ss->inCheck && i > 2)
            break;
        if (is_ok((ss-i)->currentMove))
            (*(ss-i)->continuationHistory)[pc][to] << bonus;
    }
  }


  // update_quiet_stats() updates move sorting heuristics

  void update_quiet_stats(const Position& pos, Stack* ss, Move move, int bonus) {

    // Update killers
    if (ss->killers[0] != move)
    {
        ss->killers[1] = ss->killers[0];
        ss->killers[0] = move;
    }

    Color us = pos.side_to_move();
    Thread* thisThread = pos.this_thread();
    thisThread->mainHistory[us][from_to(move)] << bonus;
    update_continuation_histories(ss, pos.moved_piece(move), to_sq(move), bonus);

    // Update countermove history
    if (is_ok((ss-1)->currentMove))
    {
        Square prevSq = to_sq((ss-1)->currentMove);
        thisThread->counterMoves[pos.piece_on(prevSq)][prevSq] = move;
    }
  }

  // When playing with strength handicap, choose best move among a set of RootMoves
  // using a statistical rule dependent on 'level'. Idea by Heinz van Saanen.

  Move Skill::pick_best(size_t multiPV) {

    const RootMoves& rootMoves = Threads.main()->rootMoves;
    static PRNG rng(now()); // PRNG sequence should be non-deterministic

    // RootMoves are already sorted by score in descending order
    Value topScore = rootMoves[0].score;
    int delta = std::min(topScore - rootMoves[multiPV - 1].score, PawnValueMg);
    int maxScore = -VALUE_INFINITE;
    double weakness = 120 - 2 * level;

    // Choose best move. For each move score we add two terms, both dependent on
    // weakness. One is deterministic and bigger for weaker levels, and one is
    // random. Then we choose the move with the resulting highest score.
    for (size_t i = 0; i < multiPV; ++i)
    {
        // This is our magic formula
        int push = int((  weakness * int(topScore - rootMoves[i].score)
                        + delta * (rng.rand<unsigned>() % int(weakness))) / 128);

        if (rootMoves[i].score + push >= maxScore)
        {
            maxScore = rootMoves[i].score + push;
            best = rootMoves[i].pv[0];
        }
    }

    return best;
  }

} // namespace


/// MainThread::check_time() is used to print debug info and, more importantly,
/// to detect when we are out of available time and thus stop the search.

void MainThread::check_time() {

  if (--callsCnt > 0)
      return;

  // When using nodes, ensure checking rate is not lower than 0.1% of nodes
  callsCnt = Limits.nodes ? std::min(1024, int(Limits.nodes / 1024)) : 1024;

  static TimePoint lastInfoTime = now();

  TimePoint elapsed = Time.elapsed();
  TimePoint tick = Limits.startTime + elapsed;

  if (tick - lastInfoTime >= 1000)
  {
      lastInfoTime = tick;
      dbg_print();
  }

  // We should not stop pondering until told so by the GUI
  if (ponder)
      return;

  if (   (Limits.use_time_management() && (elapsed > Time.maximum() - 10 || stopOnPonderhit))
      || (Limits.movetime && elapsed >= Limits.movetime)
      || (Limits.nodes && Threads.nodes_searched() >= (uint64_t)Limits.nodes))
      Threads.stop = true;
}


/// UCI::pv() formats PV information according to the UCI protocol. UCI requires
/// that all (if any) unsearched PV lines are sent using a previous search score.

string UCI::pv(const Position& pos, Depth depth) {

  std::stringstream ss;
  TimePoint elapsed = Time.elapsed() + 1;
  const RootMoves& rootMoves = pos.this_thread()->rootMoves;
  size_t pvIdx = pos.this_thread()->pvIdx;
  size_t multiPV = std::min((size_t)Options["MultiPV"], rootMoves.size());
  uint64_t nodesSearched = Threads.nodes_searched();
  uint64_t tbHits = Threads.tb_hits() + (TB::RootInTB ? rootMoves.size() : 0);

  for (size_t i = 0; i < multiPV; ++i)
  {
      bool updated = rootMoves[i].score != -VALUE_INFINITE;

      if (depth == 1 && !updated && i > 0)
          continue;

      Depth d = updated ? depth : std::max(1, depth - 1);
      Value v = updated ? rootMoves[i].uciScore : rootMoves[i].previousScore;

      if (v == -VALUE_INFINITE)
          v = VALUE_ZERO;

      bool tb = TB::RootInTB && abs(v) < VALUE_MATE_IN_MAX_PLY;
      v = tb ? rootMoves[i].tbScore : v;

      if (ss.rdbuf()->in_avail()) // Not at first line
          ss << "\n";

      ss << "info"
         << " depth "    << d
         << " seldepth " << rootMoves[i].selDepth
         << " multipv "  << i + 1
         << " score "    << UCI::value(v);

      if (Options["UCI_ShowWDL"])
          ss << UCI::wdl(v, pos.game_ply());

      if (i == pvIdx && !tb && updated) // tablebase- and previous-scores are exact
         ss << (rootMoves[i].scoreLowerbound ? " lowerbound" : (rootMoves[i].scoreUpperbound ? " upperbound" : ""));

      ss << " nodes "    << nodesSearched
         << " nps "      << nodesSearched * 1000 / elapsed
         << " hashfull " << TT.hashfull()
         << " tbhits "   << tbHits
         << " time "     << elapsed
         << " pv";

      for (Move m : rootMoves[i].pv)
          ss << " " << UCI::move(m, pos.is_chess960());
  }

  return ss.str();
}


/// RootMove::extract_ponder_from_tt() is called in case we have no ponder move
/// before exiting the search, for instance, in case we stop the search during a
/// fail high at root. We try hard to have a ponder move to return to the GUI,
/// otherwise in case of 'ponder on' we have nothing to think on.

bool RootMove::extract_ponder_from_tt(Position& pos) {

    StateInfo st;
#ifdef USE_NNUE
    ASSERT_ALIGNED(&st, Eval::NNUE::CacheLineSize);
#endif

    bool ttHit;

    assert(pv.size() == 1);

    if (pv[0] == MOVE_NONE)
        return false;

    pos.do_move(pv[0], st);
    TTEntry* tte = TT.probe(pos.key(), ttHit);

    if (ttHit)
    {
        Move m = tte->move(); // Local copy to be SMP safe
        if (MoveList<LEGAL>(pos).contains(m))
            pv.push_back(m);
    }

    pos.undo_move(pv[0]);
    return pv.size() > 1;
}

void Tablebases::rank_root_moves(Position& pos, Search::RootMoves& rootMoves) {

    RootInTB = false;
    UseRule50 = bool(Options["Syzygy50MoveRule"]);
    ProbeDepth = int(Options["SyzygyProbeDepth"]);
    Cardinality = int(Options["SyzygyProbeLimit"]);
    bool dtz_available = true;

    // Tables with fewer pieces than SyzygyProbeLimit are searched with
    // ProbeDepth == DEPTH_ZERO
    if (Cardinality > MaxCardinality)
    {
        Cardinality = MaxCardinality;
        ProbeDepth = 0;
    }

    if (Cardinality >= popcount(pos.pieces()) && !pos.can_castle(ANY_CASTLING))
    {
        // Rank moves using DTZ tables
        RootInTB = root_probe(pos, rootMoves);

        if (!RootInTB)
        {
            // DTZ tables are missing; try to rank moves using WDL tables
            dtz_available = false;
            RootInTB = root_probe_wdl(pos, rootMoves);
        }
    }

    if (RootInTB)
    {
        // Sort moves according to TB rank
        std::stable_sort(rootMoves.begin(), rootMoves.end(),
                  [](const RootMove &a, const RootMove &b) { return a.tbRank > b.tbRank; } );

        // Probe during search only if DTZ is not available and we are winning
        if (dtz_available || rootMoves[0].tbScore <= VALUE_DRAW)
            Cardinality = 0;
    }
    else
    {
        // Clean up if root_probe() and root_probe_wdl() have failed
        for (auto& m : rootMoves)
            m.tbRank = 0;
    }
}

} // namespace Stockfish<|MERGE_RESOLUTION|>--- conflicted
+++ resolved
@@ -1081,13 +1081,8 @@
               if (   !givesCheck
                   && lmrDepth < 7
                   && !ss->inCheck
-<<<<<<< HEAD
                   && ss->staticEval + 207 + 223 * lmrDepth + PieceValue[pos.variant()][EG][pos.piece_on(to_sq(move))]
-                   + captureHistory[movedPiece][to_sq(move)][type_of(pos.piece_on(to_sq(move)))] * 1078 / 7000 < alpha)
-=======
-                  && ss->staticEval + 207 + 223 * lmrDepth + PieceValue[EG][pos.piece_on(to_sq(move))]
                    + captureHistory[movedPiece][to_sq(move)][type_of(pos.piece_on(to_sq(move)))] / 7 < alpha)
->>>>>>> c701745c
                   continue;
 
               Bitboard occupied;
@@ -1138,17 +1133,13 @@
               lmrDepth = std::max(lmrDepth, 0);
 
               // Prune moves with negative SEE (~4 Elo)
-<<<<<<< HEAD
 #ifdef ANTI
               if (pos.is_anti()) {} else
 #endif
 #ifdef HELPMATE
               if (pos.is_helpmate()) {} else
 #endif
-              if (!pos.see_ge(move, Value(-27 * lmrDepth * lmrDepth - 33 * lmrDepth / 2)))
-=======
               if (!pos.see_ge(move, Value(-27 * lmrDepth * lmrDepth - 16 * lmrDepth)))
->>>>>>> c701745c
                   continue;
           }
       }

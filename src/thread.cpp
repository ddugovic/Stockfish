--- conflicted
+++ resolved
@@ -235,12 +235,7 @@
       th->nodes = th->tbHits = th->nmpMinPly = 0;
       th->rootDepth = th->completedDepth = 0;
       th->rootMoves = rootMoves;
-<<<<<<< HEAD
       th->rootPos.set(pos.fen(), pos.is_chess960(), pos.subvariant(), &setupStates->back(), th);
-      th->lowPlyHistory.fill(0);
-=======
-      th->rootPos.set(pos.fen(), pos.is_chess960(), &setupStates->back(), th);
->>>>>>> 383b12e1
   }
 
   setupStates->back() = tmp;

/*
  Stockfish, a UCI chess playing engine derived from Glaurung 2.1
  Copyright (C) 2004-2021 The Stockfish developers (see AUTHORS file)

  Stockfish is free software: you can redistribute it and/or modify
  it under the terms of the GNU General Public License as published by
  the Free Software Foundation, either version 3 of the License, or
  (at your option) any later version.

  Stockfish is distributed in the hope that it will be useful,
  but WITHOUT ANY WARRANTY; without even the implied warranty of
  MERCHANTABILITY or FITNESS FOR A PARTICULAR PURPOSE.  See the
  GNU General Public License for more details.

  You should have received a copy of the GNU General Public License
  along with this program.  If not, see <http://www.gnu.org/licenses/>.
*/

#include <cassert>

#include <algorithm> // For std::count
#include "movegen.h"
#include "search.h"
#include "thread.h"
#include "uci.h"
#include "syzygy/tbprobe.h"
#include "tt.h"

<<<<<<< HEAD
#ifndef _WIN32
void* run_idle_loop(void* thread) {
  static_cast<Thread*>(thread)->idle_loop();
  return nullptr;
}
#endif
=======
namespace Stockfish {
>>>>>>> 21ad356c

ThreadPool Threads; // Global object


/// Thread constructor launches the thread and waits until it goes to sleep
/// in idle_loop(). Note that 'searching' and 'exit' should be already set.

#ifdef _WIN32
Thread::Thread(size_t n) : idx(n), stdThread(&Thread::idle_loop, this) {
#else
Thread::Thread(size_t n) : idx(n) {
#endif

#ifndef _WIN32
  // With increased MAX_MOVES (for variants) the stack can grow larger than the
  // system default. Explicitly set a sufficient stack size.
  pthread_attr_t attr;
  pthread_attr_init(&attr);
  pthread_attr_setstacksize(&attr, 4096 * MAX_MOVES);
  pthread_create(&nativeThread, &attr, run_idle_loop, this);
#endif

  wait_for_search_finished();
}


/// Thread destructor wakes up the thread in idle_loop() and waits
/// for its termination. Thread should be already waiting.

Thread::~Thread() {

  assert(!searching);

  exit = true;
  start_searching();
#ifdef _WIN32
  stdThread.join();
#else
  pthread_join(nativeThread, nullptr);
#endif
}


/// Thread::clear() reset histories, usually before a new game

void Thread::clear() {

  counterMoves.fill(MOVE_NONE);
  mainHistory.fill(0);
  lowPlyHistory.fill(0);
  captureHistory.fill(0);

  for (bool inCheck : { false, true })
      for (StatsType c : { NoCaptures, Captures })
      {
          for (auto& to : continuationHistory[inCheck][c])
                for (auto& h : to)
                      h->fill(0);
          continuationHistory[inCheck][c][NO_PIECE][0]->fill(Search::CounterMovePruneThreshold - 1);
      }
}


/// Thread::start_searching() wakes up the thread that will start the search

void Thread::start_searching() {

  std::lock_guard<std::mutex> lk(mutex);
  searching = true;
  cv.notify_one(); // Wake up the thread in idle_loop()
}


/// Thread::wait_for_search_finished() blocks on the condition variable
/// until the thread has finished searching.

void Thread::wait_for_search_finished() {

  std::unique_lock<std::mutex> lk(mutex);
  cv.wait(lk, [&]{ return !searching; });
}


/// Thread::idle_loop() is where the thread is parked, blocked on the
/// condition variable, when it has no work to do.

void Thread::idle_loop() {

  // If OS already scheduled us on a different group than 0 then don't overwrite
  // the choice, eventually we are one of many one-threaded processes running on
  // some Windows NUMA hardware, for instance in fishtest. To make it simple,
  // just check if running threads are below a threshold, in this case all this
  // NUMA machinery is not needed.
  if (Options["Threads"] > 8)
      WinProcGroup::bindThisThread(idx);

  while (true)
  {
      std::unique_lock<std::mutex> lk(mutex);
      searching = false;
      cv.notify_one(); // Wake up anyone waiting for search finished
      cv.wait(lk, [&]{ return searching; });

      if (exit)
          return;

      lk.unlock();

      search();
  }
}

/// ThreadPool::set() creates/destroys threads to match the requested number.
/// Created and launched threads will immediately go to sleep in idle_loop.
/// Upon resizing, threads are recreated to allow for binding if necessary.

void ThreadPool::set(size_t requested) {

  if (size() > 0)   // destroy any existing thread(s)
  {
      main()->wait_for_search_finished();

      while (size() > 0)
          delete back(), pop_back();
  }

  if (requested > 0)   // create new thread(s)
  {
      push_back(new MainThread(0));

      while (size() < requested)
          push_back(new Thread(size()));
      clear();

      // Reallocate the hash with the new threadpool size
      TT.resize(size_t(Options["Hash"]));

      // Init thread number dependent search params.
      Search::init();
  }
}


/// ThreadPool::clear() sets threadPool data to initial values

void ThreadPool::clear() {

  for (Thread* th : *this)
      th->clear();

  main()->callsCnt = 0;
  main()->bestPreviousScore = VALUE_INFINITE;
  main()->previousTimeReduction = 1.0;
}


/// ThreadPool::start_thinking() wakes up main thread waiting in idle_loop() and
/// returns immediately. Main thread will wake up other threads and start the search.

void ThreadPool::start_thinking(Position& pos, StateListPtr& states,
                                const Search::LimitsType& limits, bool ponderMode) {

  main()->wait_for_search_finished();

  main()->stopOnPonderhit = stop = false;
  increaseDepth = true;
  main()->ponder = ponderMode;
  Search::Limits = limits;
  Search::RootMoves rootMoves;

  for (const auto& m : MoveList<LEGAL>(pos))
      if (   limits.searchmoves.empty()
          || std::count(limits.searchmoves.begin(), limits.searchmoves.end(), m))
          rootMoves.emplace_back(m);

  if (!rootMoves.empty())
      Tablebases::rank_root_moves(pos, rootMoves);

  // After ownership transfer 'states' becomes empty, so if we stop the search
  // and call 'go' again without setting a new position states.get() == NULL.
  assert(states.get() || setupStates.get());

  if (states.get())
      setupStates = std::move(states); // Ownership transfer, states is now empty

  // We use Position::set() to set root position across threads. But there are
  // some StateInfo fields (previous, pliesFromNull, capturedPiece) that cannot
  // be deduced from a fen string, so set() clears them and they are set from
  // setupStates->back() later. The rootState is per thread, earlier states are shared
  // since they are read-only.
  for (Thread* th : *this)
  {
      th->nodes = th->tbHits = th->nmpMinPly = th->bestMoveChanges = 0;
      th->rootDepth = th->completedDepth = 0;
      th->rootMoves = rootMoves;
      th->rootPos.set(pos.fen(), pos.is_chess960(), pos.subvariant(), &th->rootState, th);
      th->rootState = setupStates->back();
  }

  main()->start_searching();
}

Thread* ThreadPool::get_best_thread() const {

    Thread* bestThread = front();
    std::map<Move, int64_t> votes;
    Value minScore = VALUE_NONE;

    // Find minimum score of all threads
    for (Thread* th: *this)
        minScore = std::min(minScore, th->rootMoves[0].score);

    // Vote according to score and depth, and select the best thread
    for (Thread* th : *this)
    {
        votes[th->rootMoves[0].pv[0]] +=
            (th->rootMoves[0].score - minScore + 14) * int(th->completedDepth);

        if (abs(bestThread->rootMoves[0].score) >= VALUE_TB_WIN_IN_MAX_PLY)
        {
            // Make sure we pick the shortest mate / TB conversion or stave off mate the longest
            if (th->rootMoves[0].score > bestThread->rootMoves[0].score)
                bestThread = th;
        }
        else if (   th->rootMoves[0].score >= VALUE_TB_WIN_IN_MAX_PLY
                 || (   th->rootMoves[0].score > VALUE_TB_LOSS_IN_MAX_PLY
                     && votes[th->rootMoves[0].pv[0]] > votes[bestThread->rootMoves[0].pv[0]]))
            bestThread = th;
    }

    return bestThread;
}


/// Start non-main threads

void ThreadPool::start_searching() {

    for (Thread* th : *this)
        if (th != front())
            th->start_searching();
}


/// Wait for non-main threads

void ThreadPool::wait_for_search_finished() const {

    for (Thread* th : *this)
        if (th != front())
            th->wait_for_search_finished();
}

} // namespace Stockfish<|MERGE_RESOLUTION|>--- conflicted
+++ resolved
@@ -26,16 +26,13 @@
 #include "syzygy/tbprobe.h"
 #include "tt.h"
 
-<<<<<<< HEAD
+namespace Stockfish {
 #ifndef _WIN32
 void* run_idle_loop(void* thread) {
   static_cast<Thread*>(thread)->idle_loop();
   return nullptr;
 }
 #endif
-=======
-namespace Stockfish {
->>>>>>> 21ad356c
 
 ThreadPool Threads; // Global object
 

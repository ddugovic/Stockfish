<<<<<<< HEAD
# List of authors for Multi-Variant Stockfish, updated for version 10
=======
# List of authors for Stockfish, as of January 7, 2020
>>>>>>> 09bef14c

Tord Romstad (romstad)
Marco Costalba (mcostalba)
Joona Kiiski (zamar)
Gary Linscott (glinscott)
Daniel Dugovic (ddugovic)
Fabian Fichter (ianfab)
Niklas Fiekas (niklasf)

Aditya (absimaldata)
Adrian Petrescu (apetresc)
Ajith Chandy Jose (ajithcj)
Alain Savard (Rocky640)
Alayan Feh (Alayan-stk-2)
Alexander Kure
Alexander Pagel (Lolligerhans)
Ali AlZhrani (Cooffe)
Andrew Grant (AndyGrant)
Andrey Neporada (nepal)
Andy Duplain
Aram Tumanian (atumanian)
Arjun Temurnikar
Auguste Pop
Balint Pfliegel
Ben Koshy (BKSpurgeon)
Bill Henry (VoyagerOne)
Bojun Guo (noobpwnftw, Nooby)
braich
Brian Sheppard (SapphireBrand, briansheppard-toast)
Bryan Cross (crossbr)
candirufish
Chess13234
Chris Cain (ceebo)
<<<<<<< HEAD
Dan Schmidt
=======
Dan Schmidt (dfannius)
Daniel Axtens (daxtens)
Daniel Dugovic (ddugovic)
>>>>>>> 09bef14c
Dariusz Orzechowski
David Zar
Daylen Yang (daylen)
DiscanX
double-beep
Eduardo Cáceres (eduherminio)
Eelco de Groot (KingDefender)
Elvin Liu (solarlight2)
erbsenzaehler
Ernesto Gatti
Fabian Beuke (madnight)
fanon
Fauzi Akram Dabat (FauziAkram)
Felix Wittmann
gamander
gguliash
Gian-Carlo Pascutto (gcp)
Gontran Lemaire (gonlem)
Goodkov Vasiliy Aleksandrovich (goodkov)
Gregor Cramer
GuardianRM
Günther Demetz (pb00067, pb00068)
Guy Vreuls (gvreuls)
Henri Wiechers
Hiraoka Takuya (HiraokaTakuya)
homoSapiensSapiens
Hongzhi Cheng
Ivan Ivec (IIvec)
Jacques B. (Timshel)
Jan Ondruš (hxim)
Jared Kish (Kurtbusch)
Jarrod Torriero (DU-jdto)
Jean Gauthier (OuaisBla)
Jean-Francois Romang (jromang)
Jekaa
Jerry Donald Watson (jerrydonaldwatson)
Jonathan Calovski (Mysseno)
Jonathan Dumale (SFisGOD)
Joost VandeVondele (vondele)
Jörg Oster (joergoster)
Joseph Ellis (jhellis3)
Joseph R. Prostko
jundery
Justin Blanchard (UncombedCoconut)
Kelly Wilson
Ken Takusagawa
kinderchocolate
Kiran Panditrao (Krgp)
Kojirion
Leonardo Ljubičić (ICCF World Champion)
Leonid Pechenik (lp--)
Linus Arver (listx)
loco-loco
Lub van den Berg (ElbertoOne)
Luca Brivio (lucabrivio)
Lucas Braesch (lucasart)
Lyudmil Antonov (lantonov)
Maciej Żenczykowski (zenczykowski)
Mark Tenzer (31m059)
marotear
Matthew Lai (matthewlai)
Matthew Sullivan (Matt14916)
Michael An (man)
Michael Byrne (MichaelB7)
Michael Chaly (Vizvezdenec)
Michael Stembera (mstembera)
Michael Whiteley (protonspring)
Michel Van den Bergh (vdbergh)
Miguel Lahoz (miguel-l)
Mikael Bäckman (mbootsector)
Mira
Miroslav Fontán (Hexik)
Moez Jellouli (MJZ1977)
Mohammed Li (tthsqe12)
Nathan Rugg (nmrugg)
Nick Pelling (nickpelling)
Nicklas Persson (NicklasPersson)
<<<<<<< HEAD
=======
Niklas Fiekas (niklasf)
Nikolay Kostov (NikolayIT)
>>>>>>> 09bef14c
Ondrej Mosnáček (WOnder93)
Oskar Werkelin Ahlin
Pablo Vazquez
Panthee
Pascal Romaret
Pasquale Pigazzini (ppigazzini)
Patrick Jansen (mibere)
pellanda
Peter Zsifkovits (CoffeeOne)
Ralph Stößer (Ralph Stoesser)
Raminder Singh
renouve
Reuven Peleg
Richard Lloyd
Rodrigo Exterckötter Tjäder
Ron Britvich (Britvich)
Ronald de Man (syzygy1, syzygy)
Ryan Schmitt
Ryan Takker
Sami Kiminki (skiminki)
Sebastian Buchwald (UniQP)
Sergei Antonov (saproj)
Sergei Ivanov (svivanov72)
sf-x
Shane Booth (shane31)
Stefan Geschwentner (locutus2)
Stefano Cardanobile (Stefano80)
Steinar Gunderson (sesse)
Stéphane Nicolet (snicolet)
Thanar2
thaspel
theo77186
Tom Truscott
Tom Vijlbrief (tomtor)
Torsten Franz (torfranz, tfranzer)
Tracey Emery (basepr1me)
Uri Blass (uriblass)
Vince Negri (cuddlestmonkey)

# Additionally, we acknowledge the authors of fishtest,
# an essential framework for the development of Stockfish:
# https://github.com/glinscott/fishtest/blob/master/AUTHORS<|MERGE_RESOLUTION|>--- conflicted
+++ resolved
@@ -1,8 +1,4 @@
-<<<<<<< HEAD
-# List of authors for Multi-Variant Stockfish, updated for version 10
-=======
-# List of authors for Stockfish, as of January 7, 2020
->>>>>>> 09bef14c
+# List of authors for Multi-Variant Stockfish, as of January 7, 2020
 
 Tord Romstad (romstad)
 Marco Costalba (mcostalba)
@@ -36,13 +32,8 @@
 candirufish
 Chess13234
 Chris Cain (ceebo)
-<<<<<<< HEAD
-Dan Schmidt
-=======
 Dan Schmidt (dfannius)
 Daniel Axtens (daxtens)
-Daniel Dugovic (ddugovic)
->>>>>>> 09bef14c
 Dariusz Orzechowski
 David Zar
 Daylen Yang (daylen)
@@ -120,11 +111,7 @@
 Nathan Rugg (nmrugg)
 Nick Pelling (nickpelling)
 Nicklas Persson (NicklasPersson)
-<<<<<<< HEAD
-=======
-Niklas Fiekas (niklasf)
 Nikolay Kostov (NikolayIT)
->>>>>>> 09bef14c
 Ondrej Mosnáček (WOnder93)
 Oskar Werkelin Ahlin
 Pablo Vazquez

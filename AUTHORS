# List of authors for Multi-Variant Stockfish

# Founders of the Stockfish project and fishtest infrastructure
Tord Romstad (romstad)
Marco Costalba (mcostalba)
Joona Kiiski (zamar)
Gary Linscott (glinscott)
Daniel Dugovic (ddugovic)
Fabian Fichter (ianfab)

# Authors and inventors of NNUE, training, and NNUE port
Yu Nasu (ynasu87)
Motohiro Isozaki (yaneurao)
Hisayori Noda (nodchip)

# All other authors of Stockfish code (in alphabetical order)
Aditya (absimaldata)
Adrian Petrescu (apetresc)
Ajith Chandy Jose (ajithcj)
Alain Savard (Rocky640)
Alayan Feh (Alayan-stk-2)
Alexander Kure
Alexander Pagel (Lolligerhans)
Alfredo Menezes (lonfom169)
Ali AlZhrani (Cooffe)
Andreas Matthies (Matthies)
Andrei Vetrov (proukornew)
Andrew Grant (AndyGrant)
Andrey Neporada (nepal)
Andy Duplain
Antoine Champion (antoinechampion)
Aram Tumanian (atumanian)
Arjun Temurnikar
Artem Solopiy (EntityFX)
Auguste Pop
Balint Pfliegel
Ben Chaney (Chaneybenjamini)
Ben Koshy (BKSpurgeon)
Bill Henry (VoyagerOne)
Bojun Guo (noobpwnftw, Nooby)
borg323
Boštjan Mejak (PedanticHacker)
braich
Brian Sheppard (SapphireBrand, briansheppard-toast)
Bruno de Melo Costa (BM123499)
Bruno Pellanda (pellanda)
Bryan Cross (crossbr)
candirufish
Chess13234
Chris Cain (ceebo)
clefrks
Dale Weiler (graphitemaster)
Daniel Axtens (daxtens)
<<<<<<< HEAD
=======
Daniel Dugovic (ddugovic)
Daniel Monroe (Ergodice)
>>>>>>> 9a2d50ec
Dan Schmidt (dfannius)
Dariusz Orzechowski (dorzechowski)
David (dav1312)
David Zar
Daylen Yang (daylen)
Deshawn Mohan-Smith (GoldenRare)
Dieter Dobbelaere (ddobbelaere)
DiscanX
Dominik Schlösser (domschl)
double-beep
Douglas Matos Gomes (dsmsgms)
Dubslow
Eduardo Cáceres (eduherminio)
Eelco de Groot (KingDefender)
Elvin Liu (solarlight2)
erbsenzaehler
Ernesto Gatti
Fabian Beuke (madnight)
Fanael Linithien (Fanael)
fanon
Fauzi Akram Dabat (FauziAkram)
Felix Wittmann
gamander
Gary Heckman (gheckman)
George Sobala (gsobala)
gguliash
Giacomo Lorenzetti (G-Lorenz)
Gian-Carlo Pascutto (gcp)
Goh CJ (cj5716)
Gontran Lemaire (gonlem)
Goodkov Vasiliy Aleksandrovich (goodkov)
Gregor Cramer
GuardianRM
Guy Vreuls (gvreuls)
Günther Demetz (pb00067, pb00068)
Henri Wiechers
Hiraoka Takuya (HiraokaTakuya)
homoSapiensSapiens
Hongzhi Cheng
Ivan Ivec (IIvec)
Jacques B. (Timshel)
Jake Senne (w1wwwwww)
Jan Ondruš (hxim)
Jared Kish (Kurtbusch, kurt22i)
Jarrod Torriero (DU-jdto)
Jean-Francois Romang (jromang)
Jean Gauthier (OuaisBla)
Jekaa
Jerry Donald Watson (jerrydonaldwatson)
jjoshua2
Jonathan Buladas Dumale (SFisGOD)
Jonathan Calovski (Mysseno)
Jonathan McDermid (jonathanmcdermid)
Joost VandeVondele (vondele)
Joseph Ellis (jhellis3)
Joseph R. Prostko
Jörg Oster (joergoster)
Julian Willemer (NightlyKing)
jundery
Justin Blanchard (UncombedCoconut)
Kelly Wilson
Ken Takusagawa
Kian E (KJE-98)
kinderchocolate
Kiran Panditrao (Krgp)
Kojirion
Krystian Kuzniarek (kuzkry)
Leonardo Ljubičić (ICCF World Champion)
Leonid Pechenik (lp--)
Liam Keegan (lkeegan)
Linmiao Xu (linrock)
Linus Arver (listx)
loco-loco
Lub van den Berg (ElbertoOne)
Luca Brivio (lucabrivio)
Lucas Braesch (lucasart)
Lyudmil Antonov (lantonov)
Maciej Żenczykowski (zenczykowski)
Malcolm Campbell (xoto10)
Mark Tenzer (31m059)
marotear
Matt Ginsberg (mattginsberg)
Matthew Lai (matthewlai)
Matthew Sullivan (Matt14916)
Max A. (Disservin)
Maxim Masiutin (maximmasiutin)
Maxim Molchanov (Maxim)
Michael An (man)
Michael Byrne (MichaelB7)
Michael Chaly (Vizvezdenec)
Michael Stembera (mstembera)
Michael Whiteley (protonspring)
Michel Van den Bergh (vdbergh)
Miguel Lahoz (miguel-l)
Mikael Bäckman (mbootsector)
Mike Babigian (Farseer)
Mira
Miroslav Fontán (Hexik)
Moez Jellouli (MJZ1977)
Mohammed Li (tthsqe12)
Muzhen J (XInTheDark)
Nathan Rugg (nmrugg)
Nguyen Pham (nguyenpham)
Nicklas Persson (NicklasPersson)
Nick Pelling (nickpelling)
Niklas Fiekas (niklasf)
Nikolay Kostov (NikolayIT)
Norman Schmidt (FireFather)
notruck
Ofek Shochat (OfekShochat, ghostway)
Ondrej Mosnáček (WOnder93)
Ondřej Mišina (AndrovT)
Oskar Werkelin Ahlin
Pablo Vazquez
Panthee
Pascal Romaret
Pasquale Pigazzini (ppigazzini)
Patrick Jansen (mibere)
Peter Schneider (pschneider1968)
Peter Zsifkovits (CoffeeOne)
PikaCat
Praveen Kumar Tummala (praveentml)
Prokop Randáček (ProkopRandacek)
Rahul Dsilva (silversolver1)
Ralph Stößer (Ralph Stoesser)
Raminder Singh
renouve
Reuven Peleg (R-Peleg)
Richard Lloyd (Richard-Lloyd)
Rodrigo Exterckötter Tjäder
Rodrigo Roim (roim)
Ronald de Man (syzygy1, syzygy)
Ron Britvich (Britvich)
rqs
Rui Coelho (ruicoelhopedro)
Ryan Schmitt
Ryan Takker
Sami Kiminki (skiminki)
Sebastian Buchwald (UniQP)
Sergei Antonov (saproj)
Sergei Ivanov (svivanov72)
Sergio Vieri (sergiovieri)
sf-x
Shahin M. Shahin (peregrine)
Shane Booth (shane31)
Shawn Varghese (xXH4CKST3RXx)
Siad Daboul (Topologist)
Stefan Geschwentner (locutus2)
Stefano Cardanobile (Stefano80)
Stefano Di Martino (StefanoD)
Steinar Gunderson (sesse)
Stéphane Nicolet (snicolet)
Syine Mineta (MinetaS)
Thanar2
thaspel
theo77186
Tomasz Sobczyk (Sopel97)
Tom Truscott
Tom Vijlbrief (tomtor)
Torsten Franz (torfranz, tfranzer)
Torsten Hellwig (Torom)
Tracey Emery (basepr1me)
tttak
Unai Corzo (unaiic)
Uri Blass (uriblass)
Vince Negri (cuddlestmonkey)
Viren
windfishballad
xefoci7612
zz4032

# Additionally, we acknowledge the authors and maintainers of fishtest,
# an amazing and essential framework for Stockfish development!
#
# https://github.com/glinscott/fishtest/blob/master/AUTHORS<|MERGE_RESOLUTION|>--- conflicted
+++ resolved
@@ -1,12 +1,12 @@
 # List of authors for Multi-Variant Stockfish
+Daniel Dugovic (ddugovic)
+Fabian Fichter (ianfab)
 
 # Founders of the Stockfish project and fishtest infrastructure
 Tord Romstad (romstad)
 Marco Costalba (mcostalba)
 Joona Kiiski (zamar)
 Gary Linscott (glinscott)
-Daniel Dugovic (ddugovic)
-Fabian Fichter (ianfab)
 
 # Authors and inventors of NNUE, training, and NNUE port
 Yu Nasu (ynasu87)
@@ -51,11 +51,7 @@
 clefrks
 Dale Weiler (graphitemaster)
 Daniel Axtens (daxtens)
-<<<<<<< HEAD
-=======
-Daniel Dugovic (ddugovic)
 Daniel Monroe (Ergodice)
->>>>>>> 9a2d50ec
 Dan Schmidt (dfannius)
 Dariusz Orzechowski (dorzechowski)
 David (dav1312)

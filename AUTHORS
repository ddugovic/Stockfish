<<<<<<< HEAD
# List of authors for Multi-Variant Stockfish, as of January 7, 2020
=======
# List of authors for Stockfish, as of March 30, 2020
>>>>>>> 209e9420

Tord Romstad (romstad)
Marco Costalba (mcostalba)
Joona Kiiski (zamar)
Gary Linscott (glinscott)
Daniel Dugovic (ddugovic)
Fabian Fichter (ianfab)
Niklas Fiekas (niklasf)

Aditya (absimaldata)
Adrian Petrescu (apetresc)
Ajith Chandy Jose (ajithcj)
Alain Savard (Rocky640)
Alayan Feh (Alayan-stk-2)
Alexander Kure
Alexander Pagel (Lolligerhans)
Ali AlZhrani (Cooffe)
Andrew Grant (AndyGrant)
Andrey Neporada (nepal)
Andy Duplain
Aram Tumanian (atumanian)
Arjun Temurnikar
Auguste Pop
Balint Pfliegel
Ben Koshy (BKSpurgeon)
Bill Henry (VoyagerOne)
Bojun Guo (noobpwnftw, Nooby)
braich
Brian Sheppard (SapphireBrand, briansheppard-toast)
Bryan Cross (crossbr)
candirufish
Chess13234
Chris Cain (ceebo)
Dan Schmidt (dfannius)
Daniel Axtens (daxtens)
Dariusz Orzechowski
David Zar
Daylen Yang (daylen)
DiscanX
double-beep
Eduardo Cáceres (eduherminio)
Eelco de Groot (KingDefender)
Elvin Liu (solarlight2)
erbsenzaehler
Ernesto Gatti
Fabian Beuke (madnight)
fanon
Fauzi Akram Dabat (FauziAkram)
Felix Wittmann
gamander
Gary Heckman (gheckman)
gguliash
Gian-Carlo Pascutto (gcp)
Gontran Lemaire (gonlem)
Goodkov Vasiliy Aleksandrovich (goodkov)
Gregor Cramer
GuardianRM
Günther Demetz (pb00067, pb00068)
Guy Vreuls (gvreuls)
Henri Wiechers
Hiraoka Takuya (HiraokaTakuya)
homoSapiensSapiens
Hongzhi Cheng
Ivan Ivec (IIvec)
Jacques B. (Timshel)
Jan Ondruš (hxim)
Jared Kish (Kurtbusch)
Jarrod Torriero (DU-jdto)
Jean Gauthier (OuaisBla)
Jean-Francois Romang (jromang)
Jekaa
Jerry Donald Watson (jerrydonaldwatson)
Jonathan Calovski (Mysseno)
Jonathan Dumale (SFisGOD)
Joost VandeVondele (vondele)
Jörg Oster (joergoster)
Joseph Ellis (jhellis3)
Joseph R. Prostko
jundery
Justin Blanchard (UncombedCoconut)
Kelly Wilson
Ken Takusagawa
kinderchocolate
Kiran Panditrao (Krgp)
Kojirion
Leonardo Ljubičić (ICCF World Champion)
Leonid Pechenik (lp--)
Linus Arver (listx)
loco-loco
Lub van den Berg (ElbertoOne)
Luca Brivio (lucabrivio)
Lucas Braesch (lucasart)
Lyudmil Antonov (lantonov)
Maciej Żenczykowski (zenczykowski)
Malcolm Campbell (xoto10)
Mark Tenzer (31m059)
marotear
Matthew Lai (matthewlai)
Matthew Sullivan (Matt14916)
Michael An (man)
Michael Byrne (MichaelB7)
Michael Chaly (Vizvezdenec)
Michael Stembera (mstembera)
Michael Whiteley (protonspring)
Michel Van den Bergh (vdbergh)
Miguel Lahoz (miguel-l)
Mikael Bäckman (mbootsector)
Mira
Miroslav Fontán (Hexik)
Moez Jellouli (MJZ1977)
Mohammed Li (tthsqe12)
Nathan Rugg (nmrugg)
Nick Pelling (nickpelling)
Nicklas Persson (NicklasPersson)
Nikolay Kostov (NikolayIT)
Ondrej Mosnáček (WOnder93)
Oskar Werkelin Ahlin
Pablo Vazquez
Panthee
Pascal Romaret
Pasquale Pigazzini (ppigazzini)
Patrick Jansen (mibere)
pellanda
Peter Zsifkovits (CoffeeOne)
Praveen Kumar Tummala (praveentml)
Rahul Dsilva (silversolver1)
Ralph Stößer (Ralph Stoesser)
Raminder Singh
renouve
Reuven Peleg
Richard Lloyd
Rodrigo Exterckötter Tjäder
Ron Britvich (Britvich)
Ronald de Man (syzygy1, syzygy)
Ryan Schmitt
Ryan Takker
Sami Kiminki (skiminki)
Sebastian Buchwald (UniQP)
Sergei Antonov (saproj)
Sergei Ivanov (svivanov72)
sf-x
Shane Booth (shane31)
Stefan Geschwentner (locutus2)
Stefano Cardanobile (Stefano80)
Steinar Gunderson (sesse)
Stéphane Nicolet (snicolet)
Thanar2
thaspel
theo77186
Tom Truscott
Tom Vijlbrief (tomtor)
Torsten Franz (torfranz, tfranzer)
Tracey Emery (basepr1me)
Uri Blass (uriblass)
Vince Negri (cuddlestmonkey)


# Additionally, we acknowledge the authors and maintainers of fishtest,
# an amazing and essential framework for the development of Stockfish!
#
# https://github.com/glinscott/fishtest/blob/master/AUTHORS<|MERGE_RESOLUTION|>--- conflicted
+++ resolved
@@ -1,8 +1,4 @@
-<<<<<<< HEAD
-# List of authors for Multi-Variant Stockfish, as of January 7, 2020
-=======
-# List of authors for Stockfish, as of March 30, 2020
->>>>>>> 209e9420
+# List of authors for Multi-Variant Stockfish, as of March 30, 2020
 
 Tord Romstad (romstad)
 Marco Costalba (mcostalba)

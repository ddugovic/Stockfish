--- conflicted
+++ resolved
@@ -4,77 +4,6 @@
 Marco Costalba (mcostalba)
 Joona Kiiski (zamar)
 Gary Linscott (glinscott)
-<<<<<<< HEAD
-Daniel Dugovic (ddugovic)
-Fabian Fichter (ianfab)
-Lucas Braesch (lucasart)
-Bill Henry (VoyagerOne)
-Niklas Fiekas (niklasf)
-Michael Stembera (mstembera, Fisherman)
-Joost VandeVondele (Joost Vandevondele)
-Stéphane Nicolet (Stephane Nicolet, snicolet)
-Stefan Geschwentner
-Alain SAVARD (Rocky640)
-Jörg Oster (Joerg Oster, joergoster)
-Reuven Peleg
-Chris Cain (Chris Caino, ceebo)
-Stefano Cardanobile (Stefano80)
-Lakin Wecker
-Jean-Francois Romang
-homoSapiensSapiens
-Leonid Pechenik
-Arjun Temurnikar
-Uri Blass (uriblass)
-hxim
-jundery
-ElbertoOne
-Ajith (ajithcj)
-Jonathan Calovski (Mysseno)
-Ralph Stößer (Ralph Stoesser)
-mbootsector
-Guenther Demetz
-Tom Vijlbrief
-loco-loco
-sf-x
-Daylen Yang
-Henri Wiechers
-Aram Tumanian
-Isaac Levy
-Ronald de Man (syzygy)
-DU-jdto
-David Zar
-Eelco de Groot
-Jerry Donald
-NicklasPersson
-Ryan Schmitt
-ThyChief
-erbsenzaehler
-pb00068
-Alexander Kure
-Andrew Grant
-Dan Schmidt
-H. Felix Wittmann
-Ivan Ivec (IIvec)
-Jacques
-Joseph R. Prostko
-Justin Blanchard
-Linus Arver
-Luca Brivio
-Lyudmil Antonov
-Miroslav Fontán
-Rodrigo Exterckötter Tjäder
-Ron Britvich
-RyanTaker
-Vince Negri
-atumanian
-gamander
-Joseph Hellis (jhellis3)
-Pasquale Pigazzini (ppigazzini)
-shane31
-torfranz
-user
-Andrey Neporada
-=======
 
 absimaldata
 Ajith Chandy Jose (ajithcj)
@@ -83,7 +12,6 @@
 Ali AlZhrani (Cooffe)
 Andrew Grant (AndyGrant)
 Andrey Neporada (nepal)
->>>>>>> b2b0013d
 Andy Duplain
 Aram Tumanian (atumanian)
 Arjun Temurnikar
@@ -105,12 +33,6 @@
 ElbertoOne
 erbsenzaehler
 Ernesto Gatti
-<<<<<<< HEAD
-Fabian Beuke
-FauziAkram
-Gregor Cramer
-GuardianRM
-=======
 Fabian Beuke (madnight)
 Fabian Fichter (ianfab)
 fanon
@@ -125,12 +47,9 @@
 Günther Demetz (pb00067, pb00068)
 Guy Vreuls (gvreuls)
 Henri Wiechers
->>>>>>> b2b0013d
 Hiraoka Takuya (HiraokaTakuya)
 homoSapiensSapiens
 Hongzhi Cheng
-<<<<<<< HEAD
-=======
 Ivan Ivec (IIvec)
 Jacques B. (Timshel)
 Jan Ondruš (hxim)
@@ -145,7 +64,6 @@
 Joseph R. Prostko
 jundery
 Justin Blanchard
->>>>>>> b2b0013d
 Kelly Wilson
 Ken Takusagawa
 kinderchocolate
@@ -161,11 +79,6 @@
 Mathew Lai (matthewlai)
 Matthew Lai
 Matthew Sullivan
-<<<<<<< HEAD
-Michael Byrne
-Michel Van den Bergh
-Mira
-=======
 mbootsector
 Michael Byrne (MichaelB7)
 Michael Stembera (mstembera)
@@ -176,7 +89,6 @@
 Nathan Rugg (nmrugg)
 Nicklas Persson (NicklasPersson)
 Niklas Fiekas (niklasf)
->>>>>>> b2b0013d
 Oskar Werkelin Ahlin
 Pablo Vazquez
 Pascal Romaret
@@ -193,22 +105,6 @@
 Ronald de Man (syzygy1)
 Ryan Schmitt
 Ryan Takker
-<<<<<<< HEAD
-Sergei Antonov
-Thanar2
-absimaldata
-alwey
-braich
-fanon
-gguliash
-goodkov
-kinderchocolate
-pellanda
-renouve
-thaspel
-theo77186
-unknown
-=======
 Sergei Antonov (saproj)
 sf-x
 shane31
@@ -220,5 +116,4 @@
 Tom Vijlbrief (tomtor)
 Torsten Franz (torfranz)
 Uri Blass (uriblass)
-Vince Negri
->>>>>>> b2b0013d
+Vince Negri
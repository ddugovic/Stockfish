<<<<<<< HEAD
# List of authors for Multi-Variant Stockfish

# Founders of the Stockfish project and fishtest infrastructure
=======
# Founders of the Stockfish project and Fishtest infrastructure
>>>>>>> 41f50b2c
Tord Romstad (romstad)
Marco Costalba (mcostalba)
Joona Kiiski (zamar)
Gary Linscott (glinscott)
Daniel Dugovic (ddugovic)
Fabian Fichter (ianfab)
Niklas Fiekas (niklasf)

# Authors and inventors of NNUE, training, and NNUE port
Yu Nasu (ynasu87)
Motohiro Isozaki (yaneurao)
Hisayori Noda (nodchip)

# All other authors of Stockfish code (in alphabetical order)
Aditya (absimaldata)
Adrian Petrescu (apetresc)
Ajith Chandy Jose (ajithcj)
Alain Savard (Rocky640)
Alayan Feh (Alayan-stk-2)
Alexander Kure
Alexander Pagel (Lolligerhans)
Alfredo Menezes (lonfom169)
Ali AlZhrani (Cooffe)
Andrei Vetrov (proukornew)
Andrew Grant (AndyGrant)
Andrey Neporada (nepal)
Andy Duplain
Antoine Champion (antoinechampion)
Aram Tumanian (atumanian)
Arjun Temurnikar
Artem Solopiy (EntityFX)
Auguste Pop
Balint Pfliegel
Ben Chaney (Chaneybenjamini)
Ben Koshy (BKSpurgeon)
Bill Henry (VoyagerOne)
Bojun Guo (noobpwnftw, Nooby)
borg323
Boštjan Mejak (PedanticHacker)
braich
Brian Sheppard (SapphireBrand, briansheppard-toast)
Bruno de Melo Costa (BM123499)
Bruno Pellanda (pellanda)
Bryan Cross (crossbr)
candirufish
Chess13234
Chris Cain (ceebo)
clefrks
Dale Weiler (graphitemaster)
Daniel Axtens (daxtens)
<<<<<<< HEAD
=======
Daniel Dugovic (ddugovic)
Dan Schmidt (dfannius)
>>>>>>> 41f50b2c
Dariusz Orzechowski (dorzechowski)
David (dav1312)
David Zar
Daylen Yang (daylen)
Deshawn Mohan-Smith (GoldenRare)
Dieter Dobbelaere (ddobbelaere)
DiscanX
Dominik Schlösser (domschl)
double-beep
Douglas Matos Gomes (dsmsgms)
Dubslow
Eduardo Cáceres (eduherminio)
Eelco de Groot (KingDefender)
Elvin Liu (solarlight2)
erbsenzaehler
Ernesto Gatti
Fabian Beuke (madnight)
Fanael Linithien (Fanael)
fanon
Fauzi Akram Dabat (FauziAkram)
Felix Wittmann
gamander
Gary Heckman (gheckman)
George Sobala (gsobala)
gguliash
Giacomo Lorenzetti (G-Lorenz)
Gian-Carlo Pascutto (gcp)
Gontran Lemaire (gonlem)
Goodkov Vasiliy Aleksandrovich (goodkov)
Gregor Cramer
GuardianRM
Guy Vreuls (gvreuls)
Günther Demetz (pb00067, pb00068)
Henri Wiechers
Hiraoka Takuya (HiraokaTakuya)
homoSapiensSapiens
Hongzhi Cheng
Ivan Ivec (IIvec)
Jacques B. (Timshel)
Jake Senne (w1wwwwww)
Jan Ondruš (hxim)
Jared Kish (Kurtbusch, kurt22i)
Jarrod Torriero (DU-jdto)
Jean-Francois Romang (jromang)
Jean Gauthier (OuaisBla)
Jekaa
Jerry Donald Watson (jerrydonaldwatson)
jjoshua2
Jonathan Buladas Dumale (SFisGOD)
Jonathan Calovski (Mysseno)
Jonathan McDermid (jonathanmcdermid)
Joost VandeVondele (vondele)
Joseph Ellis (jhellis3)
Joseph R. Prostko
Jörg Oster (joergoster)
Julian Willemer (NightlyKing)
jundery
Justin Blanchard (UncombedCoconut)
Kelly Wilson
Ken Takusagawa
Kian E (KJE-98)
kinderchocolate
Kiran Panditrao (Krgp)
Kojirion
Krystian Kuzniarek (kuzkry)
Leonardo Ljubičić (ICCF World Champion)
Leonid Pechenik (lp--)
Liam Keegan (lkeegan)
Linmiao Xu (linrock)
Linus Arver (listx)
loco-loco
Lub van den Berg (ElbertoOne)
Luca Brivio (lucabrivio)
Lucas Braesch (lucasart)
Lyudmil Antonov (lantonov)
Maciej Żenczykowski (zenczykowski)
Malcolm Campbell (xoto10)
Mark Tenzer (31m059)
marotear
Matt Ginsberg (mattginsberg)
Matthew Lai (matthewlai)
Matthew Sullivan (Matt14916)
Max A. (Disservin)
Maxim Masiutin (maximmasiutin)
Maxim Molchanov (Maxim)
Michael An (man)
Michael Byrne (MichaelB7)
Michael Chaly (Vizvezdenec)
Michael Stembera (mstembera)
Michael Whiteley (protonspring)
Michel Van den Bergh (vdbergh)
Miguel Lahoz (miguel-l)
Mikael Bäckman (mbootsector)
Mike Babigian (Farseer)
Mira
Miroslav Fontán (Hexik)
Moez Jellouli (MJZ1977)
Mohammed Li (tthsqe12)
Muzhen J (XInTheDark)
Nathan Rugg (nmrugg)
Nguyen Pham (nguyenpham)
Nicklas Persson (NicklasPersson)
<<<<<<< HEAD
=======
Nick Pelling (nickpelling)
Niklas Fiekas (niklasf)
>>>>>>> 41f50b2c
Nikolay Kostov (NikolayIT)
Norman Schmidt (FireFather)
notruck
Ofek Shochat (OfekShochat, ghostway)
Ondrej Mosnáček (WOnder93)
Oskar Werkelin Ahlin
Pablo Vazquez
Panthee
Pascal Romaret
Pasquale Pigazzini (ppigazzini)
Patrick Jansen (mibere)
Peter Schneider (pschneider1968)
Peter Zsifkovits (CoffeeOne)
PikaCat
Praveen Kumar Tummala (praveentml)
Prokop Randáček (ProkopRandacek)
Rahul Dsilva (silversolver1)
Ralph Stößer (Ralph Stoesser)
Raminder Singh
renouve
Reuven Peleg (R-Peleg)
Richard Lloyd (Richard-Lloyd)
Rodrigo Exterckötter Tjäder
Rodrigo Roim (roim)
Ronald de Man (syzygy1, syzygy)
Ron Britvich (Britvich)
rqs
Rui Coelho (ruicoelhopedro)
Ryan Schmitt
Ryan Takker
Sami Kiminki (skiminki)
Sebastian Buchwald (UniQP)
Sergei Antonov (saproj)
Sergei Ivanov (svivanov72)
Sergio Vieri (sergiovieri)
sf-x
Shahin M. Shahin (peregrine)
Shane Booth (shane31)
Shawn Varghese (xXH4CKST3RXx)
Siad Daboul (Topologist)
Stefan Geschwentner (locutus2)
Stefano Cardanobile (Stefano80)
Stefano Di Martino (StefanoD)
Steinar Gunderson (sesse)
Stéphane Nicolet (snicolet)
Syine Mineta (MinetaS)
Thanar2
thaspel
theo77186
Tomasz Sobczyk (Sopel97)
Tom Truscott
Tom Vijlbrief (tomtor)
Torsten Franz (torfranz, tfranzer)
Torsten Hellwig (Torom)
Tracey Emery (basepr1me)
tttak
Unai Corzo (unaiic)
Uri Blass (uriblass)
Vince Negri (cuddlestmonkey)
xefoci7612
zz4032

# Additionally, we acknowledge the authors and maintainers of fishtest,
# an amazing and essential framework for Stockfish development!
#
# https://github.com/glinscott/fishtest/blob/master/AUTHORS<|MERGE_RESOLUTION|>--- conflicted
+++ resolved
@@ -1,17 +1,12 @@
-<<<<<<< HEAD
 # List of authors for Multi-Variant Stockfish
 
 # Founders of the Stockfish project and fishtest infrastructure
-=======
-# Founders of the Stockfish project and Fishtest infrastructure
->>>>>>> 41f50b2c
 Tord Romstad (romstad)
 Marco Costalba (mcostalba)
 Joona Kiiski (zamar)
 Gary Linscott (glinscott)
 Daniel Dugovic (ddugovic)
 Fabian Fichter (ianfab)
-Niklas Fiekas (niklasf)
 
 # Authors and inventors of NNUE, training, and NNUE port
 Yu Nasu (ynasu87)
@@ -55,11 +50,7 @@
 clefrks
 Dale Weiler (graphitemaster)
 Daniel Axtens (daxtens)
-<<<<<<< HEAD
-=======
-Daniel Dugovic (ddugovic)
 Dan Schmidt (dfannius)
->>>>>>> 41f50b2c
 Dariusz Orzechowski (dorzechowski)
 David (dav1312)
 David Zar
@@ -162,11 +153,8 @@
 Nathan Rugg (nmrugg)
 Nguyen Pham (nguyenpham)
 Nicklas Persson (NicklasPersson)
-<<<<<<< HEAD
-=======
 Nick Pelling (nickpelling)
 Niklas Fiekas (niklasf)
->>>>>>> 41f50b2c
 Nikolay Kostov (NikolayIT)
 Norman Schmidt (FireFather)
 notruck

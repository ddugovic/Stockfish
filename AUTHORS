<<<<<<< HEAD
# List of authors for Multi-Variant Stockfish, as of August 4, 2020
=======
# List of authors for Stockfish
>>>>>>> 21ad356c

# Founders of the Stockfish project and fishtest infrastructure
Tord Romstad (romstad)
Marco Costalba (mcostalba)
Joona Kiiski (zamar)
Gary Linscott (glinscott)
Daniel Dugovic (ddugovic)
Fabian Fichter (ianfab)
Niklas Fiekas (niklasf)

# Authors and inventors of NNUE, training, NNUE port
Yu Nasu (ynasu87)
Motohiro Isozaki (yaneurao)
Hisayori Noda (nodchip)

# all other authors of the code in alphabetical order
Aditya (absimaldata)
Adrian Petrescu (apetresc)
Ajith Chandy Jose (ajithcj)
Alain Savard (Rocky640)
Alayan Feh (Alayan-stk-2)
Alexander Kure
Alexander Pagel (Lolligerhans)
Alfredo Menezes (lonfom169)
Ali AlZhrani (Cooffe)
Andrew Grant (AndyGrant)
Andrey Neporada (nepal)
Andy Duplain
Antoine Champion (antoinechampion)
Aram Tumanian (atumanian)
Arjun Temurnikar
Artem Solopiy (EntityFX)
Auguste Pop
Balint Pfliegel
Ben Koshy (BKSpurgeon)
Bill Henry (VoyagerOne)
Bojun Guo (noobpwnftw, Nooby)
braich
Brian Sheppard (SapphireBrand, briansheppard-toast)
Bruno de Melo Costa (BM123499)
Bryan Cross (crossbr)
candirufish
Chess13234
Chris Cain (ceebo)
Dale Weiler (graphitemaster)
Dan Schmidt (dfannius)
Daniel Axtens (daxtens)
Dariusz Orzechowski (dorzechowski)
David Zar
Daylen Yang (daylen)
Deshawn Mohan-Smith (GoldenRare)
Dieter Dobbelaere (ddobbelaere)
DiscanX
Dominik Schlösser (domschl)
double-beep
Douglas Matos Gomes (dsmsgms)
Eduardo Cáceres (eduherminio)
Eelco de Groot (KingDefender)
Elvin Liu (solarlight2)
erbsenzaehler
Ernesto Gatti
Linmiao Xu (linrock)
Fabian Beuke (madnight)
Fanael Linithien (Fanael)
fanon
Fauzi Akram Dabat (FauziAkram)
Felix Wittmann
gamander
Gary Heckman (gheckman)
George Sobala (gsobala)
gguliash
Giacomo Lorenzetti (G-Lorenz)
Gian-Carlo Pascutto (gcp)
Gontran Lemaire (gonlem)
Goodkov Vasiliy Aleksandrovich (goodkov)
Gregor Cramer
GuardianRM
Günther Demetz (pb00067, pb00068)
Guy Vreuls (gvreuls)
Henri Wiechers
Hiraoka Takuya (HiraokaTakuya)
homoSapiensSapiens
Hongzhi Cheng
Ivan Ivec (IIvec)
Jacques B. (Timshel)
Jan Ondruš (hxim)
Jared Kish (Kurtbusch)
Jarrod Torriero (DU-jdto)
Jean Gauthier (OuaisBla)
Jean-Francois Romang (jromang)
Jekaa
Jerry Donald Watson (jerrydonaldwatson)
jjoshua2
Jonathan Calovski (Mysseno)
Jonathan Buladas Dumale (SFisGOD)
Joost VandeVondele (vondele)
Jörg Oster (joergoster)
Joseph Ellis (jhellis3)
Joseph R. Prostko
Julian Willemer (NightlyKing)
jundery
Justin Blanchard (UncombedCoconut)
Kelly Wilson
Ken Takusagawa
kinderchocolate
Kiran Panditrao (Krgp)
Kojirion
Krystian Kuzniarek (kuzkry)
Leonardo Ljubičić (ICCF World Champion)
Leonid Pechenik (lp--)
Liam Keegan (lkeegan)
Linus Arver (listx)
loco-loco
Lub van den Berg (ElbertoOne)
Luca Brivio (lucabrivio)
Lucas Braesch (lucasart)
Lyudmil Antonov (lantonov)
Maciej Żenczykowski (zenczykowski)
Malcolm Campbell (xoto10)
Mark Tenzer (31m059)
marotear
Matt Ginsberg (mattginsberg)
Matthew Lai (matthewlai)
Matthew Sullivan (Matt14916)
Maxim Molchanov (Maxim)
Michael An (man)
Michael Byrne (MichaelB7)
Michael Chaly (Vizvezdenec)
Michael Stembera (mstembera)
Michael Whiteley (protonspring)
Michel Van den Bergh (vdbergh)
Miguel Lahoz (miguel-l)
Mikael Bäckman (mbootsector)
Mira
Miroslav Fontán (Hexik)
Moez Jellouli (MJZ1977)
Mohammed Li (tthsqe12)
Nathan Rugg (nmrugg)
Nick Pelling (nickpelling)
Nicklas Persson (NicklasPersson)
Nikolay Kostov (NikolayIT)
Nguyen Pham (nguyenpham)
Norman Schmidt (FireFather)
notruck
Ofek Shochat (OfekShochat, ghostway)
Ondrej Mosnáček (WOnder93)
Oskar Werkelin Ahlin
Pablo Vazquez
Panthee
Pascal Romaret
Pasquale Pigazzini (ppigazzini)
Patrick Jansen (mibere)
pellanda
Peter Zsifkovits (CoffeeOne)
Praveen Kumar Tummala (praveentml)
Rahul Dsilva (silversolver1)
Ralph Stößer (Ralph Stoesser)
Raminder Singh
renouve
Reuven Peleg
Richard Lloyd
Rodrigo Exterckötter Tjäder
Ron Britvich (Britvich)
Ronald de Man (syzygy1, syzygy)
rqs
Ryan Schmitt
Ryan Takker
Sami Kiminki (skiminki)
Sebastian Buchwald (UniQP)
Sergei Antonov (saproj)
Sergei Ivanov (svivanov72)
Sergio Vieri (sergiovieri)
sf-x
Shane Booth (shane31)
Shawn Varghese (xXH4CKST3RXx)
Siad Daboul (Topologist)
Stefan Geschwentner (locutus2)
Stefano Cardanobile (Stefano80)
Steinar Gunderson (sesse)
Stéphane Nicolet (snicolet)
Prokop Randáček (ProkopRandacek)
Thanar2
thaspel
theo77186
Tom Truscott
Tom Vijlbrief (tomtor)
Tomasz Sobczyk (Sopel97)
Torsten Franz (torfranz, tfranzer)
Torsten Hellwig (Torom)
Tracey Emery (basepr1me)
tttak
Unai Corzo (unaiic)
Uri Blass (uriblass)
Vince Negri (cuddlestmonkey)
zz4032


# Additionally, we acknowledge the authors and maintainers of fishtest,
# an amazing and essential framework for the development of Stockfish!
#
# https://github.com/glinscott/fishtest/blob/master/AUTHORS<|MERGE_RESOLUTION|>--- conflicted
+++ resolved
@@ -1,8 +1,4 @@
-<<<<<<< HEAD
-# List of authors for Multi-Variant Stockfish, as of August 4, 2020
-=======
-# List of authors for Stockfish
->>>>>>> 21ad356c
+# List of authors for Multi-Variant Stockfish
 
 # Founders of the Stockfish project and fishtest infrastructure
 Tord Romstad (romstad)

# List of authors for Multi-Variant Stockfish, as of August 4, 2020

# Founders of the Stockfish project and fishtest infrastructure
Tord Romstad (romstad)
Marco Costalba (mcostalba)
Joona Kiiski (zamar)
Gary Linscott (glinscott)
Daniel Dugovic (ddugovic)
Fabian Fichter (ianfab)
Niklas Fiekas (niklasf)

# Authors and inventors of NNUE, training, NNUE port
Yu Nasu (ynasu87)
Motohiro Isozaki (yaneurao)
Hisayori Noda (nodchip)

# all other authors of the code in alphabetical order
Aditya (absimaldata)
Adrian Petrescu (apetresc)
Ajith Chandy Jose (ajithcj)
Alain Savard (Rocky640)
Alayan Feh (Alayan-stk-2)
Alexander Kure
Alexander Pagel (Lolligerhans)
Ali AlZhrani (Cooffe)
Andrew Grant (AndyGrant)
Andrey Neporada (nepal)
Andy Duplain
Aram Tumanian (atumanian)
Arjun Temurnikar
Auguste Pop
Balint Pfliegel
Ben Koshy (BKSpurgeon)
Bill Henry (VoyagerOne)
Bojun Guo (noobpwnftw, Nooby)
braich
Brian Sheppard (SapphireBrand, briansheppard-toast)
Bryan Cross (crossbr)
candirufish
Chess13234
Chris Cain (ceebo)
Dan Schmidt (dfannius)
Daniel Axtens (daxtens)
Dariusz Orzechowski
David Zar
Daylen Yang (daylen)
DiscanX
Dominik Schlösser (domschl)
double-beep
Eduardo Cáceres (eduherminio)
Eelco de Groot (KingDefender)
Elvin Liu (solarlight2)
erbsenzaehler
Ernesto Gatti
Linmiao Xu (linrock)
Fabian Beuke (madnight)
<<<<<<< HEAD
=======
Fabian Fichter (ianfab)
Fanael Linithien (Fanael)
>>>>>>> 220ef1d2
fanon
Fauzi Akram Dabat (FauziAkram)
Felix Wittmann
gamander
Gary Heckman (gheckman)
gguliash
Gian-Carlo Pascutto (gcp)
Gontran Lemaire (gonlem)
Goodkov Vasiliy Aleksandrovich (goodkov)
Gregor Cramer
GuardianRM
Günther Demetz (pb00067, pb00068)
Guy Vreuls (gvreuls)
Henri Wiechers
Hiraoka Takuya (HiraokaTakuya)
homoSapiensSapiens
Hongzhi Cheng
Ivan Ivec (IIvec)
Jacques B. (Timshel)
Jan Ondruš (hxim)
Jared Kish (Kurtbusch)
Jarrod Torriero (DU-jdto)
Jean Gauthier (OuaisBla)
Jean-Francois Romang (jromang)
Jekaa
Jerry Donald Watson (jerrydonaldwatson)
jjoshua2
Jonathan Calovski (Mysseno)
Jonathan Dumale (SFisGOD)
Joost VandeVondele (vondele)
Jörg Oster (joergoster)
Joseph Ellis (jhellis3)
Joseph R. Prostko
jundery
Justin Blanchard (UncombedCoconut)
Kelly Wilson
Ken Takusagawa
kinderchocolate
Kiran Panditrao (Krgp)
Kojirion
Leonardo Ljubičić (ICCF World Champion)
Leonid Pechenik (lp--)
Linus Arver (listx)
loco-loco
Lub van den Berg (ElbertoOne)
Luca Brivio (lucabrivio)
Lucas Braesch (lucasart)
Lyudmil Antonov (lantonov)
Maciej Żenczykowski (zenczykowski)
Malcolm Campbell (xoto10)
Mark Tenzer (31m059)
marotear
Matthew Lai (matthewlai)
Matthew Sullivan (Matt14916)
Michael An (man)
Michael Byrne (MichaelB7)
Michael Chaly (Vizvezdenec)
Michael Stembera (mstembera)
Michael Whiteley (protonspring)
Michel Van den Bergh (vdbergh)
Miguel Lahoz (miguel-l)
Mikael Bäckman (mbootsector)
Mira
Miroslav Fontán (Hexik)
Moez Jellouli (MJZ1977)
Mohammed Li (tthsqe12)
Nathan Rugg (nmrugg)
Nick Pelling (nickpelling)
Nicklas Persson (NicklasPersson)
Nikolay Kostov (NikolayIT)
Nguyen Pham (nguyenpham)
Norman Schmidt (FireFather)
Ondrej Mosnáček (WOnder93)
Oskar Werkelin Ahlin
Pablo Vazquez
Panthee
Pascal Romaret
Pasquale Pigazzini (ppigazzini)
Patrick Jansen (mibere)
pellanda
Peter Zsifkovits (CoffeeOne)
Praveen Kumar Tummala (praveentml)
Rahul Dsilva (silversolver1)
Ralph Stößer (Ralph Stoesser)
Raminder Singh
renouve
Reuven Peleg
Richard Lloyd
Rodrigo Exterckötter Tjäder
Ron Britvich (Britvich)
Ronald de Man (syzygy1, syzygy)
rqs
Ryan Schmitt
Ryan Takker
Sami Kiminki (skiminki)
Sebastian Buchwald (UniQP)
Sergei Antonov (saproj)
Sergei Ivanov (svivanov72)
Sergio Vieri (sergiovieri)
sf-x
Shane Booth (shane31)
Shawn Varghese (xXH4CKST3RXx)
Stefan Geschwentner (locutus2)
Stefano Cardanobile (Stefano80)
Steinar Gunderson (sesse)
Stéphane Nicolet (snicolet)
Thanar2
thaspel
theo77186
Tom Truscott
Tom Vijlbrief (tomtor)
Tomasz Sobczyk (Sopel97)
Torsten Franz (torfranz, tfranzer)
Tracey Emery (basepr1me)
tttak
Unai Corzo (unaiic)
Uri Blass (uriblass)
Vince Negri (cuddlestmonkey)
zz4032


# Additionally, we acknowledge the authors and maintainers of fishtest,
# an amazing and essential framework for the development of Stockfish!
#
# https://github.com/glinscott/fishtest/blob/master/AUTHORS<|MERGE_RESOLUTION|>--- conflicted
+++ resolved
@@ -54,11 +54,7 @@
 Ernesto Gatti
 Linmiao Xu (linrock)
 Fabian Beuke (madnight)
-<<<<<<< HEAD
-=======
-Fabian Fichter (ianfab)
 Fanael Linithien (Fanael)
->>>>>>> 220ef1d2
 fanon
 Fauzi Akram Dabat (FauziAkram)
 Felix Wittmann

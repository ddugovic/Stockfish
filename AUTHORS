--- conflicted
+++ resolved
@@ -1,8 +1,4 @@
-<<<<<<< HEAD
-# List of authors for Multi-Variant Stockfish, as of March 30, 2020
-=======
-# List of authors for Stockfish, as of August 4, 2020
->>>>>>> 84f3e867
+# List of authors for Multi-Variant Stockfish, as of August 4, 2020
 
 # Founders of the Stockfish project and fishtest infrastructure
 Tord Romstad (romstad)
